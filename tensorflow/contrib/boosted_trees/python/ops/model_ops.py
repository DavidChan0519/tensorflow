--- conflicted
+++ resolved
@@ -17,6 +17,8 @@
 from __future__ import division
 from __future__ import print_function
 
+import functools
+
 # pylint: disable=unused-import
 from tensorflow.contrib.boosted_trees.python.ops import boosted_trees_ops_loader
 # pylint: enable=unused-import
@@ -31,6 +33,7 @@
 from tensorflow.python.framework import ops
 from tensorflow.python.ops import resources
 from tensorflow.python.training import saver
+from tensorflow.python.training.checkpointable import tracking
 
 ops.NotDifferentiable("TreeEnsembleVariable")
 ops.NotDifferentiable("TreeEnsembleSerialize")
@@ -59,8 +62,8 @@
         saver.BaseSaverBuilder.SaveSpec(ensemble_config, slice_spec,
                                         name + "_config"),
     ]
-    super(TreeEnsembleVariableSavable, self).__init__(tree_ensemble_handle,
-                                                      specs, name)
+    super(TreeEnsembleVariableSavable,
+          self).__init__(tree_ensemble_handle, specs, name)
     self._tree_ensemble_handle = tree_ensemble_handle
     self._create_op = create_op
 
@@ -82,8 +85,6 @@
           tree_ensemble_config=restored_tensors[1])
 
 
-<<<<<<< HEAD
-=======
 class TreeEnsembleVariable(tracking.TrackableResource):
   """A Tree ensemble model."""
 
@@ -114,7 +115,7 @@
 
   def _gather_saveables_for_checkpoint(self):
     return {
-        self.resource_handle.op.name + "/tree_ensemble_variable":
+        "tree_ensemble_variable":
             functools.partial(
                 TreeEnsembleVariableSavable,
                 tree_ensemble_handle=self.resource_handle,
@@ -122,7 +123,6 @@
     }
 
 
->>>>>>> ca2d0b65
 def tree_ensemble_variable(stamp_token,
                            tree_ensemble_config,
                            name,
@@ -131,8 +131,8 @@
 
   Args:
     stamp_token: The initial stamp token value for the ensemble resource.
-    tree_ensemble_config: A `Tensor` of type `string`. Serialized proto of the
-      tree ensemble.
+    tree_ensemble_config: A `Tensor` of type `string`.
+      Serialized proto of the tree ensemble.
     name: A name for the ensemble variable.
     container: An optional `string`. Defaults to `""`.
 
@@ -140,12 +140,11 @@
     A `Tensor` of type mutable `string`. The handle to the tree ensemble.
   """
   with ops.name_scope(name, "TreeEnsembleVariable") as name:
-    resource_handle = gen_model_ops.decision_tree_ensemble_resource_handle_op(
-        container, shared_name=name, name=name)
-    create_op = gen_model_ops.create_tree_ensemble_variable(
-        resource_handle, stamp_token, tree_ensemble_config)
-    is_initialized_op = gen_model_ops.tree_ensemble_is_initialized_op(
-        resource_handle)
+    tree_ensemble_var = TreeEnsembleVariable(stamp_token, tree_ensemble_config,
+                                             name, container)
+    resource_handle = tree_ensemble_var.resource_handle
+    create_op = tree_ensemble_var.initializer
+    is_initialized_op = tree_ensemble_var.is_initialized()
     # Adds the variable to the savable list.
     saveable = TreeEnsembleVariableSavable(resource_handle, create_op,
                                            resource_handle.name)

# Copyright 2015 The TensorFlow Authors. All Rights Reserved.
#
# Licensed under the Apache License, Version 2.0 (the "License");
# you may not use this file except in compliance with the License.
# You may obtain a copy of the License at
#
#     http://www.apache.org/licenses/LICENSE-2.0
#
# Unless required by applicable law or agreed to in writing, software
# distributed under the License is distributed on an "AS IS" BASIS,
# WITHOUT WARRANTIES OR CONDITIONS OF ANY KIND, either express or implied.
# See the License for the specific language governing permissions and
# limitations under the License.
# =============================================================================
"""Implementation of Neural Net (NN) functions."""

from __future__ import absolute_import
from __future__ import division
from __future__ import print_function

import math

from tensorflow.python.framework import constant_op
from tensorflow.python.framework import dtypes
from tensorflow.python.framework import function
from tensorflow.python.framework import ops
from tensorflow.python.ops import array_ops
from tensorflow.python.ops import candidate_sampling_ops
from tensorflow.python.ops import embedding_ops
from tensorflow.python.ops import gen_array_ops  # pylint: disable=unused-import
from tensorflow.python.ops import gen_nn_ops
from tensorflow.python.ops import math_ops
from tensorflow.python.ops import nn_ops
from tensorflow.python.ops import sparse_ops
from tensorflow.python.ops import variables
from tensorflow.python.util.deprecation import deprecated_args
from tensorflow.python.util.deprecation import deprecated_argument_lookup
from tensorflow.python.util.tf_export import tf_export


@tf_export("nn.log_poisson_loss")
def log_poisson_loss(targets, log_input, compute_full_loss=False, name=None):
  """Computes log Poisson loss given `log_input`.

  Gives the log-likelihood loss between the prediction and the target under the
  assumption that the target has a Poisson distribution.
  Caveat: By default, this is not the exact loss, but the loss minus a
    constant term [log(z!)]. That has no effect for optimization, but
    does not play well with relative loss comparisons. To compute an
    approximation of the log factorial term, specify
    compute_full_loss=True to enable Stirling's Approximation.

  For brevity, let `c = log(x) = log_input`, `z = targets`.  The log Poisson
  loss is

        -log(exp(-x) * (x^z) / z!)
      = -log(exp(-x) * (x^z)) + log(z!)
      ~ -log(exp(-x)) - log(x^z) [+ z * log(z) - z + 0.5 * log(2 * pi * z)]
          [ Note the second term is the Stirling's Approximation for log(z!).
            It is invariant to x and does not affect optimization, though
            important for correct relative loss comparisons. It is only
            computed when compute_full_loss == True. ]
      = x - z * log(x) [+ z * log(z) - z + 0.5 * log(2 * pi * z)]
      = exp(c) - z * c [+ z * log(z) - z + 0.5 * log(2 * pi * z)]

  Args:
    targets: A `Tensor` of the same type and shape as `log_input`.
    log_input: A `Tensor` of type `float32` or `float64`.
    compute_full_loss: whether to compute the full loss. If false, a constant
      term is dropped in favor of more efficient optimization.
    name: A name for the operation (optional).

  Returns:
    A `Tensor` of the same shape as `log_input` with the componentwise
    logistic losses.

  Raises:
    ValueError: If `log_input` and `targets` do not have the same shape.
  """
  with ops.name_scope(name, "log_poisson_loss", [log_input, targets]) as name:
    log_input = ops.convert_to_tensor(log_input, name="log_input")
    targets = ops.convert_to_tensor(targets, name="targets")
    try:
      targets.get_shape().merge_with(log_input.get_shape())
    except ValueError:
      raise ValueError(
          "log_input and targets must have the same shape (%s vs %s)" %
          (log_input.get_shape(), targets.get_shape()))

    result = math_ops.exp(log_input) - log_input * targets
    if compute_full_loss:
      # need to create constant tensors here so that their dtypes can be matched
      # to that of the targets.
      point_five = constant_op.constant(0.5, dtype=targets.dtype)
      two_pi = constant_op.constant(2 * math.pi, dtype=targets.dtype)

      stirling_approx = (targets * math_ops.log(targets)) - targets + (
          point_five * math_ops.log(two_pi * targets))
      zeros = array_ops.zeros_like(targets, dtype=targets.dtype)
      ones = array_ops.ones_like(targets, dtype=targets.dtype)
      cond = math_ops.logical_and(targets >= zeros, targets <= ones)
      result += array_ops.where(cond, zeros, stirling_approx)
    return result


@tf_export("nn.sigmoid_cross_entropy_with_logits")
def sigmoid_cross_entropy_with_logits(  # pylint: disable=invalid-name
    _sentinel=None,
    labels=None,
    logits=None,
    name=None):
  """Computes sigmoid cross entropy given `logits`.

  Measures the probability error in discrete classification tasks in which each
  class is independent and not mutually exclusive.  For instance, one could
  perform multilabel classification where a picture can contain both an elephant
  and a dog at the same time.

  For brevity, let `x = logits`, `z = labels`.  The logistic loss is

        z * -log(sigmoid(x)) + (1 - z) * -log(1 - sigmoid(x))
      = z * -log(1 / (1 + exp(-x))) + (1 - z) * -log(exp(-x) / (1 + exp(-x)))
      = z * log(1 + exp(-x)) + (1 - z) * (-log(exp(-x)) + log(1 + exp(-x)))
      = z * log(1 + exp(-x)) + (1 - z) * (x + log(1 + exp(-x))
      = (1 - z) * x + log(1 + exp(-x))
      = x - x * z + log(1 + exp(-x))

  For x < 0, to avoid overflow in exp(-x), we reformulate the above

        x - x * z + log(1 + exp(-x))
      = log(exp(x)) - x * z + log(1 + exp(-x))
      = - x * z + log(1 + exp(x))

  Hence, to ensure stability and avoid overflow, the implementation uses this
  equivalent formulation

      max(x, 0) - x * z + log(1 + exp(-abs(x)))

  `logits` and `labels` must have the same type and shape.

  Args:
    _sentinel: Used to prevent positional parameters. Internal, do not use.
    labels: A `Tensor` of the same type and shape as `logits`.
    logits: A `Tensor` of type `float32` or `float64`.
    name: A name for the operation (optional).

  Returns:
    A `Tensor` of the same shape as `logits` with the componentwise
    logistic losses.

  Raises:
    ValueError: If `logits` and `labels` do not have the same shape.
  """
  # pylint: disable=protected-access
  nn_ops._ensure_xent_args("sigmoid_cross_entropy_with_logits", _sentinel,
                           labels, logits)
  # pylint: enable=protected-access

  with ops.name_scope(name, "logistic_loss", [logits, labels]) as name:
    logits = ops.convert_to_tensor(logits, name="logits")
    labels = ops.convert_to_tensor(labels, name="labels")
    try:
      labels.get_shape().merge_with(logits.get_shape())
    except ValueError:
      raise ValueError("logits and labels must have the same shape (%s vs %s)" %
                       (logits.get_shape(), labels.get_shape()))

    # The logistic loss formula from above is
    #   x - x * z + log(1 + exp(-x))
    # For x < 0, a more numerically stable formula is
    #   -x * z + log(1 + exp(x))
    # Note that these two expressions can be combined into the following:
    #   max(x, 0) - x * z + log(1 + exp(-abs(x)))
    # To allow computing gradients at zero, we define custom versions of max and
    # abs functions.
    zeros = array_ops.zeros_like(logits, dtype=logits.dtype)
    cond = (logits >= zeros)
    relu_logits = array_ops.where(cond, logits, zeros)
    neg_abs_logits = array_ops.where(cond, -logits, logits)
    return math_ops.add(
        relu_logits - logits * labels,
        math_ops.log1p(math_ops.exp(neg_abs_logits)),
        name=name)


@tf_export("nn.weighted_cross_entropy_with_logits")
def weighted_cross_entropy_with_logits(targets, logits, pos_weight, name=None):
  """Computes a weighted cross entropy.

  This is like `sigmoid_cross_entropy_with_logits()` except that `pos_weight`,
  allows one to trade off recall and precision by up- or down-weighting the
  cost of a positive error relative to a negative error.

  The usual cross-entropy cost is defined as:

      targets * -log(sigmoid(logits)) +
          (1 - targets) * -log(1 - sigmoid(logits))

  A value `pos_weights > 1` decreases the false negative count, hence increasing
  the recall.
  Conversely setting `pos_weights < 1` decreases the false positive count and
  increases the precision.
  This can be seen from the fact that `pos_weight` is introduced as a
  multiplicative coefficient for the positive targets term
  in the loss expression:

      targets * -log(sigmoid(logits)) * pos_weight +
          (1 - targets) * -log(1 - sigmoid(logits))

  For brevity, let `x = logits`, `z = targets`, `q = pos_weight`.
  The loss is:

        qz * -log(sigmoid(x)) + (1 - z) * -log(1 - sigmoid(x))
      = qz * -log(1 / (1 + exp(-x))) + (1 - z) * -log(exp(-x) / (1 + exp(-x)))
      = qz * log(1 + exp(-x)) + (1 - z) * (-log(exp(-x)) + log(1 + exp(-x)))
      = qz * log(1 + exp(-x)) + (1 - z) * (x + log(1 + exp(-x))
      = (1 - z) * x + (qz +  1 - z) * log(1 + exp(-x))
      = (1 - z) * x + (1 + (q - 1) * z) * log(1 + exp(-x))

  Setting `l = (1 + (q - 1) * z)`, to ensure stability and avoid overflow,
  the implementation uses

      (1 - z) * x + l * (log(1 + exp(-abs(x))) + max(-x, 0))

  `logits` and `targets` must have the same type and shape.

  Args:
    targets: A `Tensor` of the same type and shape as `logits`.
    logits: A `Tensor` of type `float32` or `float64`.
    pos_weight: A coefficient to use on the positive examples.
    name: A name for the operation (optional).

  Returns:
    A `Tensor` of the same shape as `logits` with the componentwise
    weighted logistic losses.

  Raises:
    ValueError: If `logits` and `targets` do not have the same shape.
  """
  with ops.name_scope(name, "logistic_loss", [logits, targets]) as name:
    logits = ops.convert_to_tensor(logits, name="logits")
    targets = ops.convert_to_tensor(targets, name="targets")
    try:
      targets.get_shape().merge_with(logits.get_shape())
    except ValueError:
      raise ValueError(
          "logits and targets must have the same shape (%s vs %s)" %
          (logits.get_shape(), targets.get_shape()))

    # The logistic loss formula from above is
    #   (1 - z) * x + (1 + (q - 1) * z) * log(1 + exp(-x))
    # For x < 0, a more numerically stable formula is
    #   (1 - z) * x + (1 + (q - 1) * z) * log(1 + exp(x)) - l * x
    # To avoid branching, we use the combined version
    #   (1 - z) * x + l * (log(1 + exp(-abs(x))) + max(-x, 0))
    log_weight = 1 + (pos_weight - 1) * targets
    return math_ops.add(
        (1 - targets) * logits,
        log_weight * (math_ops.log1p(math_ops.exp(-math_ops.abs(logits))) +
                      nn_ops.relu(-logits)),
        name=name)


@tf_export("nn.relu_layer")
def relu_layer(x, weights, biases, name=None):
  """Computes Relu(x * weight + biases).

  Args:
    x: a 2D tensor.  Dimensions typically: batch, in_units
    weights: a 2D tensor.  Dimensions typically: in_units, out_units
    biases: a 1D tensor.  Dimensions: out_units
    name: A name for the operation (optional).  If not specified
      "nn_relu_layer" is used.

  Returns:
    A 2-D Tensor computing relu(matmul(x, weights) + biases).
    Dimensions typically: batch, out_units.
  """
  with ops.name_scope(name, "relu_layer", [x, weights, biases]) as name:
    x = ops.convert_to_tensor(x, name="x")
    weights = ops.convert_to_tensor(weights, name="weights")
    biases = ops.convert_to_tensor(biases, name="biases")
    xw_plus_b = nn_ops.bias_add(math_ops.matmul(x, weights), biases)
    return nn_ops.relu(xw_plus_b, name=name)


def _swish_shape(op):
  """Shape helper function for swish and _swish_grad function below."""
  return [op.inputs[0].shape]


@function.Defun(shape_func=_swish_shape, func_name="swish_grad", noinline=True)
def _swish_grad(features, grad):
  """Gradient of Swish function defined below."""
  sigmoid_features = math_ops.sigmoid(features)
  activation_grad = (
      sigmoid_features * (1.0 + features * (1.0 - sigmoid_features)))
  return grad * activation_grad


# Naively, x * tf.nn.sigmoid(x) requires keeping both x and sigmoid(x) around
# for backprop, effectively doubling the tensor's memory consumption. We use a
# @Defun decorator with noinline=True so that sigmoid(features) is re-computed
# during backprop, and we can free the sigmoid(features) expression immediately
# after use during the forward pass.
@tf_export("nn.swish")
@function.Defun(
    grad_func=_swish_grad,
    shape_func=_swish_shape,
    func_name="swish",
    noinline=True)
def swish(features):
  # pylint: disable=g-doc-args
  """Computes the Swish activation function: `x * sigmoid(x)`.

  Source: "Searching for Activation Functions" (Ramachandran et al. 2017)
  https://arxiv.org/abs/1710.05941

  Args:
    features: A `Tensor` representing preactivation values.
    name: A name for the operation (optional).

  Returns:
    The activation value.
  """
  # pylint: enable=g-doc-args
  features = ops.convert_to_tensor(features, name="features")
  return features * math_ops.sigmoid(features)


@tf_export("math.l2_normalize", "linalg.l2_normalize", "nn.l2_normalize")
@deprecated_args(None, "dim is deprecated, use axis instead", "dim")
def l2_normalize(x, axis=None, epsilon=1e-12, name=None, dim=None):
  """Normalizes along dimension `axis` using an L2 norm.

  For a 1-D tensor with `axis = 0`, computes

      output = x / sqrt(max(sum(x**2), epsilon))

  For `x` with more dimensions, independently normalizes each 1-D slice along
  dimension `axis`.

  Args:
    x: A `Tensor`.
    axis: Dimension along which to normalize.  A scalar or a vector of
      integers.
    epsilon: A lower bound value for the norm. Will use `sqrt(epsilon)` as the
      divisor if `norm < sqrt(epsilon)`.
    name: A name for this operation (optional).
    dim: Deprecated alias for axis.

  Returns:
    A `Tensor` with the same shape as `x`.
  """
  with ops.name_scope(name, "l2_normalize", [x]) as name:
    axis = deprecated_argument_lookup("axis", axis, "dim", dim)
    x = ops.convert_to_tensor(x, name="x")
    square_sum = math_ops.reduce_sum(math_ops.square(x), axis, keepdims=True)
    x_inv_norm = math_ops.rsqrt(math_ops.maximum(square_sum, epsilon))
    return math_ops.multiply(x, x_inv_norm, name=name)


@tf_export("math.zero_fraction", "nn.zero_fraction")
def zero_fraction(value, name=None):
  """Returns the fraction of zeros in `value`.

  If `value` is empty, the result is `nan`.

  This is useful in summaries to measure and report sparsity.  For example,

  ```python
      z = tf.nn.relu(...)
      summ = tf.summary.scalar('sparsity', tf.nn.zero_fraction(z))
  ```

  Args:
    value: A tensor of numeric type.
    name: A name for the operation (optional).

  Returns:
    The fraction of zeros in `value`, with type `float32`.
  """
  with ops.name_scope(name, "zero_fraction", [value]):
    value = ops.convert_to_tensor(value, name="value")
    zero = constant_op.constant(0, dtype=value.dtype, name="zero")
    return math_ops.reduce_mean(
        math_ops.cast(math_ops.equal(value, zero), dtypes.float32))


# pylint: disable=redefined-builtin
@tf_export("nn.depthwise_conv2d")
def depthwise_conv2d(input,
                     filter,
                     strides,
                     padding,
                     rate=None,
                     name=None,
                     data_format=None):
  """Depthwise 2-D convolution.

  Given a 4D input tensor ('NHWC' or 'NCHW' data formats)
  and a filter tensor of shape
  `[filter_height, filter_width, in_channels, channel_multiplier]`
  containing `in_channels` convolutional filters of depth 1, `depthwise_conv2d`
  applies a different filter to each input channel (expanding from 1 channel
  to `channel_multiplier` channels for each), then concatenates the results
  together.  The output has `in_channels * channel_multiplier` channels.

  In detail, with the default NHWC format,

      output[b, i, j, k * channel_multiplier + q] = sum_{di, dj}
           filter[di, dj, k, q] * input[b, strides[1] * i + rate[0] * di,
                                           strides[2] * j + rate[1] * dj, k]

  Must have `strides[0] = strides[3] = 1`.  For the most common case of the
  same horizontal and vertical strides, `strides = [1, stride, stride, 1]`.
  If any value in `rate` is greater than 1, we perform atrous depthwise
  convolution, in which case all values in the `strides` tensor must be equal
  to 1.

  Args:
    input: 4-D with shape according to `data_format`.
    filter: 4-D with shape
      `[filter_height, filter_width, in_channels, channel_multiplier]`.
    strides: 1-D of size 4.  The stride of the sliding window for each
      dimension of `input`.
    padding: A string, either `'VALID'` or `'SAME'`. The padding algorithm.
      See the "returns" section of `tf.nn.convolution` for details.
    rate: 1-D of size 2. The dilation rate in which we sample input values
      across the `height` and `width` dimensions in atrous convolution. If it is
      greater than 1, then all values of strides must be 1.
    name: A name for this operation (optional).
    data_format: The data format for input. Either "NHWC" (default) or "NCHW".

  Returns:
    A 4-D `Tensor` with shape according to `data_format`.  E.g., for
    "NHWC" format, shape is
    `[batch, out_height, out_width, in_channels * channel_multiplier].`
  """
  with ops.name_scope(name, "depthwise", [input, filter]) as name:
    input = ops.convert_to_tensor(input, name="tensor_in")
    filter = ops.convert_to_tensor(filter, name="filter_in")
    if rate is None:
      rate = [1, 1]

    def op(input_converted, _, padding):
      return nn_ops.depthwise_conv2d_native(
          input=input_converted,
          filter=filter,
          strides=strides,
          padding=padding,
          data_format=data_format,
          name=name)

    return nn_ops.with_space_to_batch(
        input=input,
        filter_shape=array_ops.shape(filter),
        dilation_rate=rate,
        padding=padding,
        data_format=data_format,
        op=op)


<<<<<<< HEAD
=======
@tf_export("nn.depthwise_conv2d", v1=[])
def depthwise_conv2d_v2(input,
                        filter,
                        strides,
                        padding,
                        data_format=None,
                        dilations=None,
                        name=None):
  """Depthwise 2-D convolution.

  Given a 4D input tensor ('NHWC' or 'NCHW' data formats)
  and a filter tensor of shape
  `[filter_height, filter_width, in_channels, channel_multiplier]`
  containing `in_channels` convolutional filters of depth 1, `depthwise_conv2d`
  applies a different filter to each input channel (expanding from 1 channel
  to `channel_multiplier` channels for each), then concatenates the results
  together.  The output has `in_channels * channel_multiplier` channels.

  In detail, with the default NHWC format,

      output[b, i, j, k * channel_multiplier + q] = sum_{di, dj}
           filter[di, dj, k, q] * input[b, strides[1] * i + rate[0] * di,
                                           strides[2] * j + rate[1] * dj, k]

  Must have `strides[0] = strides[3] = 1`.  For the most common case of the
  same horizontal and vertical strides, `strides = [1, stride, stride, 1]`.
  If any value in `rate` is greater than 1, we perform atrous depthwise
  convolution, in which case all values in the `strides` tensor must be equal
  to 1.

  Args:
    input: 4-D with shape according to `data_format`.
    filter: 4-D with shape
      `[filter_height, filter_width, in_channels, channel_multiplier]`.
    strides: 1-D of size 4.  The stride of the sliding window for each
      dimension of `input`.
    padding: A string, either `'VALID'` or `'SAME'`. The padding algorithm.
      See the "returns" section of `tf.nn.convolution` for details.
    data_format: The data format for input. Either "NHWC" (default) or "NCHW".
    dilations: 1-D of size 2. The dilation rate in which we sample input values
      across the `height` and `width` dimensions in atrous convolution. If it is
      greater than 1, then all values of strides must be 1.
    name: A name for this operation (optional).

  Returns:
    A 4-D `Tensor` with shape according to `data_format`.  E.g., for
    "NHWC" format, shape is
    `[batch, out_height, out_width, in_channels * channel_multiplier].`
  """
  return depthwise_conv2d(input=input,
                          filter=filter,
                          strides=strides,
                          padding=padding,
                          rate=dilations,
                          name=name,
                          data_format=data_format)

>>>>>>> ca2d0b65
# pylint: enable=redefined-builtin


# pylint: disable=redefined-builtin,line-too-long
@tf_export("nn.separable_conv2d")
def separable_conv2d(input,
                     depthwise_filter,
                     pointwise_filter,
                     strides,
                     padding,
                     rate=None,
                     name=None,
                     data_format=None):
  """2-D convolution with separable filters.

  Performs a depthwise convolution that acts separately on channels followed by
  a pointwise convolution that mixes channels.  Note that this is separability
  between dimensions `[1, 2]` and `3`, not spatial separability between
  dimensions `1` and `2`.

  In detail, with the default NHWC format,

      output[b, i, j, k] = sum_{di, dj, q, r}
          input[b, strides[1] * i + di, strides[2] * j + dj, q] *
          depthwise_filter[di, dj, q, r] *
          pointwise_filter[0, 0, q * channel_multiplier + r, k]

  `strides` controls the strides for the depthwise convolution only, since
  the pointwise convolution has implicit strides of `[1, 1, 1, 1]`.  Must have
  `strides[0] = strides[3] = 1`.  For the most common case of the same
  horizontal and vertical strides, `strides = [1, stride, stride, 1]`.
  If any value in `rate` is greater than 1, we perform atrous depthwise
  convolution, in which case all values in the `strides` tensor must be equal
  to 1.

  Args:
    input: 4-D `Tensor` with shape according to `data_format`.
    depthwise_filter: 4-D `Tensor` with shape
      `[filter_height, filter_width, in_channels, channel_multiplier]`.
      Contains `in_channels` convolutional filters of depth 1.
    pointwise_filter: 4-D `Tensor` with shape
      `[1, 1, channel_multiplier * in_channels, out_channels]`.  Pointwise
      filter to mix channels after `depthwise_filter` has convolved spatially.
    strides: 1-D of size 4.  The strides for the depthwise convolution for
      each dimension of `input`.
    padding: A string, either `'VALID'` or `'SAME'`.  The padding algorithm.
      See the "returns" section of `tf.nn.convolution` for details.
    rate: 1-D of size 2. The dilation rate in which we sample input values
      across the `height` and `width` dimensions in atrous convolution. If it is
      greater than 1, then all values of strides must be 1.
    name: A name for this operation (optional).
    data_format: The data format for input. Either "NHWC" (default) or "NCHW".

  Returns:
    A 4-D `Tensor` with shape according to 'data_format'. For
      example, with data_format="NHWC", shape is [batch, out_height,
      out_width, out_channels].
  """
  with ops.name_scope(name, "separable_conv2d",
                      [input, depthwise_filter, pointwise_filter]) as name:
    input = ops.convert_to_tensor(input, name="tensor_in")
    depthwise_filter = ops.convert_to_tensor(
        depthwise_filter, name="depthwise_filter")
    pointwise_filter = ops.convert_to_tensor(
        pointwise_filter, name="pointwise_filter")

    pointwise_filter_shape = pointwise_filter.get_shape().with_rank(4)
    pointwise_filter_shape.dims[0].assert_is_compatible_with(1)
    pointwise_filter_shape.dims[1].assert_is_compatible_with(1)

    if rate is None:
      rate = [1, 1]

    # The layout of the ops in the graph are expected to be as follows:
    # depthwise_conv2d  // Conv2D op corresponding to native deptwise conv.
    # separable_conv2d  // Conv2D op corresponding to the pointwise conv.

    def op(input_converted, _, padding):
      return nn_ops.depthwise_conv2d_native(
          input=input_converted,
          filter=depthwise_filter,
          strides=strides,
          padding=padding,
          data_format=data_format,
          name="depthwise")

    depthwise = nn_ops.with_space_to_batch(
        input=input,
        filter_shape=array_ops.shape(depthwise_filter),
        dilation_rate=rate,
        padding=padding,
        data_format=data_format,
        op=op)

    return nn_ops.conv2d(
        depthwise,
        pointwise_filter, [1, 1, 1, 1],
        padding="VALID",
        data_format=data_format,
        name=name)


<<<<<<< HEAD
=======
@tf_export("nn.separable_conv2d", v1=[])
def separable_conv2d_v2(
    input,
    depthwise_filter,
    pointwise_filter,
    strides,
    padding,
    data_format=None,
    dilations=None,
    name=None,
):
  """2-D convolution with separable filters.

  Performs a depthwise convolution that acts separately on channels followed by
  a pointwise convolution that mixes channels.  Note that this is separability
  between dimensions `[1, 2]` and `3`, not spatial separability between
  dimensions `1` and `2`.

  In detail, with the default NHWC format,

      output[b, i, j, k] = sum_{di, dj, q, r}
          input[b, strides[1] * i + di, strides[2] * j + dj, q] *
          depthwise_filter[di, dj, q, r] *
          pointwise_filter[0, 0, q * channel_multiplier + r, k]

  `strides` controls the strides for the depthwise convolution only, since
  the pointwise convolution has implicit strides of `[1, 1, 1, 1]`.  Must have
  `strides[0] = strides[3] = 1`.  For the most common case of the same
  horizontal and vertical strides, `strides = [1, stride, stride, 1]`.
  If any value in `rate` is greater than 1, we perform atrous depthwise
  convolution, in which case all values in the `strides` tensor must be equal
  to 1.

  Args:
    input: 4-D `Tensor` with shape according to `data_format`.
    depthwise_filter: 4-D `Tensor` with shape `[filter_height, filter_width,
      in_channels, channel_multiplier]`. Contains `in_channels` convolutional
      filters of depth 1.
    pointwise_filter: 4-D `Tensor` with shape `[1, 1, channel_multiplier *
      in_channels, out_channels]`.  Pointwise filter to mix channels after
      `depthwise_filter` has convolved spatially.
    strides: 1-D of size 4.  The strides for the depthwise convolution for each
      dimension of `input`.
    padding: A string, either `'VALID'` or `'SAME'`.  The padding algorithm. See
      the "returns" section of `tf.nn.convolution` for details.
    data_format: The data format for input. Either "NHWC" (default) or "NCHW".
    dilations: 1-D of size 2. The dilation rate in which we sample input values
      across the `height` and `width` dimensions in atrous convolution. If it is
      greater than 1, then all values of strides must be 1.
    name: A name for this operation (optional).

  Returns:
    A 4-D `Tensor` with shape according to 'data_format'. For
      example, with data_format="NHWC", shape is [batch, out_height,
      out_width, out_channels].
  """
  return separable_conv2d(
      input,
      depthwise_filter,
      pointwise_filter,
      strides,
      padding,
      rate=dilations,
      name=name,
      data_format=data_format)

>>>>>>> ca2d0b65
# pylint: enable=redefined-builtin,line-too-long


@tf_export("nn.sufficient_statistics")
def sufficient_statistics(x, axes, shift=None, keep_dims=False, name=None):
  """Calculate the sufficient statistics for the mean and variance of `x`.

  These sufficient statistics are computed using the one pass algorithm on
  an input that's optionally shifted. See:
  https://en.wikipedia.org/wiki/Algorithms_for_calculating_variance#Computing_shifted_data

  Args:
    x: A `Tensor`.
    axes: Array of ints. Axes along which to compute mean and variance.
    shift: A `Tensor` containing the value by which to shift the data for
      numerical stability, or `None` if no shift is to be performed. A shift
      close to the true mean provides the most numerically stable results.
    keep_dims: produce statistics with the same dimensionality as the input.
    name: Name used to scope the operations that compute the sufficient stats.

  Returns:
    Four `Tensor` objects of the same type as `x`:

    * the count (number of elements to average over).
    * the (possibly shifted) sum of the elements in the array.
    * the (possibly shifted) sum of squares of the elements in the array.
    * the shift by which the mean must be corrected or None if `shift` is None.
  """
  axes = list(set(axes))
  with ops.name_scope(name, "sufficient_statistics", [x, shift]):
    x = ops.convert_to_tensor(x, name="x")
    x_shape = x.get_shape()
    if all(x_shape.dims[d].value is not None for d in axes):
      counts = 1
      for d in axes:
        counts *= x_shape.dims[d].value
      counts = constant_op.constant(counts, dtype=x.dtype)
    else:  # shape needs to be inferred at runtime.
      x_dims = array_ops.gather(
          math_ops.cast(array_ops.shape(x), x.dtype), axes)
      counts = math_ops.reduce_prod(x_dims, name="count")
    if shift is not None:
      shift = ops.convert_to_tensor(shift, name="shift")
      m_ss = math_ops.subtract(x, shift)
      v_ss = math_ops.squared_difference(x, shift)
    else:  # no shift.
      m_ss = x
      v_ss = math_ops.square(x)
    m_ss = math_ops.reduce_sum(m_ss, axes, keepdims=keep_dims, name="mean_ss")
    v_ss = math_ops.reduce_sum(v_ss, axes, keepdims=keep_dims, name="var_ss")
  return counts, m_ss, v_ss, shift


@tf_export("nn.normalize_moments")
def normalize_moments(counts, mean_ss, variance_ss, shift, name=None):
  """Calculate the mean and variance of based on the sufficient statistics.

  Args:
    counts: A `Tensor` containing the total count of the data (one value).
    mean_ss: A `Tensor` containing the mean sufficient statistics: the (possibly
      shifted) sum of the elements to average over.
    variance_ss: A `Tensor` containing the variance sufficient statistics: the
      (possibly shifted) squared sum of the data to compute the variance over.
    shift: A `Tensor` containing the value by which the data is shifted for
      numerical stability, or `None` if no shift was performed.
    name: Name used to scope the operations that compute the moments.

  Returns:
    Two `Tensor` objects: `mean` and `variance`.
  """
  with ops.name_scope(name, "normalize", [counts, mean_ss, variance_ss, shift]):
    divisor = math_ops.reciprocal(counts, name="divisor")
    if shift is not None:
      shifted_mean = math_ops.multiply(mean_ss, divisor, name="shifted_mean")
      mean = math_ops.add(shifted_mean, shift, name="mean")
    else:  # no shift.
      shifted_mean = math_ops.multiply(mean_ss, divisor, name="mean")
      mean = shifted_mean
    variance = math_ops.subtract(
        math_ops.multiply(variance_ss, divisor),
        math_ops.square(shifted_mean),
        name="variance")
  return (mean, variance)


@tf_export("nn.moments")
def moments(
    x,
    axes,
    shift=None,  # pylint: disable=unused-argument
    name=None,
    keep_dims=False):
  """Calculate the mean and variance of `x`.

  The mean and variance are calculated by aggregating the contents of `x`
  across `axes`.  If `x` is 1-D and `axes = [0]` this is just the mean
  and variance of a vector.

  Note: shift is currently not used; the true mean is computed and used.

  When using these moments for batch normalization (see
  `tf.nn.batch_normalization`):

   * for so-called "global normalization", used with convolutional filters with
     shape `[batch, height, width, depth]`, pass `axes=[0, 1, 2]`.
   * for simple batch normalization pass `axes=[0]` (batch only).

  Args:
    x: A `Tensor`.
    axes: Array of ints.  Axes along which to compute mean and
      variance.
    shift: Not used in the current implementation
    name: Name used to scope the operations that compute the moments.
    keep_dims: produce moments with the same dimensionality as the input.

  Returns:
    Two `Tensor` objects: `mean` and `variance`.
  """
  with ops.name_scope(name, "moments", [x, axes]):
    # Compute true mean while keeping the dims for proper broadcasting.
    mean = math_ops.reduce_mean(x, axes, keepdims=True, name="mean")
    # sample variance, not unbiased variance
    # Note: stop_gradient does not change the gradient that gets
    #       backpropagated to the mean from the variance calculation,
    #       because that gradient is zero
    variance = math_ops.reduce_mean(
        math_ops.squared_difference(x, array_ops.stop_gradient(mean)),
        axes,
        keepdims=True,
        name="variance")
    if not keep_dims:
      mean = array_ops.squeeze(mean, axes)
      variance = array_ops.squeeze(variance, axes)
    return (mean, variance)


@tf_export("nn.weighted_moments")
def weighted_moments(x, axes, frequency_weights, name=None, keep_dims=False):
  """Returns the frequency-weighted mean and variance of `x`.

  Args:
    x: A tensor.
    axes: 1-d tensor of int32 values; these are the axes along which
      to compute mean and variance.
    frequency_weights: A tensor of positive weights which can be
      broadcast with x.
    name: Name used to scope the operation.
    keep_dims: Produce moments with the same dimensionality as the input.

  Returns:
    Two tensors: `weighted_mean` and `weighted_variance`.
  """
  with ops.name_scope(name, "weighted_moments", [x, frequency_weights, axes]):
    x = ops.convert_to_tensor(x, name="x")
    frequency_weights = ops.convert_to_tensor(
        frequency_weights, name="frequency_weights")

    # Unlike moments(), this just uses a simpler two-pass method.

    if frequency_weights.dtype != x.dtype:
      frequency_weights = math_ops.cast(frequency_weights, x.dtype)

    # Note that we use keep_dims=True for our reductions regardless of the arg;
    # this is so that the results remain broadcast-compatible with the inputs.
    weighted_input_sum = math_ops.reduce_sum(
        frequency_weights * x, axes, name="weighted_input_sum", keepdims=True)

    # The shape of the weights isn't necessarily the same as x's
    # shape, just broadcast-compatible with it -- so this expression
    # performs broadcasting to give a per-item weight, with the same
    # shape as (freqency_weights * x). This avoids having to reason
    # through all the broadcast logic to compute a correct
    # sum_of_weights.
    broadcasted_weights = frequency_weights + array_ops.zeros_like(x)

    sum_of_weights = math_ops.reduce_sum(
        broadcasted_weights, axes, name="sum_of_weights", keepdims=True)

    divisor = math_ops.reciprocal(sum_of_weights, name="inv_weight_sum")

    weighted_mean = math_ops.multiply(weighted_input_sum, divisor)

    # Have the weighted mean; now on to variance:
    weighted_distsq = math_ops.reduce_sum(
        frequency_weights * math_ops.squared_difference(x, weighted_mean),
        axes,
        name="weighted_distsq",
        keepdims=True)

    weighted_variance = math_ops.multiply(weighted_distsq, divisor)

    if not keep_dims:
      weighted_mean = array_ops.squeeze(weighted_mean, axis=axes)
      weighted_variance = array_ops.squeeze(
          weighted_variance, axis=axes)

    return weighted_mean, weighted_variance


@tf_export("nn.batch_normalization")
def batch_normalization(x,
                        mean,
                        variance,
                        offset,
                        scale,
                        variance_epsilon,
                        name=None):
  r"""Batch normalization.

  As described in http://arxiv.org/abs/1502.03167.
  Normalizes a tensor by `mean` and `variance`, and applies (optionally) a
  `scale` \\(\gamma\\) to it, as well as an `offset` \\(\beta\\):

  \\(\frac{\gamma(x-\mu)}{\sigma}+\beta\\)

  `mean`, `variance`, `offset` and `scale` are all expected to be of one of two
  shapes:

    * In all generality, they can have the same number of dimensions as the
      input `x`, with identical sizes as `x` for the dimensions that are not
      normalized over (the 'depth' dimension(s)), and dimension 1 for the
      others which are being normalized over.
      `mean` and `variance` in this case would typically be the outputs of
      `tf.nn.moments(..., keep_dims=True)` during training, or running averages
      thereof during inference.
    * In the common case where the 'depth' dimension is the last dimension in
      the input tensor `x`, they may be one dimensional tensors of the same
      size as the 'depth' dimension.
      This is the case for example for the common `[batch, depth]` layout of
      fully-connected layers, and `[batch, height, width, depth]` for
      convolutions.
      `mean` and `variance` in this case would typically be the outputs of
      `tf.nn.moments(..., keep_dims=False)` during training, or running averages
      thereof during inference.

  Args:
    x: Input `Tensor` of arbitrary dimensionality.
    mean: A mean `Tensor`.
    variance: A variance `Tensor`.
    offset: An offset `Tensor`, often denoted \\(\beta\\) in equations, or
      None. If present, will be added to the normalized tensor.
    scale: A scale `Tensor`, often denoted \\(\gamma\\) in equations, or
      `None`. If present, the scale is applied to the normalized tensor.
    variance_epsilon: A small float number to avoid dividing by 0.
    name: A name for this operation (optional).

  Returns:
    the normalized, scaled, offset tensor.
  """
  with ops.name_scope(name, "batchnorm", [x, mean, variance, scale, offset]):
    inv = math_ops.rsqrt(variance + variance_epsilon)
    if scale is not None:
      inv *= math_ops.cast(scale, x.dtype)
    # Note: tensorflow/contrib/quantize/python/fold_batch_norms.py depends on
    # the precise order of ops that are generated by the expression below.
    return x * math_ops.cast(inv, x.dtype) + math_ops.cast(
        offset - mean * inv if offset is not None else -mean * inv, x.dtype)


@tf_export("nn.fused_batch_norm")
def fused_batch_norm(
    x,
    scale,
    offset,  # pylint: disable=invalid-name
    mean=None,
    variance=None,
    epsilon=0.001,
    data_format="NHWC",
    is_training=True,
    name=None):
  r"""Batch normalization.

  As described in http://arxiv.org/abs/1502.03167.

  Args:
    x: Input `Tensor` of 4 dimensions.
    scale: A `Tensor` of 1 dimension for scaling.
    offset: A `Tensor` of 1 dimension for bias.
    mean: A `Tensor` of 1 dimension for population mean used for inference.
    variance: A `Tensor` of 1 dimension for population variance
              used for inference.
    epsilon: A small float number added to the variance of x.
    data_format: The data format for x. Either "NHWC" (default) or "NCHW".
    is_training: A bool value to specify if the operation is used for
                 training or inference.
    name: A name for this operation (optional).

  Returns:
    y: A 4D Tensor for the normalized, scaled, offsetted x.
    batch_mean: A 1D Tensor for the mean of x.
    batch_var: A 1D Tensor for the variance of x.

  Raises:
    ValueError: If mean or variance is not None when is_training is True.
  """
  x = ops.convert_to_tensor(x, name="input")
  scale = ops.convert_to_tensor(scale, name="scale")
  offset = ops.convert_to_tensor(offset, name="offset")
  if is_training:
    if (mean is not None) or (variance is not None):
      raise ValueError("Both 'mean' and 'variance' must be None "
                       "if is_training is True.")
  if mean is None:
    mean = constant_op.constant(dtype=x.dtype, value=[])
  if variance is None:
    variance = constant_op.constant(dtype=x.dtype, value=[])
  # Set a minimum epsilon to 1.001e-5, which is a requirement by CUDNN to
  # prevent exception (see cudnn.h).
  min_epsilon = 1.001e-5
  epsilon = epsilon if epsilon > min_epsilon else min_epsilon
  # TODO(reedwm): In a few weeks, switch to using the V2 version exclusively. We
  # currently only use the V2 version for float16 inputs, which is not supported
  # by the V1 version.
  if x.dtype == dtypes.float16 or x.dtype == dtypes.bfloat16:
    fused_batch_norm_func = gen_nn_ops.fused_batch_norm_v2
  else:
    fused_batch_norm_func = gen_nn_ops._fused_batch_norm  # pylint: disable=protected-access
  y, batch_mean, batch_var, _, _ = fused_batch_norm_func(
      x,
      scale,
      offset,
      mean,
      variance,
      epsilon=epsilon,
      data_format=data_format,
      is_training=is_training,
      name=name)
  return y, batch_mean, batch_var


@tf_export("nn.batch_norm_with_global_normalization")
def batch_norm_with_global_normalization(t,
                                         m,
                                         v,
                                         beta,
                                         gamma,
                                         variance_epsilon,
                                         scale_after_normalization,
                                         name=None):
  """Batch normalization.

  This op is deprecated. See `tf.nn.batch_normalization`.

  Args:
    t: A 4D input Tensor.
    m: A 1D mean Tensor with size matching the last dimension of t.
      This is the first output from tf.nn.moments,
      or a saved moving average thereof.
    v: A 1D variance Tensor with size matching the last dimension of t.
      This is the second output from tf.nn.moments,
      or a saved moving average thereof.
    beta: A 1D beta Tensor with size matching the last dimension of t.
      An offset to be added to the normalized tensor.
    gamma: A 1D gamma Tensor with size matching the last dimension of t.
      If "scale_after_normalization" is true, this tensor will be multiplied
      with the normalized tensor.
    variance_epsilon: A small float number to avoid dividing by 0.
    scale_after_normalization: A bool indicating whether the resulted tensor
      needs to be multiplied with gamma.
    name: A name for this operation (optional).

  Returns:
     A batch-normalized `t`.
  """
  return batch_normalization(t, m, v, beta, gamma if scale_after_normalization
                             else None, variance_epsilon, name)


def _sum_rows(x):
  """Returns a vector summing up each row of the matrix x."""
  # _sum_rows(x) is equivalent to math_ops.reduce_sum(x, 1) when x is
  # a matrix.  The gradient of _sum_rows(x) is more efficient than
  # reduce_sum(x, 1)'s gradient in today's implementation. Therefore,
  # we use _sum_rows(x) in the nce_loss() computation since the loss
  # is mostly used for training.
  cols = array_ops.shape(x)[1]
  ones_shape = array_ops.stack([cols, 1])
  ones = array_ops.ones(ones_shape, x.dtype)
  return array_ops.reshape(math_ops.matmul(x, ones), [-1])


def _compute_sampled_logits(weights,
                            biases,
                            labels,
                            inputs,
                            num_sampled,
                            num_classes,
                            num_true=1,
                            sampled_values=None,
                            subtract_log_q=True,
                            remove_accidental_hits=False,
                            partition_strategy="mod",
                            name=None,
                            seed=None):
  """Helper function for nce_loss and sampled_softmax_loss functions.

  Computes sampled output training logits and labels suitable for implementing
  e.g. noise-contrastive estimation (see nce_loss) or sampled softmax (see
  sampled_softmax_loss).

  Note: In the case where num_true > 1, we assign to each target class
  the target probability 1 / num_true so that the target probabilities
  sum to 1 per-example.

  Args:
    weights: A `Tensor` of shape `[num_classes, dim]`, or a list of `Tensor`
        objects whose concatenation along dimension 0 has shape
        `[num_classes, dim]`.  The (possibly-partitioned) class embeddings.
    biases: A `Tensor` of shape `[num_classes]`.  The (possibly-partitioned)
        class biases.
    labels: A `Tensor` of type `int64` and shape `[batch_size,
        num_true]`. The target classes.  Note that this format differs from
        the `labels` argument of `nn.softmax_cross_entropy_with_logits_v2`.
    inputs: A `Tensor` of shape `[batch_size, dim]`.  The forward
        activations of the input network.
    num_sampled: An `int`.  The number of classes to randomly sample per batch.
    num_classes: An `int`. The number of possible classes.
    num_true: An `int`.  The number of target classes per training example.
    sampled_values: a tuple of (`sampled_candidates`, `true_expected_count`,
        `sampled_expected_count`) returned by a `*_candidate_sampler` function.
        (if None, we default to `log_uniform_candidate_sampler`)
    subtract_log_q: A `bool`.  whether to subtract the log expected count of
        the labels in the sample to get the logits of the true labels.
        Default is True.  Turn off for Negative Sampling.
    remove_accidental_hits:  A `bool`.  whether to remove "accidental hits"
        where a sampled class equals one of the target classes.  Default is
        False.
    partition_strategy: A string specifying the partitioning strategy, relevant
        if `len(weights) > 1`. Currently `"div"` and `"mod"` are supported.
        Default is `"mod"`. See `tf.nn.embedding_lookup` for more details.
    name: A name for the operation (optional).
    seed: random seed for candidate sampling. Default to None, which doesn't set
        the op-level random seed for candidate sampling.
  Returns:
    out_logits: `Tensor` object with shape
        `[batch_size, num_true + num_sampled]`, for passing to either
        `nn.sigmoid_cross_entropy_with_logits` (NCE) or
        `nn.softmax_cross_entropy_with_logits_v2` (sampled softmax).
    out_labels: A Tensor object with the same shape as `out_logits`.
  """

  if isinstance(weights, variables.PartitionedVariable):
    weights = list(weights)
  if not isinstance(weights, list):
    weights = [weights]

  with ops.name_scope(name, "compute_sampled_logits",
                      weights + [biases, inputs, labels]):
    if labels.dtype != dtypes.int64:
      labels = math_ops.cast(labels, dtypes.int64)
    labels_flat = array_ops.reshape(labels, [-1])

    # Sample the negative labels.
    #   sampled shape: [num_sampled] tensor
    #   true_expected_count shape = [batch_size, 1] tensor
    #   sampled_expected_count shape = [num_sampled] tensor
    if sampled_values is None:
      sampled_values = candidate_sampling_ops.log_uniform_candidate_sampler(
          true_classes=labels,
          num_true=num_true,
          num_sampled=num_sampled,
          unique=True,
          range_max=num_classes,
          seed=seed)
    # NOTE: pylint cannot tell that 'sampled_values' is a sequence
    # pylint: disable=unpacking-non-sequence
    sampled, true_expected_count, sampled_expected_count = (
        array_ops.stop_gradient(s) for s in sampled_values)
    # pylint: enable=unpacking-non-sequence
    sampled = math_ops.cast(sampled, dtypes.int64)

    # labels_flat is a [batch_size * num_true] tensor
    # sampled is a [num_sampled] int tensor
    all_ids = array_ops.concat([labels_flat, sampled], 0)

    # Retrieve the true weights and the logits of the sampled weights.

    # weights shape is [num_classes, dim]
    all_w = embedding_ops.embedding_lookup(
        weights, all_ids, partition_strategy=partition_strategy)

    # true_w shape is [batch_size * num_true, dim]
    true_w = array_ops.slice(all_w, [0, 0],
                             array_ops.stack(
                                 [array_ops.shape(labels_flat)[0], -1]))

    sampled_w = array_ops.slice(
        all_w, array_ops.stack([array_ops.shape(labels_flat)[0], 0]), [-1, -1])
    # inputs has shape [batch_size, dim]
    # sampled_w has shape [num_sampled, dim]
    # Apply X*W', which yields [batch_size, num_sampled]
    sampled_logits = math_ops.matmul(inputs, sampled_w, transpose_b=True)

    # Retrieve the true and sampled biases, compute the true logits, and
    # add the biases to the true and sampled logits.
    all_b = embedding_ops.embedding_lookup(
        biases, all_ids, partition_strategy=partition_strategy)
    # true_b is a [batch_size * num_true] tensor
    # sampled_b is a [num_sampled] float tensor
    true_b = array_ops.slice(all_b, [0], array_ops.shape(labels_flat))
    sampled_b = array_ops.slice(all_b, array_ops.shape(labels_flat), [-1])

    # inputs shape is [batch_size, dim]
    # true_w shape is [batch_size * num_true, dim]
    # row_wise_dots is [batch_size, num_true, dim]
    dim = array_ops.shape(true_w)[1:2]
    new_true_w_shape = array_ops.concat([[-1, num_true], dim], 0)
    row_wise_dots = math_ops.multiply(
        array_ops.expand_dims(inputs, 1),
        array_ops.reshape(true_w, new_true_w_shape))
    # We want the row-wise dot plus biases which yields a
    # [batch_size, num_true] tensor of true_logits.
    dots_as_matrix = array_ops.reshape(row_wise_dots,
                                       array_ops.concat([[-1], dim], 0))
    true_logits = array_ops.reshape(_sum_rows(dots_as_matrix), [-1, num_true])
    true_b = array_ops.reshape(true_b, [-1, num_true])
    true_logits += true_b
    sampled_logits += sampled_b

    if remove_accidental_hits:
      acc_hits = candidate_sampling_ops.compute_accidental_hits(
          labels, sampled, num_true=num_true)
      acc_indices, acc_ids, acc_weights = acc_hits

      # This is how SparseToDense expects the indices.
      acc_indices_2d = array_ops.reshape(acc_indices, [-1, 1])
      acc_ids_2d_int32 = array_ops.reshape(
          math_ops.cast(acc_ids, dtypes.int32), [-1, 1])
      sparse_indices = array_ops.concat([acc_indices_2d, acc_ids_2d_int32], 1,
                                        "sparse_indices")
      # Create sampled_logits_shape = [batch_size, num_sampled]
      sampled_logits_shape = array_ops.concat(
          [array_ops.shape(labels)[:1],
           array_ops.expand_dims(num_sampled, 0)], 0)
      if sampled_logits.dtype != acc_weights.dtype:
        acc_weights = math_ops.cast(acc_weights, sampled_logits.dtype)
      sampled_logits += sparse_ops.sparse_to_dense(
          sparse_indices,
          sampled_logits_shape,
          acc_weights,
          default_value=0.0,
          validate_indices=False)

    if subtract_log_q:
      # Subtract log of Q(l), prior probability that l appears in sampled.
      true_logits -= math_ops.log(true_expected_count)
      sampled_logits -= math_ops.log(sampled_expected_count)

    # Construct output logits and labels. The true labels/logits start at col 0.
    out_logits = array_ops.concat([true_logits, sampled_logits], 1)

    # true_logits is a float tensor, ones_like(true_logits) is a float
    # tensor of ones. We then divide by num_true to ensure the per-example
    # labels sum to 1.0, i.e. form a proper probability distribution.
    out_labels = array_ops.concat([
        array_ops.ones_like(true_logits) / num_true,
        array_ops.zeros_like(sampled_logits)
    ], 1)

    return out_logits, out_labels


@tf_export("nn.nce_loss")
def nce_loss(weights,
             biases,
             labels,
             inputs,
             num_sampled,
             num_classes,
             num_true=1,
             sampled_values=None,
             remove_accidental_hits=False,
             partition_strategy="mod",
             name="nce_loss"):
  """Computes and returns the noise-contrastive estimation training loss.

  See [Noise-contrastive estimation: A new estimation principle for
  unnormalized statistical
  models](http://www.jmlr.org/proceedings/papers/v9/gutmann10a/gutmann10a.pdf).
  Also see our [Candidate Sampling Algorithms
  Reference](https://www.tensorflow.org/extras/candidate_sampling.pdf)

  A common use case is to use this method for training, and calculate the full
  sigmoid loss for evaluation or inference. In this case, you must set
  `partition_strategy="div"` for the two losses to be consistent, as in the
  following example:

  ```python
  if mode == "train":
    loss = tf.nn.nce_loss(
        weights=weights,
        biases=biases,
        labels=labels,
        inputs=inputs,
        ...,
        partition_strategy="div")
  elif mode == "eval":
    logits = tf.matmul(inputs, tf.transpose(weights))
    logits = tf.nn.bias_add(logits, biases)
    labels_one_hot = tf.one_hot(labels, n_classes)
    loss = tf.nn.sigmoid_cross_entropy_with_logits(
        labels=labels_one_hot,
        logits=logits)
    loss = tf.reduce_sum(loss, axis=1)
  ```

  Note: By default this uses a log-uniform (Zipfian) distribution for sampling,
  so your labels must be sorted in order of decreasing frequency to achieve
  good results.  For more details, see
  `tf.nn.log_uniform_candidate_sampler`.

  Note: In the case where `num_true` > 1, we assign to each target class
  the target probability 1 / `num_true` so that the target probabilities
  sum to 1 per-example.

  Note: It would be useful to allow a variable number of target classes per
  example.  We hope to provide this functionality in a future release.
  For now, if you have a variable number of target classes, you can pad them
  out to a constant number by either repeating them or by padding
  with an otherwise unused class.

  Args:
    weights: A `Tensor` of shape `[num_classes, dim]`, or a list of `Tensor`
        objects whose concatenation along dimension 0 has shape
        [num_classes, dim].  The (possibly-partitioned) class embeddings.
    biases: A `Tensor` of shape `[num_classes]`.  The class biases.
    labels: A `Tensor` of type `int64` and shape `[batch_size,
        num_true]`. The target classes.
    inputs: A `Tensor` of shape `[batch_size, dim]`.  The forward
        activations of the input network.
    num_sampled: An `int`.  The number of negative classes to randomly sample
        per batch. This single sample of negative classes is evaluated for each
        element in the batch.
    num_classes: An `int`. The number of possible classes.
    num_true: An `int`.  The number of target classes per training example.
    sampled_values: a tuple of (`sampled_candidates`, `true_expected_count`,
        `sampled_expected_count`) returned by a `*_candidate_sampler` function.
        (if None, we default to `log_uniform_candidate_sampler`)
    remove_accidental_hits:  A `bool`.  Whether to remove "accidental hits"
        where a sampled class equals one of the target classes.  If set to
        `True`, this is a "Sampled Logistic" loss instead of NCE, and we are
        learning to generate log-odds instead of log probabilities.  See
        our [Candidate Sampling Algorithms Reference]
        (https://www.tensorflow.org/extras/candidate_sampling.pdf).
        Default is False.
    partition_strategy: A string specifying the partitioning strategy, relevant
        if `len(weights) > 1`. Currently `"div"` and `"mod"` are supported.
        Default is `"mod"`. See `tf.nn.embedding_lookup` for more details.
    name: A name for the operation (optional).

  Returns:
    A `batch_size` 1-D tensor of per-example NCE losses.
  """
  logits, labels = _compute_sampled_logits(
      weights=weights,
      biases=biases,
      labels=labels,
      inputs=inputs,
      num_sampled=num_sampled,
      num_classes=num_classes,
      num_true=num_true,
      sampled_values=sampled_values,
      subtract_log_q=True,
      remove_accidental_hits=remove_accidental_hits,
      partition_strategy=partition_strategy,
      name=name)
  sampled_losses = sigmoid_cross_entropy_with_logits(
      labels=labels, logits=logits, name="sampled_losses")
  # sampled_losses is batch_size x {true_loss, sampled_losses...}
  # We sum out true and sampled losses.
  return _sum_rows(sampled_losses)


@tf_export("nn.sampled_softmax_loss")
def sampled_softmax_loss(weights,
                         biases,
                         labels,
                         inputs,
                         num_sampled,
                         num_classes,
                         num_true=1,
                         sampled_values=None,
                         remove_accidental_hits=True,
                         partition_strategy="mod",
                         name="sampled_softmax_loss",
                         seed=None):
  """Computes and returns the sampled softmax training loss.

  This is a faster way to train a softmax classifier over a huge number of
  classes.

  This operation is for training only.  It is generally an underestimate of
  the full softmax loss.

  A common use case is to use this method for training, and calculate the full
  softmax loss for evaluation or inference. In this case, you must set
  `partition_strategy="div"` for the two losses to be consistent, as in the
  following example:

  ```python
  if mode == "train":
    loss = tf.nn.sampled_softmax_loss(
        weights=weights,
        biases=biases,
        labels=labels,
        inputs=inputs,
        ...,
        partition_strategy="div")
  elif mode == "eval":
    logits = tf.matmul(inputs, tf.transpose(weights))
    logits = tf.nn.bias_add(logits, biases)
    labels_one_hot = tf.one_hot(labels, n_classes)
    loss = tf.nn.softmax_cross_entropy_with_logits_v2(
        labels=labels_one_hot,
        logits=logits)
  ```

  See our [Candidate Sampling Algorithms Reference]
  (https://www.tensorflow.org/extras/candidate_sampling.pdf)

  Also see Section 3 of [Jean et al., 2014](http://arxiv.org/abs/1412.2007)
  ([pdf](http://arxiv.org/pdf/1412.2007.pdf)) for the math.

  Args:
    weights: A `Tensor` of shape `[num_classes, dim]`, or a list of `Tensor`
        objects whose concatenation along dimension 0 has shape
        [num_classes, dim].  The (possibly-sharded) class embeddings.
    biases: A `Tensor` of shape `[num_classes]`.  The class biases.
    labels: A `Tensor` of type `int64` and shape `[batch_size,
        num_true]`. The target classes.  Note that this format differs from
        the `labels` argument of `nn.softmax_cross_entropy_with_logits_v2`.
    inputs: A `Tensor` of shape `[batch_size, dim]`.  The forward
        activations of the input network.
    num_sampled: An `int`.  The number of classes to randomly sample per batch.
    num_classes: An `int`. The number of possible classes.
    num_true: An `int`.  The number of target classes per training example.
    sampled_values: a tuple of (`sampled_candidates`, `true_expected_count`,
        `sampled_expected_count`) returned by a `*_candidate_sampler` function.
        (if None, we default to `log_uniform_candidate_sampler`)
    remove_accidental_hits:  A `bool`.  whether to remove "accidental hits"
        where a sampled class equals one of the target classes.  Default is
        True.
    partition_strategy: A string specifying the partitioning strategy, relevant
        if `len(weights) > 1`. Currently `"div"` and `"mod"` are supported.
        Default is `"mod"`. See `tf.nn.embedding_lookup` for more details.
    name: A name for the operation (optional).
    seed: random seed for candidate sampling. Default to None, which doesn't set
        the op-level random seed for candidate sampling.

  Returns:
    A `batch_size` 1-D tensor of per-example sampled softmax losses.

  """
  logits, labels = _compute_sampled_logits(
      weights=weights,
      biases=biases,
      labels=labels,
      inputs=inputs,
      num_sampled=num_sampled,
      num_classes=num_classes,
      num_true=num_true,
      sampled_values=sampled_values,
      subtract_log_q=True,
      remove_accidental_hits=remove_accidental_hits,
      partition_strategy=partition_strategy,
      name=name,
      seed=seed)
  labels = array_ops.stop_gradient(labels, name="labels_stop_gradient")
  sampled_losses = nn_ops.softmax_cross_entropy_with_logits_v2(
      labels=labels, logits=logits)
  # sampled_losses is a [batch_size] tensor.
  return sampled_losses<|MERGE_RESOLUTION|>--- conflicted
+++ resolved
@@ -26,6 +26,7 @@
 from tensorflow.python.framework import ops
 from tensorflow.python.ops import array_ops
 from tensorflow.python.ops import candidate_sampling_ops
+from tensorflow.python.ops import control_flow_ops
 from tensorflow.python.ops import embedding_ops
 from tensorflow.python.ops import gen_array_ops  # pylint: disable=unused-import
 from tensorflow.python.ops import gen_nn_ops
@@ -261,7 +262,7 @@
         name=name)
 
 
-@tf_export("nn.relu_layer")
+@tf_export(v1=["nn.relu_layer"])
 def relu_layer(x, weights, biases, name=None):
   """Computes Relu(x * weight + biases).
 
@@ -328,7 +329,7 @@
   return features * math_ops.sigmoid(features)
 
 
-@tf_export("math.l2_normalize", "linalg.l2_normalize", "nn.l2_normalize")
+@tf_export(v1=["math.l2_normalize", "linalg.l2_normalize", "nn.l2_normalize"])
 @deprecated_args(None, "dim is deprecated, use axis instead", "dim")
 def l2_normalize(x, axis=None, epsilon=1e-12, name=None, dim=None):
   """Normalizes along dimension `axis` using an L2 norm.
@@ -352,14 +353,60 @@
   Returns:
     A `Tensor` with the same shape as `x`.
   """
+  axis = deprecated_argument_lookup("axis", axis, "dim", dim)
+  return l2_normalize_v2(x, axis, epsilon, name)
+
+
+@tf_export("math.l2_normalize", "linalg.l2_normalize", "nn.l2_normalize", v1=[])
+def l2_normalize_v2(x, axis=None, epsilon=1e-12, name=None):
+  """Normalizes along dimension `axis` using an L2 norm.
+
+  For a 1-D tensor with `axis = 0`, computes
+
+      output = x / sqrt(max(sum(x**2), epsilon))
+
+  For `x` with more dimensions, independently normalizes each 1-D slice along
+  dimension `axis`.
+
+  Args:
+    x: A `Tensor`.
+    axis: Dimension along which to normalize.  A scalar or a vector of
+      integers.
+    epsilon: A lower bound value for the norm. Will use `sqrt(epsilon)` as the
+      divisor if `norm < sqrt(epsilon)`.
+    name: A name for this operation (optional).
+
+  Returns:
+    A `Tensor` with the same shape as `x`.
+  """
   with ops.name_scope(name, "l2_normalize", [x]) as name:
-    axis = deprecated_argument_lookup("axis", axis, "dim", dim)
     x = ops.convert_to_tensor(x, name="x")
     square_sum = math_ops.reduce_sum(math_ops.square(x), axis, keepdims=True)
     x_inv_norm = math_ops.rsqrt(math_ops.maximum(square_sum, epsilon))
     return math_ops.multiply(x, x_inv_norm, name=name)
 
 
+def _count_nonzero(input_tensor, dtype=dtypes.int64):
+  """Same as math_ops.count_nonzero.
+
+  The reduction is done in dtype, which can be faster for 32-bit dtypes.
+
+  Args:
+      input_tensor: numeric tensor
+      dtype: reduction dtype
+
+  Returns:
+      number of nonzero values with type dtype
+  """
+  with ops.name_scope("count_nonzero", values=[input_tensor]):
+    zero = array_ops.zeros([], dtype=input_tensor.dtype)
+    nonzero_count = math_ops.reduce_sum(
+        math_ops.cast(
+            math_ops.not_equal(input_tensor, zero),
+            dtype=dtype), name="nonzero_count")
+    return nonzero_count
+
+
 @tf_export("math.zero_fraction", "nn.zero_fraction")
 def zero_fraction(value, name=None):
   """Returns the fraction of zeros in `value`.
@@ -382,13 +429,27 @@
   """
   with ops.name_scope(name, "zero_fraction", [value]):
     value = ops.convert_to_tensor(value, name="value")
-    zero = constant_op.constant(0, dtype=value.dtype, name="zero")
-    return math_ops.reduce_mean(
-        math_ops.cast(math_ops.equal(value, zero), dtypes.float32))
+    size = array_ops.size(value, out_type=dtypes.int64)
+    # If the count is small, we can save memory/CPU with an int32 reduction.
+    num_nonzero = control_flow_ops.cond(
+        size <= dtypes.int32.max,
+        # pylint: disable=g-long-lambda
+        true_fn=lambda: math_ops.cast(
+            _count_nonzero(value, dtype=dtypes.int32),
+            dtype=dtypes.int64),
+        false_fn=lambda: _count_nonzero(value, dtype=dtypes.int64))
+
+    with ops.name_scope("counts_to_fraction"):
+      num_zero = size - num_nonzero
+      num_zero_float32 = math_ops.cast(num_zero, dtype=dtypes.float32)
+      size_float32 = math_ops.cast(size, dtype=dtypes.float32)
+      zero_fraction_float32 = num_zero_float32 / size_float32
+
+    return array_ops.identity(zero_fraction_float32, "fraction")
 
 
 # pylint: disable=redefined-builtin
-@tf_export("nn.depthwise_conv2d")
+@tf_export(v1=["nn.depthwise_conv2d"])
 def depthwise_conv2d(input,
                      filter,
                      strides,
@@ -461,8 +522,6 @@
         op=op)
 
 
-<<<<<<< HEAD
-=======
 @tf_export("nn.depthwise_conv2d", v1=[])
 def depthwise_conv2d_v2(input,
                         filter,
@@ -520,12 +579,11 @@
                           name=name,
                           data_format=data_format)
 
->>>>>>> ca2d0b65
 # pylint: enable=redefined-builtin
 
 
 # pylint: disable=redefined-builtin,line-too-long
-@tf_export("nn.separable_conv2d")
+@tf_export(v1=["nn.separable_conv2d"])
 def separable_conv2d(input,
                      depthwise_filter,
                      pointwise_filter,
@@ -623,8 +681,6 @@
         name=name)
 
 
-<<<<<<< HEAD
-=======
 @tf_export("nn.separable_conv2d", v1=[])
 def separable_conv2d_v2(
     input,
@@ -691,11 +747,10 @@
       name=name,
       data_format=data_format)
 
->>>>>>> ca2d0b65
 # pylint: enable=redefined-builtin,line-too-long
 
 
-@tf_export("nn.sufficient_statistics")
+@tf_export(v1=["nn.sufficient_statistics"])
 def sufficient_statistics(x, axes, shift=None, keep_dims=False, name=None):
   """Calculate the sufficient statistics for the mean and variance of `x`.
 
@@ -745,6 +800,35 @@
   return counts, m_ss, v_ss, shift
 
 
+@tf_export("nn.sufficient_statistics", v1=[])
+def sufficient_statistics_v2(x, axes, shift=None, keepdims=False, name=None):
+  """Calculate the sufficient statistics for the mean and variance of `x`.
+
+  These sufficient statistics are computed using the one pass algorithm on
+  an input that's optionally shifted. See:
+  https://en.wikipedia.org/wiki/Algorithms_for_calculating_variance#Computing_shifted_data
+
+  Args:
+    x: A `Tensor`.
+    axes: Array of ints. Axes along which to compute mean and variance.
+    shift: A `Tensor` containing the value by which to shift the data for
+      numerical stability, or `None` if no shift is to be performed. A shift
+      close to the true mean provides the most numerically stable results.
+    keepdims: produce statistics with the same dimensionality as the input.
+    name: Name used to scope the operations that compute the sufficient stats.
+
+  Returns:
+    Four `Tensor` objects of the same type as `x`:
+
+    * the count (number of elements to average over).
+    * the (possibly shifted) sum of the elements in the array.
+    * the (possibly shifted) sum of squares of the elements in the array.
+    * the shift by which the mean must be corrected or None if `shift` is None.
+  """
+  return sufficient_statistics(
+      x=x, axes=axes, shift=shift, keep_dims=keepdims, name=name)
+
+
 @tf_export("nn.normalize_moments")
 def normalize_moments(counts, mean_ss, variance_ss, shift, name=None):
   """Calculate the mean and variance of based on the sufficient statistics.
@@ -777,7 +861,7 @@
   return (mean, variance)
 
 
-@tf_export("nn.moments")
+@tf_export(v1=["nn.moments"])
 def moments(
     x,
     axes,
@@ -828,7 +912,43 @@
     return (mean, variance)
 
 
-@tf_export("nn.weighted_moments")
+@tf_export("nn.moments", v1=[])
+def moments_v2(
+    x,
+    axes,
+    shift=None,
+    keepdims=False,
+    name=None):
+  """Calculates the mean and variance of `x`.
+
+  The mean and variance are calculated by aggregating the contents of `x`
+  across `axes`.  If `x` is 1-D and `axes = [0]` this is just the mean
+  and variance of a vector.
+
+  Note: shift is currently not used; the true mean is computed and used.
+
+  When using these moments for batch normalization (see
+  `tf.nn.batch_normalization`):
+
+   * for so-called "global normalization", used with convolutional filters with
+     shape `[batch, height, width, depth]`, pass `axes=[0, 1, 2]`.
+   * for simple batch normalization pass `axes=[0]` (batch only).
+
+  Args:
+    x: A `Tensor`.
+    axes: Array of ints.  Axes along which to compute mean and
+      variance.
+    shift: Not used in the current implementation.
+    keepdims: produce moments with the same dimensionality as the input.
+    name: Name used to scope the operations that compute the moments.
+
+  Returns:
+    Two `Tensor` objects: `mean` and `variance`.
+  """
+  return moments(x=x, axes=axes, shift=shift, name=name, keep_dims=keepdims)
+
+
+@tf_export(v1=["nn.weighted_moments"])
 def weighted_moments(x, axes, frequency_weights, name=None, keep_dims=False):
   """Returns the frequency-weighted mean and variance of `x`.
 
@@ -889,6 +1009,30 @@
           weighted_variance, axis=axes)
 
     return weighted_mean, weighted_variance
+
+
+@tf_export("nn.weighted_moments", v1=[])
+def weighted_moments_v2(x, axes, frequency_weights, keepdims=False, name=None):
+  """Returns the frequency-weighted mean and variance of `x`.
+
+  Args:
+    x: A tensor.
+    axes: 1-d tensor of int32 values; these are the axes along which
+      to compute mean and variance.
+    frequency_weights: A tensor of positive weights which can be
+      broadcast with x.
+    keepdims: Produce moments with the same dimensionality as the input.
+    name: Name used to scope the operation.
+
+  Returns:
+    Two tensors: `weighted_mean` and `weighted_variance`.
+  """
+  return weighted_moments(
+      x=x,
+      axes=axes,
+      frequency_weights=frequency_weights,
+      name=name,
+      keep_dims=keepdims)
 
 
 @tf_export("nn.batch_normalization")
@@ -951,7 +1095,7 @@
         offset - mean * inv if offset is not None else -mean * inv, x.dtype)
 
 
-@tf_export("nn.fused_batch_norm")
+@tf_export(v1=["nn.fused_batch_norm"])
 def fused_batch_norm(
     x,
     scale,
@@ -1022,7 +1166,7 @@
   return y, batch_mean, batch_var
 
 
-@tf_export("nn.batch_norm_with_global_normalization")
+@tf_export(v1=["nn.batch_norm_with_global_normalization"])
 def batch_norm_with_global_normalization(t,
                                          m,
                                          v,
@@ -1058,6 +1202,53 @@
   """
   return batch_normalization(t, m, v, beta, gamma if scale_after_normalization
                              else None, variance_epsilon, name)
+
+
+# pylint: disable=redefined-builtin,line-too-long
+@tf_export("nn.batch_norm_with_global_normalization", v1=[])
+def batch_norm_with_global_normalization_v2(input,
+                                            mean,
+                                            variance,
+                                            beta,
+                                            gamma,
+                                            variance_epsilon,
+                                            scale_after_normalization,
+                                            name=None):
+  """Batch normalization.
+
+  This op is deprecated. See `tf.nn.batch_normalization`.
+
+  Args:
+    input: A 4D input Tensor.
+    mean: A 1D mean Tensor with size matching the last dimension of t.
+      This is the first output from tf.nn.moments,
+      or a saved moving average thereof.
+    variance: A 1D variance Tensor with size matching the last dimension of t.
+      This is the second output from tf.nn.moments,
+      or a saved moving average thereof.
+    beta: A 1D beta Tensor with size matching the last dimension of t.
+      An offset to be added to the normalized tensor.
+    gamma: A 1D gamma Tensor with size matching the last dimension of t.
+      If "scale_after_normalization" is true, this tensor will be multiplied
+      with the normalized tensor.
+    variance_epsilon: A small float number to avoid dividing by 0.
+    scale_after_normalization: A bool indicating whether the resulted tensor
+      needs to be multiplied with gamma.
+    name: A name for this operation (optional).
+
+  Returns:
+     A batch-normalized `t`.
+  """
+  return batch_norm_with_global_normalization(t=input,
+                                              m=mean,
+                                              v=variance,
+                                              beta=beta,
+                                              gamma=gamma,
+                                              variance_epsilon=variance_epsilon,
+                                              scale_after_normalization=scale_after_normalization,
+                                              name=name)
+
+# pylint: enable=redefined-builtin,line-too-long
 
 
 def _sum_rows(x):
@@ -1172,6 +1363,8 @@
     # weights shape is [num_classes, dim]
     all_w = embedding_ops.embedding_lookup(
         weights, all_ids, partition_strategy=partition_strategy)
+    if all_w.dtype != inputs.dtype:
+      all_w = math_ops.cast(all_w, inputs.dtype)
 
     # true_w shape is [batch_size * num_true, dim]
     true_w = array_ops.slice(all_w, [0, 0],
@@ -1189,6 +1382,8 @@
     # add the biases to the true and sampled logits.
     all_b = embedding_ops.embedding_lookup(
         biases, all_ids, partition_strategy=partition_strategy)
+    if all_b.dtype != inputs.dtype:
+      all_b = math_ops.cast(all_b, inputs.dtype)
     # true_b is a [batch_size * num_true] tensor
     # sampled_b is a [num_sampled] float tensor
     true_b = array_ops.slice(all_b, [0], array_ops.shape(labels_flat))
@@ -1254,7 +1449,111 @@
     return out_logits, out_labels
 
 
-@tf_export("nn.nce_loss")
+@tf_export("nn.nce_loss", v1=[])
+def nce_loss_v2(weights,
+                biases,
+                labels,
+                inputs,
+                num_sampled,
+                num_classes,
+                num_true=1,
+                sampled_values=None,
+                remove_accidental_hits=False,
+                name="nce_loss"):
+  """Computes and returns the noise-contrastive estimation training loss.
+
+  See [Noise-contrastive estimation: A new estimation principle for
+  unnormalized statistical
+  models](http://www.jmlr.org/proceedings/papers/v9/gutmann10a/gutmann10a.pdf).
+  Also see our [Candidate Sampling Algorithms
+  Reference](https://www.tensorflow.org/extras/candidate_sampling.pdf)
+
+  A common use case is to use this method for training, and calculate the full
+  sigmoid loss for evaluation or inference as in the following example:
+
+  ```python
+  if mode == "train":
+    loss = tf.nn.nce_loss(
+        weights=weights,
+        biases=biases,
+        labels=labels,
+        inputs=inputs,
+        ...)
+  elif mode == "eval":
+    logits = tf.matmul(inputs, tf.transpose(weights))
+    logits = tf.nn.bias_add(logits, biases)
+    labels_one_hot = tf.one_hot(labels, n_classes)
+    loss = tf.nn.sigmoid_cross_entropy_with_logits(
+        labels=labels_one_hot,
+        logits=logits)
+    loss = tf.reduce_sum(loss, axis=1)
+  ```
+
+  Note: when doing embedding lookup on `weights` and `bias`, "div" partition
+  strategy will be used. Support for other partition strategy will be added
+  later.
+
+  Note: By default this uses a log-uniform (Zipfian) distribution for sampling,
+  so your labels must be sorted in order of decreasing frequency to achieve
+  good results.  For more details, see
+  `tf.nn.log_uniform_candidate_sampler`.
+
+  Note: In the case where `num_true` > 1, we assign to each target class
+  the target probability 1 / `num_true` so that the target probabilities
+  sum to 1 per-example.
+
+  Note: It would be useful to allow a variable number of target classes per
+  example.  We hope to provide this functionality in a future release.
+  For now, if you have a variable number of target classes, you can pad them
+  out to a constant number by either repeating them or by padding
+  with an otherwise unused class.
+
+  Args:
+    weights: A `Tensor` of shape `[num_classes, dim]`, or a list of `Tensor`
+      objects whose concatenation along dimension 0 has shape [num_classes,
+      dim].  The (possibly-partitioned) class embeddings.
+    biases: A `Tensor` of shape `[num_classes]`.  The class biases.
+    labels: A `Tensor` of type `int64` and shape `[batch_size, num_true]`. The
+      target classes.
+    inputs: A `Tensor` of shape `[batch_size, dim]`.  The forward activations of
+      the input network.
+    num_sampled: An `int`.  The number of negative classes to randomly sample
+      per batch. This single sample of negative classes is evaluated for each
+      element in the batch.
+    num_classes: An `int`. The number of possible classes.
+    num_true: An `int`.  The number of target classes per training example.
+    sampled_values: a tuple of (`sampled_candidates`, `true_expected_count`,
+      `sampled_expected_count`) returned by a `*_candidate_sampler` function.
+      (if None, we default to `log_uniform_candidate_sampler`)
+    remove_accidental_hits:  A `bool`.  Whether to remove "accidental hits"
+      where a sampled class equals one of the target classes.  If set to `True`,
+      this is a "Sampled Logistic" loss instead of NCE, and we are learning to
+      generate log-odds instead of log probabilities.  See our [Candidate
+      Sampling Algorithms Reference]
+        (https://www.tensorflow.org/extras/candidate_sampling.pdf). Default is
+          False.
+    name: A name for the operation (optional).
+
+  Returns:
+    A `batch_size` 1-D tensor of per-example NCE losses.
+  """
+  # TODO(yuefengz): get partition_strategy from either variables or distribution
+  # strategies.
+  return nce_loss(
+      weights,
+      biases,
+      labels,
+      inputs,
+      num_sampled,
+      num_classes,
+      num_true=num_true,
+      sampled_values=sampled_values,
+      remove_accidental_hits=remove_accidental_hits,
+      partition_strategy="div",
+      name=name)
+
+
+@tf_export(v1=["nn.nce_loss"])
 def nce_loss(weights,
              biases,
              labels,
@@ -1365,7 +1664,98 @@
   return _sum_rows(sampled_losses)
 
 
-@tf_export("nn.sampled_softmax_loss")
+@tf_export("nn.sampled_softmax_loss", v1=[])
+def sampled_softmax_loss_v2(weights,
+                            biases,
+                            labels,
+                            inputs,
+                            num_sampled,
+                            num_classes,
+                            num_true=1,
+                            sampled_values=None,
+                            remove_accidental_hits=True,
+                            seed=None,
+                            name="sampled_softmax_loss"):
+  """Computes and returns the sampled softmax training loss.
+
+  This is a faster way to train a softmax classifier over a huge number of
+  classes.
+
+  This operation is for training only.  It is generally an underestimate of
+  the full softmax loss.
+
+  A common use case is to use this method for training, and calculate the full
+  sigmoid loss for evaluation or inference as in the following example:
+
+  ```python
+  if mode == "train":
+    loss = tf.nn.sampled_softmax_loss(
+        weights=weights,
+        biases=biases,
+        labels=labels,
+        inputs=inputs,
+        ...)
+  elif mode == "eval":
+    logits = tf.matmul(inputs, tf.transpose(weights))
+    logits = tf.nn.bias_add(logits, biases)
+    labels_one_hot = tf.one_hot(labels, n_classes)
+    loss = tf.nn.softmax_cross_entropy_with_logits_v2(
+        labels=labels_one_hot,
+        logits=logits)
+  ```
+
+  See our [Candidate Sampling Algorithms Reference]
+  (https://www.tensorflow.org/extras/candidate_sampling.pdf)
+
+  Also see Section 3 of [Jean et al., 2014](http://arxiv.org/abs/1412.2007)
+  ([pdf](http://arxiv.org/pdf/1412.2007.pdf)) for the math.
+
+  Note: when doing embedding lookup on `weights` and `bias`, "div" partition
+  strategy will be used. Support for other partition strategy will be added
+  later.
+
+  Args:
+    weights: A `Tensor` of shape `[num_classes, dim]`, or a list of `Tensor`
+      objects whose concatenation along dimension 0 has shape [num_classes,
+      dim].  The (possibly-sharded) class embeddings.
+    biases: A `Tensor` of shape `[num_classes]`.  The class biases.
+    labels: A `Tensor` of type `int64` and shape `[batch_size, num_true]`. The
+      target classes.  Note that this format differs from the `labels` argument
+      of `nn.softmax_cross_entropy_with_logits_v2`.
+    inputs: A `Tensor` of shape `[batch_size, dim]`.  The forward activations of
+      the input network.
+    num_sampled: An `int`.  The number of classes to randomly sample per batch.
+    num_classes: An `int`. The number of possible classes.
+    num_true: An `int`.  The number of target classes per training example.
+    sampled_values: a tuple of (`sampled_candidates`, `true_expected_count`,
+      `sampled_expected_count`) returned by a `*_candidate_sampler` function.
+      (if None, we default to `log_uniform_candidate_sampler`)
+    remove_accidental_hits:  A `bool`.  whether to remove "accidental hits"
+      where a sampled class equals one of the target classes.  Default is True.
+    seed: random seed for candidate sampling. Default to None, which doesn't set
+      the op-level random seed for candidate sampling.
+    name: A name for the operation (optional).
+
+  Returns:
+    A `batch_size` 1-D tensor of per-example sampled softmax losses.
+
+  """
+  return sampled_softmax_loss(
+      weights,
+      biases,
+      labels,
+      inputs,
+      num_sampled,
+      num_classes,
+      num_true=num_true,
+      sampled_values=sampled_values,
+      remove_accidental_hits=remove_accidental_hits,
+      partition_strategy="div",
+      name=name,
+      seed=seed)
+
+
+@tf_export(v1=["nn.sampled_softmax_loss"])
 def sampled_softmax_loss(weights,
                          biases,
                          labels,

--- conflicted
+++ resolved
@@ -19,22 +19,45 @@
 from __future__ import print_function
 
 from tensorflow.core.framework import types_pb2
-<<<<<<< HEAD
-=======
-from tensorflow.python.eager import context
 from tensorflow.python.eager import function
 from tensorflow.python.framework import constant_op
->>>>>>> ca2d0b65
 from tensorflow.python.framework import dtypes
 from tensorflow.python.framework import ops
 from tensorflow.python.framework import sparse_tensor
+from tensorflow.python.framework import test_util
 from tensorflow.python.ops import array_ops
+from tensorflow.python.ops import control_flow_ops
 from tensorflow.python.platform import test
 from tensorflow.python.saved_model import utils
 
 
 class UtilsTest(test.TestCase):
 
+  @test_util.run_v1_only("b/120545219")
+  def testBuildTensorInfoOp(self):
+    x = constant_op.constant(1, name="x")
+    y = constant_op.constant(2, name="y")
+    z = control_flow_ops.group([x, y], name="op_z")
+    z_op_info = utils.build_tensor_info_from_op(z)
+    self.assertEqual("op_z", z_op_info.name)
+    self.assertEqual(types_pb2.DT_INVALID, z_op_info.dtype)
+    self.assertEqual(0, len(z_op_info.tensor_shape.dim))
+
+  @test_util.run_v1_only("b/120545219")
+  def testBuildTensorInfoDefunOp(self):
+    @function.defun
+    def my_init_fn(x, y):
+      self.x_var = x
+      self.y_var = y
+
+    x = constant_op.constant(1, name="x")
+    y = constant_op.constant(2, name="y")
+    init_op_info = utils.build_tensor_info_from_op(my_init_fn(x, y))
+    self.assertEqual("PartitionedFunctionCall", init_op_info.name)
+    self.assertEqual(types_pb2.DT_INVALID, init_op_info.dtype)
+    self.assertEqual(0, len(init_op_info.tensor_shape.dim))
+
+  @test_util.run_v1_only("b/120545219")
   def testBuildTensorInfoDense(self):
     x = array_ops.placeholder(dtypes.float32, 1, name="x")
     x_tensor_info = utils.build_tensor_info(x)
@@ -43,6 +66,7 @@
     self.assertEqual(1, len(x_tensor_info.tensor_shape.dim))
     self.assertEqual(1, x_tensor_info.tensor_shape.dim[0].size)
 
+  @test_util.run_v1_only("b/120545219")
   def testBuildTensorInfoSparse(self):
     x = array_ops.sparse_placeholder(dtypes.float32, [42, 69], name="x")
     x_tensor_info = utils.build_tensor_info(x)
@@ -57,16 +81,7 @@
     self.assertEqual(42, x_tensor_info.tensor_shape.dim[0].size)
     self.assertEqual(69, x_tensor_info.tensor_shape.dim[1].size)
 
-<<<<<<< HEAD
-=======
-  def testBuildTensorInfoEager(self):
-    x = constant_op.constant(1, name="x")
-    with context.eager_mode(), self.assertRaisesRegexp(
-        RuntimeError, "build_tensor_info is not supported in Eager mode"):
-      utils.build_tensor_info(x)
-
   @test_util.run_v1_only("b/120545219")
->>>>>>> ca2d0b65
   def testGetTensorFromInfoDense(self):
     expected = array_ops.placeholder(dtypes.float32, 1, name="x")
     tensor_info = utils.build_tensor_info(expected)
@@ -74,6 +89,7 @@
     self.assertIsInstance(actual, ops.Tensor)
     self.assertEqual(expected.name, actual.name)
 
+  @test_util.run_v1_only("b/120545219")
   def testGetTensorFromInfoSparse(self):
     expected = array_ops.sparse_placeholder(dtypes.float32, name="x")
     tensor_info = utils.build_tensor_info(expected)
@@ -113,6 +129,7 @@
                                                  import_scope="foo")
       self.assertEqual(expected.name, actual.name)
 
+  @test_util.run_v1_only("b/120545219")
   def testGetTensorFromInfoRaisesErrors(self):
     expected = array_ops.placeholder(dtypes.float32, 1, name="x")
     tensor_info = utils.build_tensor_info(expected)

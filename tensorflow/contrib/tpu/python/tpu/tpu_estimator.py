# Copyright 2017 The TensorFlow Authors. All Rights Reserved.
#
# Licensed under the Apache License, Version 2.0 (the "License");
# you may not use this file except in compliance with the License.
# You may obtain a copy of the License at
#
#     http://www.apache.org/licenses/LICENSE-2.0
#
# Unless required by applicable law or agreed to in writing, software
# distributed under the License is distributed on an "AS IS" BASIS,
# WITHOUT WARRANTIES OR CONDITIONS OF ANY KIND, either express or implied.
# See the License for the specific language governing permissions and
# limitations under the License.
# ===================================================================
"""TPUEstimator class."""

from __future__ import absolute_import
from __future__ import division
from __future__ import print_function

import collections
import copy
import os
import signal
import sys
import threading
import time

import numpy as np
import six
from six.moves import queue as Queue  # pylint: disable=redefined-builtin
from six.moves import xrange  # pylint: disable=redefined-builtin

from tensorflow.contrib.tpu.ops import gen_tpu_ordinal_selector_op
from tensorflow.contrib.tpu.proto import compilation_result_pb2 as tpu_compilation_result
from tensorflow.contrib.tpu.python.ops import tpu_ops
from tensorflow.contrib.tpu.python.tpu import error_handling
from tensorflow.contrib.tpu.python.tpu import functional as tpu_functional
from tensorflow.contrib.tpu.python.tpu import session_support
from tensorflow.contrib.tpu.python.tpu import tensor_tracer
from tensorflow.contrib.tpu.python.tpu import tpu
from tensorflow.contrib.tpu.python.tpu import tpu_config
from tensorflow.contrib.tpu.python.tpu import tpu_context
from tensorflow.contrib.tpu.python.tpu import tpu_feed
from tensorflow.contrib.tpu.python.tpu import training_loop
from tensorflow.contrib.tpu.python.tpu import util as util_lib
from tensorflow.contrib.training.python.training import hparam
from tensorflow.core.framework import variable_pb2
from tensorflow.core.framework.summary_pb2 import Summary
from tensorflow.core.protobuf import config_pb2
from tensorflow.python.client import session as tf_session
from tensorflow.python.data.ops import dataset_ops
from tensorflow.python.data.util import nest as data_nest
from tensorflow.python.estimator import estimator as estimator_lib
from tensorflow.python.estimator import model_fn as model_fn_lib
from tensorflow.python.estimator.export import export_output as export_output_lib
from tensorflow.python.framework import constant_op
from tensorflow.python.framework import dtypes
from tensorflow.python.framework import errors
from tensorflow.python.framework import function
from tensorflow.python.framework import ops
from tensorflow.python.ops import array_ops
from tensorflow.python.ops import check_ops
from tensorflow.python.ops import control_flow_ops
from tensorflow.python.ops import init_ops
from tensorflow.python.ops import math_ops
from tensorflow.python.ops import resource_variable_ops
from tensorflow.python.ops import state_ops
from tensorflow.python.ops import summary_ops_v2 as contrib_summary
from tensorflow.python.ops import variable_scope
from tensorflow.python.ops import variables
from tensorflow.python.platform import tf_logging as logging
from tensorflow.python.saved_model import tag_constants
from tensorflow.python.summary import summary
from tensorflow.python.training import basic_session_run_hooks
from tensorflow.python.training import evaluation
from tensorflow.python.training import session_run_hook
from tensorflow.python.training import training
from tensorflow.python.training import training_util
from tensorflow.python.util import function_utils
from tensorflow.python.util import nest
from tensorflow.python.util import tf_inspect

_INITIAL_LOSS = 1e7
_ZERO_LOSS = 0.
_TPU_ESTIMATOR = 'tpu_estimator'
_ITERATIONS_PER_LOOP_VAR = 'iterations_per_loop'
_BATCH_SIZE_KEY = 'batch_size'
_CTX_KEY = 'context'
_USE_TPU_KEY = 'use_tpu'
_CROSS_REPLICA_SUM_OP = 'CrossReplicaSum'
_ONE_GIGABYTE = 1024 * 1024 * 1024
_TPU_ENQUEUE_OPS = '_tpu_enqueue_ops'
_TPU_TRAIN_OP = '_tpu_train_op'
_REWRITE_FOR_INFERENCE_MODE = '_rewrite_for_inference'
_KEY_WHEN_PREDICTIONS_IS_A_TENSOR = '_key_when_predictions_is_a_tensor'

# Ideally _USE_TPU_KEY should be reserved as well. However there are already
# models that make use of this key, thus it can not be reserved now to prevent
# breakage. In the long run, we would like to mitigate this by migrating models
# off of using _USE_TPU_KEY.
_RESERVED_PARAMS_KEYS = [_BATCH_SIZE_KEY, _CTX_KEY]

# TODO(b/65703635): Flip the value and remove all dead code. Currently, this is
# only used for per-core based deployments. For per-host based pipelines, if a
# user returns a Dataset instance it will be automatically wrapped in a
# tf.while_loop (This can be disabled by returning features and labels
# explicitly).
_WRAP_INPUT_FN_INTO_WHILE_LOOP = False

ops.register_proto_function(
    '{}_{}'.format(_TPU_ESTIMATOR, _ITERATIONS_PER_LOOP_VAR),
    proto_type=variable_pb2.VariableDef,
    to_proto=resource_variable_ops._to_proto_fn,  # pylint: disable=protected-access
    from_proto=resource_variable_ops._from_proto_fn)  # pylint: disable=protected-access


def _is_iterable(obj):
  """A Python 2 and 3 compatible util to check whether `obj` is iterable."""
  try:
    iter(obj)
    return True
  except TypeError:
    return False


class CatchInvalidHostcallFunctions(control_flow_ops.XLAControlFlowContext):

  def AddOp(self, op):
    if op.type in [
        'AudioSummary', 'AudioSummaryV2', 'HistogramSummary', 'ImageSummary',
        'MergeSummary', 'ScalarSummary', 'TensorSummary', 'TensorSummaryV2'
    ]:
      raise ValueError('Use tf.contrib.summary inside of host_calls.')


def _create_global_step(graph):
  graph = graph or ops.get_default_graph()
  if training.get_global_step(graph) is not None:
    raise ValueError('"global_step" already exists.')
  # Create in proper graph and base name_scope.
  with graph.as_default() as g, g.name_scope(None):
    return variable_scope.get_variable(
        ops.GraphKeys.GLOBAL_STEP,
        shape=[],
        dtype=dtypes.int64,
        initializer=init_ops.zeros_initializer(),
        trainable=False,
        use_resource=True,
        collections=[ops.GraphKeys.GLOBAL_VARIABLES, ops.GraphKeys.GLOBAL_STEP])


def _create_or_get_iterations_per_loop():
  """Creates or gets the iterations_per_loop variable.

  In TPUEstimator, the user provided computation, the model_fn, is wrapped
  inside a tf.while_loop for peak performance. The iterations of the loop are
  specified by this variable, which adjusts its value on the CPU after each TPU
  program execution and before the next TPU execution.

  The purpose of using a variable, rather then a constant, is to allow
  TPUEstimator adapt the TPU training iterations according to the final steps
  specified by users. For example, if the user sets the iterations_per_loop as 4
  in TPUConfig and steps as 10 in TPUEstimator.train(), the iterations_per_loop
  variable will have the following value before each TPU training.

      - 1-th TPU execution: iterations_per_loop = 4
      - 2-th TPU execution: iterations_per_loop = 4
      - 3-th TPU execution: iterations_per_loop = 2

  As model_fn increases the global step once per train_op invocation, the global
  step is 10 after all TPU executions, matching the steps=10 inputs passed in by
  users.

  Returns:
    A TF non-trainable resource variable.

  Raises:
    RuntimeError: If multi iterations_per_loop variables were found.
  """
  graph = ops.get_default_graph()
  collection_name = '{}_{}'.format(_TPU_ESTIMATOR, _ITERATIONS_PER_LOOP_VAR)
  iter_vars = graph.get_collection(collection_name)
  if len(iter_vars) == 1:
    return iter_vars[0]
  elif len(iter_vars) > 1:
    raise RuntimeError('Multiple iterations_per_loop_var in collection.')

  with ops.colocate_with(training_util.get_global_step()):
    with variable_scope.variable_scope(
        _TPU_ESTIMATOR, reuse=variable_scope.AUTO_REUSE):
      return variable_scope.get_variable(
          _ITERATIONS_PER_LOOP_VAR,
          initializer=init_ops.zeros_initializer(),
          shape=[],
          dtype=dtypes.int32,
          trainable=False,
          collections=[collection_name, ops.GraphKeys.LOCAL_VARIABLES],
          use_resource=True)


def _sync_variables_ops(ctx):
  """Create varriables synchronization ops.

  Gets the variables back from TPU nodes. This means the variables updated
  by TPU will now be *synced* to host memory.
  In BROADCAST mode, we skip this sync since the variables are ususally too
  big to transmit via RPC.

  Args:
    ctx: A `_InternalTPUContext` instance with mode.

  Returns:
    A list of sync ops.
  """

  if not ctx.is_input_broadcast_with_iterators():
    return [
        array_ops.check_numerics(v.read_value(),
                                 'Gradient for %s is NaN' % v.name).op
        for v in variables.trainable_variables()
    ]
  else:
    return [control_flow_ops.no_op()]


def _increase_eval_step_op(iterations_per_loop):
  """Returns an op to increase the eval step for TPU evaluation.

  Args:
    iterations_per_loop: Tensor. The number of eval steps running in TPU system
      before returning to CPU host for each `Session.run`.

  Returns:
    An operation
  """
  eval_step = evaluation._get_or_create_eval_step()  # pylint: disable=protected-access
  # Estimator evaluate increases 1 by default. So, we increase the difference.
  return state_ops.assign_add(
      eval_step,
      math_ops.cast(iterations_per_loop - 1, dtype=eval_step.dtype),
      use_locking=True)


def _extract_key_names(tensor_or_dict):
  if isinstance(tensor_or_dict, dict):
    return sorted(tensor_or_dict.keys())
  return []


class _SIGNAL(object):
  """Signal used to control the thread of infeed/outfeed.

  All preserved signals must be negative numbers. Positive numbers are used to
  indicate the number of iterations for next training/evaluation loop.
  """
  NEXT_BATCH = -1
  STOP = -2


class TPUEstimatorSpec(model_fn_lib._TPUEstimatorSpec):  # pylint: disable=protected-access
  """Ops and objects returned from a `model_fn` and passed to `TPUEstimator`.

  See `EstimatorSpec` for `mode`, `predictions`, `loss`, `train_op`, and
  `export_outputs`.

  For evaluation, `eval_metrics `is a tuple of `metric_fn` and `tensors`, where
  `metric_fn` runs on CPU to generate metrics and `tensors` represents the
  `Tensor`s transferred from TPU system to CPU host and passed to `metric_fn`.
  To be precise, TPU evaluation expects a slightly different signature from the
  `tf.estimator.Estimator`. While `EstimatorSpec.eval_metric_ops` expects a
  dict, `TPUEstimatorSpec.eval_metrics` is a tuple of `metric_fn` and `tensors`.
  The `tensors` could be a list of `Tensor`s or dict of names to `Tensor`s. The
  `tensors` usually specify the model logits, which are transferred back from
  TPU system to CPU host. All tensors must have be batch-major, i.e., the batch
  size is the first dimension. Once all tensors are available at CPU host from
  all shards, they are concatenated (on CPU) and passed as positional arguments
  to the `metric_fn` if `tensors` is list or keyword arguments if `tensors` is
  a dict. `metric_fn` takes the `tensors` and returns a dict from metric string
  name to the result of calling a metric function, namely a `(metric_tensor,
  update_op)` tuple. See `TPUEstimator` for MNIST example how to specify the
  `eval_metrics`.

  `scaffold_fn` is a function running on CPU to generate the `Scaffold`. This
  function should not capture any Tensors in `model_fn`.

  `host_call` is a tuple of a `function` and a list or dictionary of `tensors`
  to pass to that function and returns a list of Tensors. `host_call` currently
  works for train() and evaluate(). The Tensors returned by the function is
  executed on the CPU on every step, so there is communication overhead when
  sending tensors from TPU to CPU. To reduce the overhead, try reducing the
  size of the tensors. The `tensors` are concatenated along their major (batch)
  dimension, and so must be >= rank 1. The `host_call` is useful for writing
  summaries with `tf.contrib.summary.create_file_writer`.
  """

  def __new__(cls,
              mode,
              predictions=None,
              loss=None,
              train_op=None,
              eval_metrics=None,
              export_outputs=None,
              scaffold_fn=None,
              host_call=None,
              training_hooks=None,
              evaluation_hooks=None,
              prediction_hooks=None):
    """Creates a validated `TPUEstimatorSpec` instance."""
    host_calls = {}
    if eval_metrics is not None:
      host_calls['eval_metrics'] = eval_metrics
    if host_call is not None:
      host_calls['host_call'] = host_call
    _OutfeedHostCall.validate(host_calls)

    training_hooks = tuple(training_hooks or [])
    evaluation_hooks = tuple(evaluation_hooks or [])
    prediction_hooks = tuple(prediction_hooks or [])

    for hook in training_hooks + evaluation_hooks + prediction_hooks:
      if not isinstance(hook, session_run_hook.SessionRunHook):
        raise TypeError('All hooks must be SessionRunHook instances, given: {}'
                        .format(hook))

    return super(TPUEstimatorSpec, cls).__new__(
        cls,
        mode=mode,
        predictions=predictions,
        loss=loss,
        train_op=train_op,
        eval_metrics=eval_metrics,
        export_outputs=export_outputs,
        scaffold_fn=scaffold_fn,
        host_call=host_call,
        training_hooks=training_hooks,
        evaluation_hooks=evaluation_hooks,
        prediction_hooks=prediction_hooks)

  def as_estimator_spec(self):
    """Creates an equivalent `EstimatorSpec` used by CPU train/eval."""
    host_calls = {}
    if self.eval_metrics is not None:
      host_calls['eval_metrics'] = self.eval_metrics
    if self.host_call is not None:
      host_calls['host_call'] = self.host_call
    host_call_ret = _OutfeedHostCall.create_cpu_hostcall(host_calls)
    eval_metric_ops = None
    if self.eval_metrics is not None:
      eval_metric_ops = host_call_ret['eval_metrics']
    hooks = None
    if self.host_call is not None:
      hooks = [_OutfeedHostCallHook(host_call_ret['host_call'])]
    if tensor_tracer.TensorTracer.is_enabled():
      tt = tensor_tracer.TensorTracer()
      tracing_calls = tt.trace_cpu(ops.get_default_graph())
      tracing_call_ret = _OutfeedHostCall.create_cpu_hostcall(tracing_calls)
      tracing_functions = tracing_call_ret.values()
      if tracing_functions:
        if hooks:
          hooks.extend([_OutfeedHostCallHook(tracing_functions)])
        else:
          hooks = [_OutfeedHostCallHook(tracing_functions)]
    hooks = tuple(hooks or [])
    scaffold = self.scaffold_fn() if self.scaffold_fn else None
    return model_fn_lib.EstimatorSpec(
        mode=self.mode,
        predictions=self.predictions,
        loss=self.loss,
        train_op=self.train_op,
        eval_metric_ops=eval_metric_ops,
        export_outputs=self.export_outputs,
        scaffold=scaffold,
        training_hooks=self.training_hooks + hooks,
        evaluation_hooks=self.evaluation_hooks + hooks,
        prediction_hooks=self.prediction_hooks + hooks)


class _OpQueueContext(object):
  """Manages work queue and thread for a infeed/outfeed thread."""

  def __init__(self, name, target, args):
    self._name = name
    self._queue = Queue.Queue()
    args = (self,) + args
    self._thread = threading.Thread(name=name, target=target, args=args)
    self._thread.daemon = True
    self._thread.start()

  def stop(self):
    self._queue.put(_SIGNAL.STOP)

  def send_next_batch_signal(self, iterations):
    self._queue.put(iterations)

  def read_iteration_counts(self):
    while True:
      iterations = self._queue.get(block=True)
      logging.debug('%s read iterations %s', self._name, iterations)
      if iterations == _SIGNAL.STOP:
        logging.info('%s received shutdown signal, stopping.', self._name)
        return
      yield iterations

  def join(self):
    logging.info('Shutting down %s thread.', self._name)
    self.stop()
    self._thread.join()


class _OpSignalOnceQueueContext(_OpQueueContext):
  """Manages work queue and thread for a infeed/outfeed thread.

  This subclass only signals once.
  """

  def __init__(self, name, target, args):
    super(_OpSignalOnceQueueContext, self).__init__(name, target, args)
    self._has_signaled = False

  def send_next_batch_signal(self, iterations):
    if not self._has_signaled:
      self._queue.put(iterations)
      self._has_signaled = True


class TPUInfeedOutfeedSessionHook(session_run_hook.SessionRunHook):
  """A Session hook setting up the TPU initialization, infeed, and outfeed.

  This hook does two major things:
  1. initialize and shutdown TPU system.
  2. launch and join the threads for infeed enqueue and (optional) outfeed
     dequeue.
  """

  def __init__(self,
               ctx,
               enqueue_ops,
               dequeue_ops,
               tpu_compile_op,
               run_infeed_loop_on_coordinator=True,
               rendezvous=None,
               master=None,
               session_config=None):
    self._master_job = ctx.master_job
    self._enqueue_ops = enqueue_ops
    self._dequeue_ops = dequeue_ops
    self._rendezvous = rendezvous
    self._master = master
    self._session_config = session_config
    self._run_infeed_loop_on_coordinator = run_infeed_loop_on_coordinator
    self._initial_infeed_sleep_secs = (
        ctx.config.tpu_config.initial_infeed_sleep_secs)

    self._feed_error = None
    self._finished = False
    self._should_initialize_tpu = True
    self._tpu_compile_op = tpu_compile_op

  def begin(self):
    logging.info('TPU job name %s', self._master_job)
    self._iterations_per_loop_var = _create_or_get_iterations_per_loop()
    self._init_ops = []
    if self._should_initialize_tpu:
      self._finalize_ops = [tpu.shutdown_system(job=self._master_job)]
    else:
      self._finalize_ops = []

    summary_writer_init_ops = contrib_summary.summary_writer_initializer_op()
    self._init_ops.extend(summary_writer_init_ops)
    # Get all the writer resources from the initializer, so we know what to
    # flush.
    for op in summary_writer_init_ops:
      self._finalize_ops.append(contrib_summary.flush(writer=op.inputs[0]))

  def _run_infeed(self, queue_ctx, session):
    logging.info('Starting infeed thread controller.')
    if self._initial_infeed_sleep_secs:
      logging.info('Infeed thread sleeping for %d seconds.',
                   self._initial_infeed_sleep_secs)
      time.sleep(self._initial_infeed_sleep_secs)
      logging.info('Infeed thread starting after sleep')

    with self._rendezvous.catch_errors(source='infeed', session=session):
      if self._run_infeed_loop_on_coordinator:
        for count, steps in enumerate(queue_ctx.read_iteration_counts()):
          for i in xrange(steps):
            logging.debug('Infeed enqueue for iteration (%d, %d)', count, i)
            session.run(self._enqueue_ops)
      else:
        for _ in queue_ctx.read_iteration_counts():
          session.run(self._enqueue_ops)
      logging.info('Infeed thread finished, shutting down.')

  def _run_outfeed(self, queue_ctx, session):
    logging.info('Starting outfeed thread controller.')
    with self._rendezvous.catch_errors(source='outfeed', session=session):
      for count, steps in enumerate(queue_ctx.read_iteration_counts()):
        for i in xrange(steps):
          logging.debug('Outfeed dequeue for iteration (%d, %d)', count, i)
          session.run(self._dequeue_ops)
      logging.info('Outfeed thread finished, shutting down.')

  def _create_infeed_controller(self, name, target, args):
    return _OpQueueContext(name=name, target=target, args=args)

  def _assertCompilationSucceeded(self, result, coord):
    proto = tpu_compilation_result.CompilationResultProto()
    proto.ParseFromString(result)
    if proto.status_error_message:
      logging.error('Compilation failed: {}'.format(proto.status_error_message))
      coord.request_stop()
    else:
      logging.info('Compilation succeeded')

  def after_create_session(self, session, coord):
    if self._should_initialize_tpu:
      logging.info('Init TPU system')
      start = time.time()
      with ops.Graph().as_default():
        with tf_session.Session(
            self._master, config=self._session_config) as sess:
          sess.run(tpu.initialize_system(job=self._master_job))
      logging.info('Initialized TPU in %d seconds', time.time() - start)

    session.run(self._init_ops,
                options=config_pb2.RunOptions(timeout_in_ms=5 * 60 * 1000))

    if os.environ.get('TPU_SPLIT_COMPILE_AND_EXECUTE', '') == '1':
      logging.info('Compiling user program: this may take a while...')
      self._assertCompilationSucceeded(session.run(self._tpu_compile_op), coord)

    self._infeed_controller = self._create_infeed_controller(
        name='InfeedController', target=self._run_infeed, args=(session,))

    self._outfeed_controller = _OpQueueContext(
        name='OutfeedController', target=self._run_outfeed, args=(session,))

    # Enable the worker watchdog to terminate workers on coordinator exit.
    watchdog_timeout = int(os.environ.get('TF_TPU_WATCHDOG_TIMEOUT', '0'))
    if watchdog_timeout > 0:
      session_support.start_worker_watchdog(session,
                                            shutdown_timeout=watchdog_timeout)

  def before_run(self, run_context):
    self._feed_error = None

    iterations = run_context.session.run(self._iterations_per_loop_var)

    logging.info('Enqueue next (%d) batch(es) of data to infeed.', iterations)
    self._infeed_controller.send_next_batch_signal(iterations)

    logging.info('Dequeue next (%d) batch(es) of data from outfeed.',
                 iterations)
    self._outfeed_controller.send_next_batch_signal(iterations)

  def end(self, session):
    self._finished = True
    logging.info('Stop infeed thread controller')
    self._infeed_controller.join()
    self._rendezvous.record_done('infeed')

    logging.info('Stop output thread controller')
    self._outfeed_controller.join()
    self._rendezvous.record_done('outfeed')

    logging.info('Shutdown TPU system.')
    session.run(self._finalize_ops)


class TPUInfeedOutfeedSessionHookForPrediction(TPUInfeedOutfeedSessionHook):

  def __init__(self, ctx, enqueue_ops, dequeue_ops, tpu_compile_op,
               rendezvous=None, master=None, session_config=None):
    super(TPUInfeedOutfeedSessionHookForPrediction, self).__init__(
        ctx,
        enqueue_ops,
        dequeue_ops,
        tpu_compile_op=tpu_compile_op,
        run_infeed_loop_on_coordinator=False,
        rendezvous=rendezvous,
        master=master,
        session_config=session_config)

  def _create_infeed_controller(self, name, target, args):
    return _OpSignalOnceQueueContext(name=name, target=target, args=args)


class _TPUStopAtStepHook(session_run_hook.SessionRunHook):
  """Hook that requests stop at a specified step.

  This hook is similar to the `session_run_hook._StopAfterNEvalsHook` with
  following differences for TPU training:

  1. This hook sets the variable for iterations_per_loop, which is used by
     `TPUInfeedOutfeedSessionHook` to control the iterations for infeed/outfeed.
     As the hook execution order is not guaranteed, the variable update is
     handled in `after_create_session` and `after_run` as
     `TPUInfeedOutfeedSessionHook` reads the variable value in `before_run`.

  2. For each training loop (session.run), the global step could be increased
     multiple times on TPU. The global step tensor value will be explicitly read
     again in `after_run` to ensure the latest value is retrieved to avoid race
     condition.
  """

  def __init__(self, iterations, num_steps=None, last_step=None):
    """Initializes a `StopAtStepHook`.

    Args:
      iterations: The number of iterations to run optimizer per training loop.
      num_steps: Number of steps to execute.
      last_step: Step after which to stop.

    Raises:
      ValueError: If one of the arguments is invalid.
    """
    if num_steps is None and last_step is None:
      raise ValueError('One of num_steps or last_step must be specified.')
    if num_steps is not None and last_step is not None:
      raise ValueError('Only one of num_steps or last_step can be specified.')
    self._num_steps = num_steps
    self._last_step = last_step
    self._iterations = iterations

  def _next_iterations(self, global_step, last_step):
    gap = last_step - global_step
    return min(gap, self._iterations)

  def begin(self):
    self._global_step_tensor = training_util.get_global_step()
    if self._global_step_tensor is None:
      raise RuntimeError('Global step should be created.')

    self._iterations_per_loop_var = _create_or_get_iterations_per_loop()

  def after_create_session(self, session, coord):
    global_step = session.run(self._global_step_tensor)
    if self._last_step is None:
      self._last_step = global_step + self._num_steps

    iterations = self._next_iterations(global_step, self._last_step)

    self._iterations_per_loop_var.load(iterations, session=session)

  def after_run(self, run_context, run_values):
    # Global step cannot be retrieved via SessionRunArgs and before_run due to
    # race condition.
    global_step = run_context.session.run(self._global_step_tensor)
    if global_step >= self._last_step:
      run_context.request_stop()
    else:
      iterations = self._next_iterations(global_step, self._last_step)
      self._iterations_per_loop_var.load(
          iterations, session=run_context.session)


class _SetEvalIterationsHook(session_run_hook.SessionRunHook):
  """Hook that requests stop at a specified step."""

  def __init__(self, num_steps):
    """Initializes a `_SetEvalIterationsHook`.

    Args:
      num_steps: Number of steps to execute.
    """
    self._num_steps = num_steps

  def begin(self):
    self._iterations_per_loop_var = _create_or_get_iterations_per_loop()

  def after_create_session(self, session, coord):
    self._iterations_per_loop_var.load(self._num_steps, session=session)


class _StoppingPredictHook(session_run_hook.SessionRunHook):
  """Hook that requests stop according to the stopping signal in prediction."""

  def __init__(self, scalar_stopping_signal):
    self._scalar_stopping_signal = scalar_stopping_signal

  def begin(self):
    self._iterations_per_loop_var = _create_or_get_iterations_per_loop()

  def after_create_session(self, session, coord):
    # This is not necessary as we do not run infeed enqueue and outfeed dequeue
    # in side threads for prediction model. But it makes the
    # TPUInfeedOutfeedSessionHook prints nice message.
    self._iterations_per_loop_var.load(1, session=session)

  def before_run(self, run_context):
    return session_run_hook.SessionRunArgs(self._scalar_stopping_signal)

  def after_run(self, run_context, run_values):
    _ = run_context
    scalar_stopping_signal = run_values.results
    if _StopSignals.should_stop(scalar_stopping_signal):
      # NOTE(xiejw): In prediction, stopping signals are inserted for each
      # batch. And we append one more batch to signal the system it should stop.
      # The data flow might look like
      #
      #  batch   0: images, labels, stop = 0  (user provided)
      #  batch   1: images, labels, stop = 0  (user provided)
      #  ...
      #  batch  99: images, labels, stop = 0  (user provided)
      #  batch 100: images, labels, stop = 1  (TPUEstimator appended)
      #
      # where the final batch (id = 100) is appended by TPUEstimator, so we
      # should drop it before returning the predictions to user.
      # To achieve that, we throw the OutOfRangeError in after_run. Once
      # Monitored Session sees this error in SessionRunHook.after_run, the
      # "current" prediction, i.e., batch with id=100, will be discarded
      # immediately
      raise errors.OutOfRangeError(None, None, 'Stopped by stopping signal.')


def generate_per_core_enqueue_ops_fn_for_host(
    ctx, input_fn, inputs_structure_recorder, host_device, host_id):
  """Generates infeed enqueue ops for per-core input_fn on a single host."""
  captured_infeed_queue = _CapturedObject()
  tpu_ordinal_function_impl = ctx.tpu_ordinal_function(host_id)

  def enqueue_ops_fn():
    """A fn returns enqueue_ops."""
    num_cores_per_host = ctx.num_of_cores_per_host
    per_host_sharded_inputs = []
    for core_ordinal in range(num_cores_per_host):
      with ops.name_scope('ordinal_%d' % (core_ordinal)):
        user_context = tpu_context.TPUContext(
            internal_ctx=ctx,
            input_device=host_device,
            invocation_index=host_id * ctx.num_of_cores_per_host + core_ordinal)
        inputs = _Inputs.from_input_fn(input_fn(user_context))
        if inputs.is_dataset:
          raise TypeError(
              '`input_fn` returning `Dataset`  is not yet supported in '
              'per-Core input pipeline deployment yet. Please set '
              'TPUConfig.per_host_input_for_training to True or return '
              '`features` and `labels` from `input_fn`')
        features, labels = inputs.features_and_labels()

        inputs_structure_recorder.validate_and_record_structure(
            features, labels)
        flattened_inputs = (
            inputs_structure_recorder.flatten_features_and_labels(
                features, labels))
        per_host_sharded_inputs.append(flattened_inputs)

    infeed_queue = tpu_feed.InfeedQueue(
        number_of_tuple_elements=len(per_host_sharded_inputs[0]))
    captured_infeed_queue.capture(infeed_queue)

    per_host_enqueue_ops = infeed_queue.generate_enqueue_ops(
        per_host_sharded_inputs, tpu_ordinal_function=tpu_ordinal_function_impl)
    return per_host_enqueue_ops

  return enqueue_ops_fn, captured_infeed_queue


def generate_per_host_enqueue_ops_fn_for_host(
    ctx, input_fn, inputs_structure_recorder, batch_axis, device, host_id):
  """Generates infeed enqueue ops for per-host input_fn on a single host."""
  captured_infeed_queue = _CapturedObject()

  dataset_initializer = None

  with ops.device(device):
    user_context = tpu_context.TPUContext(
        internal_ctx=ctx, input_device=device, invocation_index=host_id)
    inputs = _Inputs.from_input_fn(input_fn(user_context))

    is_dataset = inputs.is_dataset
    if ctx.mode == model_fn_lib.ModeKeys.PREDICT:
      if not is_dataset:
        raise TypeError(
            'For mode PREDICT, `input_fn` must return `Dataset` instead of '
            '`features` and `labels`.')
      if batch_axis is not None:
        raise TypeError('For mode PREDICT, batch_axis is not supported yet.')
      inputs = _InputsWithStoppingSignals(
          dataset=inputs.dataset,
          batch_size=ctx.batch_size_for_input_fn,
          add_padding=True)

    if is_dataset:
      dataset_initializer = inputs.dataset_initializer()

    tpu_ordinal_function_impl = ctx.tpu_ordinal_function(host_id)

  def enqueue_ops_fn():
    """A Fn returning the TPU infeed enqueue ops.

    By providing as a Fn, it can be invoked inside the tf.while_loop such that
    the input pipeline for multiple iterations can be executed by one
    Session.run call.

    Returns:
      list of dict of ops.
    """
    with ops.device(device):
      num_of_replicas_per_host = ctx.num_of_replicas_per_host
      # Convert user input to features and labels.  If the user returns a
      # dataset, it is initialized and the features and labels extracted via
      # `dataset.iterator.get_next()`
      features, labels = inputs.features_and_labels()
      signals = inputs.signals()

      inputs_structure_recorder.validate_and_record_structure(features, labels)
      unsharded_tensor_list = (
          inputs_structure_recorder.flatten_features_and_labels(
              features, labels, signals))

      infeed_queue = tpu_feed.InfeedQueue(
          tuple_types=[t.dtype for t in unsharded_tensor_list],
          tuple_shapes=[t.shape for t in unsharded_tensor_list],
          shard_dimensions=batch_axis)
      captured_infeed_queue.capture(infeed_queue)
      infeed_queue.set_number_of_shards(num_of_replicas_per_host)
      per_host_enqueue_ops = (
          infeed_queue.split_inputs_and_generate_enqueue_ops(
              unsharded_tensor_list,
              placement_function=lambda x: device,
              tpu_ordinal_function=tpu_ordinal_function_impl))
      if signals is None:
        return per_host_enqueue_ops
      else:
        return {
            'ops': per_host_enqueue_ops,
            'signals': signals,
        }

  return enqueue_ops_fn, captured_infeed_queue, dataset_initializer


def generate_per_host_v2_enqueue_ops_fn_for_host(
    ctx, input_fn, inputs_structure_recorder, device, host_id):
  """Generates infeed enqueue ops for per-host input_fn on a single host."""
  captured_infeed_queue = _CapturedObject()
  dataset_initializer = None

  with ops.device(device):
    user_context = tpu_context.TPUContext(
        internal_ctx=ctx, input_device=device, invocation_index=host_id)
    inputs = _Inputs.from_input_fn(input_fn(user_context))

    is_dataset = inputs.is_dataset
    if not is_dataset:
      raise TypeError('`input_fn` must return a `Dataset` for the PER_HOST_V2 '
                      'input pipeline configuration.')

    if ctx.mode == model_fn_lib.ModeKeys.PREDICT:
      inputs = _InputsWithStoppingSignals(
          dataset=inputs.dataset,
          batch_size=ctx.batch_size_for_input_fn,
          add_padding=True,
          num_invocations_per_step=ctx.num_of_replicas_per_host)

    dataset_initializer = inputs.dataset_initializer()
    tpu_ordinal_function_impl = ctx.tpu_ordinal_function(host_id)

  def enqueue_ops_fn():
    """Generates the per_host enqueue ops."""
    control_deps = []
    per_host_sharded_inputs = []
    num_replicas_per_host = ctx.num_of_replicas_per_host
    cached_signals = None
    with ops.device(device):
      if not inputs.is_dataset:
        raise TypeError('`input_fn` must return a `Dataset` for this mode.')
      for _ in range(num_replicas_per_host):
        # Use control dependencies to ensure a deterministic ordering.
        with ops.control_dependencies(control_deps):
          features, labels = inputs.features_and_labels()  # Calls get_next()
          signals = inputs.signals()

          # All the replicas share the replica 0's stopping singal.
          # This avoids inconsistent state among different model replcias.
          if cached_signals:
            signals['stopping'] = cached_signals['stopping']
          else:
            cached_signals = signals

        inputs_structure_recorder.validate_and_record_structure(
            features, labels)
        flattened_inputs = (
            inputs_structure_recorder.flatten_features_and_labels(
                features, labels, signals))
        control_deps.extend(flattened_inputs)
        per_host_sharded_inputs.append(flattened_inputs)

      if inputs_structure_recorder.flattened_input_dims:
        input_partition_dims = inputs_structure_recorder.flattened_input_dims
        if signals:
          input_partition_dims += [None] * len(signals)
        # pylint: disable=protected-access
        infeed_queue = tpu_feed._PartitionedInfeedQueue(
            number_of_tuple_elements=len(per_host_sharded_inputs[0]),
            host_id=host_id,
            input_partition_dims=input_partition_dims,
            device_assignment=ctx.device_assignment)
        per_host_enqueue_ops = infeed_queue.generate_enqueue_ops(
            per_host_sharded_inputs)
      else:
        infeed_queue = tpu_feed.InfeedQueue(
            number_of_tuple_elements=len(per_host_sharded_inputs[0]))
        per_host_enqueue_ops = infeed_queue.generate_enqueue_ops(
            per_host_sharded_inputs,
            tpu_ordinal_function=tpu_ordinal_function_impl)
      captured_infeed_queue.capture(infeed_queue)

    if signals is None:
      return per_host_enqueue_ops
    else:
      return {
          'ops': per_host_enqueue_ops,
          'signals': signals,
      }

  return enqueue_ops_fn, captured_infeed_queue, dataset_initializer


def generate_broadcast_enqueue_ops_fn(ctx, input_fn, inputs_structure_recorder,
                                      num_hosts):
  """Generates infeed enqueue ops for one input_fn on all the hosts."""
  captured_infeed_queue = _CapturedObject()
  dataset_initializer = None
  device_0 = ctx.tpu_host_placement_function(host_id=0)
  with ops.device(device_0):
    user_context = tpu_context.TPUContext(
        internal_ctx=ctx, input_device=device_0, invocation_index=0)
    inputs = _Inputs.from_input_fn(input_fn(user_context))

    is_dataset = inputs.is_dataset
    if ctx.mode == model_fn_lib.ModeKeys.PREDICT:
      if not is_dataset:
        raise TypeError(
            'For mode PREDICT, `input_fn` must return `Dataset` instead of '
            '`features` and `labels`.')

      inputs = _InputsWithStoppingSignals(
          dataset=inputs.dataset,
          batch_size=ctx.batch_size_for_input_fn,
          add_padding=True)

    if is_dataset:
      dataset_initializer = inputs.dataset_initializer()
    num_replicas_per_host = ctx.num_of_replicas_per_host

  def tpu_ordinal_function_impl(replica_id):
    if ctx.device_assignment:
      return ctx.device_assignment.tpu_ordinal(replica=replica_id)
    else:
      return replica_id % num_replicas_per_host

  def device_function_impl(replica_id):
    return ctx.tpu_host_placement_function(replica_id=replica_id)

  def enqueue_ops_fn():
    """Generates enqueue ops for all the hosts."""
    broadcasted_inputs = []
    flattened_inputs = None  # Cache result from input_fn.
    signals = None
    for host_id in xrange(num_hosts):
      with ops.device(ctx.tpu_host_placement_function(host_id=host_id)):
        for _ in xrange(ctx.num_of_replicas_per_host):
          # Note: input_fn is only called once at host 0 for the first replica.
          # The features and labels returned from that invocation are
          # broadcasted to other replicas(including the replicas on other
          # hosts).
          if flattened_inputs is None:
            features, labels = inputs.features_and_labels()  # Calls get_next()
            signals = inputs.signals()

            inputs_structure_recorder.validate_and_record_structure(
                features, labels)
            flattened_inputs = (
                inputs_structure_recorder.flatten_features_and_labels(
                    features, labels, signals))
          broadcasted_inputs.append(flattened_inputs)

    infeed_queue = tpu_feed.InfeedQueue(
        number_of_tuple_elements=len(broadcasted_inputs[0]))
    captured_infeed_queue.capture(infeed_queue)
    enqueue_ops = infeed_queue.generate_enqueue_ops(
        broadcasted_inputs,
        tpu_ordinal_function=tpu_ordinal_function_impl,
        placement_function=device_function_impl)

    if signals is None:
      return enqueue_ops
    else:
      return {
          'ops': enqueue_ops,
          'signals': signals,
      }

  return enqueue_ops_fn, captured_infeed_queue, dataset_initializer


class _InputPipeline(object):
  """`_InputPipeline` handles invoking `input_fn` and piping to infeed queue.

  `_InputPipeline` abstracts the per-core/per-host `input_fn` invocation from
  call site.  To be precise, based on the configuration in
  `_InternalTPUContext`,  it invokes `input_fn` for all cores (usually
  multi-host TPU training) or for one host (usually for single-host TPU
  evaluation), and sends all `features` and `labels` returned by `input_fn` to
  TPU infeed. For per-core invocation, `features` and `labels` are piped to
  infeed directly, one tuple for each core. For per-host invocation,  `features`
  and `labels` are split at host (with respect to `batch_axis`) and piped to all
  cores accordingly.

  In addition, flatten/unflatten are handled by `_InputPipeline` also.  Model
  inputs returned by the `input_fn` can have one of the following forms:
  1. features
  2. (features, labels)
  3. ((arbitrarily nested structure of features), labels)

  Internally, form 1 is reformed to `(features, None)` as features and labels
  are passed separately to underlying methods. For TPU training, TPUEstimator
  may expect multiple `features` and `labels` tuples one for each core.

  TPUEstimator allows various different structures for inputs (namely `features`
  and `labels`).  Both `features` and `labels` can be any nested sturcture
  supported by TF nest (namely, dict, tuples, namedtuples or any nested
  structure of such of Tensors).  `labels` could be `None` as well.

  These are flattened before they are passed to the infeed/outfeed library
  as that expectes flattend lists.
  """

  class InputsStructureRecorder(object):
    """The recorder to record inputs structure."""

    def __init__(self, input_partition_dims=None):
      # Holds the structure of inputs
      self._feature_structure = {}
      self._flattened_input_dims = None

      if input_partition_dims:
        # This should have been validated in TPUConfig.
        assert len(input_partition_dims) <= 2, 'must have 1 or 2 elements.'
        if len(input_partition_dims) == 2:
          self._feature_dims, self._label_dims = input_partition_dims
        else:
          self._feature_dims = input_partition_dims[0]
          self._label_dims = None

        assert self._feature_dims is not None, ('input_partition_dims[0] must '
                                                'not be None')
      else:
        self._feature_dims = None
        self._label_dims = None

      # Internal state.
      self._initialized = False

    @property
    def flattened_input_dims(self):
      assert self._initialized, 'InputsStructureRecorder is not initialized.'
      return self._flattened_input_dims

    def has_labels(self):
      return 'labels' in self._feature_structure

    def _flatten_input_dims(self, feature_dims, feature_dims_names, label_dims,
                            label_dims_names, label_names, has_labels):
      """Flatten input dims with the same order as flattened input tensors."""
      flattened_input_dims = []
      if feature_dims_names:
        # We need a fixed ordering for matching the tensors in features.
        flattened_input_dims.extend(
            [feature_dims[name] for name in feature_dims_names])
      else:
        flattened_input_dims.append(feature_dims)

      if label_dims_names:
        # We need a fixed ordering for matching the tensors in labels.
        flattened_input_dims.extend(
            [label_dims[name] for name in label_dims_names])
      else:
        if label_names:
          num_tensors_in_label = len(label_names)
        else:
          num_tensors_in_label = int(has_labels)
        # Setting `None` in input_partition_dims[1] will apply `None` to
        # all the tensors in labels, regardless of internal structure.
        flattened_input_dims.extend([label_dims] * num_tensors_in_label)

      return flattened_input_dims

    def validate_and_record_structure(self, features, labels):
      """Validates and records the structure of `features` and `labels`."""
      # Extract structure.
      has_labels = labels is not None
      feature_names = _extract_key_names(features)
      label_names = _extract_key_names(labels)

      if not self._initialized:
        # Record structure.
        self._initialized = True
        if self._feature_dims is not None:
          feature_dims_names = _extract_key_names(self._feature_dims)
          if feature_dims_names != feature_names:
            raise ValueError(
                'TPUConfig.input_partition_dims[0] mismatched feature'
                ' keys. Expected {}, got {}'.format(feature_names,
                                                    feature_dims_names))

          label_dims_names = _extract_key_names(self._label_dims)
          if self._label_dims is not None and label_dims_names != label_names:
            raise ValueError(
                'TPUConfig.input_partition_dims[1] mismatched label'
                ' keys. Expected {}, got {}'.format(label_names,
                                                    label_dims_names))

          self._flattened_input_dims = self._flatten_input_dims(
              self._feature_dims, feature_dims_names, self._label_dims,
              label_dims_names, label_names, has_labels)

    def flatten_features_and_labels(self, features, labels, signals=None):
      """Flattens the `features` and `labels` to a single tensor list."""
      self._feature_structure['features'] = features
      if labels is not None:
        self._feature_structure['labels'] = labels
      if signals is not None:
        self._feature_structure['signals'] = signals
      return data_nest.flatten(self._feature_structure)

    def unflatten_features_and_labels(self, flattened_inputs):
      """Restores the flattened inputs to original features and labels form.

      Args:
        flattened_inputs: Flattened inputs for each shard.

      Returns:
        A tuple of (`features`, `labels`), where `labels` could be None.
        Each one, if present, should have identical structure (single tensor vs
        dict) as the one returned by input_fn.

      Raises:
        ValueError: If the number of expected tensors from `flattened_inputs`
          mismatches the recorded structure.
      """

      unflattened_inputs = data_nest.pack_sequence_as(self._feature_structure,
                                                      flattened_inputs)
      return _Inputs(
          unflattened_inputs['features'],
          unflattened_inputs.get('labels'),
          signals=unflattened_inputs.get('signals'))

  def __init__(self, input_fn, batch_axis, ctx):
    """Constructor.

    Args:
      input_fn: input fn for train or eval.
      batch_axis: A python tuple of int values describing how each tensor
        produced by the Estimator `input_fn` should be split across the TPU
        compute shards.
      ctx: A `_InternalTPUContext` instance with mode.

    Raises:
      ValueError: If both `sharded_features` and `num_cores` are `None`.
    """
    self._inputs_structure_recorder = _InputPipeline.InputsStructureRecorder(
        ctx.input_partition_dims)

    self._sharded_per_core = ctx.is_input_sharded_per_core()
    self._input_fn = input_fn
    self._infeed_queue = None
    self._ctx = ctx
    self._batch_axis = batch_axis

  def generate_infeed_enqueue_ops_and_dequeue_fn(self):
    """Generates infeed enqueue ops and dequeue_fn."""
    # While tf.while_loop is called, the body function, which invokes
    # `enqueue_fn` passed in, is called to construct the graph. So, input_fn
    # structure is recorded.
    enqueue_ops, all_hooks, run_infeed_loop_on_coordinator = (
        self._invoke_input_fn_and_record_structure())

    self._validate_input_pipeline()

    def dequeue_fn():
      """dequeue_fn is used by TPU to retrieve the tensors."""
      # In the model-parallel case, both the host-side and device-side
      # computations must agree on the core on which infeed takes place. We
      # choose to perform infeed on logical core 0 of each replica.
      values = self._infeed_queue.generate_dequeue_op(tpu_device=0)
      # The unflatten process uses the structure information recorded above.
      return self._inputs_structure_recorder.unflatten_features_and_labels(
          values)

    return (enqueue_ops, dequeue_fn, all_hooks, run_infeed_loop_on_coordinator)

  def _invoke_input_fn_and_record_structure(self):
    """Deploys the input pipeline and record input structure."""
    enqueue_ops = []
    infeed_queues = []
    all_dataset_initializers = []
    num_hosts = self._ctx.num_hosts
    tpu_host_placement_fn = self._ctx.tpu_host_placement_function

    run_infeed_loop_on_coordinator = True

    if self._sharded_per_core:
      # Per-Core input pipeline deployment.
      # Invoke input pipeline for each core and placed on the corresponding
      # host.
      for host_id in range(num_hosts):
        host_device = tpu_host_placement_fn(host_id=host_id)
        with ops.device(host_device):
          with ops.name_scope('input_pipeline_task%d' % (host_id)):
            enqueue_ops_fn, captured_infeed_queue = (
                generate_per_core_enqueue_ops_fn_for_host(
                    self._ctx, self._input_fn, self._inputs_structure_recorder,
                    host_device, host_id))

            if _WRAP_INPUT_FN_INTO_WHILE_LOOP:
              run_infeed_loop_on_coordinator = False
              enqueue_ops.append(
                  _wrap_computation_in_while_loop(
                      device=host_device, op_fn=enqueue_ops_fn))
            else:
              enqueue_ops.append(enqueue_ops_fn())
            # Infeed_queue_getter must be called after enqueue_ops_fn is called.
            infeed_queues.append(captured_infeed_queue.get())

    elif self._ctx.is_input_broadcast_with_iterators():
      # Only calls input_fn in host 0.
      host_device = tpu_host_placement_fn(host_id=0)
      enqueue_ops_fn, captured_infeed_queue, dataset_initializer = (
          generate_broadcast_enqueue_ops_fn(self._ctx, self._input_fn,
                                            self._inputs_structure_recorder,
                                            num_hosts))
      if dataset_initializer:
        all_dataset_initializers.append(dataset_initializer)
        run_infeed_loop_on_coordinator = False
        wrap_fn = (
            _wrap_computation_in_while_loop
            if self._ctx.mode != model_fn_lib.ModeKeys.PREDICT else
            _wrap_computation_in_while_loop_with_stopping_signals)
        enqueue_ops.append(wrap_fn(device=host_device, op_fn=enqueue_ops_fn))
      else:
        enqueue_ops.append(enqueue_ops_fn())
      infeed_queues.append(captured_infeed_queue.get())
    else:
      for host_id in range(num_hosts):
        host_device = tpu_host_placement_fn(host_id=host_id)
        with ops.device(host_device):
          with ops.name_scope('input_pipeline_task%d' % (host_id)):
            if self._ctx.is_input_per_host_with_iterators():
              enqueue_ops_fn, captured_infeed_queue, dataset_initializer = (
                  generate_per_host_v2_enqueue_ops_fn_for_host(
                      self._ctx, self._input_fn,
                      self._inputs_structure_recorder, host_device, host_id))
            else:
              enqueue_ops_fn, captured_infeed_queue, dataset_initializer = (
                  generate_per_host_enqueue_ops_fn_for_host(
                      self._ctx, self._input_fn,
                      self._inputs_structure_recorder, self._batch_axis,
                      host_device, host_id))

            # NOTE(xiejw): We dispatch here based on the return type of the
            # users `input_fn`.
            #
            # 1. If input_fn returns a Dataset instance, we initialize the
            # iterator outside of tf.while_loop, and call the iterator.get_next
            # inside tf.while_loop.  This should be always safe.
            #
            # 2. If input_fn returns (features, labels), it is too late to wrap
            # them inside tf.while_loop, as resource initialization cannot be
            # handled in TF control flow properly. In this case, we will use
            # python loop to enqueue the data into TPU system.  This may be
            # slow compared to the previous case.
            if dataset_initializer:
              all_dataset_initializers.append(dataset_initializer)
              run_infeed_loop_on_coordinator = False
              wrap_fn = (
                  _wrap_computation_in_while_loop
                  if self._ctx.mode != model_fn_lib.ModeKeys.PREDICT else
                  _wrap_computation_in_while_loop_with_stopping_signals)
              enqueue_ops.append(
                  wrap_fn(device=host_device, op_fn=enqueue_ops_fn))
            else:
              enqueue_ops.append(enqueue_ops_fn())
            infeed_queues.append(captured_infeed_queue.get())
    # infeed_queue is used to generate dequeue ops. The only thing it uses for
    # dequeue is dtypes and types. So, any one can be used. Here, grab the
    # first one.
    self._infeed_queue = infeed_queues[0]
    return enqueue_ops, [
        util_lib.MultiHostDatasetInitializerHook(all_dataset_initializers)
    ], run_infeed_loop_on_coordinator

  def _validate_input_pipeline(self):
    """Validates the input pipeline.

    Perform some sanity checks to log user friendly information. We should
    error out to give users better error message. But, if
    _WRAP_INPUT_FN_INTO_WHILE_LOOP is False (legacy behavior), we cannot break
    user code, so, log a warning.

    Raises:
      RuntimeError: If the validation failed.
    """
    if ops.get_default_graph().get_collection(ops.GraphKeys.QUEUE_RUNNERS):
      err_msg = ('Input pipeline contains one or more QueueRunners. '
                 'It could be slow and not scalable. Please consider '
                 'converting your input pipeline to use `tf.data` instead (see '
                 'https://www.tensorflow.org/guide/datasets for '
                 'instructions.')
      if _WRAP_INPUT_FN_INTO_WHILE_LOOP:
        raise RuntimeError(err_msg)
      else:
        logging.warn(err_msg)


def call_computation(computation,
                     experimental_exported_model_uses_all_cores=True):
  """Call computation.

  computation uses a single-core for TPU inference. If
  `experimental_exported_model_uses_all_cores` is `True`, this function will
  round-robin
  computation among all TPU cores visible to the host; otherwise, it will use
  a single core.

  Args:
    computation: A Python function that takes no inputs and builds computation
      graph. If `computation` returns m outputs, this function will return a
      list of m Tensors.
    experimental_exported_model_uses_all_cores: Whether to round-robin among all
      cores visible to the host, or to use a single core.

  Returns:
    A list of output tensors.
  """
  if experimental_exported_model_uses_all_cores:
    # Using `TPUPartitionedCall` makes it possible to target a different
    # TPU core with every `Session.run()` call. Note that the entire inference
    # graph executes on a single core, and that invocations of this graph
    # will round-robin among the cores attached to a host.
    @function.Defun()
    def tpu_subgraph():
      return computation()

    return tpu_functional.TPUPartitionedCall(
        args=tpu_subgraph.captured_inputs,
        device_ordinal=gen_tpu_ordinal_selector_op.tpu_ordinal_selector(),
        Tout=[o.type for o in tpu_subgraph.definition.signature.output_arg],
        f=tpu_subgraph)
  else:
    return computation()


class _ModelFnWrapper(object):
  """A `model_fn` wrapper.

  This makes calling model_fn on CPU and TPU easier and more consistent and
  performs necessary check and mutation required by TPU training and evaluation.

  In addition, this wrapper manages converting the `model_fn` to a single TPU
  train and eval step.
  """

  def __init__(self, model_fn, config, params, ctx):
    self._model_fn = model_fn
    self._config = config
    self._params = params
    self._ctx = ctx

  def call_without_tpu(self, features, labels, is_export_mode):
    return self._call_model_fn(features, labels, is_export_mode=is_export_mode)

  def convert_to_single_tpu_train_step(self, dequeue_fn):
    """Converts user provided model_fn` as a single train step on TPU.

    The user provided `model_fn` takes input tuple
    (features, labels) and produces the EstimatorSpec with train_op and loss for
    train `mode`. This usually represents a single train computation on CPU.

    For TPU training, a train (computation) step is first wrapped in a
    tf.while_loop control flow to repeat for many times and then replicated to
    all TPU shards. Besides the input should be taken from TPU infeed rather
    than input pipeline (input_fn) directly. To fit TPU loop and replicate
    pattern, the original train computation should be reformed, which is the
    returned `train_step`.

    Args:
      dequeue_fn: The function to retrieve inputs, features and labels, from TPU
        infeed dequeue channel.

    Returns:
      A tuple of train_fn, host_calls, and captured scaffold_fn. The train_fn
      representing the train step for TPU.
    """

    host_call = _OutfeedHostCall(self._ctx)
    captured_scaffold_fn = _CapturedObject()
    captured_training_hooks = _CapturedObject()

    def train_step(loss):
      """Training step function for use inside a while loop."""
      del loss  # unused; required in function signature.
      inputs = dequeue_fn()
      features, labels = inputs.features_and_labels()

      estimator_spec = self._verify_estimator_spec(
          self._call_model_fn(features, labels))
      loss, train_op = estimator_spec.loss, estimator_spec.train_op

      if isinstance(estimator_spec, model_fn_lib._TPUEstimatorSpec):  # pylint: disable=protected-access
        captured_scaffold_fn.capture(estimator_spec.scaffold_fn)
      else:
        captured_scaffold_fn.capture(None)

      captured_training_hooks.capture(estimator_spec.training_hooks)

      tracing_ops = []
      if tensor_tracer.TensorTracer.is_enabled():
        tt = tensor_tracer.TensorTracer()
        loss, tracing_ops = tt.trace_tpu(ops.get_default_graph(), loss,
                                         self._ctx.num_replicas)

      # We must run train_op to update the variables prior to running the
      # outfeed.
      with ops.control_dependencies([train_op]+tracing_ops):
        host_call_outfeed_ops = []
        if (isinstance(estimator_spec, model_fn_lib._TPUEstimatorSpec)  # pylint: disable=protected-access
            and estimator_spec.host_call is not None):
          host_call.record({'host_call': estimator_spec.host_call})
          host_call_outfeed_ops = host_call.create_enqueue_op()
        with ops.control_dependencies(host_call_outfeed_ops):
          return array_ops.identity(loss)

    return (train_step, host_call, captured_scaffold_fn,
            captured_training_hooks)

  def convert_to_single_tpu_eval_step(self, dequeue_fn):
    """Converts user provided model_fn` as a single eval step on TPU.

    Similar to training, the user provided `model_fn` takes input tuple
    (features, labels) and produces the TPUEstimatorSpec with eval_metrics for
    eval `mode`. This usually represents a single evaluation computation on CPU.

    For TPU evaluation, a eval (computation) step is first wrapped in a
    tf.while_loop control flow to repeat for many times and then replicated to
    all TPU shards. Besides the input and output are slightly different. Input,
    features and labels, should be taken from TPU infeed rather than input
    pipeline (input_fn) directly. Output is managed in two stages.  First, the
    model outputs as the result of evaluation computation, usually model logits,
    should be transferred from TPU system to CPU. Then, all model outputs are
    concatenated first on CPU and sent to the metric_fn for metrics computation.
    To fit TPU evaluation pattern, the original eval computation should be
    reformed, which is the returned `eval_step`.

    Args:
      dequeue_fn: The function to retrieve inputs, features and labels, from TPU
        infeed dequeue channel.

    Returns:
      A tuple of eval_fn, host_calls, and captured scaffold_fn. The eval_fn
      representing the eval step for TPU.
    """
    host_calls = _OutfeedHostCall(self._ctx)
    captured_scaffold_fn = _CapturedObject()
    captured_eval_hooks = _CapturedObject()

    def eval_step(total_loss):
      """Evaluation step function for use inside a while loop."""
      inputs = dequeue_fn()
      features, labels = inputs.features_and_labels()

      tpu_estimator_spec = self._call_model_fn(features, labels)
      if not isinstance(tpu_estimator_spec, model_fn_lib._TPUEstimatorSpec):  # pylint: disable=protected-access
        raise RuntimeError(
            'estimator_spec used by TPU evaluation must have type'
            '`TPUEstimatorSpec`. Got {}'.format(type(tpu_estimator_spec)))

      loss = tpu_estimator_spec.loss
      captured_scaffold_fn.capture(tpu_estimator_spec.scaffold_fn)
      captured_eval_hooks.capture(tpu_estimator_spec.evaluation_hooks)

      to_record = {}
      if tpu_estimator_spec.eval_metrics:
        to_record['eval_metrics'] = tpu_estimator_spec.eval_metrics
      if tpu_estimator_spec.host_call is not None:
        # We assume that evaluate won't update global step, so we don't wrap
        # this host_call.
        to_record['host_call'] = tpu_estimator_spec.host_call
      host_calls.record(to_record)

      with ops.control_dependencies(host_calls.create_enqueue_op()):
        return math_ops.add(total_loss, loss)

    return eval_step, host_calls, captured_scaffold_fn, captured_eval_hooks

  def convert_to_single_tpu_predict_step(self, dequeue_fn):
    """Converts user provided model_fn` as a single predict step on TPU.

    Args:
      dequeue_fn: The function to retrieve inputs, features and labels, from TPU
        infeed dequeue channel.

    Returns:
      A tuple of predict_fn, host_calls, and captured scaffold_fn. The
      predict_fn representing the predict step for TPU.
    """
    host_calls = _OutfeedHostCall(self._ctx)
    captured_scaffold_fn = _CapturedObject()
    captured_predict_hooks = _CapturedObject()

    def predict_step(unused_scalar_stopping_signal):
      """Evaluation step function for use inside a while loop."""
      inputs = dequeue_fn()
      features, labels = inputs.features_and_labels()
      stopping_signals = inputs.signals()

      assert stopping_signals is not None, (
          'Internal Error: `signals` is missing.')

      tpu_estimator_spec = self._call_model_fn(
          features, labels, is_export_mode=False)
      if not isinstance(tpu_estimator_spec, model_fn_lib._TPUEstimatorSpec):  # pylint: disable=protected-access
        raise RuntimeError(
            'estimator_spec used by TPU prediction must have type'
            '`TPUEstimatorSpec`. Got {}'.format(type(tpu_estimator_spec)))

      self._verify_tpu_spec_predictions(tpu_estimator_spec.predictions)

      captured_scaffold_fn.capture(tpu_estimator_spec.scaffold_fn)
      captured_predict_hooks.capture(tpu_estimator_spec.prediction_hooks)
      to_record = {}
      identity_fn = lambda **kwargs: kwargs
      to_record['predictions'] = [identity_fn, tpu_estimator_spec.predictions]
      to_record['signals'] = [identity_fn, stopping_signals]
      if tpu_estimator_spec.host_call is not None:
        to_record['host_call'] = tpu_estimator_spec.host_call
      host_calls.record(to_record)

      with ops.control_dependencies(host_calls.create_enqueue_op()):
        return _StopSignals.as_scalar_stopping_signal(stopping_signals)

    return (predict_step, host_calls, captured_scaffold_fn,
            captured_predict_hooks)

  def _verify_tpu_spec_predictions(self, predictions):
    """Validates TPUEstimatorSpec.predictions dict."""
    # TODO(xiejw): Adds validation for prediction dictionrary.
    # TODO(xiejw): Adds support for single tensor as predictions.
    if not isinstance(predictions, dict):
      raise TypeError('TPUEstimatorSpec.predictions must be dict of Tensors.')

    for (key, tensor) in predictions.items():
      if tensor.shape.dims[0].value is None:
        raise ValueError(
            'The tensor with key ({}) in TPUEstimatorSpec.predictions has '
            'dynamic shape (should be static). Tensor: {}'.format(key, tensor))
    return predictions

  def _validate_model_features_and_labels(self, features, labels,
                                          is_export_mode):
    """Validates that the features and labels for the model function are valid.

    A valid features/labels object is the one with:
    - Type: A tensor or any nested structure of tensors supported by TF nest,
        namely nested dictionary, tuple, namedtuple, or sequence of tensors.
    - Static shape if is_export_mode is False.

    Args:
      features: the features that would be input to the model function.
      labels: the labels that would be input to the model function.
      is_export_mode: boolean value specifying if in export mode.

    Raises:
      TypeError: If features/labels are not of the correct type.
      ValueError: If features/labels have dynamic shape.
    """

    def validate(obj, obj_name):
      """Helper validate function."""
      if is_export_mode or self._ctx.is_running_on_cpu(is_export_mode):
        return
      if isinstance(obj, ops.Tensor):
        if not obj.get_shape().is_fully_defined():
          raise ValueError(
              'The {} to the model returned by input_fn must have static shape.'
              ' Tensor: {}'.format(obj_name, obj))
      else:
        for tensor in data_nest.flatten(obj):
          if not tensor.get_shape().is_fully_defined():
            raise ValueError(
                ('The {} to the model returned by input_fn must have static '
                 'shape. Tensor: {}').format(obj_name, tensor))

    validate(features, 'features')
    if labels is not None:
      validate(labels, 'labels')

  def _call_model_fn(self, features, labels, is_export_mode=False):
    """Calls the model_fn with required parameters."""
    self._validate_model_features_and_labels(features, labels, is_export_mode)
    model_fn_args = function_utils.fn_args(self._model_fn)
    kwargs = {}

    # Makes deep copy with `config` and params` in case user mutates them.
    config = copy.deepcopy(self._config)
    params = copy.deepcopy(self._params)

    if 'labels' in model_fn_args:
      kwargs['labels'] = labels
    elif labels is not None:
      raise ValueError(
          'model_fn does not take labels, but input_fn returns labels.')
    if 'mode' in model_fn_args:
      kwargs['mode'] = self._ctx.mode
    if 'config' in model_fn_args:
      kwargs['config'] = config
    if 'params' in model_fn_args:
      kwargs['params'] = params

    if 'params' not in model_fn_args:
      raise ValueError('model_fn ({}) does not include params argument, '
                       'required by TPUEstimator to pass batch size as '
                       'params[\'batch_size\']'.format(self._model_fn))

    if is_export_mode:
      batch_size_for_model_fn = None
    else:
      batch_size_for_model_fn = self._ctx.batch_size_for_model_fn

    if batch_size_for_model_fn is not None:
      _add_item_to_params(params, _BATCH_SIZE_KEY, batch_size_for_model_fn)

    running_on_cpu = self._ctx.is_running_on_cpu(is_export_mode)
    _add_item_to_params(params, _USE_TPU_KEY, not running_on_cpu)

    if not running_on_cpu:
      user_context = tpu_context.TPUContext(
          internal_ctx=self._ctx, call_from_input_fn=False)
      _add_item_to_params(params, _CTX_KEY, user_context)

    estimator_spec = self._model_fn(features=features, **kwargs)
    if (running_on_cpu and
        isinstance(estimator_spec, model_fn_lib._TPUEstimatorSpec)):  # pylint: disable=protected-access
      # The estimator_spec will be passed to `Estimator` directly, which expects
      # type `EstimatorSpec`.
      return estimator_spec.as_estimator_spec()
    else:
      return estimator_spec

  def _verify_estimator_spec(self, estimator_spec):
    """Validates the estimator_spec."""
    if isinstance(estimator_spec, model_fn_lib._TPUEstimatorSpec):  # pylint: disable=protected-access
      return estimator_spec

    err_msg = '{} returned by EstimatorSpec is not supported in TPUEstimator.'
    if estimator_spec.training_chief_hooks:
      raise ValueError(
          err_msg.format('training_chief_hooks') + 'If you want' +
          ' to pass training hooks, please pass via training_hooks.')

    if estimator_spec.scaffold:
      logging.warning('EstimatorSpec.Scaffold is ignored by TPU train/eval. '
                      'Please use TPUEstimatorSpec.')
    return estimator_spec


class _OutfeedHostCall(object):
  """Support for `eval_metrics` and `host_call` in TPUEstimatorSpec."""

  def __init__(self, ctx):
    self._ctx = ctx
    self._names = []
    # All of these are dictionaries of lists keyed on the name.
    self._host_fns = {}
    self._tensor_keys = collections.defaultdict(list)
    self._tensors = collections.defaultdict(list)
    self._tensor_dtypes = collections.defaultdict(list)
    self._tensor_shapes = collections.defaultdict(list)

  @staticmethod
  def validate(host_calls):
    """Validates the `eval_metrics` and `host_call` in `TPUEstimatorSpec`."""

    for name, host_call in host_calls.items():
      if not isinstance(host_call, (tuple, list)):
        raise ValueError('{} should be tuple or list'.format(name))
      if len(host_call) != 2:
        raise ValueError('{} should have two elements.'.format(name))
      if not callable(host_call[0]):
        raise TypeError('{}[0] should be callable.'.format(name))
      if not isinstance(host_call[1], (tuple, list, dict)):
        raise ValueError('{}[1] should be tuple or list, or dict.'.format(name))

      if isinstance(host_call[1], (tuple, list)):
        fullargspec = tf_inspect.getfullargspec(host_call[0])
        fn_args = function_utils.fn_args(host_call[0])
        # wrapped_hostcall_with_global_step uses varargs, so we allow that.
        if fullargspec.varargs is None and len(host_call[1]) != len(fn_args):
          raise RuntimeError(
              'In TPUEstimatorSpec.{}, length of tensors {} does not match '
              'method args of the function, which takes {}.'.format(
                  name, len(host_call[1]), len(fn_args)))

  @staticmethod
  def create_cpu_hostcall(host_calls):
    """Runs on the host_call on CPU instead of TPU when use_tpu=False."""

    _OutfeedHostCall.validate(host_calls)
    ret = {}
    for name, host_call in host_calls.items():
      host_fn, tensors = host_call
      if isinstance(tensors, (tuple, list)):
        ret[name] = host_fn(*tensors)
      else:
        # Must be dict.
        try:
          ret[name] = host_fn(**tensors)
        except TypeError as e:
          logging.warning(
              'Exception while calling %s: %s. It is likely the tensors '
              '(%s[1]) do not match the '
              'function\'s arguments', name, e, name)
          raise
    return ret

  def record(self, host_calls):
    """Records the host_call structure."""

    for name, host_call in host_calls.items():
      host_fn, tensor_list_or_dict = host_call
      self._names.append(name)
      self._host_fns[name] = host_fn

      if isinstance(tensor_list_or_dict, dict):
        for (key, tensor) in six.iteritems(tensor_list_or_dict):
          self._tensor_keys[name].append(key)
          self._tensors[name].append(tensor)
          self._tensor_dtypes[name].append(tensor.dtype)
          self._tensor_shapes[name].append(tensor.shape)
      else:
        # List or tuple.
        self._tensor_keys[name] = None
        for tensor in tensor_list_or_dict:
          self._tensors[name].append(tensor)
          self._tensor_dtypes[name].append(tensor.dtype)
          self._tensor_shapes[name].append(tensor.shape)

  def create_enqueue_op(self):
    """Create the op to enqueue the recorded host_calls.

    Returns:
      A list of enqueue ops, which is empty if there are no host calls.
    """
    if not self._names:
      return []

    tensors = []
    # TODO(jhseu): Consider deduping tensors.
    for name in self._names:
      tensors.extend(self._tensors[name])

    with ops.device(tpu.core(0)):
      return [tpu_ops.outfeed_enqueue_tuple(tensors)]

  def create_tpu_hostcall(self):
    """Sends the tensors through outfeed and runs the host_fn on CPU.

    The tensors are concatenated along dimension 0 to form a global tensor
    across all shards. The concatenated function is passed to the host_fn and
    executed on the first host.

    Returns:
      A dictionary mapping name to the return type of the host_call by that
      name.

    Raises:
      RuntimeError: If outfeed tensor is scalar.
    """
    if not self._names:
      return {}

    ret = {}
    # For each i, dequeue_ops[i] is a list containing the tensors from all
    # shards. This list is concatenated later.
    dequeue_ops = []
    tensor_dtypes = []
    tensor_shapes = []
    for name in self._names:
      for _ in self._tensors[name]:
        dequeue_ops.append([])
      for dtype in self._tensor_dtypes[name]:
        tensor_dtypes.append(dtype)
      for shape in self._tensor_shapes[name]:
        tensor_shapes.append(shape)

    # Outfeed ops execute on each replica's first logical core. Note: we must
    # constraint it such that we have at most one outfeed dequeue and enqueue
    # per replica.
    for i in xrange(self._ctx.num_replicas):
      host_device, ordinal_id = self._ctx.device_for_replica(i)
      with ops.device(host_device):
        outfeed_tensors = tpu_ops.outfeed_dequeue_tuple(
            dtypes=tensor_dtypes,
            shapes=tensor_shapes,
            device_ordinal=ordinal_id)
        for j, item in enumerate(outfeed_tensors):
          dequeue_ops[j].append(item)

    # Deconstruct dequeue ops.
    flat_dequeue_ops = []
    for l in dequeue_ops:
      flat_dequeue_ops.extend(l)

    dequeue_ops_by_name = {}
    pos = 0
    for name in self._names:
      dequeue_ops_by_name[name] = dequeue_ops[pos:pos +
                                              len(self._tensors[name])]
      pos += len(self._tensors[name])

    def _call_host_fn(fn, *args, **kw):
      context = CatchInvalidHostcallFunctions()
      context.Enter()
      result = fn(*args, **kw)
      context.Exit()
      context.ExitResult(result)
      return result

    # It is assumed evaluation always happens on single host TPU system. So,
    # place all ops on tpu host if possible.
    #
    # TODO(jhseu): Evaluate whether this is right for summaries.
    with ops.device(self._ctx.tpu_host_placement_function(replica_id=0)):
      for name in self._names:
        dequeue_ops = dequeue_ops_by_name[name]
        for i, item in enumerate(dequeue_ops):
          if dequeue_ops[i][0].shape.ndims == 0:
            raise RuntimeError(
                'All tensors outfed from TPU should preserve batch size '
                'dimension, but got scalar {}'.format(dequeue_ops[i][0]))
          # TODO(xiejw): Make the specification of the outfeed combinaton
          # function more explicit and well-documented.  We may want to give the
          # user the option of concatenating along any axis.
          if (self._ctx.config.tpu_config.per_host_input_for_training is
              tpu_config.InputPipelineConfig.BROADCAST):
            # If the infeed is in BROADCAST mode (each core recieving the same
            # input), then we assume that the cores also produce identical
            # copies of the same output, and we simply take the output from
            # the first core.  This mode is used by Mesh-TensorFlow.
            with ops.control_dependencies(dequeue_ops[i]):
              dequeue_ops[i] = array_ops.identity(dequeue_ops[i][0])
          else:
            # Assume that the input has been batch-split and that axis 0 of the
            # output tensors represents the batch size.  Concatenate along
            # the axis 0 to re-combine the batch.
            dequeue_ops[i] = array_ops.concat(dequeue_ops[i], axis=0)

        if self._tensor_keys[name] is not None:
          # The user-provided eval_metrics[1] is a dict.
          dequeue_ops = dict(zip(self._tensor_keys[name], dequeue_ops))
          try:
            ret[name] = _call_host_fn(self._host_fns[name], **dequeue_ops)
          except TypeError as e:
            logging.warning(
                'Exception while calling %s: %s. It is likely the tensors '
                '(%s[1]) do not match the '
                'function\'s arguments', name, e, name)
            raise
        else:
          ret[name] = _call_host_fn(self._host_fns[name], *dequeue_ops)

    # force all dequeue operations to be run if not consumed by the host calls
    ret['__force_dequeue'] = control_flow_ops.group(*flat_dequeue_ops)
    return ret


class _OutfeedHostCallHook(session_run_hook.SessionRunHook):
  """Hook to run host calls when use_tpu=False."""

  def __init__(self, tensors):
    self._tensors = tensors

  def begin(self):
    # We duplicate this code from the TPUInfeedOutfeedSessionHook rather than
    # create a separate hook to guarantee execution order, because summaries
    # need to be initialized before the outfeed thread starts.
    # TODO(jhseu): Make a wrapper hook instead?
    self._init_ops = contrib_summary.summary_writer_initializer_op()
    # Get all the writer resources from the initializer, so we know what to
    # flush.
    self._finalize_ops = []
    for op in self._init_ops:
      self._finalize_ops.append(contrib_summary.flush(writer=op.inputs[0]))

  def after_create_session(self, session, coord):
    session.run(self._init_ops)

  def before_run(self, run_context):
    return basic_session_run_hooks.SessionRunArgs(self._tensors)

  def end(self, session):
    session.run(self._finalize_ops)


class ExamplesPerSecondHook(basic_session_run_hooks.StepCounterHook):
  """Calculate and report global_step/sec and examples/sec during runtime."""

  def __init__(self,
               batch_size,
               every_n_steps=100,
               every_n_secs=None,
               output_dir=None,
               summary_writer=None):
    self._batch_size = batch_size
    super(ExamplesPerSecondHook, self).__init__(
        every_n_steps=every_n_steps,
        every_n_secs=every_n_secs,
        output_dir=output_dir,
        summary_writer=summary_writer)

  def _log_and_record(self, elapsed_steps, elapsed_time, global_step):
    global_step_per_sec = elapsed_steps / elapsed_time
    examples_per_sec = self._batch_size * global_step_per_sec
    if self._summary_writer is not None:
      global_step_summary = Summary(value=[
          Summary.Value(tag='global_step/sec', simple_value=global_step_per_sec)
      ])
      example_summary = Summary(value=[
          Summary.Value(tag='examples/sec', simple_value=examples_per_sec)
      ])
      self._summary_writer.add_summary(global_step_summary, global_step)
      self._summary_writer.add_summary(example_summary, global_step)
    logging.info('global_step/sec: %g', global_step_per_sec)
    logging.info('examples/sec: %g', examples_per_sec)


class InstallSignalHandlerHook(session_run_hook.SessionRunHook):
  """Change SIGINT (CTRL^C) handler to force quit the process.

  The default behavior often results in hanging processes.
  The original handler is restored after training/evaluation.
  """

  def __init__(self):
    self._signal_fn = signal.getsignal(signal.SIGINT)

  def before_run(self, run_context):
    signal.signal(signal.SIGINT, signal.SIG_DFL)

  def end(self, session):
    signal.signal(signal.SIGINT, self._signal_fn)


class TPUEstimator(estimator_lib.Estimator):
  """Estimator with TPU support.

  TPUEstimator also supports training on CPU and GPU. You don't need to define
  a separate `tf.estimator.Estimator`.

  TPUEstimator handles many of the details of running on TPU devices, such as
  replicating inputs and models for each core, and returning to host
  periodically to run hooks.

  TPUEstimator transforms a global batch size in params to a per-shard batch
  size when calling the `input_fn` and `model_fn`. Users should specify
  global batch size in constructor, and then get the batch size for each shard
  in `input_fn` and `model_fn` by `params['batch_size']`.

  - For training, `model_fn` gets per-core batch size; `input_fn` may get
    per-core or per-host batch size depending on `per_host_input_for_training`
    in `TPUConfig` (See docstring for TPUConfig for details).

  - For evaluation and prediction, `model_fn` gets per-core batch size and
    `input_fn` get per-host batch size.

  Evaluation
  ==========

  `model_fn` should return `TPUEstimatorSpec`, which expects the `eval_metrics`
  for TPU evaluation. However, if eval_on_tpu is False, `model_fn` must return
  `EstimatorSpec` and the evaluation will execute on CPU or GPU; in this case
  the following discussion on TPU evaluation does not apply.

  `TPUEstimatorSpec.eval_metrics` is a tuple of `metric_fn` and `tensors`, where
  `tensors` could be a list of any nested structure of `Tensor`s (See
  `TPUEstimatorSpec` for details).  `metric_fn` takes the `tensors` and returns
  a dict from metric string name to the result of calling a metric function,
  namely a `(metric_tensor, update_op)` tuple.

  One can set `use_tpu` to `False` for testing. All training, evaluation, and
  predict will be executed on CPU. `input_fn` and `model_fn` will receive
  `train_batch_size` or `eval_batch_size` unmodified as `params['batch_size']`.

  Current limitations:
  --------------------

  1. TPU evaluation only works on a single host (one TPU worker) except
     BROADCAST mode.

  2. `input_fn` for evaluation should **NOT** raise an end-of-input exception
     (`OutOfRangeError` or `StopIteration`). And all evaluation steps and all
     batches should have the same size.

  Example (MNIST):
  ----------------

  ```
  # The metric Fn which runs on CPU.
  def metric_fn(labels, logits):
    predictions = tf.argmax(logits, 1)
    return {
      'accuracy': tf.metrics.precision(
          labels=labels, predictions=predictions),
    }

  # Your model Fn which runs on TPU (eval_metrics is list in this example)
  def model_fn(features, labels, mode, config, params):
    ...
    logits = ...

    if mode = tf.estimator.ModeKeys.EVAL:
      return tpu_estimator.TPUEstimatorSpec(
          mode=mode,
          loss=loss,
          eval_metrics=(metric_fn, [labels, logits]))

  # or specify the eval_metrics tensors as dict.
  def model_fn(features, labels, mode, config, params):
    ...
    final_layer_output = ...

    if mode = tf.estimator.ModeKeys.EVAL:
      return tpu_estimator.TPUEstimatorSpec(
          mode=mode,
          loss=loss,
          eval_metrics=(metric_fn, {
              'labels': labels,
              'logits': final_layer_output,
          }))
  ```

  Prediction
  ==========

  Prediction on TPU is an experimental feature to support large batch inference.
  It is not designed for latency-critical system. In addition, due to some
  usability issues, for prediction with small dataset, CPU `.predict`, i.e.,
  creating a new `TPUEstimator` instance with `use_tpu=False`, might be more
  convenient.

  Note: In contrast to TPU training/evaluation, the `input_fn` for prediction
  *should* raise an end-of-input exception (`OutOfRangeError` or
  `StopIteration`), which serves as the stopping signal to `TPUEstimator`. To be
  precise, the ops created by `input_fn` produce one batch of the data.
  The `predict()` API processes one batch at a time. When reaching the end of
  the data source, an end-of-input exception should be raised by one of these
  operations. The user usually does not need to do this manually. As long as the
  dataset is not repeated forever, the `tf.data` API will raise an end-of-input
  exception automatically after the last batch has been produced.

  Note: Estimator.predict returns a Python generator. Please consume all the
  data from the generator so that TPUEstimator can shutdown the TPU system
  properly for user.

  Current limitations:
  --------------------
  1. TPU prediction only works on a single host (one TPU worker).

  2. `input_fn` must return a `Dataset` instance rather than `features`. In
  fact, .train() and .evaluate() also support Dataset as return value.

  Example (MNIST):
  ----------------
  ```
  height = 32
  width = 32
  total_examples = 100

  def predict_input_fn(params):
    batch_size = params['batch_size']

    images = tf.random_uniform(
        [total_examples, height, width, 3], minval=-1, maxval=1)

    dataset = tf.data.Dataset.from_tensor_slices(images)
    dataset = dataset.map(lambda images: {'image': images})

    dataset = dataset.batch(batch_size)
    return dataset

  def model_fn(features, labels, params, mode):
     # Generate predictions, called 'output', from features['image']

    if mode == tf.estimator.ModeKeys.PREDICT:
      return tf.contrib.tpu.TPUEstimatorSpec(
          mode=mode,
          predictions={
              'predictions': output,
              'is_padding': features['is_padding']
          })

  tpu_est = TPUEstimator(
      model_fn=model_fn,
      ...,
      predict_batch_size=16)

  # Fully consume the generator so that TPUEstimator can shutdown the TPU
  # system.
  for item in tpu_est.predict(input_fn=input_fn):
    # Filter out item if the `is_padding` is 1.
    # Process the 'predictions'
  ```

  Exporting
  =========

  `export_savedmodel` exports 2 metagraphs, one with `tag_constants.SERVING`,
  and another with `tag_constants.SERVING` and `tag_constants.TPU`.
  At serving time, these tags are used to select metagraph to load.

  Before running the graph on TPU, TPU system needs to be initialized. If
  TensorFlow Serving model-server is used, this is done automatically. If
  not, please call `session.run(tpu.initialize_system())`.

  `tpu.outside_compilation` can be used to wrap TPU incompatible ops in
  `model_fn`.

  Example:
  ----------------

  ```
  def model_fn(features, labels, mode, config, params):
    ...
    logits = ...
    export_outputs = {
      'logits': export_output_lib.PredictOutput(
        {'logits': logits})
    }

    def host_call(logits):
      class_ids = math_ops.argmax(logits)
      classes = string_ops.as_string(class_ids)
      export_outputs['classes'] =
        export_output_lib.ClassificationOutput(classes=classes)

    tpu.outside_compilation(host_call, logits)

    ...
  ```

  """

  def __init__(self,
               model_fn=None,
               model_dir=None,
               config=None,
               params=None,
               use_tpu=True,
               train_batch_size=None,
               eval_batch_size=None,
               predict_batch_size=None,
               batch_axis=None,
               eval_on_tpu=True,
               export_to_tpu=True,
               export_to_cpu=True,
               warm_start_from=None,
               experimental_exported_model_uses_all_cores=False,
               experimental_export_device_assignment=False):
    """Constructs an `TPUEstimator` instance.

    Args:
      model_fn: Model function as required by `Estimator` which returns
        EstimatorSpec or TPUEstimatorSpec. `training_hooks`, 'evaluation_hooks',
        and `prediction_hooks` must not capure any TPU Tensor inside the
        model_fn.
      model_dir: Directory to save model parameters, graph and etc. This can
        also be used to load checkpoints from the directory into a estimator to
        continue training a previously saved model. If `None`, the model_dir in
        `config` will be used if set. If both are set, they must be same. If
        both are `None`, a temporary directory will be used.
      config: An `tpu_config.RunConfig` configuration object. Cannot be `None`.
      params: An optional `dict` of hyper parameters that will be passed into
        `input_fn` and `model_fn`.  Keys are names of parameters, values are
        basic python types. There are reserved keys for `TPUEstimator`,
        including 'batch_size'.
      use_tpu: A bool indicating whether TPU support is enabled. Currently, -
        TPU training and evaluation respect this bit, but eval_on_tpu can
        override execution of eval. See below. - Predict still happens on CPU.
      train_batch_size: An int representing the global training batch size.
        TPUEstimator transforms this global batch size to a per-shard batch
        size, as params['batch_size'], when calling `input_fn` and `model_fn`.
        Cannot be `None` if `use_tpu` is `True`. Must be divisible by total
        number of replicas.
      eval_batch_size: An int representing evaluation batch size. Must be
        divisible by total number of replicas.
      predict_batch_size: An int representing the prediction batch size. Must be
        divisible by total number of replicas.
      batch_axis: A python tuple of int values describing how each tensor
        produced by the Estimator `input_fn` should be split across the TPU
        compute shards. For example, if your input_fn produced (images, labels)
        where the images tensor is in `HWCN` format, your shard dimensions would
        be [3, 0], where 3 corresponds to the `N` dimension of your images
        Tensor, and 0 corresponds to the dimension along which to split the
        labels to match up with the corresponding images. If None is supplied,
        and per_host_input_for_training is True, batches will be sharded based
        on the major dimension. If tpu_config.per_host_input_for_training is
        False or `PER_HOST_V2`, batch_axis is ignored.
      eval_on_tpu: If False, evaluation runs on CPU or GPU. In this case, the
        model_fn must return `EstimatorSpec` when called with `mode` as `EVAL`.
      export_to_tpu: If True, `export_savedmodel()` exports a metagraph for
<<<<<<< HEAD
        serving on TPU besides the one on CPU.
=======
        serving on TPU. Note that unsupported export modes such as EVAL will be
        ignored. For those modes, only a CPU model will be exported.
        Currently, export_to_tpu only supports PREDICT.
      export_to_cpu: If True, `export_savedmodel()` exports a metagraph for
        serving on CPU.
>>>>>>> e6dbfa17
      warm_start_from: Optional string filepath to a checkpoint or SavedModel to
        warm-start from, or a `tf.estimator.WarmStartSettings` object to fully
        configure warm-starting.  If the string filepath is provided instead of
        a `WarmStartSettings`, then all variables are warm-started, and it is
        assumed that vocabularies and Tensor names are unchanged.
      experimental_exported_model_uses_all_cores: Whether to round-robin among
        all cores visible to the host which is serving the saved model, or to
        use a single core. This is a temporary flag to enable using all TPU
        cores for inference with TPUPartitionedCall(). Once outside compilation
        is supported in TPUPartitionedCall(), this flag will be enabled by
        default.
      experimental_export_device_assignment: Whether to include the device
        assignment in the exported model. Doing so is useful in case of model
        parallel inference but will tie the exported model to the TPU topology
        used to export the model.

    Raises:
      ValueError: `params` has reserved keys already.
    """
    if config is None or not isinstance(config, tpu_config.RunConfig):
      raise ValueError(
          '`config` must be provided with type `tpu_config.RunConfig`')

    if params is not None and any(k in params for k in _RESERVED_PARAMS_KEYS):
      raise ValueError('{} are reserved keys but existed in params {}.'.format(
          _RESERVED_PARAMS_KEYS, params))

    if use_tpu:
      # Perform some very basic validations. More validations will be found in
      # _InternalTPUContext.
      if train_batch_size is None:
        raise ValueError('`train_batch_size` cannot be `None`')
      util_lib.check_positive_integer(train_batch_size, 'train_batch_size')

      if (config.tpu_config.per_host_input_for_training is
          tpu_config.InputPipelineConfig.PER_SHARD_V1 and
          config.tpu_config.num_cores_per_replica):
        raise ValueError(
            'Model parallelism only supports per host input for training. '
            'Please adjust TPURunconfig.per_host_input_for_training.')

      if eval_batch_size is not None:
        util_lib.check_positive_integer(eval_batch_size, 'eval_batch_size')

      if predict_batch_size is not None:
        util_lib.check_positive_integer(predict_batch_size,
                                        'predict_batch_size')

    # Verifies the model_fn signature according to Estimator framework.
    estimator_lib._verify_model_fn_args(model_fn, params)  # pylint: disable=protected-access
    # We cannot store config and params in this constructor as parent
    # constructor might change them, such as assigning a temp dir for
    # config.model_dir.
    model_function = self._augment_model_fn(model_fn, batch_axis)

    # Overwrite log_step_count_steps to disable TensorLoggingHook and
    # StepCounterHook from being created in Estimator. TPUEstimator already
    # added equivalent hooks in _augment_model_fn above.
    self._log_every_n_steps = config.log_step_count_steps
    config = config.replace(log_step_count_steps=None)

    # Passing non-None params as wrapped model_fn has it.
    params = params or {}
    super(TPUEstimator, self).__init__(
        model_fn=model_function,
        model_dir=model_dir,
        config=config,
        params=params,
        warm_start_from=warm_start_from)
    self._iterations_per_training_loop = (
        self._config.tpu_config.iterations_per_loop)

    # All properties passed to _InternalTPUContext are immutable.
    # pylint: disable=protected-access
    self._ctx = tpu_context._get_tpu_context(
        self._config, train_batch_size, eval_batch_size, predict_batch_size,
        use_tpu, eval_on_tpu)

    self._export_to_cpu = export_to_cpu
    self._export_to_tpu = export_to_tpu
    self._experimental_exported_model_uses_all_cores = (
        experimental_exported_model_uses_all_cores)
    self._experimental_export_device_assignment = (
        experimental_export_device_assignment)
    if (experimental_exported_model_uses_all_cores and
        experimental_export_device_assignment):
      raise ValueError('experimental_exported_model_uses_all_cores and '
                       'experimental_export_device_assignment is not supported '
                       'at the same time.')

    self._is_input_fn_invoked = None
    self._rendezvous = {}

  def _add_meta_graph_for_mode(self,
                               builder,
                               input_receiver_fn_map,
                               checkpoint_path,
                               save_variables=True,
                               mode=model_fn_lib.ModeKeys.PREDICT,
                               export_tags=None,
                               check_variables=True):
    if self._export_to_tpu and mode != model_fn_lib.ModeKeys.PREDICT:
      raise NotImplementedError(
          'TPUEstimator only handles mode PREDICT for exporting '
          'when `export_to_tpu` is `True`; '
          'got {}.'.format(mode))

    if not self._export_to_cpu and not self._export_to_tpu:
      raise ValueError('One of export_to_cpu and export_to_tpu must be true.')

    if self._export_to_cpu:
      (super(TPUEstimator, self)._add_meta_graph_for_mode(
          builder,
          input_receiver_fn_map,
          checkpoint_path,
          save_variables,
          mode=mode,
          export_tags=export_tags,
          check_variables=check_variables))

    if self._export_to_tpu:
      input_receiver_fn_map = {
          _REWRITE_FOR_INFERENCE_MODE: input_receiver_fn_map[mode]
      }
      export_tags = [tag_constants.SERVING, tag_constants.TPU]
      mode = _REWRITE_FOR_INFERENCE_MODE

      # See b/110052256 for why `check_variables` is `False`.
      if not self._export_to_cpu:
        check_variables = save_variables = True
      else:
        check_variables = save_variables = False
      (super(TPUEstimator, self)._add_meta_graph_for_mode(
          builder,
          input_receiver_fn_map,
          checkpoint_path,
          save_variables=save_variables,
          mode=mode,
          export_tags=export_tags,
          check_variables=check_variables))

  def _call_model_fn(self, features, labels, mode, config):
    if mode == _REWRITE_FOR_INFERENCE_MODE:
      return self._call_model_fn_for_inference(features, labels, mode, config)
    else:
      return super(TPUEstimator, self)._call_model_fn(features, labels, mode,
                                                      config)

  def _call_model_fn_for_inference(self, features, labels, mode, config):
    """Wraps `_call_model_fn` for `export_savedmodel`."""
    if mode != _REWRITE_FOR_INFERENCE_MODE:
      raise ValueError('mode must be {}; '
                       'got {}.'.format(_REWRITE_FOR_INFERENCE_MODE, mode))

    computation, capture = self._build_computation_for_inference(
        features, labels, mode, config)
    tensors = call_computation(
        computation,
        experimental_exported_model_uses_all_cores=self
        ._experimental_exported_model_uses_all_cores)
    estimator_spec, export_outputs_dict, predictions_dict, none_indices = (
        capture.get())
    predictions_list = tensors[:len(predictions_dict)]
    export_outputs_list_without_none = tensors[len(predictions_dict):]

    # Reinsert `None`s which we've taken out in
    # `_build_computation_for_inference()`.
    export_outputs_list = []
    while none_indices or export_outputs_list_without_none:
      if none_indices and none_indices[0] == len(export_outputs_list):
        export_outputs_list.append(None)
        none_indices.pop(0)
      else:
        export_outputs_list.append(export_outputs_list_without_none.pop(0))

    # Reconstruct `export_outputs` with updated tensors.
    new_export_outputs_dict = nest.pack_sequence_as(export_outputs_dict,
                                                    export_outputs_list)
    export_outputs = estimator_spec.export_outputs
    new_export_outputs = collections.OrderedDict(
        (k, _clone_export_output_with_tensors(export_outputs[k], v))
        for k, v in six.iteritems(new_export_outputs_dict))
    # Reconstruct `predictions` with updated tensors.
    new_predictions = nest.pack_sequence_as(predictions_dict, predictions_list)
    if (len(new_predictions) == 1 and
        _KEY_WHEN_PREDICTIONS_IS_A_TENSOR in new_predictions):
      new_predictions = new_predictions[_KEY_WHEN_PREDICTIONS_IS_A_TENSOR]

    return estimator_spec._replace(
        export_outputs=new_export_outputs, predictions=new_predictions)

  def _build_computation_for_inference(self, features, labels, mode, config):
    capture = _CapturedObject()

    def computation():
      """Computation to be passed to `TPUPartitionedCall()`."""
      tpu_computation, tpu_capture = self._build_tpu_computation_for_inference(
          features, labels, mode, config)

      if self._experimental_export_device_assignment:
        # Export the device assignment as part of the model. This is useful for
        # model parallel usecases where the model relies on the mapping between
        # logical and physical devices.
        with self._ctx.with_mode(mode) as ctx:
          device_assignment = ctx.device_assignment
      else:
        device_assignment = None
      tensors_on_cpu = tpu.rewrite_for_inference(
          tpu_computation, device_assignment=device_assignment)
      (estimator_spec, export_outputs_dict, export_outputs_list,
       predictions_dict) = (
           tpu_capture.get())
      predictions_list = tensors_on_cpu[:len(predictions_dict)]
      export_outputs_tpu_on_cpu_list = tensors_on_cpu[len(predictions_dict):]

      # Reconstruct tensors used in export_outputs, with TPU tensors replaced
      # with their CPU counterpart returned from `rewrite_for_inference()`.
      # `function.Defun()` does not like `None`s in return values, so we leave
      # `None`s out but record their positions for later reconstruction.
      export_outputs_list_without_none = []
      none_indices = []
      for i, t in enumerate(export_outputs_list):
        if t is None:
          none_indices.append(i)
        else:
          export_outputs_list_without_none.append(
              export_outputs_tpu_on_cpu_list.pop(0))

      capture.capture((estimator_spec, export_outputs_dict, predictions_dict,
                       none_indices))
      return predictions_list + export_outputs_list_without_none

    return computation, capture

  def _build_tpu_computation_for_inference(self, features, labels, mode,
                                           config):
    capture = _CapturedObject()

    def computation():
      """Compute tpu tensors used in export_outputs.

      Passed to rewrite_for_inference so that model_fn will be called under
      the rewriting contexts. Only tpu tensors are returned, but export_outputs
      and scaffold are captured.

      Returns:
         A list of Tensors used in export_outputs and not marked for
         outside_compilation.
      """
      # We should only call model fn once and it should be inside `computation`
      # so that building the graph will happen under `rewrite_for_inference`.
      mode = model_fn_lib.ModeKeys.PREDICT
      estimator_spec = self._call_model_fn(features, labels, mode, config)

      # We pick the TPU tensors out from `export_output` and later return them
      # from `computation` for rewriting.
      export_outputs_dict = collections.OrderedDict(
          (k, _export_output_to_tensors(v))
          for k, v in six.iteritems(estimator_spec.export_outputs))
      export_outputs_list = nest.flatten(export_outputs_dict)
      export_outputs_tpu_list = [
          t for t in export_outputs_list if t is not None
      ]

      if isinstance(estimator_spec.predictions, dict):
        predictions_dict = collections.OrderedDict(
            (k, v) for k, v in six.iteritems(estimator_spec.predictions))
      else:
        predictions_dict = {
            _KEY_WHEN_PREDICTIONS_IS_A_TENSOR: estimator_spec.predictions
        }
      predictions_list = nest.flatten(predictions_dict)

      # We cannot return everything we want through the return values, so
      # capture the rest here for later use.
      capture.capture((estimator_spec, export_outputs_dict, export_outputs_list,
                       predictions_dict))
      return predictions_list + export_outputs_tpu_list

    return computation, capture

  def _create_global_step(self, graph):
    """Creates a global step suitable for TPUs.

    Args:
      graph: The graph in which to create the global step.

    Returns:
      A global step `Tensor`.

    Raises:
      ValueError: if the global step tensor is already defined.
    """
    return _create_global_step(graph)

  def _convert_train_steps_to_hooks(self, steps, max_steps):
    with self._ctx.with_mode(model_fn_lib.ModeKeys.TRAIN) as ctx:
      if ctx.is_running_on_cpu():
        return super(TPUEstimator, self)._convert_train_steps_to_hooks(
            steps, max_steps)

    # On TPU.
    if steps is None and max_steps is None:
      raise ValueError(
          'For TPU training, one of `steps` or `max_steps` must be set. '
          'Cannot be both `None`.')

    # Estimator.train has explicit positiveness check.
    if steps is not None:
      util_lib.check_positive_integer(steps, 'Train steps')
    if max_steps is not None:
      util_lib.check_positive_integer(max_steps, 'Train max_steps')

    return [
        _TPUStopAtStepHook(self._iterations_per_training_loop, steps, max_steps)
    ]

  def _convert_eval_steps_to_hooks(self, steps):
    with self._ctx.with_mode(model_fn_lib.ModeKeys.EVAL) as ctx:
      if ctx.is_running_on_cpu():
        return super(TPUEstimator, self)._convert_eval_steps_to_hooks(steps)

    if steps is None:
      raise ValueError('Evaluate `steps` must be set on TPU. Cannot be `None`.')

    util_lib.check_positive_integer(steps, 'Eval steps')

    return [
        evaluation._StopAfterNEvalsHook(  # pylint: disable=protected-access
            num_evals=steps),
        _SetEvalIterationsHook(steps)
    ]

  def _call_input_fn(self, input_fn, mode):
    """Calls the input function.

    Args:
      input_fn: The input function.
      mode: ModeKeys

    Returns:
      In TPU mode, returns an input_fn to be called later in model_fn.
      Otherwise, calls the input_fn and returns either fatures or
        (features, labels).

    Raises:
      ValueError: if input_fn takes invalid arguments or does not have `params`.
    """
    input_fn_args = function_utils.fn_args(input_fn)
    config = self.config  # a deep copy.
    kwargs = {}
    if 'params' in input_fn_args:
      kwargs['params'] = self.params  # a deep copy.
    else:
      raise ValueError('input_fn ({}) does not include params argument, '
                       'required by TPUEstimator to pass batch size as '
                       'params["batch_size"]'.format(input_fn))
    if 'config' in input_fn_args:
      kwargs['config'] = config

    if 'mode' in input_fn_args:
      kwargs['mode'] = mode

    # Records the fact input_fn has been invoked.
    self._is_input_fn_invoked = True

    with self._ctx.with_mode(mode) as ctx:
      # Setting the batch size in params first. This helps user to have same
      # input_fn for use_tpu=True/False.
      batch_size_for_input_fn = ctx.batch_size_for_input_fn
      if batch_size_for_input_fn is not None:
        _add_item_to_params(kwargs['params'], _BATCH_SIZE_KEY,
                            batch_size_for_input_fn)

      # For export_savedmodel, input_fn is never passed to Estimator. So,
      # `is_export_mode` must be False.
      if ctx.is_running_on_cpu(is_export_mode=False):
        with ops.device('/device:CPU:0'):
          return input_fn(**kwargs)

      # For TPU computation, input_fn should be invoked in a tf.while_loop for
      # performance. While constructing the tf.while_loop, the structure of
      # inputs returned by the `input_fn` needs to be recorded. The structure
      # includes whether features or labels is dict or single Tensor, dict keys,
      # tensor shapes, and dtypes. The recorded structure is used to create the
      # infeed dequeue ops, which must be wrapped and passed as a Fn, called
      # inside the TPU computation, as the TPU computation is wrapped inside a
      # tf.while_loop also. So, we either pass input_fn to model_fn or pass
      # dequeue_fn to model_fn. Here, `input_fn` is passed directly as
      # `features` in `model_fn` signature.
      def _input_fn(ctx):
        _add_item_to_params(kwargs['params'], _CTX_KEY, ctx)
        return input_fn(**kwargs)

      return _input_fn

  def _validate_features_in_predict_input(self, result):
    """Skip the validation.

    For TPUEstimator, we do not need to check the result type. `_InputPipeline`
    has stronger check. Parent class's check generates confusing warning msg.

    Args:
      result: `features` returned by input_fn.
    """
    pass

  def train(self,
            input_fn,
            hooks=None,
            steps=None,
            max_steps=None,
            saving_listeners=None):
    rendezvous = error_handling.ErrorRendezvous(num_sources=3)
    self._rendezvous[model_fn_lib.ModeKeys.TRAIN] = rendezvous
    try:
      return super(TPUEstimator, self).train(
          input_fn=input_fn,
          hooks=hooks,
          steps=steps,
          max_steps=max_steps,
          saving_listeners=saving_listeners)
    except Exception:  # pylint: disable=broad-except
      rendezvous.record_error('training_loop', sys.exc_info())
    finally:
      rendezvous.record_done('training_loop')
      rendezvous.raise_errors()

  def evaluate(self,
               input_fn,
               steps=None,
               hooks=None,
               checkpoint_path=None,
               name=None):
    rendezvous = error_handling.ErrorRendezvous(num_sources=3)
    self._rendezvous[model_fn_lib.ModeKeys.EVAL] = rendezvous
    try:
      return super(TPUEstimator, self).evaluate(
          input_fn,
          steps=steps,
          hooks=hooks,
          checkpoint_path=checkpoint_path,
          name=name)
    except Exception:  # pylint: disable=broad-except
      rendezvous.record_error('evaluation_loop', sys.exc_info())
    finally:
      rendezvous.record_done('evaluation_loop')
      rendezvous.raise_errors()

  def predict(self,
              input_fn,
              predict_keys=None,
              hooks=None,
              checkpoint_path=None,
              yield_single_examples=True):
    rendezvous = error_handling.ErrorRendezvous(num_sources=3)
    self._rendezvous[model_fn_lib.ModeKeys.PREDICT] = rendezvous
    try:
      for result in super(TPUEstimator, self).predict(
          input_fn=input_fn,
          predict_keys=predict_keys,
          hooks=hooks,
          checkpoint_path=checkpoint_path,
          yield_single_examples=yield_single_examples):
        yield result
    except Exception:  # pylint: disable=broad-except
      rendezvous.record_error('prediction_loop', sys.exc_info())
    finally:
      rendezvous.record_done('prediction_loop')
      rendezvous.raise_errors()

    rendezvous.record_done('prediction_loop')
    rendezvous.raise_errors()

  def _augment_model_fn(self, model_fn, batch_axis):
    """Returns a new model_fn, which wraps the TPU support."""

    def _model_fn(features, labels, mode, config, params):
      """A Estimator `model_fn` for TPUEstimator."""
      with self._ctx.with_mode(mode) as ctx:
        model_fn_wrapper = _ModelFnWrapper(model_fn, config, params, ctx)

        # `input_fn` is called in `train()`, `evaluate()`, and `predict()`,
        # but not in `export_savedmodel()`.
        if self._is_input_fn_invoked:
          is_export_mode = False
        else:
          is_export_mode = True

        # Clear the bit.
        self._is_input_fn_invoked = None

        # examples_hook is added to training_hooks for both CPU and TPU
        # execution.
        if self._log_every_n_steps is not None:
          examples_hook = ExamplesPerSecondHook(
              ctx.global_batch_size,
              output_dir=self.model_dir,
              every_n_steps=self._log_every_n_steps)

        if ctx.is_running_on_cpu(is_export_mode=is_export_mode):
          logging.info('Running %s on CPU', mode)
          estimator_spec = model_fn_wrapper.call_without_tpu(
              features, labels, is_export_mode=is_export_mode)
          if self._log_every_n_steps is not None:
            estimator_spec = estimator_spec._replace(
                training_hooks=estimator_spec.training_hooks + (examples_hook,))
          return estimator_spec

        assert labels is None, '`labels` passed to `model_fn` must be `None`.'
        # TPUEstimator._call_input_fn passes `input_fn` as features to here.
        assert callable(features), '`input_fn` is not callable.'
        input_fn = features

        input_holders = _InputPipeline(input_fn, batch_axis, ctx)
        enqueue_ops, dequeue_fn, input_hooks, run_infeed_loop_on_coordinator = (
            input_holders.generate_infeed_enqueue_ops_and_dequeue_fn())

        graph = ops.get_default_graph()
        for enqueue_op in enqueue_ops:
          if isinstance(enqueue_op, list):
            graph.get_collection_ref(_TPU_ENQUEUE_OPS).extend(enqueue_op)
          else:
            graph.add_to_collection(_TPU_ENQUEUE_OPS, enqueue_op)

        if mode == model_fn_lib.ModeKeys.TRAIN:
          compile_op, loss, host_call, scaffold, training_hooks = (
              _train_on_tpu_system(ctx, model_fn_wrapper, dequeue_fn))
          host_ops = host_call.create_tpu_hostcall()
          if host_ops is None:
            host_ops = []

          shutdown_hooks = []
          shutdown_mode = os.environ.get('TF_TPU_GRACEFUL_SHUTDOWN_MODE',
                                         'shutdown_worker')
          if shutdown_mode:
            if shutdown_mode == 'shutdown_worker':
              finalizer_hooks = [
                  session_support.ShutdownLameWorkers(timeout_ms=60 * 1000),
              ]
            elif shutdown_mode == 'shutdown_computation':
              finalizer_hooks = [
                  session_support.RestartComputation(timeout_ms=60 * 1000),
              ]
            else:
              raise ValueError(
                  'Unknown TF_TPU_GRACEFUL_SHUTDOWN_MODE "%s"' % shutdown_mode)

            shutdown_hooks.append(
                session_support.GracefulShutdownHook(
                    checkpoint_prefix=self.model_dir + '/model.ckpt',
                    on_shutdown_hooks=finalizer_hooks))

          with ops.control_dependencies([loss]):
            global_step = array_ops.identity(training.get_global_step())
          hooks = input_hooks + shutdown_hooks
          hooks.extend([
              TPUInfeedOutfeedSessionHook(
                  ctx,
                  enqueue_ops,
                  host_ops,
                  tpu_compile_op=compile_op,
                  run_infeed_loop_on_coordinator=(
                      run_infeed_loop_on_coordinator),
                  rendezvous=self._rendezvous[mode],
                  master=self._config.master,
                  session_config=self._session_config,
              ),
              InstallSignalHandlerHook()
          ])
          if self._log_every_n_steps is not None:
            logging_hook_frequency = (  # Divide and round up
                (self._log_every_n_steps +
                 self._config.tpu_config.iterations_per_loop - 1) //
                self._config.tpu_config.iterations_per_loop)
            hooks.append(
                training.LoggingTensorHook({
                    'loss': array_ops.identity(loss),
                    'step': global_step,
                },
                                           every_n_iter=logging_hook_frequency))
            examples_hook._set_steps_per_run(  # pylint: disable=protected-access
                self._config.tpu_config.iterations_per_loop)
            hooks.append(examples_hook)

          if training_hooks:
            hooks.extend(training_hooks)

          chief_hooks = []
          if (self._config.save_checkpoints_secs or
              self._config.save_checkpoints_steps):
            checkpoint_hook = training.CheckpointSaverHook(
                self.model_dir,
                save_secs=self._config.save_checkpoints_secs,
                save_steps=self._config.save_checkpoints_steps,
                scaffold=scaffold)
            checkpoint_hook._set_steps_per_run(  # pylint: disable=protected-access
                self._config.tpu_config.iterations_per_loop)
            chief_hooks.append(checkpoint_hook)

          summary.scalar(model_fn_lib.LOSS_METRIC_KEY, loss)
          with ops.control_dependencies([loss]):
            update_ops = _sync_variables_ops(ctx)

          # Validate the TPU training graph to catch basic errors
          _validate_tpu_training_graph()

          train_op = control_flow_ops.group(*update_ops)
          graph.add_to_collection(_TPU_TRAIN_OP, train_op)

          return model_fn_lib.EstimatorSpec(
              mode,
              loss=loss,
              training_chief_hooks=chief_hooks,
              training_hooks=hooks,
              train_op=train_op,
              scaffold=scaffold)

        if mode == model_fn_lib.ModeKeys.EVAL:
          compile_op, total_loss, host_calls, scaffold, eval_hooks = (
              _eval_on_tpu_system(ctx, model_fn_wrapper, dequeue_fn))
          iterations_per_loop_var = _create_or_get_iterations_per_loop()
          mean_loss = math_ops.div(
              total_loss,
              math_ops.cast(iterations_per_loop_var, dtype=total_loss.dtype))

          with ops.control_dependencies([mean_loss]):
            # After TPU evaluation computation is done (the mean_loss tensor),
            # reads all variables back from TPU and updates the eval step
            # counter properly
            internal_ops_to_run = _sync_variables_ops(ctx)
            internal_ops_to_run.append(
                _increase_eval_step_op(iterations_per_loop_var))

          host_call_ret = host_calls.create_tpu_hostcall()
          eval_metric_ops = {}
          eval_update_ops = []

          eval_metrics = host_call_ret.get('eval_metrics', {})
          if eval_metrics:
            # Creates a dummy metric update_op for all metrics. Estimator
            # expects all metrics in `eval_metric_ops` have update_op and calls
            # them one by one. The real metric update_ops are invoked in a
            # separated thread. So, here give Estimator the dummy op for all
            # metrics.
            with ops.control_dependencies(internal_ops_to_run):
              dummy_update_op = control_flow_ops.no_op()

            for k, v in eval_metrics.items():
              eval_metric_ops[k] = (v[0], dummy_update_op)
              eval_update_ops.append(v[1])
          else:
            # If no eval metrics are passed, create an identity node for the
            # loss and add `internal_ops_to_run` to its dependencies. So
            # `internal_ops_to_run` can be executed.
            with ops.control_dependencies(internal_ops_to_run):
              mean_loss = array_ops.identity(mean_loss)

          if 'host_call' not in host_call_ret:
            host_ops = []
          else:
            host_ops = host_call_ret['host_call']
          hooks = [
              TPUInfeedOutfeedSessionHook(
                  ctx,
                  enqueue_ops,
                  eval_update_ops + host_ops,
                  tpu_compile_op=compile_op,
                  run_infeed_loop_on_coordinator=(
                      run_infeed_loop_on_coordinator),
                  rendezvous=self._rendezvous[mode],
                  master=self._config.evaluation_master,
                  session_config=self._session_config,
              )] + input_hooks

          if eval_hooks:
            hooks.extend(eval_hooks)

          return model_fn_lib.EstimatorSpec(
              mode,
              loss=mean_loss,
              evaluation_hooks=hooks,
              eval_metric_ops=eval_metric_ops,
              scaffold=scaffold)

        # Predict
        assert mode == model_fn_lib.ModeKeys.PREDICT

        (compile_op, dummy_predict_op, host_calls,
         scaffold, prediction_hooks) = _predict_on_tpu_system(
             ctx, model_fn_wrapper, dequeue_fn)
        with ops.control_dependencies([dummy_predict_op]):
          internal_ops_to_run = _sync_variables_ops(ctx)
          with ops.control_dependencies(internal_ops_to_run):
            dummy_predict_op = control_flow_ops.no_op()

        # In train and evaluation, the main TPU program is passed to monitored
        # training session to run. Infeed enqueue and outfeed dequeue are
        # executed in side threads. This is not the configuration for
        # prediction mode.
        #
        # For prediction, the Estimator executes the EstimatorSpec.predictions
        # directly and yield the element (via generator) to call site. So, the
        # outfeed based prediction must be passed to MonitoredSession directly.
        # Other parts of the TPU execution are organized as follows.
        #
        # 1. All outfeed based Tensors must be grouped with predictions Tensors
        #    to form a single invocation. This avoid the issue we might trigger
        #    multiple outfeeds incorrectly. To achieve this, `host_call` is
        #    placed in control_dependencies of `stopping_signals`, and
        #    `stopping_signals` is passed into _StoppingPredictHook, which sets
        #    the `stopping_signals` as SessionRunArgs. MonitoredSession merges
        #    all SessionRunArgs with the fetch in session.run together.
        #
        # 2. The TPU program (dummy_predict_op) and enqueue_ops (infeed Enqueue)
        #    are grouped together. They will be launched once and only once in
        #    side threads and they quit naturally according to the SAME stopping
        #    condition.
        enqueue_ops.append(dummy_predict_op)

        host_call_ret = host_calls.create_tpu_hostcall()
        if 'host_call' not in host_call_ret:
          host_ops = []
        else:
          host_ops = host_call_ret['host_call']

        predictions = host_call_ret['predictions']
        _verify_cross_hosts_transfer_size(
            predictions,
            message=(
                'The estimated size for TPUEstimatorSpec.predictions is too '
                'large.'))
        signals = host_call_ret['signals']

        with ops.control_dependencies(host_ops):
          host_ops = []  # Empty, we do do not need it anymore.
          scalar_stopping_signal = _StopSignals.as_scalar_stopping_signal(
              signals)
          predictions = _PaddingSignals.slice_tensor_or_dict(
              predictions, signals)

        hooks = [
            _StoppingPredictHook(scalar_stopping_signal),
            TPUInfeedOutfeedSessionHookForPrediction(
                ctx, enqueue_ops, host_ops, rendezvous=self._rendezvous[mode],
                tpu_compile_op=compile_op,
                master=self._config.master,
                session_config=self._session_config),
        ] + input_hooks

        if prediction_hooks:
          hooks.extend(prediction_hooks)

        return model_fn_lib.EstimatorSpec(
            mode,
            prediction_hooks=hooks,
            predictions=predictions,
            scaffold=scaffold)

    return _model_fn


def _export_output_to_tensors(export_output):
  """Get a list of `Tensors` used in `export_output`.

  Args:
    export_output: an `ExportOutput` object such as `ClassificationOutput`,
      `RegressionOutput`, or `PredictOutput`.

  Returns:
    a list of tensors used in export_output.

  Raises:
    ValueError: if `export_output` is not one of `ClassificationOutput`,
        `RegressionOutput`, or `PredictOutput`.
  """
  if isinstance(export_output, export_output_lib.ClassificationOutput):
    return [export_output.scores, export_output.classes]
  elif isinstance(export_output, export_output_lib.RegressionOutput):
    return [export_output.value]
  elif isinstance(export_output, export_output_lib.PredictOutput):
    return list(export_output.outputs.values())
  else:
    raise ValueError(
        '`export_output` must be have type `ClassificationOutput`, '
        '`RegressionOutput`, or `PredictOutput`; got {}.'.format(export_output))


def _clone_export_output_with_tensors(export_output, tensors):
  """Clones `export_output` but with new `tensors`.

  Args:
    export_output: an `ExportOutput` object such as `ClassificationOutput`,
      `RegressionOutput`, or `PredictOutput`.
    tensors: a list of `Tensors` used to construct a new `export_output`.

  Returns:
    A dict similar to `export_output` but with `tensors`.

  Raises:
    ValueError: if `export_output` is not one of `ClassificationOutput`,
        `RegressionOutput`, or `PredictOutput`.
  """
  if isinstance(export_output, export_output_lib.ClassificationOutput):
    if len(tensors) != 2:
      raise ValueError('tensors must be of length 2; '
                       'got {}.'.format(len(tensors)))
    return export_output_lib.ClassificationOutput(*tensors)
  elif isinstance(export_output, export_output_lib.RegressionOutput):
    if len(tensors) != 1:
      raise ValueError('tensors must be of length 1; '
                       'got {}'.format(len(tensors)))
    return export_output_lib.RegressionOutput(*tensors)
  elif isinstance(export_output, export_output_lib.PredictOutput):
    return export_output_lib.PredictOutput(
        dict(zip(export_output.outputs.keys(), tensors)))
  else:
    raise ValueError(
        '`export_output` must be have type `ClassificationOutput`, '
        '`RegressionOutput`, or `PredictOutput`; got {}.'.format(export_output))


def _eval_on_tpu_system(ctx, model_fn_wrapper, dequeue_fn):
  """Executes `model_fn_wrapper` multiple times on all TPU shards."""
  iterations_per_loop_var = _create_or_get_iterations_per_loop()

  (single_tpu_eval_step, host_calls, captured_scaffold_fn, captured_eval_hooks
  ) = model_fn_wrapper.convert_to_single_tpu_eval_step(dequeue_fn)

  def multi_tpu_eval_steps_on_single_shard():
    return training_loop.repeat(iterations_per_loop_var, single_tpu_eval_step,
                                [_ZERO_LOSS])

  (compile_op, loss,) = tpu.split_compile_and_shard(
      multi_tpu_eval_steps_on_single_shard,
      inputs=[],
      num_shards=ctx.num_replicas,
      outputs_from_all_shards=False,
      device_assignment=ctx.device_assignment)

  loss = loss[0]
  scaffold = _get_scaffold(captured_scaffold_fn)
  return compile_op, loss, host_calls, scaffold, captured_eval_hooks.get()


def _train_on_tpu_system(ctx, model_fn_wrapper, dequeue_fn):
  """Executes `model_fn_wrapper` multiple times on all TPU shards."""
  iterations_per_loop_var = _create_or_get_iterations_per_loop()

  (single_tpu_train_step, host_call, captured_scaffold_fn,
   captured_training_hooks) = (
       model_fn_wrapper.convert_to_single_tpu_train_step(dequeue_fn))

  def multi_tpu_train_steps_on_single_shard():
    return training_loop.repeat(iterations_per_loop_var, single_tpu_train_step,
                                [_INITIAL_LOSS])

  (compile_op, loss,) = tpu.split_compile_and_shard(
      multi_tpu_train_steps_on_single_shard,
      inputs=[],
      num_shards=ctx.num_replicas,
      outputs_from_all_shards=False,
      device_assignment=ctx.device_assignment)

  loss = loss[0]
  scaffold = _get_scaffold(captured_scaffold_fn)
  return compile_op, loss, host_call, scaffold, captured_training_hooks.get()


def _predict_on_tpu_system(ctx, model_fn_wrapper, dequeue_fn):
  """Executes `model_fn_wrapper` multiple times on all TPU shards."""
  (single_tpu_predict_step, host_calls, captured_scaffold_fn,
   captured_predict_hooks
  ) = model_fn_wrapper.convert_to_single_tpu_predict_step(dequeue_fn)

  def multi_tpu_predict_steps_on_single_shard():

    def cond(scalar_stopping_signal):
      return math_ops.logical_not(
          _StopSignals.should_stop(scalar_stopping_signal))

    inputs = [_StopSignals.NON_STOPPING_SIGNAL]
    outputs = training_loop.while_loop(
        cond, single_tpu_predict_step, inputs=inputs, name=b'loop')
    return outputs

  (compile_op, dummy_predict_op,) = tpu.split_compile_and_shard(
      multi_tpu_predict_steps_on_single_shard,
      inputs=[],
      num_shards=ctx.num_replicas,
      outputs_from_all_shards=False,
      device_assignment=ctx.device_assignment)

  dummy_predict_op = dummy_predict_op[0]
  scaffold = _get_scaffold(captured_scaffold_fn)
  return (compile_op, dummy_predict_op, host_calls, scaffold,
          captured_predict_hooks.get())


def _wrap_computation_in_while_loop(device, op_fn):
  """Wraps the ops generated by `op_fn` in tf.while_loop."""

  def computation(i):
    with ops.control_dependencies(op_fn()):
      return i + 1

  iterations_per_loop_var = _create_or_get_iterations_per_loop()
  # By setting parallel_iterations=1, the parallel execution in while_loop is
  # basically turned off.
  with ops.device(device):
    iterations = array_ops.identity(iterations_per_loop_var)
    return control_flow_ops.while_loop(
        lambda i: i < iterations,
        computation, [constant_op.constant(0)],
        parallel_iterations=1)


def _wrap_computation_in_while_loop_with_stopping_signals(device, op_fn):
  """Wraps the ops generated by `op_fn` in tf.while_loop."""

  def cond(scalar_stopping_signal):
    return math_ops.logical_not(
        _StopSignals.should_stop(scalar_stopping_signal))

  def computation(unused_scalar_stopping_signal):
    return_value = op_fn()
    execute_ops = return_value['ops']
    signals = return_value['signals']
    with ops.control_dependencies(execute_ops):
      return _StopSignals.as_scalar_stopping_signal(signals)

  # By setting parallel_iterations=1, the parallel execution in while_loop is
  # basically turned off.
  with ops.device(device):
    return control_flow_ops.while_loop(
        cond,
        computation, [_StopSignals.NON_STOPPING_SIGNAL],
        parallel_iterations=1)


def _validate_tpu_training_graph():
  """Validate graph before running distributed training.

  Raises:
    ValueError: If the graph seems invalid for running on device
  """
  operations = ops.get_default_graph().get_operations()

  # Check if there is atleast one CrossReplicaSum operation in the graph
  # This should be introduced by using the CrossShardOptimizer wrapper
  cross_replica_sum_ops = [
      o for o in operations if o.type == _CROSS_REPLICA_SUM_OP
  ]
  if not cross_replica_sum_ops:
    raise ValueError(
        'CrossShardOptimizer must be used for model training on TPUs.')


class _CapturedObject(object):
  """A placeholder to capture an object.

  This is useful when we need to capture a Python object in the Tensorflow
  control flow body function and use it outside the control flow.
  """

  def __init__(self):
    self._object = None
    self._captured = False

  def capture(self, o):
    if self._captured:
      raise RuntimeError(
          'InternalError: Object can capture only once. Please file bug.')

    self._captured = True
    self._object = o

  def get(self):
    if not self._captured:
      raise RuntimeError(
          'InternalError: Object is not captured properly before `get`. '
          'Please file bug.')
    return self._object


def _get_scaffold(captured_scaffold_fn):
  """Retrieves the Scaffold from `captured_scaffold_fn`."""
  with _CapturingContext(message='Inside scaffold_fn'):
    scaffold_fn = captured_scaffold_fn.get()
    if scaffold_fn:
      scaffold = scaffold_fn()
      if scaffold is None:
        raise ValueError(
            'TPUEstimatorSpec.scaffold_fn returns None, which is not allowed')
    else:
      scaffold = None

  if scaffold:
    wrapped_finalize = scaffold.finalize

    def _finalize():
      with _CapturingContext('Inside Scaffold.finalize'):
        wrapped_finalize()

    scaffold.finalize = _finalize
  return scaffold


class _CapturingContext(control_flow_ops.ControlFlowContext):
  """Tracks references to Tensors defined in TPU replication."""

  def __init__(self, message):
    control_flow_ops.ControlFlowContext.__init__(self)
    self._message = message

  def to_control_flow_context_def(self, context_def, export_scope=None):
    # pylint: disable=useless-super-delegation
    # NOTE(slebedev): the method is required by `ControlFlowContext`.
    super(_CapturingContext, self).to_control_flow_context_def(
        context_def, export_scope)

  def AddOp(self, op):  # pylint: disable=invalid-name
    for c in op.inputs:
      if tpu._TPU_REPLICATE_ATTR in c.op.node_def.attr:  # pylint: disable=protected-access
        raise ValueError('{}: Op {} depends on TPU computation {}, '
                         'which is not allowed.'.format(self._message, op, c))

  def __enter__(self):
    # pylint: disable=protected-access
    self._g = ops.get_default_graph()
    self._old = self._g._get_control_flow_context()
    self._g._set_control_flow_context(self)
    # pylint: enable=protected-access

  def __exit__(self, _, __, ___):  # pylint: disable=invalid-name
    self._g._set_control_flow_context(self._old)  # pylint: disable=protected-access


class _Inputs(object):
  """A data structure representing the input_fn returned values.

  This also supports the returned value from input_fn as `Dataset`.
  """

  def __init__(self, features=None, labels=None, dataset=None, signals=None):
    if dataset is not None and (features is not None or labels is not None or
                                signals is not None):
      raise RuntimeError('Internal Error: Either (features and labels) or '
                         'dataset should be provided, not both. Please file '
                         'bug')

    self._features = features
    self._labels = labels
    self._signals = signals

    self._dataset = dataset
    self._iterator = None

  @staticmethod
  def from_input_fn(return_values):
    """Returns an `_Inputs` instance according to `input_fn` return value."""
    if isinstance(return_values, dataset_ops.DatasetV2):
      dataset = return_values
      return _Inputs(dataset=dataset)

    features, labels = _Inputs._parse_inputs(return_values)
    return _Inputs(features, labels)

  @staticmethod
  def _parse_inputs(return_values):
    if isinstance(return_values, tuple):
      features, labels = return_values
    else:
      features, labels = return_values, None
    return features, labels

  @property
  def is_dataset(self):
    """Returns True if the return value from input_fn is Dataset."""
    return self._dataset is not None

  def dataset_initializer(self):
    """Returns the dataset's initializer.

    The initializer must be run before calling `features_and_labels`.
    """
    self._iterator = dataset_ops.make_initializable_iterator(self._dataset)
    return self._iterator.initializer

  def features_and_labels(self):
    """Gets `features` and `labels`."""
    if self.is_dataset:
      if self._iterator is None:
        raise RuntimeError('Internal error: Must run dataset_initializer '
                           'before calling features_and_labels(). Please file '
                           'a bug!')
      return _Inputs._parse_inputs(self._iterator.get_next())

    return (self._features, self._labels)

  def signals(self):
    return self._signals

  @property
  def dataset(self):
    return self._dataset


class _InputsWithStoppingSignals(_Inputs):
  """Inputs with `_StopSignals` inserted into the dataset."""

  def __init__(self,
               dataset,
               batch_size,
               add_padding=False,
               num_invocations_per_step=1):

    assert dataset is not None
    user_provided_dataset = dataset.map(
        _InputsWithStoppingSignals.insert_stopping_signal(
            stop=False, batch_size=batch_size, add_padding=add_padding))
    if num_invocations_per_step == 1:
      final_batch_dataset = dataset.take(1).map(
          _InputsWithStoppingSignals.insert_stopping_signal(
              stop=True, batch_size=batch_size, add_padding=add_padding))
    else:
      # We append (2 * num_invocations_per_step - 1) batches for exhausting the
      # user_provided_dataset and stop properly.
      # For example, if num_invocations_per_step is 2, we append 3 additional
      # padding batches: b1, b2, b3.
      # If user_provided_dataset contains two batches: a1, a2
      # Step 1: [a1, a2]
      # Step 2: [b1, b2] -> STOP
      # If user_provided_dataset contains three batches: a1, a2, a3.
      # The training loops:
      # Step 1: [a1, a2]
      # Step 2: [a3, b1]
      # Step 3: [b2, b3] -> STOP.
      final_batch_dataset = dataset.take(1).map(
          _InputsWithStoppingSignals.insert_stopping_signal(
              stop=True, batch_size=batch_size, add_padding=add_padding))
      final_batch_dataset = final_batch_dataset.repeat(
          2 * num_invocations_per_step - 1)

      def _set_mask(data_dict):
        signals = data_dict['signals']
        signals['padding_mask'] = array_ops.ones_like(signals['padding_mask'])
        data_dict['signals'] = signals
        return data_dict

      # Mask out the extra batch.
      final_batch_dataset = final_batch_dataset.map(_set_mask)

    dataset = user_provided_dataset.concatenate(final_batch_dataset).prefetch(2)

    super(_InputsWithStoppingSignals, self).__init__(dataset=dataset)
    self._current_inputs = None

  def features_and_labels(self):
    if self._current_inputs is not None:
      raise RuntimeError(
          'Internal Error: The previous inputs have not been properly '
          'consumed. First call features_and_labels, then call signals.')

    inputs_with_signals = self._iterator.get_next()
    features = inputs_with_signals['features']
    labels = inputs_with_signals.get('labels')

    self._current_inputs = inputs_with_signals
    return features, labels

  def signals(self):
    """Returns the `Signals` from `_Inputs`."""
    if self._current_inputs is None:
      raise RuntimeError(
          'Internal Error: The current inputs have not been properly '
          'generated. First call features_and_labels, then call signals.')
    signals = self._current_inputs['signals']
    self._current_inputs = None
    return signals

  @staticmethod
  def insert_stopping_signal(stop, batch_size, add_padding=False):
    """Inserts stopping_signal into dataset via _map_fn.

    Here we change the data structure in the dataset, such that the return value
    is a dictionary now and `features`, `labels`, and `signals` are three
    distinguished keys in that dict. This provides a better structure, which
    eases the process to decompose the inputs (see `features_and_labels`).

    Args:
      stop: bool, state of current stopping signals.
      batch_size: int, batch size.
      add_padding: bool, whether to pad the tensor to full batch size.

    Returns:
      A map_fn passed to dataset.map API.
    """

    def _map_fn(*args):
      """The map fn to insert signals."""
      if len(args) == 1:
        # Unpack the single Tensor/dict argument as features. This is required
        # for the input_fn returns no labels.
        args = args[0]
      features, labels = _Inputs._parse_inputs(args)
      new_input_dict = {}

      if add_padding:
        padding_mask, features, labels = (
            _PaddingSignals.pad_features_and_labels(features, labels,
                                                    batch_size))

        new_input_dict['features'] = features
        if labels is not None:
          new_input_dict['labels'] = labels

      else:
        new_input_dict['features'] = features
        if labels is not None:
          new_input_dict['labels'] = labels
        padding_mask = None

      new_input_dict['signals'] = _StopSignals(
          stop=stop, batch_size=batch_size,
          padding_mask=padding_mask).as_dict()

      return new_input_dict

    return _map_fn


class _StopSignals(object):
  """Signals class holding all logic to handle TPU stopping condition."""

  NON_STOPPING_SIGNAL = False
  STOPPING_SIGNAL = True

  def __init__(self, stop, batch_size, padding_mask=None):
    self._stop = stop
    self._batch_size = batch_size
    self._padding_mask = padding_mask

  def as_dict(self):
    """Returns the signals as Python dict."""
    shape = [self._batch_size, 1]
    dtype = dtypes.bool

    if self._stop:
      stopping = array_ops.ones(shape=shape, dtype=dtype)
    else:
      stopping = array_ops.zeros(shape=shape, dtype=dtype)

    signals = {'stopping': stopping}
    if self._padding_mask is not None:
      signals['padding_mask'] = self._padding_mask
    return signals

  @staticmethod
  def as_scalar_stopping_signal(signals):
    return array_ops.identity(signals['stopping'][0][0])

  @staticmethod
  def should_stop(scalar_stopping_signal):
    """Detects whether scalar_stopping_signal indicates stopping."""
    if isinstance(scalar_stopping_signal, ops.Tensor):
      # STOPPING_SIGNAL is a constant True. Here, the logical_and is just the TF
      # way to express the bool check whether scalar_stopping_signal is True.
      return math_ops.logical_and(scalar_stopping_signal,
                                  _StopSignals.STOPPING_SIGNAL)
    else:
      # For non Tensor case, it is used in SessionRunHook. So, we cannot modify
      # the graph anymore. Here, we use pure Python.
      return bool(scalar_stopping_signal)


class _PaddingSignals(object):
  """Signals class holding all logic to handle padding."""

  @staticmethod
  def pad_features_and_labels(features, labels, batch_size):
    """Pads out the batch dimension of features and labels."""
    real_batch_size = array_ops.shape(
        _PaddingSignals._find_any_tensor(features))[0]

    batch_size_tensor = constant_op.constant(batch_size, dtypes.int32)

    check_greater = check_ops.assert_greater_equal(
        batch_size_tensor,
        real_batch_size,
        data=(batch_size_tensor, real_batch_size),
        message='The real batch size should not be greater than batch_size.')

    with ops.control_dependencies([check_greater]):
      missing_count = batch_size_tensor - real_batch_size

    def pad_single_tensor(tensor):
      """Pads out the batch dimension of a tensor to the complete batch_size."""
      rank = len(tensor.shape)
      assert rank > 0
      padding = array_ops.stack([[0, missing_count]] + [[0, 0]] * (rank - 1))
      padded_shape = (batch_size,) + tuple(tensor.shape[1:])
      padded_tensor = array_ops.pad(tensor, padding)
      padded_tensor.set_shape(padded_shape)
      return padded_tensor

    def nest_pad(tensor_or_dict):
      return nest.map_structure(pad_single_tensor, tensor_or_dict)

    features = nest_pad(features)
    if labels is not None:
      labels = nest_pad(labels)

    padding_mask = _PaddingSignals._padding_mask(real_batch_size, missing_count,
                                                 batch_size)

    return padding_mask, features, labels

  @staticmethod
  def slice_tensor_or_dict(tensor_or_dict, signals):
    """Slice the real Tensors according to padding mask in signals."""

    padding_mask = signals['padding_mask']
    batch_size = array_ops.shape(padding_mask)[0]

    def verify_batch_size(tensor):
      check_batch_size = math_ops.equal(batch_size, tensor.shape[0])
      with ops.control_dependencies([check_batch_size]):
        return array_ops.identity(tensor)

    def slice_single_tensor(tensor):
      rank = len(tensor.shape)
      assert rank > 0
      real_batch_size = batch_size - math_ops.reduce_sum(padding_mask)
      return verify_batch_size(tensor)[0:real_batch_size]

    # As we split the Tensors to all TPU cores and concat them back, it is
    # important to ensure the real data is placed before padded ones, i.e.,
    # order is preserved. By that, the sliced padding mask should have all 0's.
    # If this assertion failed, # the slice logic here would not hold.
    sliced_padding_mask = slice_single_tensor(padding_mask)
    assert_padding_mask = math_ops.equal(
        math_ops.reduce_sum(sliced_padding_mask), 0)

    with ops.control_dependencies([assert_padding_mask]):
      should_stop = _StopSignals.should_stop(
          _StopSignals.as_scalar_stopping_signal(signals))

    is_full_batch = math_ops.equal(math_ops.reduce_sum(padding_mask), 0)

    def slice_fn(tensor):
      # If the current batch is full batch or part of stopping signals, we do
      # not need to slice to save performance.
      return control_flow_ops.cond(
          math_ops.logical_or(should_stop, is_full_batch),
          (lambda: verify_batch_size(tensor)),
          (lambda: slice_single_tensor(tensor)))

    return nest.map_structure(slice_fn, tensor_or_dict)

  @staticmethod
  def _find_any_tensor(batch_features):
    tensors = [
        x for x in nest.flatten(batch_features) if isinstance(x, ops.Tensor)
    ]
    if not tensors:
      raise ValueError('Cannot find any Tensor in features dict.')
    return tensors[0]

  @staticmethod
  def _padding_mask(real_batch_size, missing_count, batch_size):
    padding_mask = array_ops.concat([
        array_ops.zeros((real_batch_size,), dtype=dtypes.int32),
        array_ops.ones((missing_count,), dtype=dtypes.int32)
    ],
                                    axis=0)
    padding_mask.set_shape((batch_size,))
    return padding_mask


def _verify_cross_hosts_transfer_size(tensor_dict, message):
  total_size = 0
  tensor_structure = {}
  for key, tensor in tensor_dict.items():
    shape = tensor.shape
    size = np.product(shape) * tensor.dtype.size
    tensor_structure[key] = shape
    total_size += size
  if total_size >= _ONE_GIGABYTE:
    raise ValueError(
        '{} The transfer size is larger than the protobuf limit. Please '
        'consider to use Tensors with smaller shapes or reduce batch '
        'size. Given:\n'
        '{}'.format(
            message, '\n'.join([
                ' -- Key: {}, Shape: {}'.format(k, v)
                for k, v in tensor_structure.items()
            ])))


def _add_item_to_params(params, key, value):
  """Adds a new item into `params`."""
  if isinstance(params, hparam.HParams):
    # For HParams, we need to use special API.
    if key in params:
      params.set_hparam(key, value)
    else:
      params.add_hparam(key, value)
  else:
    # Now params is Python dict.
    params[key] = value


def export_estimator_savedmodel(estimator,
                                export_dir_base,
                                serving_input_receiver_fn,
                                assets_extra=None,
                                as_text=False,
                                checkpoint_path=None,
                                strip_default_attrs=False):
  """Export `Estimator` trained model for TPU inference.

  Args:
    estimator: `Estimator` with which model has been trained.
    export_dir_base: A string containing a directory in which to create
      timestamped subdirectories containing exported SavedModels.
    serving_input_receiver_fn: A function that takes no argument and returns a
      `ServingInputReceiver` or `TensorServingInputReceiver`.
    assets_extra: A dict specifying how to populate the assets.extra directory
      within the exported SavedModel, or `None` if no extra assets are needed.
    as_text: whether to write the SavedModel proto in text format.
    checkpoint_path: The checkpoint path to export.  If `None` (the default),
      the most recent checkpoint found within the model directory is chosen.
    strip_default_attrs: Boolean. If `True`, default-valued attributes will be
      removed from the NodeDefs.

  Returns:
    The string path to the exported directory.
  """
  # `TPUEstimator` requires `tpu_config.RunConfig`, so we cannot use
  # `estimator.config`.
  config = tpu_config.RunConfig(model_dir=estimator.model_dir)
  est = TPUEstimator(
      estimator._model_fn,  # pylint: disable=protected-access
      config=config,
      params=estimator.params,
      use_tpu=True,
      train_batch_size=2048,  # Does not matter.
      eval_batch_size=2048,  # Does not matter.
  )
  return est.export_savedmodel(export_dir_base, serving_input_receiver_fn,
                               assets_extra, as_text, checkpoint_path,
                               strip_default_attrs)<|MERGE_RESOLUTION|>--- conflicted
+++ resolved
@@ -1422,7 +1422,8 @@
       if tensor_tracer.TensorTracer.is_enabled():
         tt = tensor_tracer.TensorTracer()
         loss, tracing_ops = tt.trace_tpu(ops.get_default_graph(), loss,
-                                         self._ctx.num_replicas)
+                                         self._ctx.num_replicas,
+                                         fetches=[loss, train_op])
 
       # We must run train_op to update the variables prior to running the
       # outfeed.
@@ -2212,15 +2213,11 @@
       eval_on_tpu: If False, evaluation runs on CPU or GPU. In this case, the
         model_fn must return `EstimatorSpec` when called with `mode` as `EVAL`.
       export_to_tpu: If True, `export_savedmodel()` exports a metagraph for
-<<<<<<< HEAD
-        serving on TPU besides the one on CPU.
-=======
         serving on TPU. Note that unsupported export modes such as EVAL will be
         ignored. For those modes, only a CPU model will be exported.
         Currently, export_to_tpu only supports PREDICT.
       export_to_cpu: If True, `export_savedmodel()` exports a metagraph for
         serving on CPU.
->>>>>>> e6dbfa17
       warm_start_from: Optional string filepath to a checkpoint or SavedModel to
         warm-start from, or a `tf.estimator.WarmStartSettings` object to fully
         configure warm-starting.  If the string filepath is provided instead of
@@ -2323,10 +2320,9 @@
                                export_tags=None,
                                check_variables=True):
     if self._export_to_tpu and mode != model_fn_lib.ModeKeys.PREDICT:
-      raise NotImplementedError(
-          'TPUEstimator only handles mode PREDICT for exporting '
-          'when `export_to_tpu` is `True`; '
-          'got {}.'.format(mode))
+      logging.warning('TPUEstimator only handles mode PREDICT for exporting '
+                      'when `export_to_tpu` is `True`; Mode {} will be ignored '
+                      'for TPU.'.format(mode))
 
     if not self._export_to_cpu and not self._export_to_tpu:
       raise ValueError('One of export_to_cpu and export_to_tpu must be true.')
@@ -2341,7 +2337,7 @@
           export_tags=export_tags,
           check_variables=check_variables))
 
-    if self._export_to_tpu:
+    if self._export_to_tpu and mode == model_fn_lib.ModeKeys.PREDICT:
       input_receiver_fn_map = {
           _REWRITE_FOR_INFERENCE_MODE: input_receiver_fn_map[mode]
       }
@@ -2718,7 +2714,11 @@
         if self._log_every_n_steps is not None:
           examples_hook = ExamplesPerSecondHook(
               ctx.global_batch_size,
-              output_dir=self.model_dir,
+              # pylint:disable=g-long-ternary
+              output_dir=(self.model_dir
+                          if not config or config.save_summary_steps
+                          else None),
+              # pylint:enable=g-long-ternary
               every_n_steps=self._log_every_n_steps)
 
         if ctx.is_running_on_cpu(is_export_mode=is_export_mode):

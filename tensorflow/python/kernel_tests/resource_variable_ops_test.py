--- conflicted
+++ resolved
@@ -29,10 +29,14 @@
 from tensorflow.python.framework import dtypes
 from tensorflow.python.framework import errors
 from tensorflow.python.framework import ops
+from tensorflow.python.framework import tensor_util
 from tensorflow.python.framework import test_util
 from tensorflow.python.ops import array_ops
 from tensorflow.python.ops import control_flow_ops
+from tensorflow.python.ops import custom_gradient
+from tensorflow.python.ops import gradients_impl
 from tensorflow.python.ops import init_ops
+from tensorflow.python.ops import list_ops
 from tensorflow.python.ops import math_ops
 from tensorflow.python.ops import resource_variable_ops
 from tensorflow.python.ops import state_ops
@@ -53,6 +57,7 @@
     # involving objects with __del__ defined.
     self.assertEqual(0, len(gc.garbage))
 
+  @test_util.run_deprecated_v1
   def testHandleDtypeShapeMatch(self):
     with self.cached_session():
       handle = resource_variable_ops.var_handle_op(dtype=dtypes.int32, shape=[])
@@ -122,6 +127,7 @@
       # values.
       self.assertFalse(np.allclose(variable.numpy(), copied_variable.numpy()))
 
+  @test_util.run_deprecated_v1
   def testGraphDeepCopy(self):
     with self.cached_session():
       init_value = np.ones((4, 4, 4))
@@ -137,6 +143,15 @@
     self.evaluate(v[0].assign(2.0))
     self.assertAllEqual(self.evaluate(v), [2.0, 2.0])
 
+  @test_util.run_in_graph_and_eager_modes
+  def testVariableShape(self):
+    v = resource_variable_ops.ResourceVariable([1., 1.])
+    self.assertAllEqual(
+        tensor_util.constant_value(
+            resource_variable_ops.variable_shape(v.handle)),
+        [2])
+
+  @test_util.run_deprecated_v1
   def testDifferentAssignGraph(self):
     with ops.Graph().as_default():
       v = resource_variable_ops.ResourceVariable(1.0)
@@ -144,16 +159,18 @@
     v.assign(2.0)  # Note: this fails if we run convert_to_tensor on not the
     # variable graph.
 
+  @test_util.run_deprecated_v1
   def testFetchHandle(self):
     with self.cached_session():
       handle = resource_variable_ops.var_handle_op(
           dtype=dtypes.int32, shape=[1], name="foo")
       self.assertGreater(len(handle.eval()), 0)
 
+  @test_util.run_deprecated_v1
   def testCachedValueReadBeforeWrite(self):
     with self.cached_session() as sess:
       v = resource_variable_ops.ResourceVariable(0.0, caching_device="cpu:0")
-      sess.run(v.initializer)
+      self.evaluate(v.initializer)
       value, _ = sess.run([v, v.assign_add(1.0)])
       self.assertAllEqual(value, 0.0)
 
@@ -269,19 +286,12 @@
       tmp_dir = self.get_temp_dir()
       fname = os.path.join(tmp_dir, "var.pickle")
       with open(fname, "wb") as f:
-        v = resource_variable_ops.ResourceVariable(
-            10.0,
-            dtype=dtypes.float16,
-            name="v")
+        v = resource_variable_ops.ResourceVariable(10.0)
         pickle.dump(v, f)
 
       with open(fname, "rb") as f:
-        new_v = pickle.load(f)
-        self.assertEqual(new_v.name, v.name)
-        self.assertEqual(new_v.shape, v.shape)
-        self.assertEqual(new_v.dtype, v.dtype)
-        self.assertEqual(new_v.trainable, v.trainable)
-        self.assertAllEqual(new_v.numpy(), v.numpy())
+        v = pickle.load(f)
+        self.assertAllEqual(v.numpy(), 10.0)
 
   @test_util.run_in_graph_and_eager_modes
   def testScatterDiv(self):
@@ -433,6 +443,7 @@
     read = resource_variable_ops.read_variable_op(handle, dtype=dtypes.int32)
     self.assertEqual(self.evaluate(read), [[6]])
 
+  @test_util.run_deprecated_v1
   def testScatterUpdateString(self):
     handle = resource_variable_ops.var_handle_op(
         dtype=dtypes.string, shape=[1, 1])
@@ -444,6 +455,7 @@
     self.assertEqual(compat.as_bytes(self.evaluate(read)[0][0]),
                      compat.as_bytes("b"))
 
+  @test_util.run_deprecated_v1
   def testScatterUpdateStringScalar(self):
     handle = resource_variable_ops.var_handle_op(
         dtype=dtypes.string, shape=[1, 1])
@@ -463,7 +475,7 @@
 
   # TODO(alive): get this to work in Eager mode.
   def testGPU(self):
-    with self.test_session(use_gpu=True):
+    with test_util.use_gpu():
       abc = variable_scope.get_variable(
           "abc",
           shape=[1],
@@ -498,6 +510,7 @@
           initial_value=lambda: 1, constraint=constraint, name="var1")
 
   # TODO(alive): how should this work in Eager mode?
+  @test_util.run_deprecated_v1
   def testInitFn(self):
     with self.cached_session():
       v = resource_variable_ops.ResourceVariable(
@@ -575,6 +588,47 @@
     v.load(2.0)
     self.assertEqual(2.0, self.evaluate(v.value()))
 
+  def testShapePassedToGradient(self):
+    with ops.Graph().as_default():
+      @custom_gradient.custom_gradient
+      def differentiable_scatter_update(handle, indices, values):
+        with ops.control_dependencies([
+            resource_variable_ops.resource_scatter_update(
+                handle, indices, values)]):
+          new_handle = array_ops.identity(handle)
+
+        def grad(dresult):
+          self.assertIsNotNone(
+              tensor_util.constant_value(dresult.dense_shape))
+          return [dresult, None, None]
+
+        return new_handle, grad
+
+      var = variable_scope.get_variable(
+          "foo", shape=[20], initializer=init_ops.zeros_initializer,
+          dtype=dtypes.float64, use_resource=True)
+
+      indices = math_ops.range(10)
+      updates = math_ops.range(9, -1, -1, dtype=dtypes.float64)
+      new_handle = differentiable_scatter_update(var.handle, indices, updates)
+      gathered = resource_variable_ops.resource_gather(
+          new_handle, indices, dtype=var.dtype)
+      gradients_impl.gradients([gathered], [updates])
+
+  def testToFromProtoCachedValue(self):
+    with ops.Graph().as_default():
+      v_def = resource_variable_ops.ResourceVariable(
+          initial_value=constant_op.constant(3.0)).to_proto()
+      v_prime = resource_variable_ops.ResourceVariable(variable_def=v_def)
+      self.assertTrue(getattr(v_prime, "_cached_value", None) is None)
+
+      other_v_def = resource_variable_ops.ResourceVariable(
+          caching_device="cpu:0",
+          initial_value=constant_op.constant(3.0)).to_proto()
+      other_v_prime = resource_variable_ops.ResourceVariable(
+          variable_def=other_v_def)
+      self.assertTrue(other_v_prime._cached_value is not None)
+
   def testVariableDefInitializedInstances(self):
     with ops.Graph().as_default(), self.cached_session() as sess:
       v_def = resource_variable_ops.ResourceVariable(
@@ -583,11 +637,11 @@
     with ops.Graph().as_default(), self.cached_session() as sess:
       # v describes a VariableDef-based variable without an initial value.
       v = resource_variable_ops.ResourceVariable(variable_def=v_def)
-      self.assertEqual(3.0, sess.run(v.initialized_value()))
+      self.assertEqual(3.0, self.evaluate(v.initialized_value()))
 
       # initialized_value should not rerun the initializer_op if the variable
       # has already been initialized elsewhere.
-      sess.run(v.assign(1.0))
+      self.evaluate(v.assign(1.0))
       self.assertEqual(1.0, v.initialized_value().eval())
 
     v_def.ClearField("initial_value_name")
@@ -599,7 +653,7 @@
       self.assertProtoEquals(v_def, v.to_proto())
       # But attempts to use initialized_value will result in errors.
       with self.assertRaises(ValueError):
-        sess.run(v.initialized_value())
+        self.evaluate(v.initialized_value())
 
   def testTrainableInProto(self):
     with ops.Graph().as_default():
@@ -630,10 +684,11 @@
     value = self.evaluate(v.sparse_read([0, 3, 1, 2]))
     self.assertAllEqual(init_value[[0, 3, 1, 2], ...], value)
 
+  @test_util.run_deprecated_v1
   def testToFromProto(self):
     with self.cached_session():
       v = resource_variable_ops.ResourceVariable(1.0)
-      variables.global_variables_initializer().run()
+      self.evaluate(variables.global_variables_initializer())
 
       w = resource_variable_ops.ResourceVariable.from_proto(v.to_proto())
       self.assertEquals(2, math_ops.add(w, 1).eval())
@@ -678,11 +733,7 @@
     self.assertEqual(0.0, self.evaluate(v.value()))
 
   @test_util.run_in_graph_and_eager_modes
-<<<<<<< HEAD
-=======
   @test_util.run_v1_only("b/120545219")
-  @test_util.disable_xla("This test never passed for XLA")
->>>>>>> ca2d0b65
   def testDestroyResource(self):
     v = resource_variable_ops.ResourceVariable(3.0, name="var0")
     self.evaluate(variables.global_variables_initializer())
@@ -696,6 +747,7 @@
     self.evaluate(resource_variable_ops.destroy_resource_op(
         handle, ignore_lookup_error=True))
 
+  @test_util.run_deprecated_v1
   def testAssignDifferentShapes(self):
     with self.cached_session() as sess, variable_scope.variable_scope(
         "foo", use_resource=True):
@@ -716,6 +768,7 @@
           assign = var.assign(np.zeros(shape=[2, 2]))
           self.evaluate(assign)
 
+  @test_util.run_deprecated_v1
   def testDtypeAfterFromProto(self):
     v = resource_variable_ops.ResourceVariable(2.0)
     w = resource_variable_ops.ResourceVariable.from_proto(v.to_proto())
@@ -723,6 +776,7 @@
     self.assertEqual(v.dtype, w.dtype)
 
   # TODO(alive): get caching to work in eager mode.
+  @test_util.run_deprecated_v1
   def testCachingDevice(self):
     with ops.device("/job:server/task:1"):
       v = resource_variable_ops.ResourceVariable(
@@ -738,17 +792,18 @@
       with self.assertRaises(ValueError):
         _ = w.value().op.get_attr("_class")
 
+  @test_util.run_deprecated_v1
   def testSharedName(self):
     with self.cached_session():
       v = resource_variable_ops.ResourceVariable(300.0, name="var4")
-      variables.global_variables_initializer().run()
+      self.evaluate(variables.global_variables_initializer())
 
       w = resource_variable_ops.var_handle_op(
           dtype=v.dtype.base_dtype, shape=v.get_shape(), shared_name="var4",
           # Needed in Eager since we get a unique container name by default.
           container=ops.get_default_graph()._container)
       w_read = resource_variable_ops.read_variable_op(w, v.dtype.base_dtype)
-      self.assertEqual(300.0, w_read.eval())
+      self.assertEqual(300.0, self.evaluate(w_read))
 
       x = resource_variable_ops.var_handle_op(
           dtype=v.dtype.base_dtype, shape=v.get_shape(), shared_name="var5",
@@ -756,6 +811,7 @@
       with self.assertRaisesOpError("Resource .*/var5/.* does not exist"):
         resource_variable_ops.read_variable_op(x, v.dtype.base_dtype).eval()
 
+  @test_util.run_deprecated_v1
   def testSharedNameWithNamescope(self):
     with self.cached_session():
       with ops.name_scope("foo"):
@@ -784,6 +840,7 @@
           "<unknown>",
           str(v.sparse_read(array_ops.placeholder(dtypes.int32)).shape))
 
+  @test_util.run_deprecated_v1
   def testSetInitialValue(self):
     with self.cached_session():
       # Initialize variable with a value different from the initial value passed
@@ -792,6 +849,7 @@
       v.initializer.run(feed_dict={v.initial_value: 3.0})
       self.assertEqual(3.0, v.value().eval())
 
+  @test_util.run_v1_only("b/120545219")
   def testControlFlowInitialization(self):
     """Expects an error if an initializer is in a control-flow scope."""
 
@@ -895,14 +953,44 @@
       state_ops.scatter_sub(v, [1], [3])
       self.assertAllEqual([1.0, -1.0], v.numpy())
 
+  def testScatterUpdateVariant(self):
+    with context.eager_mode():
+      v = resource_variable_ops.ResourceVariable([
+          list_ops.empty_tensor_list(
+              element_dtype=dtypes.float32, element_shape=[])
+      ])
+      v.scatter_update(
+          ops.IndexedSlices(
+              list_ops.tensor_list_from_tensor([1., 2.], element_shape=[]), 0))
+      self.assertAllEqual(
+          list_ops.tensor_list_get_item(v[0], 0, element_dtype=dtypes.float32),
+          1.)
+
+  def testGroupDoesntForceRead(self):
+    with ops.Graph().as_default():
+      v = resource_variable_ops.ResourceVariable(1.0)
+      assign = v.assign_add(1.0)
+      g = control_flow_ops.group([assign])
+      self.assertEqual(g.control_inputs[0].type, "AssignAddVariableOp")
+
   def testScatterNdAddStateOps(self):
     with context.eager_mode():
       v = resource_variable_ops.ResourceVariable(
-          [1, 1, 1, 1, 1, 1, 1, 1], dtype=dtypes.float32, name="add")
+          [1, 2, 3, 4, 5, 6, 7, 8], dtype=dtypes.float32, name="add")
       indices = constant_op.constant([[4], [3], [1], [7]], dtype=dtypes.int32)
       updates = constant_op.constant([9, 10, 11, 12], dtype=dtypes.float32)
-      expected = np.array([1, 12, 1, 11, 10, 1, 1, 13])
+      expected = np.array([1, 13, 3, 14, 14, 6, 7, 20])
       state_ops.scatter_nd_add(v, indices, updates)
+      self.assertAllClose(expected, v.numpy())
+
+  def testScatterNdSubStateOps(self):
+    with context.eager_mode():
+      v = resource_variable_ops.ResourceVariable(
+          [1, 2, 3, 4, 5, 6, 7, 8], dtype=dtypes.float32, name="sub")
+      indices = constant_op.constant([[4], [3], [1], [7]], dtype=dtypes.int32)
+      updates = constant_op.constant([9, 10, 11, 12], dtype=dtypes.float32)
+      expected = np.array([1, -9, 3, -6, -4, 6, 7, -4])
+      state_ops.scatter_nd_sub(v, indices, updates)
       self.assertAllClose(expected, v.numpy())
 
   def testScatterUpdateCast(self):
@@ -927,6 +1015,18 @@
     with self.assertRaisesRegexp(Exception, r"hapes must be equal"):
       self.assertAllEqual(self.evaluate(v.assign_add(1)), [1, 2, 3, 4])
 
+  @test_util.run_in_graph_and_eager_modes
+  @test_util.run_v1_only("b/120545219")
+  def testCopyToGraphUninitialized(self):
+    v = resource_variable_ops.ResourceVariable([0, 1, 2, 3])
+    copy_to_graph = ops.Graph()
+    with copy_to_graph.as_default():  # Intentionally testing v1 behavior
+      copied = resource_variable_ops.copy_to_graph_uninitialized(v)
+      self.assertEqual(v.name, copied.name)
+      with self.session(copy_to_graph) as session:
+        with self.assertRaises(errors.InvalidArgumentError):
+          session.run(copied.initializer)
+
 
 class _MixedPrecisionVariableTest(test_util.TensorFlowTestCase):
 
@@ -984,14 +1084,11 @@
     self.assertEqual(NotImplemented,
                      v._dense_var_to_tensor(dtype=dtypes.float16, as_ref=True))
 
-<<<<<<< HEAD
-=======
   @test_util.run_in_graph_and_eager_modes()
   def testDistributeStrategy(self):
     v = resource_variable_ops.ResourceVariable(1, dtype=dtypes.int32)
-    self.assertIsNone(v._distribute_strategy)
-
->>>>>>> ca2d0b65
+    self.assertIsNone(v.distribute_strategy)
+
 
 if __name__ == "__main__":
   test.main()
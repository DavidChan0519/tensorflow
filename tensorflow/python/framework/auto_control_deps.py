# Copyright 2018 The TensorFlow Authors. All Rights Reserved.
#
# Licensed under the Apache License, Version 2.0 (the "License");
# you may not use this file except in compliance with the License.
# You may obtain a copy of the License at
#
#     http://www.apache.org/licenses/LICENSE-2.0
#
# Unless required by applicable law or agreed to in writing, software
# distributed under the License is distributed on an "AS IS" BASIS,
# WITHOUT WARRANTIES OR CONDITIONS OF ANY KIND, either express or implied.
# See the License for the specific language governing permissions and
# limitations under the License.
# ==============================================================================
"""AutomaticControlDependencies and related functionality."""

from __future__ import absolute_import
from __future__ import division
from __future__ import print_function

from tensorflow.python.eager import context
from tensorflow.python.framework import dtypes as dtypes_module
from tensorflow.python.framework import ops
from tensorflow.python.ops import array_ops
from tensorflow.python.ops import control_flow_ops
from tensorflow.python.ops import control_flow_util
from tensorflow.python.util import nest
from tensorflow.python.util import tf_decorator

<<<<<<< HEAD
=======
# Op types that should not run in program order, e.g. because they need to run
# asynchronously to avoid deadlock.
ASYNC_STATEFUL_OPS = [
    "CollectiveReduce",
    "CollectiveBcastSend",
    "CollectiveBcastRecv",
    "NcclAllReduce",
]

>>>>>>> ca2d0b65

class AutomaticControlDependencies(object):
  """Context manager to automatically add control dependencies.

  Code under this context manager will act as if a sensible set of control
  dependencies were present. More specifically:
    1. All stateful ops in the scope will execute
    2. Stateful ops which modify the same resource will execute in program order

  Note: creating variables in an automatic control dependencies context is not
  supported (the value of the variables will never change as they will keep
  getting reinitialized).

  NOT THREAD SAFE
  """

  def __init__(self):
    self._returned_tensors = set()

  def mark_as_return(self, tensor):
    """Acts like identity but marks the `Tensor` as a return value.

    This will possibly return a copy of the `Tensor`. Usage:

    ```
      with AutomaticControlDependencies() as a:
       ...
       t = a.mark_as_return(t)
      _ = ...(t...)  # i.e. it's safe to use t here
    ```

    Args:
      tensor: the `Tensor` to be marked

    Returns:
      a copy of the `Tensor`.
    """
    if isinstance(tensor, ops.IndexedSlices):
      values = array_ops.identity(tensor.values)
      indices = array_ops.identity(tensor.indices)
      self._returned_tensors.add(indices)
      self._returned_tensors.add(values)
      return ops.IndexedSlices(values, indices, dense_shape=tensor.dense_shape)
    # We want to make the return values depend on the stateful operations, but
    # we don't want to introduce a cycle, so we make the return value the result
    # of a new identity operation that the stateful operations definitely don't
    # depend on.
    tensor = array_ops.identity(tensor)
    self._returned_tensors.add(tensor)
    return tensor

  def __enter__(self):
    if context.executing_eagerly():
      return self
    # This code assumes no other thread is adding ops to the graph while
    # we're adding ops to the graph.
    # TODO(apassos): Fix this by locking the graph or using a temporary
    # graph (but that would mess up devices and collections at least,
    # probably other things as well).
    self._graph = ops.get_default_graph()
    self._n_operations = len(self._graph.get_operations())
    return self

  def _process_switch(self, switch_op, ops_which_must_run,
                      last_op_using_resource_tensor, merge_for_resource):
    """Processes a switch node for a resource input.

    When tensorflow creates a cond, it creates a control flow context for each
    branch of the cond. Each external tensor accessed by that branch is routed
    through a switch op, which gets created in the graph _after_ the op which
    uses that tensor get created.

    If the resource comes from another switch op we process that one first.

    _process_switch creates a corresponding merge node for the switch node. This
    merge node is added to the outer control flow context of the switch
    node. We also ensure that:

      1. The switch node executes after the previous op which used the resource
         tensor

      2. Any op which uses a resource output of the switch node executes before
         the merge for the switch node.

      3. The next op which uses the input resource to the switch node (which
         might be another switch node for the other branch of the conditional)
         will execute after the merge node is done.

      4. The merge node is marked as must_run so it will run even if no
         subsequent operation uses the resource.

    Args:
      switch_op: the switch op to be processed
      ops_which_must_run: the set of ops which must run
      last_op_using_resource_tensor: map from resource tensor to last op using
        it
      merge_for_resource: map from resource tensor to merge which must follow
        all usages of it.
    """
    inp = switch_op.inputs[0]
    if inp.dtype == dtypes_module.resource and inp.op.type == "Switch":
      self._process_switch(inp.op, ops_which_must_run,
                           last_op_using_resource_tensor, merge_for_resource)
    if switch_op.outputs[0] in merge_for_resource:
      return
    new_merge = control_flow_ops.merge(switch_op.outputs,
                                       name="artificial_merge")
    new_merge[0].op._control_flow_context = (  # pylint: disable=protected-access
        switch_op._control_flow_context.outer_context)  # pylint: disable=protected-access
    # Ensures the merge always runs
    ops_which_must_run.add(new_merge[0].op)
    if inp in last_op_using_resource_tensor:
      # Ensures the switch executes after the previous op using the resource.
      switch_op._add_control_input(last_op_using_resource_tensor[inp])  # pylint: disable=protected-access
    # Ensure the next op outside the cond happens after the merge.
    last_op_using_resource_tensor[inp] = new_merge[0].op
    if inp in merge_for_resource:
      merge_for_resource[inp]._add_control_input(new_merge[0].op)  # pylint: disable=protected-access
    for o in switch_op.outputs:
      # Ensures the merge will execute after all ops inside the cond
      merge_for_resource[o] = new_merge[0].op

  def __exit__(self, unused_type, unused_value, unused_traceback):
    if context.executing_eagerly():
      return

    if self._graph is not ops.get_default_graph():
      raise RuntimeError(
          "Graph changed while trying to add control dependencies.")

    # map from resource tensor to the last op which used it
    last_op_using_resource_tensor = {}
    # set of conditional and loop exits
    ops_which_must_run = set()
    # merge which must depend on ops which use this resource
    merge_for_resource = {}

    new_operations = self._graph.get_operations()[self._n_operations:]

    # Ensures that uses of resource tensors get serialized properly and all
    # execute. This is done by keeping a map from resource tensor to the last op
    # in graph-construction order which used it (last_op_using_resource_tensor).
    #
    # Conditionals are written in TensorFlow such that every external tensor
    # accessed in the conditional goes through a switch op and every return
    # tensor (it's guaranteed that there will be at least one) goes through a
    # merge op.
    #
    # To handle conditionals, switches are handled in a special way (see
    # comments for _process_switch). Merge nodes created by TF's conditional
    # logic (as opposed to by _process_switch) are forced to run and also get a
    # control dependency added to them to ensure all stateful ops inside their
    # control flow context run.
    #
    # We also ensure that if an op is using a resource output by a switch node
    # (that is, a resource tensor for which there's a value in
    # merge_for_resource) this op will run before the merge for that resource.
    #
    # We try to add control inputs to nodes respecting their control flow
    # contexts to avoid dead nodes propagating everywhere and leading to
    # "retval[0] doesn't have value" errors. If a node gets a control dependency
    # on a dead node (i.e. a note from an untaken control flow branch) that node
    # will be marked as dead unless it's a merge node.
    #
    # TODO(apassos): serialize non-resource-taking stateful ops as well, and
    # test that it works. Support while loops. Support init_scope escaping from
    # this.
    for op in new_operations:
      # TODO(apassos) make this code safely support while loops.
      if control_flow_util.IsInWhileLoop(op):
        continue
      control_inputs = set()
      # Ensure stateful ops run
      if (op.type not in self._graph._registered_ops  # pylint: disable=protected-access
          or self._graph._registered_ops[op.type].is_stateful):  # pylint: disable=protected-access
        ops_which_must_run.add(op)
      # Ignore switches (they're handled separately)
      if op.type == "Switch" and op.inputs[0].dtype == dtypes_module.resource:
        continue
      # Make merges trigger all other computation which must run
      if op.type == "Merge":
        for o in ops_which_must_run:
          op._add_control_input(o)  # pylint: disable=protected-access
          for inp in o.inputs:
            if inp in last_op_using_resource_tensor:
              last_op_using_resource_tensor[inp] = op
        ops_which_must_run = set([op])
        continue
      found_resource = False
      for inp in op.inputs:
        if inp.dtype == dtypes_module.resource:
          found_resource = True
          # Deal with switches, finally.
          if inp.op.type == "Switch":
            self._process_switch(inp.op, ops_which_must_run,
                                 last_op_using_resource_tensor,
                                 merge_for_resource)
          # Ensure uses of resources are serialized
          if inp in last_op_using_resource_tensor:
            if (last_op_using_resource_tensor[inp]._control_flow_context  # pylint: disable=protected-access
                is op._control_flow_context):  # pylint: disable=protected-access
              control_inputs.add(last_op_using_resource_tensor[inp])
          # Ensure merges happen after the closing of a cond block
          if inp in merge_for_resource:
            merge_for_resource[inp]._add_control_input(op)  # pylint: disable=protected-access
          last_op_using_resource_tensor[inp] = op
      if (op.op_def.is_stateful and not found_resource
          and op._control_flow_context is None):  # pylint: disable=protected-access
        if None in last_op_using_resource_tensor:
          op._add_control_input(last_op_using_resource_tensor[None])  # pylint: disable=protected-access
        last_op_using_resource_tensor[None] = op
      control_inputs = [c for c in control_inputs
                        if c._control_flow_context is op._control_flow_context]  # pylint: disable=protected-access
      op._add_control_inputs(control_inputs)  # pylint: disable=protected-access

    # Ensure all ops which must run do run
    for r in self._returned_tensors:
      if ops_which_must_run:
        r.op._add_control_inputs(  # pylint: disable=protected-access
            [o for o in ops_which_must_run
             if o._control_flow_context is r.op._control_flow_context])  # pylint: disable=protected-access


def automatic_control_dependencies(f):
  """Wraps f to automatically insert control dependencies.

  The inserted dependencies ensure that:
    1. All stateful ops in f run when the result of f runs
    2. Updates to the same resources happen in order.

  Args:
    f: the function to be wrapped.

  Returns:
    The wrapped function.
  """

  def wrapper(*args, **kwargs):
    with AutomaticControlDependencies() as a:
      result = f(*args, **kwargs)
      result_flat = [a.mark_as_return(t) for t in nest.flatten(result)]
      return nest.pack_sequence_as(result, result_flat)

  return tf_decorator.make_decorator(f, wrapper)<|MERGE_RESOLUTION|>--- conflicted
+++ resolved
@@ -21,31 +21,30 @@
 from tensorflow.python.eager import context
 from tensorflow.python.framework import dtypes as dtypes_module
 from tensorflow.python.framework import ops
+from tensorflow.python.framework import sparse_tensor
 from tensorflow.python.ops import array_ops
 from tensorflow.python.ops import control_flow_ops
 from tensorflow.python.ops import control_flow_util
+from tensorflow.python.ops import tensor_array_ops
 from tensorflow.python.util import nest
 from tensorflow.python.util import tf_decorator
 
-<<<<<<< HEAD
-=======
 # Op types that should not run in program order, e.g. because they need to run
 # asynchronously to avoid deadlock.
 ASYNC_STATEFUL_OPS = [
     "CollectiveReduce",
     "CollectiveBcastSend",
     "CollectiveBcastRecv",
-    "NcclAllReduce",
 ]
 
->>>>>>> ca2d0b65
 
 class AutomaticControlDependencies(object):
   """Context manager to automatically add control dependencies.
 
   Code under this context manager will act as if a sensible set of control
   dependencies were present. More specifically:
-    1. All stateful ops in the scope will execute
+    1. All stateful ops in the scope will execute (with the exception of ops in
+       ASYNC_STATEFUL_OPS)
     2. Stateful ops which modify the same resource will execute in program order
 
   Note: creating variables in an automatic control dependencies context is not
@@ -82,6 +81,17 @@
       self._returned_tensors.add(indices)
       self._returned_tensors.add(values)
       return ops.IndexedSlices(values, indices, dense_shape=tensor.dense_shape)
+    elif isinstance(tensor, sparse_tensor.SparseTensor):
+      values = array_ops.identity(tensor.values)
+      indices = array_ops.identity(tensor.indices)
+      self._returned_tensors.add(indices)
+      self._returned_tensors.add(values)
+      return sparse_tensor.SparseTensor(
+          indices, values, dense_shape=tensor.dense_shape)
+    elif isinstance(tensor, tensor_array_ops.TensorArray):
+      flow = array_ops.identity(tensor.flow)
+      self._returned_tensors.add(flow)
+      return tensor_array_ops.build_ta_with_new_flow(tensor, flow)
     # We want to make the return values depend on the stateful operations, but
     # we don't want to introduce a cycle, so we make the return value the result
     # of a new identity operation that the stateful operations definitely don't
@@ -99,6 +109,7 @@
     # graph (but that would mess up devices and collections at least,
     # probably other things as well).
     self._graph = ops.get_default_graph()
+    self._graph._add_control_dependencies = True  # pylint: disable=protected-access
     self._n_operations = len(self._graph.get_operations())
     return self
 
@@ -169,6 +180,14 @@
       raise RuntimeError(
           "Graph changed while trying to add control dependencies.")
 
+    # pylint: disable=protected-access
+    if hasattr(self._graph, "outer_graph"):
+      outer_val = self._graph.outer_graph._add_control_dependencies
+      self._graph._add_control_dependencies = outer_val
+    else:
+      self._graph._add_control_dependencies = False
+    # pylint: enable=protected-access
+
     # map from resource tensor to the last op which used it
     last_op_using_resource_tensor = {}
     # set of conditional and loop exits
@@ -213,7 +232,8 @@
       control_inputs = set()
       # Ensure stateful ops run
       if (op.type not in self._graph._registered_ops  # pylint: disable=protected-access
-          or self._graph._registered_ops[op.type].is_stateful):  # pylint: disable=protected-access
+          or (self._graph._registered_ops[op.type].is_stateful   # pylint: disable=protected-access
+              and op.type not in ASYNC_STATEFUL_OPS)):
         ops_which_must_run.add(op)
       # Ignore switches (they're handled separately)
       if op.type == "Switch" and op.inputs[0].dtype == dtypes_module.resource:
@@ -245,8 +265,8 @@
           if inp in merge_for_resource:
             merge_for_resource[inp]._add_control_input(op)  # pylint: disable=protected-access
           last_op_using_resource_tensor[inp] = op
-      if (op.op_def.is_stateful and not found_resource
-          and op._control_flow_context is None):  # pylint: disable=protected-access
+      if (op.op_def.is_stateful and op.type not in ASYNC_STATEFUL_OPS
+          and not found_resource and op._control_flow_context is None):  # pylint: disable=protected-access
         if None in last_op_using_resource_tensor:
           op._add_control_input(last_op_using_resource_tensor[None])  # pylint: disable=protected-access
         last_op_using_resource_tensor[None] = op

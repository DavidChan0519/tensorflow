# Copyright 2018 The TensorFlow Authors. All Rights Reserved.
#
# Licensed under the Apache License, Version 2.0 (the "License");
# you may not use this file except in compliance with the License.
# You may obtain a copy of the License at
#
#     http://www.apache.org/licenses/LICENSE-2.0
#
# Unless required by applicable law or agreed to in writing, software
# distributed under the License is distributed on an "AS IS" BASIS,
# WITHOUT WARRANTIES OR CONDITIONS OF ANY KIND, either express or implied.
# See the License for the specific language governing permissions and
# limitations under the License.
# ==============================================================================

from __future__ import absolute_import
from __future__ import division
from __future__ import print_function

import numpy as np

from tensorflow.python.framework import dtypes
from tensorflow.python.ops import array_ops
from tensorflow.python.ops.linalg import linalg as linalg_lib
from tensorflow.python.ops.linalg import linear_operator_test_util
from tensorflow.python.platform import test


rng = np.random.RandomState(2016)


class LinearOperatorZerosTest(
    linear_operator_test_util.SquareLinearOperatorDerivedClassTest):
  """Most tests done in the base class LinearOperatorDerivedClassTest."""

  @property
  def _tests_to_skip(self):
<<<<<<< HEAD
    return ["log_abs_det", "solve", "solve_with_broadcast"]
=======
    return [
        "cholesky", "log_abs_det", "inverse", "solve", "solve_with_broadcast"]
>>>>>>> ca2d0b65

  @property
  def _operator_build_infos(self):
    build_info = linear_operator_test_util.OperatorBuildInfo
    return [
        build_info((1, 1)),
        build_info((1, 3, 3)),
        build_info((3, 4, 4)),
        build_info((2, 1, 4, 4))]

  def _operator_and_matrix(self, build_info, dtype, use_placeholder):
    del use_placeholder
    shape = list(build_info.shape)
    assert shape[-1] == shape[-2]

    batch_shape = shape[:-2]
    num_rows = shape[-1]

    operator = linalg_lib.LinearOperatorZeros(
        num_rows, batch_shape=batch_shape, dtype=dtype)
    matrix = array_ops.zeros(shape=shape, dtype=dtype)

    return operator, matrix

  def test_assert_positive_definite(self):
    operator = linalg_lib.LinearOperatorZeros(num_rows=2)
    with self.assertRaisesOpError("non-positive definite"):
      operator.assert_positive_definite()

  def test_assert_non_singular(self):
    with self.assertRaisesOpError("non-invertible"):
      operator = linalg_lib.LinearOperatorZeros(num_rows=2)
      operator.assert_non_singular()

  def test_assert_self_adjoint(self):
    with self.cached_session():
      operator = linalg_lib.LinearOperatorZeros(num_rows=2)
      operator.assert_self_adjoint().run()  # Should not fail

  def test_non_scalar_num_rows_raises_static(self):
    with self.assertRaisesRegexp(ValueError, "must be a 0-D Tensor"):
      linalg_lib.LinearOperatorZeros(num_rows=[2])
    with self.assertRaisesRegexp(ValueError, "must be a 0-D Tensor"):
      linalg_lib.LinearOperatorZeros(num_rows=2, num_columns=[2])

  def test_non_integer_num_rows_raises_static(self):
    with self.assertRaisesRegexp(TypeError, "must be integer"):
      linalg_lib.LinearOperatorZeros(num_rows=2.)
    with self.assertRaisesRegexp(TypeError, "must be integer"):
      linalg_lib.LinearOperatorZeros(num_rows=2, num_columns=2.)

  def test_negative_num_rows_raises_static(self):
    with self.assertRaisesRegexp(ValueError, "must be non-negative"):
      linalg_lib.LinearOperatorZeros(num_rows=-2)
    with self.assertRaisesRegexp(ValueError, "must be non-negative"):
      linalg_lib.LinearOperatorZeros(num_rows=2, num_columns=-2)

  def test_non_1d_batch_shape_raises_static(self):
    with self.assertRaisesRegexp(ValueError, "must be a 1-D"):
      linalg_lib.LinearOperatorZeros(num_rows=2, batch_shape=2)

  def test_non_integer_batch_shape_raises_static(self):
    with self.assertRaisesRegexp(TypeError, "must be integer"):
      linalg_lib.LinearOperatorZeros(num_rows=2, batch_shape=[2.])

  def test_negative_batch_shape_raises_static(self):
    with self.assertRaisesRegexp(ValueError, "must be non-negative"):
      linalg_lib.LinearOperatorZeros(num_rows=2, batch_shape=[-2])

  def test_non_scalar_num_rows_raises_dynamic(self):
    with self.cached_session():
      num_rows = array_ops.placeholder(dtypes.int32)
      operator = linalg_lib.LinearOperatorZeros(
          num_rows, assert_proper_shapes=True)
      with self.assertRaisesOpError("must be a 0-D Tensor"):
        operator.to_dense().eval(feed_dict={num_rows: [2]})

  def test_negative_num_rows_raises_dynamic(self):
    with self.cached_session():
      n = array_ops.placeholder(dtypes.int32)
      operator = linalg_lib.LinearOperatorZeros(
          num_rows=n, assert_proper_shapes=True)
      with self.assertRaisesOpError("must be non-negative"):
        operator.to_dense().eval(feed_dict={n: -2})

      operator = linalg_lib.LinearOperatorZeros(
          num_rows=2, num_columns=n, assert_proper_shapes=True)
      with self.assertRaisesOpError("must be non-negative"):
        operator.to_dense().eval(feed_dict={n: -2})

  def test_non_1d_batch_shape_raises_dynamic(self):
    with self.cached_session():
      batch_shape = array_ops.placeholder(dtypes.int32)
      operator = linalg_lib.LinearOperatorZeros(
          num_rows=2, batch_shape=batch_shape, assert_proper_shapes=True)
      with self.assertRaisesOpError("must be a 1-D"):
        operator.to_dense().eval(feed_dict={batch_shape: 2})

  def test_negative_batch_shape_raises_dynamic(self):
    with self.cached_session():
      batch_shape = array_ops.placeholder(dtypes.int32)
      operator = linalg_lib.LinearOperatorZeros(
          num_rows=2, batch_shape=batch_shape, assert_proper_shapes=True)
      with self.assertRaisesOpError("must be non-negative"):
        operator.to_dense().eval(feed_dict={batch_shape: [-2]})

  def test_wrong_matrix_dimensions_raises_static(self):
    operator = linalg_lib.LinearOperatorZeros(num_rows=2)
    x = rng.randn(3, 3).astype(np.float32)
    with self.assertRaisesRegexp(ValueError, "Dimensions.*not compatible"):
      operator.matmul(x)

  def test_wrong_matrix_dimensions_raises_dynamic(self):
    num_rows = array_ops.placeholder(dtypes.int32)
    x = array_ops.placeholder(dtypes.float32)

    with self.cached_session():
      operator = linalg_lib.LinearOperatorZeros(
          num_rows, assert_proper_shapes=True)
      y = operator.matmul(x)
      with self.assertRaisesOpError("Incompatible.*dimensions"):
        y.eval(feed_dict={num_rows: 2, x: rng.rand(3, 3)})

  def test_is_x_flags(self):
    # The is_x flags are by default all True.
    operator = linalg_lib.LinearOperatorZeros(num_rows=2)
    self.assertFalse(operator.is_positive_definite)
    self.assertFalse(operator.is_non_singular)
    self.assertTrue(operator.is_self_adjoint)


class LinearOperatorZerosNotSquareTest(
    linear_operator_test_util.NonSquareLinearOperatorDerivedClassTest):

  def _operator_and_matrix(self, build_info, dtype, use_placeholder):
    del use_placeholder
    shape = list(build_info.shape)

    batch_shape = shape[:-2]
    num_rows = shape[-2]
    num_columns = shape[-1]

    operator = linalg_lib.LinearOperatorZeros(
        num_rows, num_columns, is_square=False, is_self_adjoint=False,
        batch_shape=batch_shape, dtype=dtype)
    matrix = array_ops.zeros(shape=shape, dtype=dtype)

    return operator, matrix


if __name__ == "__main__":
  test.main()<|MERGE_RESOLUTION|>--- conflicted
+++ resolved
@@ -20,6 +20,7 @@
 import numpy as np
 
 from tensorflow.python.framework import dtypes
+from tensorflow.python.framework import test_util
 from tensorflow.python.ops import array_ops
 from tensorflow.python.ops.linalg import linalg as linalg_lib
 from tensorflow.python.ops.linalg import linear_operator_test_util
@@ -35,12 +36,7 @@
 
   @property
   def _tests_to_skip(self):
-<<<<<<< HEAD
-    return ["log_abs_det", "solve", "solve_with_broadcast"]
-=======
-    return [
-        "cholesky", "log_abs_det", "inverse", "solve", "solve_with_broadcast"]
->>>>>>> ca2d0b65
+    return ["cholesky", "log_abs_det", "solve", "solve_with_broadcast"]
 
   @property
   def _operator_build_infos(self):
@@ -51,7 +47,10 @@
         build_info((3, 4, 4)),
         build_info((2, 1, 4, 4))]
 
-  def _operator_and_matrix(self, build_info, dtype, use_placeholder):
+  def _operator_and_matrix(
+      self, build_info, dtype, use_placeholder,
+      ensure_self_adjoint_and_pd=False):
+    del ensure_self_adjoint_and_pd
     del use_placeholder
     shape = list(build_info.shape)
     assert shape[-1] == shape[-2]
@@ -75,6 +74,7 @@
       operator = linalg_lib.LinearOperatorZeros(num_rows=2)
       operator.assert_non_singular()
 
+  @test_util.run_deprecated_v1
   def test_assert_self_adjoint(self):
     with self.cached_session():
       operator = linalg_lib.LinearOperatorZeros(num_rows=2)
@@ -110,6 +110,7 @@
     with self.assertRaisesRegexp(ValueError, "must be non-negative"):
       linalg_lib.LinearOperatorZeros(num_rows=2, batch_shape=[-2])
 
+  @test_util.run_deprecated_v1
   def test_non_scalar_num_rows_raises_dynamic(self):
     with self.cached_session():
       num_rows = array_ops.placeholder(dtypes.int32)
@@ -118,6 +119,7 @@
       with self.assertRaisesOpError("must be a 0-D Tensor"):
         operator.to_dense().eval(feed_dict={num_rows: [2]})
 
+  @test_util.run_deprecated_v1
   def test_negative_num_rows_raises_dynamic(self):
     with self.cached_session():
       n = array_ops.placeholder(dtypes.int32)
@@ -131,6 +133,7 @@
       with self.assertRaisesOpError("must be non-negative"):
         operator.to_dense().eval(feed_dict={n: -2})
 
+  @test_util.run_deprecated_v1
   def test_non_1d_batch_shape_raises_dynamic(self):
     with self.cached_session():
       batch_shape = array_ops.placeholder(dtypes.int32)
@@ -139,6 +142,7 @@
       with self.assertRaisesOpError("must be a 1-D"):
         operator.to_dense().eval(feed_dict={batch_shape: 2})
 
+  @test_util.run_deprecated_v1
   def test_negative_batch_shape_raises_dynamic(self):
     with self.cached_session():
       batch_shape = array_ops.placeholder(dtypes.int32)
@@ -153,6 +157,7 @@
     with self.assertRaisesRegexp(ValueError, "Dimensions.*not compatible"):
       operator.matmul(x)
 
+  @test_util.run_deprecated_v1
   def test_wrong_matrix_dimensions_raises_dynamic(self):
     num_rows = array_ops.placeholder(dtypes.int32)
     x = array_ops.placeholder(dtypes.float32)
@@ -171,6 +176,17 @@
     self.assertFalse(operator.is_non_singular)
     self.assertTrue(operator.is_self_adjoint)
 
+  def test_zeros_matmul(self):
+    operator1 = linalg_lib.LinearOperatorIdentity(num_rows=2)
+    operator2 = linalg_lib.LinearOperatorZeros(num_rows=2)
+    self.assertTrue(isinstance(
+        operator1.matmul(operator2),
+        linalg_lib.LinearOperatorZeros))
+
+    self.assertTrue(isinstance(
+        operator2.matmul(operator1),
+        linalg_lib.LinearOperatorZeros))
+
 
 class LinearOperatorZerosNotSquareTest(
     linear_operator_test_util.NonSquareLinearOperatorDerivedClassTest):

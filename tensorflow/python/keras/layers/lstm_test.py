# Copyright 2016 The TensorFlow Authors. All Rights Reserved.
#
# Licensed under the Apache License, Version 2.0 (the "License");
# you may not use this file except in compliance with the License.
# You may obtain a copy of the License at
#
#     http://www.apache.org/licenses/LICENSE-2.0
#
# Unless required by applicable law or agreed to in writing, software
# distributed under the License is distributed on an "AS IS" BASIS,
# WITHOUT WARRANTIES OR CONDITIONS OF ANY KIND, either express or implied.
# See the License for the specific language governing permissions and
# limitations under the License.
# ==============================================================================
"""Tests for LSTM layer."""

from __future__ import absolute_import
from __future__ import division
from __future__ import print_function

import numpy as np

from tensorflow.python import keras
<<<<<<< HEAD
from tensorflow.python.framework import test_util as tf_test_util
=======
from tensorflow.python.eager import context
from tensorflow.python.keras import keras_parameterized
>>>>>>> ca2d0b65
from tensorflow.python.keras import testing_utils
from tensorflow.python.platform import test
from tensorflow.python.training import adam
from tensorflow.python.training import gradient_descent


@tf_test_util.run_all_in_graph_and_eager_modes
class LSTMLayerTest(test.TestCase):

  def test_return_sequences_LSTM(self):
    num_samples = 2
    timesteps = 3
    embedding_dim = 4
    units = 2
    testing_utils.layer_test(
        keras.layers.LSTM,
        kwargs={'units': units,
                'return_sequences': True},
        input_shape=(num_samples, timesteps, embedding_dim))

  def test_static_shape_inference_LSTM(self):
    # Github issue: 15165
    timesteps = 3
    embedding_dim = 4
    units = 2

    model = keras.models.Sequential()
    inputs = keras.layers.Dense(embedding_dim,
                                input_shape=(timesteps, embedding_dim))
    model.add(inputs)
    layer = keras.layers.LSTM(units, return_sequences=True)
    model.add(layer)
    outputs = model.layers[-1].output
    self.assertEquals(outputs.get_shape().as_list(), [None, timesteps, units])

  def test_dynamic_behavior_LSTM(self):
    num_samples = 2
    timesteps = 3
    embedding_dim = 4
    units = 2
    layer = keras.layers.LSTM(units, input_shape=(None, embedding_dim))
    model = keras.models.Sequential()
    model.add(layer)
<<<<<<< HEAD
    model.compile(RMSPropOptimizer(0.001), 'mse')
=======
    model.compile(
        'rmsprop', 'mse', run_eagerly=testing_utils.should_run_eagerly())

>>>>>>> ca2d0b65
    x = np.random.random((num_samples, timesteps, embedding_dim))
    y = np.random.random((num_samples, units))
    model.train_on_batch(x, y)

  def test_dropout_LSTM(self):
    num_samples = 2
    timesteps = 3
    embedding_dim = 4
    units = 2
    testing_utils.layer_test(
        keras.layers.LSTM,
        kwargs={'units': units,
                'dropout': 0.1,
                'recurrent_dropout': 0.1},
        input_shape=(num_samples, timesteps, embedding_dim))

  def test_implementation_mode_LSTM(self):
    num_samples = 2
    timesteps = 3
    embedding_dim = 4
    units = 2
    for mode in [0, 1, 2]:
      testing_utils.layer_test(
          keras.layers.LSTM,
          kwargs={'units': units,
                  'implementation': mode},
          input_shape=(num_samples, timesteps, embedding_dim))

  def test_constraints_LSTM(self):
    embedding_dim = 4
    layer_class = keras.layers.LSTM
    k_constraint = keras.constraints.max_norm(0.01)
    r_constraint = keras.constraints.max_norm(0.01)
    b_constraint = keras.constraints.max_norm(0.01)
    layer = layer_class(
        5,
        return_sequences=False,
        weights=None,
        input_shape=(None, embedding_dim),
        kernel_constraint=k_constraint,
        recurrent_constraint=r_constraint,
        bias_constraint=b_constraint)
    layer.build((None, None, embedding_dim))
    self.assertEqual(layer.cell.kernel.constraint, k_constraint)
    self.assertEqual(layer.cell.recurrent_kernel.constraint, r_constraint)
    self.assertEqual(layer.cell.bias.constraint, b_constraint)

  def test_with_masking_layer_LSTM(self):
    layer_class = keras.layers.LSTM
    inputs = np.random.random((2, 3, 4))
    targets = np.abs(np.random.random((2, 3, 5)))
    targets /= targets.sum(axis=-1, keepdims=True)
    model = keras.models.Sequential()
    model.add(keras.layers.Masking(input_shape=(3, 4)))
    model.add(layer_class(units=5, return_sequences=True, unroll=False))
<<<<<<< HEAD
    model.compile(loss='categorical_crossentropy',
                  optimizer=RMSPropOptimizer(0.01))
=======
    model.compile(
        loss='categorical_crossentropy',
        optimizer='rmsprop',
        run_eagerly=testing_utils.should_run_eagerly())
    model.fit(inputs, targets, epochs=1, batch_size=2, verbose=1)

  def test_masking_with_stacking_LSTM(self):
    inputs = np.random.random((2, 3, 4))
    targets = np.abs(np.random.random((2, 3, 5)))
    targets /= targets.sum(axis=-1, keepdims=True)
    model = keras.models.Sequential()
    model.add(keras.layers.Masking(input_shape=(3, 4)))
    lstm_cells = [keras.layers.LSTMCell(10), keras.layers.LSTMCell(5)]
    model.add(keras.layers.RNN(lstm_cells, return_sequences=True, unroll=False))
    model.compile(
        loss='categorical_crossentropy',
        optimizer='rmsprop',
        run_eagerly=testing_utils.should_run_eagerly())
>>>>>>> ca2d0b65
    model.fit(inputs, targets, epochs=1, batch_size=2, verbose=1)

  def test_from_config_LSTM(self):
    layer_class = keras.layers.LSTM
    for stateful in (False, True):
      l1 = layer_class(units=1, stateful=stateful)
      l2 = layer_class.from_config(l1.get_config())
      assert l1.get_config() == l2.get_config()

  def test_specify_initial_state_keras_tensor(self):
    num_states = 2
    timesteps = 3
    embedding_dim = 4
    units = 3
    num_samples = 2

    # Test with Keras tensor
    inputs = keras.Input((timesteps, embedding_dim))
    initial_state = [keras.Input((units,)) for _ in range(num_states)]
    layer = keras.layers.LSTM(units)
    if len(initial_state) == 1:
      output = layer(inputs, initial_state=initial_state[0])
    else:
      output = layer(inputs, initial_state=initial_state)
    assert initial_state[0] in layer._inbound_nodes[0].input_tensors

    model = keras.models.Model([inputs] + initial_state, output)
    model.compile(loss='categorical_crossentropy',
                  optimizer=adam.AdamOptimizer())

    inputs = np.random.random((num_samples, timesteps, embedding_dim))
    initial_state = [np.random.random((num_samples, units))
                     for _ in range(num_states)]
    targets = np.random.random((num_samples, units))
    model.train_on_batch([inputs] + initial_state, targets)

  def test_specify_initial_state_non_keras_tensor(self):
    num_states = 2
    timesteps = 3
    embedding_dim = 4
    units = 3
    num_samples = 2

    # Test with non-Keras tensor
    inputs = keras.Input((timesteps, embedding_dim))
    initial_state = [keras.backend.random_normal_variable(
        (num_samples, units), 0, 1)
                     for _ in range(num_states)]
    layer = keras.layers.LSTM(units)
    output = layer(inputs, initial_state=initial_state)

    model = keras.models.Model(inputs, output)
    model.compile(loss='categorical_crossentropy',
                  optimizer=adam.AdamOptimizer())

    inputs = np.random.random((num_samples, timesteps, embedding_dim))
    targets = np.random.random((num_samples, units))
    model.train_on_batch(inputs, targets)

  def test_reset_states_with_values(self):
    num_states = 2
    timesteps = 3
    embedding_dim = 4
    units = 3
    num_samples = 2

    layer = keras.layers.LSTM(units, stateful=True)
    layer.build((num_samples, timesteps, embedding_dim))
    layer.reset_states()
    assert len(layer.states) == num_states
    assert layer.states[0] is not None
    self.assertAllClose(
        keras.backend.eval(layer.states[0]),
        np.zeros(keras.backend.int_shape(layer.states[0])),
        atol=1e-4)
    state_shapes = [keras.backend.int_shape(state) for state in layer.states]
    values = [np.ones(shape) for shape in state_shapes]
    if len(values) == 1:
      values = values[0]
    layer.reset_states(values)
    self.assertAllClose(
        keras.backend.eval(layer.states[0]),
        np.ones(keras.backend.int_shape(layer.states[0])),
        atol=1e-4)

    # Test with invalid data
    with self.assertRaises(ValueError):
      layer.reset_states([1] * (len(layer.states) + 1))

  def test_specify_state_with_masking(self):
    num_states = 2
    timesteps = 3
    embedding_dim = 4
    units = 3
    num_samples = 2

    inputs = keras.Input((timesteps, embedding_dim))
    _ = keras.layers.Masking()(inputs)
    initial_state = [keras.Input((units,)) for _ in range(num_states)]
    output = keras.layers.LSTM(units)(inputs, initial_state=initial_state)

    model = keras.models.Model([inputs] + initial_state, output)
<<<<<<< HEAD
    model.compile(loss='categorical_crossentropy',
                  optimizer=RMSPropOptimizer(0.01))
=======
    model.compile(
        loss='categorical_crossentropy',
        optimizer='rmsprop',
        run_eagerly=testing_utils.should_run_eagerly())
>>>>>>> ca2d0b65

    inputs = np.random.random((num_samples, timesteps, embedding_dim))
    initial_state = [np.random.random((num_samples, units))
                     for _ in range(num_states)]
    targets = np.random.random((num_samples, units))
    model.train_on_batch([inputs] + initial_state, targets)

  def test_return_state(self):
    num_states = 2
    timesteps = 3
    embedding_dim = 4
    units = 3
    num_samples = 2

    inputs = keras.Input(batch_shape=(num_samples, timesteps, embedding_dim))
    layer = keras.layers.LSTM(units, return_state=True, stateful=True)
    outputs = layer(inputs)
    state = outputs[1:]
    assert len(state) == num_states
    model = keras.models.Model(inputs, state[0])

    inputs = np.random.random((num_samples, timesteps, embedding_dim))
    state = model.predict(inputs)
    self.assertAllClose(keras.backend.eval(layer.states[0]), state, atol=1e-4)

  def test_state_reuse(self):
    timesteps = 3
    embedding_dim = 4
    units = 3
    num_samples = 2

    inputs = keras.Input(batch_shape=(num_samples, timesteps, embedding_dim))
    layer = keras.layers.LSTM(units, return_state=True, return_sequences=True)
    outputs = layer(inputs)
    output, state = outputs[0], outputs[1:]
    output = keras.layers.LSTM(units)(output, initial_state=state)
    model = keras.models.Model(inputs, output)

    inputs = np.random.random((num_samples, timesteps, embedding_dim))
    outputs = model.predict(inputs)

  def test_initial_states_as_other_inputs(self):
    timesteps = 3
    embedding_dim = 4
    units = 3
    num_samples = 2
    num_states = 2
    layer_class = keras.layers.LSTM

    # Test with Keras tensor
    main_inputs = keras.Input((timesteps, embedding_dim))
    initial_state = [keras.Input((units,)) for _ in range(num_states)]
    inputs = [main_inputs] + initial_state

    layer = layer_class(units)
    output = layer(inputs)
    assert initial_state[0] in layer._inbound_nodes[0].input_tensors

    model = keras.models.Model(inputs, output)
    model.compile(loss='categorical_crossentropy',
                  optimizer=adam.AdamOptimizer())

    main_inputs = np.random.random((num_samples, timesteps, embedding_dim))
    initial_state = [np.random.random((num_samples, units))
                     for _ in range(num_states)]
    targets = np.random.random((num_samples, units))
    model.train_on_batch([main_inputs] + initial_state, targets)

<<<<<<< HEAD

class LSTMLayerGraphOnlyTest(test.TestCase):
=======
  def test_regularizers_LSTM(self):
    embedding_dim = 4
    layer_class = keras.layers.LSTM
    layer = layer_class(
        5,
        return_sequences=False,
        weights=None,
        input_shape=(None, embedding_dim),
        kernel_regularizer=keras.regularizers.l1(0.01),
        recurrent_regularizer=keras.regularizers.l1(0.01),
        bias_regularizer='l2',
        activity_regularizer='l1')
    layer.build((None, None, 2))
    self.assertEqual(len(layer.losses), 3)
    x = keras.backend.variable(np.ones((2, 3, 2)))
    layer(x)
    if context.executing_eagerly():
      self.assertEqual(len(layer.losses), 4)
    else:
      self.assertEqual(len(layer.get_losses_for(x)), 1)
>>>>>>> ca2d0b65

  def test_statefulness_LSTM(self):
    num_samples = 2
    timesteps = 3
    embedding_dim = 4
    units = 2
    layer_class = keras.layers.LSTM
<<<<<<< HEAD
    with self.cached_session():
      model = keras.models.Sequential()
      model.add(
          keras.layers.Embedding(
              4,
              embedding_dim,
              mask_zero=True,
              input_length=timesteps,
              batch_input_shape=(num_samples, timesteps)))
      layer = layer_class(
          units, return_sequences=False, stateful=True, weights=None)
      model.add(layer)
      model.compile(optimizer=gradient_descent.GradientDescentOptimizer(0.01),
                    loss='mse')
      out1 = model.predict(np.ones((num_samples, timesteps)))
      self.assertEqual(out1.shape, (num_samples, units))

      # train once so that the states change
      model.train_on_batch(
          np.ones((num_samples, timesteps)), np.ones((num_samples, units)))
      out2 = model.predict(np.ones((num_samples, timesteps)))

      # if the state is not reset, output should be different
      self.assertNotEqual(out1.max(), out2.max())

      # check that output changes after states are reset
      # (even though the model itself didn't change)
      layer.reset_states()
      out3 = model.predict(np.ones((num_samples, timesteps)))
      self.assertNotEqual(out2.max(), out3.max())

      # check that container-level reset_states() works
      model.reset_states()
      out4 = model.predict(np.ones((num_samples, timesteps)))
      self.assertAllClose(out3, out4, atol=1e-5)

      # check that the call to `predict` updated the states
      out5 = model.predict(np.ones((num_samples, timesteps)))
      self.assertNotEqual(out4.max(), out5.max())

      # Check masking
      layer.reset_states()

      left_padded_input = np.ones((num_samples, timesteps))
      left_padded_input[0, :1] = 0
      left_padded_input[1, :2] = 0
      out6 = model.predict(left_padded_input)

      layer.reset_states()

      right_padded_input = np.ones((num_samples, timesteps))
      right_padded_input[0, -1:] = 0
      right_padded_input[1, -2:] = 0
      out7 = model.predict(right_padded_input)

      self.assertAllClose(out7, out6, atol=1e-5)
=======
    model = keras.models.Sequential()
    model.add(
        keras.layers.Embedding(
            4,
            embedding_dim,
            mask_zero=True,
            input_length=timesteps,
            batch_input_shape=(num_samples, timesteps)))
    layer = layer_class(
        units, return_sequences=False, stateful=True, weights=None)
    model.add(layer)
    model.compile(optimizer=gradient_descent.GradientDescentOptimizer(0.01),
                  loss='mse', run_eagerly=testing_utils.should_run_eagerly())
    out1 = model.predict(np.ones((num_samples, timesteps)))
    self.assertEqual(out1.shape, (num_samples, units))

    # train once so that the states change
    model.train_on_batch(
        np.ones((num_samples, timesteps)), np.ones((num_samples, units)))
    out2 = model.predict(np.ones((num_samples, timesteps)))

    # if the state is not reset, output should be different
    self.assertNotEqual(out1.max(), out2.max())

    # check that output changes after states are reset
    # (even though the model itself didn't change)
    layer.reset_states()
    out3 = model.predict(np.ones((num_samples, timesteps)))
    self.assertNotEqual(out2.max(), out3.max())

    # check that container-level reset_states() works
    model.reset_states()
    out4 = model.predict(np.ones((num_samples, timesteps)))
    self.assertAllClose(out3, out4, atol=1e-5)

    # check that the call to `predict` updated the states
    out5 = model.predict(np.ones((num_samples, timesteps)))
    self.assertNotEqual(out4.max(), out5.max())

    # Check masking
    layer.reset_states()

    left_padded_input = np.ones((num_samples, timesteps))
    left_padded_input[0, :1] = 0
    left_padded_input[1, :2] = 0
    out6 = model.predict(left_padded_input)

    layer.reset_states()

    right_padded_input = np.ones((num_samples, timesteps))
    right_padded_input[0, -1:] = 0
    right_padded_input[1, -2:] = 0
    out7 = model.predict(right_padded_input)

    self.assertAllClose(out7, out6, atol=1e-5)
>>>>>>> ca2d0b65

  def test_regularizers_LSTM(self):
    embedding_dim = 4
    layer_class = keras.layers.LSTM
    with self.cached_session():
      layer = layer_class(
          5,
          return_sequences=False,
          weights=None,
          input_shape=(None, embedding_dim),
          kernel_regularizer=keras.regularizers.l1(0.01),
          recurrent_regularizer=keras.regularizers.l1(0.01),
          bias_regularizer='l2',
          activity_regularizer='l1')
      layer.build((None, None, 2))
      self.assertEqual(len(layer.losses), 3)
      x = keras.backend.variable(np.ones((2, 3, 2)))
      layer(x)
      self.assertEqual(len(layer.get_losses_for(x)), 1)

if __name__ == '__main__':
  test.main()<|MERGE_RESOLUTION|>--- conflicted
+++ resolved
@@ -18,23 +18,21 @@
 from __future__ import division
 from __future__ import print_function
 
+from absl.testing import parameterized
 import numpy as np
 
 from tensorflow.python import keras
-<<<<<<< HEAD
-from tensorflow.python.framework import test_util as tf_test_util
-=======
 from tensorflow.python.eager import context
 from tensorflow.python.keras import keras_parameterized
->>>>>>> ca2d0b65
 from tensorflow.python.keras import testing_utils
 from tensorflow.python.platform import test
 from tensorflow.python.training import adam
 from tensorflow.python.training import gradient_descent
-
-
-@tf_test_util.run_all_in_graph_and_eager_modes
-class LSTMLayerTest(test.TestCase):
+from tensorflow.python.training.rmsprop import RMSPropOptimizer
+
+
+@keras_parameterized.run_all_keras_modes
+class LSTMLayerTest(keras_parameterized.TestCase):
 
   def test_return_sequences_LSTM(self):
     num_samples = 2
@@ -60,7 +58,7 @@
     layer = keras.layers.LSTM(units, return_sequences=True)
     model.add(layer)
     outputs = model.layers[-1].output
-    self.assertEquals(outputs.get_shape().as_list(), [None, timesteps, units])
+    self.assertEqual(outputs.get_shape().as_list(), [None, timesteps, units])
 
   def test_dynamic_behavior_LSTM(self):
     num_samples = 2
@@ -70,13 +68,9 @@
     layer = keras.layers.LSTM(units, input_shape=(None, embedding_dim))
     model = keras.models.Sequential()
     model.add(layer)
-<<<<<<< HEAD
-    model.compile(RMSPropOptimizer(0.001), 'mse')
-=======
-    model.compile(
-        'rmsprop', 'mse', run_eagerly=testing_utils.should_run_eagerly())
-
->>>>>>> ca2d0b65
+    model.compile(RMSPropOptimizer(0.001), 'mse',
+                  run_eagerly=testing_utils.should_run_eagerly())
+
     x = np.random.random((num_samples, timesteps, embedding_dim))
     y = np.random.random((num_samples, units))
     model.train_on_batch(x, y)
@@ -93,17 +87,17 @@
                 'recurrent_dropout': 0.1},
         input_shape=(num_samples, timesteps, embedding_dim))
 
-  def test_implementation_mode_LSTM(self):
-    num_samples = 2
-    timesteps = 3
-    embedding_dim = 4
-    units = 2
-    for mode in [0, 1, 2]:
-      testing_utils.layer_test(
-          keras.layers.LSTM,
-          kwargs={'units': units,
-                  'implementation': mode},
-          input_shape=(num_samples, timesteps, embedding_dim))
+  @parameterized.parameters([0, 1, 2])
+  def test_implementation_mode_LSTM(self, implementation_mode):
+    num_samples = 2
+    timesteps = 3
+    embedding_dim = 4
+    units = 2
+    testing_utils.layer_test(
+        keras.layers.LSTM,
+        kwargs={'units': units,
+                'implementation': implementation_mode},
+        input_shape=(num_samples, timesteps, embedding_dim))
 
   def test_constraints_LSTM(self):
     embedding_dim = 4
@@ -132,14 +126,9 @@
     model = keras.models.Sequential()
     model.add(keras.layers.Masking(input_shape=(3, 4)))
     model.add(layer_class(units=5, return_sequences=True, unroll=False))
-<<<<<<< HEAD
-    model.compile(loss='categorical_crossentropy',
-                  optimizer=RMSPropOptimizer(0.01))
-=======
-    model.compile(
-        loss='categorical_crossentropy',
-        optimizer='rmsprop',
-        run_eagerly=testing_utils.should_run_eagerly())
+    model.compile(loss='categorical_crossentropy',
+                  optimizer=RMSPropOptimizer(0.01),
+                  run_eagerly=testing_utils.should_run_eagerly())
     model.fit(inputs, targets, epochs=1, batch_size=2, verbose=1)
 
   def test_masking_with_stacking_LSTM(self):
@@ -150,11 +139,9 @@
     model.add(keras.layers.Masking(input_shape=(3, 4)))
     lstm_cells = [keras.layers.LSTMCell(10), keras.layers.LSTMCell(5)]
     model.add(keras.layers.RNN(lstm_cells, return_sequences=True, unroll=False))
-    model.compile(
-        loss='categorical_crossentropy',
-        optimizer='rmsprop',
-        run_eagerly=testing_utils.should_run_eagerly())
->>>>>>> ca2d0b65
+    model.compile(loss='categorical_crossentropy',
+                  optimizer=RMSPropOptimizer(0.01),
+                  run_eagerly=testing_utils.should_run_eagerly())
     model.fit(inputs, targets, epochs=1, batch_size=2, verbose=1)
 
   def test_from_config_LSTM(self):
@@ -183,7 +170,8 @@
 
     model = keras.models.Model([inputs] + initial_state, output)
     model.compile(loss='categorical_crossentropy',
-                  optimizer=adam.AdamOptimizer())
+                  optimizer=adam.AdamOptimizer(),
+                  run_eagerly=testing_utils.should_run_eagerly())
 
     inputs = np.random.random((num_samples, timesteps, embedding_dim))
     initial_state = [np.random.random((num_samples, units))
@@ -208,7 +196,8 @@
 
     model = keras.models.Model(inputs, output)
     model.compile(loss='categorical_crossentropy',
-                  optimizer=adam.AdamOptimizer())
+                  optimizer=adam.AdamOptimizer(),
+                  run_eagerly=testing_utils.should_run_eagerly())
 
     inputs = np.random.random((num_samples, timesteps, embedding_dim))
     targets = np.random.random((num_samples, units))
@@ -257,15 +246,9 @@
     output = keras.layers.LSTM(units)(inputs, initial_state=initial_state)
 
     model = keras.models.Model([inputs] + initial_state, output)
-<<<<<<< HEAD
-    model.compile(loss='categorical_crossentropy',
-                  optimizer=RMSPropOptimizer(0.01))
-=======
-    model.compile(
-        loss='categorical_crossentropy',
-        optimizer='rmsprop',
-        run_eagerly=testing_utils.should_run_eagerly())
->>>>>>> ca2d0b65
+    model.compile(loss='categorical_crossentropy',
+                  optimizer=RMSPropOptimizer(0.01),
+                  run_eagerly=testing_utils.should_run_eagerly())
 
     inputs = np.random.random((num_samples, timesteps, embedding_dim))
     initial_state = [np.random.random((num_samples, units))
@@ -326,7 +309,8 @@
 
     model = keras.models.Model(inputs, output)
     model.compile(loss='categorical_crossentropy',
-                  optimizer=adam.AdamOptimizer())
+                  optimizer=adam.AdamOptimizer(),
+                  run_eagerly=testing_utils.should_run_eagerly())
 
     main_inputs = np.random.random((num_samples, timesteps, embedding_dim))
     initial_state = [np.random.random((num_samples, units))
@@ -334,10 +318,6 @@
     targets = np.random.random((num_samples, units))
     model.train_on_batch([main_inputs] + initial_state, targets)
 
-<<<<<<< HEAD
-
-class LSTMLayerGraphOnlyTest(test.TestCase):
-=======
   def test_regularizers_LSTM(self):
     embedding_dim = 4
     layer_class = keras.layers.LSTM
@@ -358,7 +338,6 @@
       self.assertEqual(len(layer.losses), 4)
     else:
       self.assertEqual(len(layer.get_losses_for(x)), 1)
->>>>>>> ca2d0b65
 
   def test_statefulness_LSTM(self):
     num_samples = 2
@@ -366,64 +345,6 @@
     embedding_dim = 4
     units = 2
     layer_class = keras.layers.LSTM
-<<<<<<< HEAD
-    with self.cached_session():
-      model = keras.models.Sequential()
-      model.add(
-          keras.layers.Embedding(
-              4,
-              embedding_dim,
-              mask_zero=True,
-              input_length=timesteps,
-              batch_input_shape=(num_samples, timesteps)))
-      layer = layer_class(
-          units, return_sequences=False, stateful=True, weights=None)
-      model.add(layer)
-      model.compile(optimizer=gradient_descent.GradientDescentOptimizer(0.01),
-                    loss='mse')
-      out1 = model.predict(np.ones((num_samples, timesteps)))
-      self.assertEqual(out1.shape, (num_samples, units))
-
-      # train once so that the states change
-      model.train_on_batch(
-          np.ones((num_samples, timesteps)), np.ones((num_samples, units)))
-      out2 = model.predict(np.ones((num_samples, timesteps)))
-
-      # if the state is not reset, output should be different
-      self.assertNotEqual(out1.max(), out2.max())
-
-      # check that output changes after states are reset
-      # (even though the model itself didn't change)
-      layer.reset_states()
-      out3 = model.predict(np.ones((num_samples, timesteps)))
-      self.assertNotEqual(out2.max(), out3.max())
-
-      # check that container-level reset_states() works
-      model.reset_states()
-      out4 = model.predict(np.ones((num_samples, timesteps)))
-      self.assertAllClose(out3, out4, atol=1e-5)
-
-      # check that the call to `predict` updated the states
-      out5 = model.predict(np.ones((num_samples, timesteps)))
-      self.assertNotEqual(out4.max(), out5.max())
-
-      # Check masking
-      layer.reset_states()
-
-      left_padded_input = np.ones((num_samples, timesteps))
-      left_padded_input[0, :1] = 0
-      left_padded_input[1, :2] = 0
-      out6 = model.predict(left_padded_input)
-
-      layer.reset_states()
-
-      right_padded_input = np.ones((num_samples, timesteps))
-      right_padded_input[0, -1:] = 0
-      right_padded_input[1, -2:] = 0
-      out7 = model.predict(right_padded_input)
-
-      self.assertAllClose(out7, out6, atol=1e-5)
-=======
     model = keras.models.Sequential()
     model.add(
         keras.layers.Embedding(
@@ -479,26 +400,7 @@
     out7 = model.predict(right_padded_input)
 
     self.assertAllClose(out7, out6, atol=1e-5)
->>>>>>> ca2d0b65
-
-  def test_regularizers_LSTM(self):
-    embedding_dim = 4
-    layer_class = keras.layers.LSTM
-    with self.cached_session():
-      layer = layer_class(
-          5,
-          return_sequences=False,
-          weights=None,
-          input_shape=(None, embedding_dim),
-          kernel_regularizer=keras.regularizers.l1(0.01),
-          recurrent_regularizer=keras.regularizers.l1(0.01),
-          bias_regularizer='l2',
-          activity_regularizer='l1')
-      layer.build((None, None, 2))
-      self.assertEqual(len(layer.losses), 3)
-      x = keras.backend.variable(np.ones((2, 3, 2)))
-      layer(x)
-      self.assertEqual(len(layer.get_losses_for(x)), 1)
+
 
 if __name__ == '__main__':
   test.main()
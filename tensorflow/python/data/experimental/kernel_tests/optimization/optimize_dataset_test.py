# Copyright 2018 The TensorFlow Authors. All Rights Reserved.
#
# Licensed under the Apache License, Version 2.0 (the "License");
# you may not use this file except in compliance with the License.
# You may obtain a copy of the License at
#
#     http://www.apache.org/licenses/LICENSE-2.0
#
# Unless required by applicable law or agreed to in writing, software
# distributed under the License is distributed on an "AS IS" BASIS,
# WITHOUT WARRANTIES OR CONDITIONS OF ANY KIND, either express or implied.
# See the License for the specific language governing permissions and
# limitations under the License.
# ==============================================================================
"""Tests for the private `_OptimizeDataset` transformation."""
from __future__ import absolute_import
from __future__ import division
from __future__ import print_function

import numpy as np

from tensorflow.python.data.experimental.ops import optimization
from tensorflow.python.data.experimental.ops import threadpool
from tensorflow.python.data.kernel_tests import test_base
from tensorflow.python.data.ops import dataset_ops
from tensorflow.python.eager import context
from tensorflow.python.framework import dtypes
from tensorflow.python.framework import errors
from tensorflow.python.ops import array_ops
from tensorflow.python.ops import random_ops
from tensorflow.python.platform import test


class OptimizeDatasetTest(test_base.DatasetTestBase):

  def testOptimizationStatefulFunction(self):
<<<<<<< HEAD
    dataset = dataset_ops.Dataset.range(10).map(
        lambda _: random_ops.random_uniform([])).batch(10)
    dataset = dataset_ops._OptimizeDataset(dataset, [])
    iterator = dataset.make_one_shot_iterator()
    get_next = iterator.get_next()

    with self.cached_session() as sess:
      sess.run(get_next)

  def testOptimizationLargeInputFromTensor(self):
    input_t = array_ops.placeholder(dtypes.int32, (None, None, None))
    dataset = dataset_ops.Dataset.from_tensors(input_t)
    dataset = dataset_ops._OptimizeDataset(dataset, [])
    iterator = dataset.make_initializable_iterator()
    init_op = iterator.initializer
    get_next = iterator.get_next()

    with self.cached_session() as sess:
      sess.run(init_op, {input_t: np.ones([512, 1024, 1025], np.int32)})
      sess.run(get_next)

  def testOptimizationLargeInputFromTensorSlices(self):
    input_t = array_ops.placeholder(dtypes.int32, (None, None, None, None))
    dataset = dataset_ops.Dataset.from_tensor_slices(input_t)
    dataset = dataset_ops._OptimizeDataset(dataset, [])
    iterator = dataset.make_initializable_iterator()
    init_op = iterator.initializer
    get_next = iterator.get_next()

    with self.cached_session() as sess:
      sess.run(init_op, {input_t: np.ones([1, 512, 1024, 1025], np.int32)})
      sess.run(get_next)
=======
    dataset = dataset_ops.Dataset.range(
        10).map(lambda _: random_ops.random_uniform([])).batch(10)
    options = dataset_ops.Options()
    options.experimental_optimization.apply_default_optimizations = False
    dataset = dataset.with_options(options)
    get_next = self.getNext(dataset)
    self.evaluate(get_next())

  def testOptimizationLargeInputFromTensor(self):
    def dataset_fn(input_t):
      dataset = dataset_ops.Dataset.from_tensors(input_t)
      options = dataset_ops.Options()
      options.experimental_optimization.apply_default_optimizations = False
      return dataset.with_options(options)

    if context.executing_eagerly():
      input_t = np.ones([512, 1024, 1025], np.int32)
      get_next = self.getNext(dataset_fn(input_t))
      self.evaluate(get_next())
    else:
      input_t = array_ops.placeholder(dtypes.int32, (None, None, None))
      iterator = dataset_ops.make_initializable_iterator(dataset_fn(input_t))
      init_op = iterator.initializer
      get_next = iterator.get_next()

      with self.cached_session() as sess:
        sess.run(init_op, {input_t: np.ones([512, 1024, 1025], np.int32)})
        self.evaluate(get_next)

  def testOptimizationLargeInputFromTensorSlices(self):
    def dataset_fn(input_t):
      dataset = dataset_ops.Dataset.from_tensor_slices(input_t)
      options = dataset_ops.Options()
      options.experimental_optimization.apply_default_optimizations = False
      return dataset.with_options(options)

    if context.executing_eagerly():
      input_t = np.ones([1, 512, 1024, 1025], np.int32)
      get_next = self.getNext(dataset_fn(input_t))
      self.evaluate(get_next())
    else:
      input_t = array_ops.placeholder(dtypes.int32, (None, None, None, None))
      iterator = dataset_ops.make_initializable_iterator(dataset_fn(input_t))
      init_op = iterator.initializer
      get_next = iterator.get_next()

      with self.cached_session() as sess:
        sess.run(init_op, {input_t: np.ones([1, 512, 1024, 1025], np.int32)})
        self.evaluate(get_next)
>>>>>>> ca2d0b65

  def testOptimizationNestedDataset(self):

    def flat_map_fn(_):
      dataset = dataset_ops.Dataset.from_tensors(0)
      dataset = dataset.apply(optimization.assert_next(["MemoryCacheImpl"]))
      dataset = dataset.skip(0)  # Should be removed by noop elimination
      dataset = dataset.cache()
      return dataset

    dataset = dataset_ops.Dataset.range(1)
    dataset = dataset.flat_map(flat_map_fn)
<<<<<<< HEAD
    dataset = dataset_ops._OptimizeDataset(dataset, ["noop_elimination"])
    iterator = dataset.make_one_shot_iterator()
    get_next = iterator.get_next()

    with self.cached_session() as sess:
      self.assertEquals(0, sess.run(get_next))
      with self.assertRaises(errors.OutOfRangeError):
        sess.run(get_next)
=======
    options = dataset_ops.Options()
    options.experimental_optimization.apply_default_optimizations = False
    options.experimental_optimization.noop_elimination = True
    dataset = dataset.with_options(options)
    self.assertDatasetProduces(dataset, expected_output=[0])

  def testOptimizationNestedDatasetWithModifiedRetval(self):

    def flat_map_fn(_):
      dataset = dataset_ops.Dataset.from_tensors(0)
      dataset = dataset.apply(optimization.assert_next(["MapAndBatch"]))
      # Should be fused by map and batch fusion
      dataset = dataset.map(lambda x: x)
      dataset = dataset.batch(1)
      return dataset

    dataset = dataset_ops.Dataset.range(1)
    dataset = dataset.flat_map(flat_map_fn)

    options = dataset_ops.Options()
    options.experimental_optimization.apply_default_optimizations = False
    options.experimental_optimization.map_and_batch_fusion = True
    dataset = dataset.with_options(options)
    self.assertDatasetProduces(dataset, expected_output=[[0]])
>>>>>>> ca2d0b65

  def testOptimizationThreadPoolDataset(self):
    dataset = dataset_ops.Dataset.range(10).batch(10)

    dataset = threadpool.override_threadpool(
        dataset,
        threadpool.PrivateThreadPool(
            2, display_name="private_thread_pool_%d" % 2))

<<<<<<< HEAD
    dataset = dataset_ops._OptimizeDataset(dataset, [])
    iterator = dataset.make_initializable_iterator()
    get_next = iterator.get_next()

    with self.cached_session() as sess:
      sess.run(iterator.initializer)
      self.assertAllEqual(list(range(10)), sess.run(get_next))
      with self.assertRaises(errors.OutOfRangeError):
        sess.run(get_next)
=======
    options = dataset_ops.Options()
    options.experimental_optimization.apply_default_optimizations = False
    dataset = dataset.with_options(options)
    self.assertDatasetProduces(
        dataset,
        expected_output=[list(range(10))],
        requires_initialization=True)

  def testOptimizationNonSerializable(self):
    dataset = dataset_ops.Dataset.from_tensors(0)
    dataset = dataset.apply(optimization.assert_next(["FiniteSkip"]))
    dataset = dataset.skip(0)  # Should not be removed by noop elimination
    dataset = dataset.apply(optimization.non_serializable())
    dataset = dataset.apply(optimization.assert_next(["MemoryCacheImpl"]))
    dataset = dataset.skip(0)  # Should be removed by noop elimination
    dataset = dataset.cache()
    options = dataset_ops.Options()
    options.experimental_optimization.apply_default_optimizations = False
    options.experimental_optimization.noop_elimination = True
    dataset = dataset.with_options(options)
    self.assertDatasetProduces(dataset, expected_output=[0])

  def testOptimizationNonSerializableAsDirectInput(self):
    """Tests that non-serializable dataset can be OptimizeDataset's input."""
    dataset = dataset_ops.Dataset.from_tensors(0)
    dataset = dataset.apply(optimization.non_serializable())
    options = dataset_ops.Options()
    options.experimental_optimization.apply_default_optimizations = False
    options.experimental_optimization.noop_elimination = True
    dataset = dataset.with_options(options)
    self.assertDatasetProduces(dataset, expected_output=[0])

  @parameterized.named_parameters(_generate_captured_refvar_test_cases())
  # Skip eager because RefVariables are not supported in eager mode.
  def testSkipEagerOptimizationWithCapturedRefVar(self, dataset_fn):
    """Tests that default optimizations are disabled with ref variables."""
    variable = variable_scope.get_variable(
        "v", initializer=0, use_resource=False)
    assign_op = variable.assign_add(1)

    # Check that warning is logged.
    warnings.simplefilter("always")
    with warnings.catch_warnings(record=True) as w:
      unoptimized_dataset = dataset_fn(variable)

      options = dataset_ops.Options()
      options.experimental_optimization.apply_default_optimizations = False
      options.experimental_optimization.noop_elimination = True
      options.experimental_optimization.map_and_batch_fusion = True
      optimized_dataset = unoptimized_dataset.with_options(options)
      optimized_it = optimized_dataset.make_initializable_iterator()

    self.assertGreaterEqual(len(w), 1)
    expected = ("tf.data static optimizations are not compatible with "
                "tf.Variable. The following optimizations will be disabled: %s."
                " To enable optimizations, use resource variables instead by "
                "calling `tf.enable_resource_variables()` at the start of the "
                "program." % (", ".join(options._static_optimizations())))
    self.assertTrue(any([expected in str(warning) for warning in w]))

    # Check that outputs are the same in the optimized and unoptimized cases,
    # when the variable value is changing.
    unoptimized_it = unoptimized_dataset.make_initializable_iterator()
    with ops.control_dependencies([assign_op]):
      unoptimized_output = unoptimized_it.get_next()
      optimized_output = optimized_it.get_next()

    self.evaluate(variable.initializer)
    self.evaluate((unoptimized_it.initializer, optimized_it.initializer))
    while True:
      try:
        unoptimized, optimized = self.evaluate((unoptimized_output,
                                                optimized_output))
        self.assertEqual(unoptimized, optimized)
      except errors.OutOfRangeError:
        break

  def testOptimizationEnabledByDefault(self):
    """Tests that some optimizations are applied to datasets by default."""
    options = dataset_ops.Options()
    expected_optimizations = [
        "map_and_batch_fusion",
        "noop_elimination",
        "shuffle_and_repeat_fusion",
    ]
    self.assertEqual(
        set(options._static_optimizations()), set(expected_optimizations))

  def testOptimizationDisableDefault(self):
    """Tests that we can disable all static optimizations enabled by default.

    If the `apply_default_optimizations` optimization options flag is False,
    only explicitly enabled optimizations will be applied.
    """
    options = dataset_ops.Options()
    options.experimental_optimization.apply_default_optimizations = False
    options.experimental_optimization.hoist_random_uniform = True
    options.experimental_optimization.noop_elimination = True
    expected_optimizations = [
        "hoist_random_uniform",
        "noop_elimination",
    ]
    self.assertEqual(
        set(options._static_optimizations()), set(expected_optimizations))
>>>>>>> ca2d0b65


if __name__ == "__main__":
  test.main()<|MERGE_RESOLUTION|>--- conflicted
+++ resolved
@@ -17,107 +17,124 @@
 from __future__ import division
 from __future__ import print_function
 
+import warnings
+
+from absl.testing import parameterized
 import numpy as np
 
+from tensorflow.python.data.experimental.ops import batching
+from tensorflow.python.data.experimental.ops import grouping
 from tensorflow.python.data.experimental.ops import optimization
+from tensorflow.python.data.experimental.ops import scan_ops
 from tensorflow.python.data.experimental.ops import threadpool
 from tensorflow.python.data.kernel_tests import test_base
 from tensorflow.python.data.ops import dataset_ops
-from tensorflow.python.eager import context
 from tensorflow.python.framework import dtypes
 from tensorflow.python.framework import errors
+from tensorflow.python.framework import ops
+from tensorflow.python.framework import test_util
 from tensorflow.python.ops import array_ops
 from tensorflow.python.ops import random_ops
+from tensorflow.python.ops import variable_scope
 from tensorflow.python.platform import test
 
 
-class OptimizeDatasetTest(test_base.DatasetTestBase):
+def _generate_captured_refvar_test_cases():
+  """Generates testcases.
+
+  Returns:
+    A list of tuples of (testcase_name, make_dataset_fn). make_dataset_fn takes
+    a tf.Variable as input and creates a test dataset that uses that variable.
+  """
+
+  def make_map_dataset(var):
+    return dataset_ops.Dataset.from_tensors(0).map(lambda x: x + var)
+
+  def make_flat_map_dataset(var):
+    return dataset_ops.Dataset.from_tensors(
+        0).flat_map(lambda _: dataset_ops.Dataset.from_tensors(var))
+
+  def make_filter_dataset(var):
+    return dataset_ops.Dataset.from_tensors(0).filter(lambda x: x < var)
+
+  def make_map_and_batch_dataset(var):
+
+    def map_fn(x):
+      return x + var
+
+    return dataset_ops.Dataset.from_tensors(0).apply(
+        batching.map_and_batch(map_fn, 1))
+
+  def make_group_by_reducer_dataset(var):
+    reducer = grouping.Reducer(
+        init_func=lambda _: 0,
+        reduce_func=lambda x, y: x,
+        finalize_func=lambda _: var)
+    return dataset_ops.Dataset.range(5).apply(
+        grouping.group_by_reducer(lambda x: x % 2, reducer))
+
+  def make_group_by_window_dataset(var):
+
+    def reduce_fn(key, bucket):
+      del key, bucket
+      return dataset_ops.Dataset.from_tensors(var)
+
+    return dataset_ops.Dataset.from_tensors(0).repeat(10).apply(
+        grouping.group_by_window(lambda _: 0, reduce_fn, 10))
+
+  def make_scan_dataset(var):
+    return dataset_ops.Dataset.from_tensors(0).apply(
+        scan_ops.scan(
+            0, lambda old_state, elem: (old_state + 1, elem + old_state + var)))
+
+  return [
+      # Core datasets
+      ("Map", make_map_dataset),
+      ("FlatMap", make_flat_map_dataset),
+      ("Filter", make_filter_dataset),
+      # Experimental datasets
+      ("MapAndBatch", make_map_and_batch_dataset),
+      ("GroupByReducer", make_group_by_reducer_dataset),
+      ("GroupByWindow", make_group_by_window_dataset),
+      ("Scan", make_scan_dataset)
+  ]
+
+
+@test_util.run_all_in_graph_and_eager_modes
+class OptimizeDatasetTest(test_base.DatasetTestBase, parameterized.TestCase):
 
   def testOptimizationStatefulFunction(self):
-<<<<<<< HEAD
-    dataset = dataset_ops.Dataset.range(10).map(
-        lambda _: random_ops.random_uniform([])).batch(10)
-    dataset = dataset_ops._OptimizeDataset(dataset, [])
-    iterator = dataset.make_one_shot_iterator()
-    get_next = iterator.get_next()
-
-    with self.cached_session() as sess:
-      sess.run(get_next)
-
-  def testOptimizationLargeInputFromTensor(self):
+    dataset = dataset_ops.Dataset.range(
+        10).map(lambda _: random_ops.random_uniform([])).batch(10)
+    dataset = dataset_ops._OptimizeDataset(dataset, [])
+    get_next = self.getNext(dataset)
+    self.evaluate(get_next())
+
+  # TODO(b/117581999): Add eager coverage for the following tests.
+  def testSkipEagerOptimizationLargeInputFromTensor(self):
     input_t = array_ops.placeholder(dtypes.int32, (None, None, None))
     dataset = dataset_ops.Dataset.from_tensors(input_t)
     dataset = dataset_ops._OptimizeDataset(dataset, [])
-    iterator = dataset.make_initializable_iterator()
+    iterator = dataset_ops.make_initializable_iterator(dataset)
     init_op = iterator.initializer
     get_next = iterator.get_next()
 
     with self.cached_session() as sess:
       sess.run(init_op, {input_t: np.ones([512, 1024, 1025], np.int32)})
-      sess.run(get_next)
-
-  def testOptimizationLargeInputFromTensorSlices(self):
+      self.evaluate(get_next)
+
+  # TODO(b/117581999): Add eager coverage for the following tests.
+  def testSkipEagerOptimizationLargeInputFromTensorSlices(self):
     input_t = array_ops.placeholder(dtypes.int32, (None, None, None, None))
     dataset = dataset_ops.Dataset.from_tensor_slices(input_t)
     dataset = dataset_ops._OptimizeDataset(dataset, [])
-    iterator = dataset.make_initializable_iterator()
+    iterator = dataset_ops.make_initializable_iterator(dataset)
     init_op = iterator.initializer
     get_next = iterator.get_next()
 
     with self.cached_session() as sess:
       sess.run(init_op, {input_t: np.ones([1, 512, 1024, 1025], np.int32)})
-      sess.run(get_next)
-=======
-    dataset = dataset_ops.Dataset.range(
-        10).map(lambda _: random_ops.random_uniform([])).batch(10)
-    options = dataset_ops.Options()
-    options.experimental_optimization.apply_default_optimizations = False
-    dataset = dataset.with_options(options)
-    get_next = self.getNext(dataset)
-    self.evaluate(get_next())
-
-  def testOptimizationLargeInputFromTensor(self):
-    def dataset_fn(input_t):
-      dataset = dataset_ops.Dataset.from_tensors(input_t)
-      options = dataset_ops.Options()
-      options.experimental_optimization.apply_default_optimizations = False
-      return dataset.with_options(options)
-
-    if context.executing_eagerly():
-      input_t = np.ones([512, 1024, 1025], np.int32)
-      get_next = self.getNext(dataset_fn(input_t))
-      self.evaluate(get_next())
-    else:
-      input_t = array_ops.placeholder(dtypes.int32, (None, None, None))
-      iterator = dataset_ops.make_initializable_iterator(dataset_fn(input_t))
-      init_op = iterator.initializer
-      get_next = iterator.get_next()
-
-      with self.cached_session() as sess:
-        sess.run(init_op, {input_t: np.ones([512, 1024, 1025], np.int32)})
-        self.evaluate(get_next)
-
-  def testOptimizationLargeInputFromTensorSlices(self):
-    def dataset_fn(input_t):
-      dataset = dataset_ops.Dataset.from_tensor_slices(input_t)
-      options = dataset_ops.Options()
-      options.experimental_optimization.apply_default_optimizations = False
-      return dataset.with_options(options)
-
-    if context.executing_eagerly():
-      input_t = np.ones([1, 512, 1024, 1025], np.int32)
-      get_next = self.getNext(dataset_fn(input_t))
-      self.evaluate(get_next())
-    else:
-      input_t = array_ops.placeholder(dtypes.int32, (None, None, None, None))
-      iterator = dataset_ops.make_initializable_iterator(dataset_fn(input_t))
-      init_op = iterator.initializer
-      get_next = iterator.get_next()
-
-      with self.cached_session() as sess:
-        sess.run(init_op, {input_t: np.ones([1, 512, 1024, 1025], np.int32)})
-        self.evaluate(get_next)
->>>>>>> ca2d0b65
+      self.evaluate(get_next)
 
   def testOptimizationNestedDataset(self):
 
@@ -130,20 +147,7 @@
 
     dataset = dataset_ops.Dataset.range(1)
     dataset = dataset.flat_map(flat_map_fn)
-<<<<<<< HEAD
     dataset = dataset_ops._OptimizeDataset(dataset, ["noop_elimination"])
-    iterator = dataset.make_one_shot_iterator()
-    get_next = iterator.get_next()
-
-    with self.cached_session() as sess:
-      self.assertEquals(0, sess.run(get_next))
-      with self.assertRaises(errors.OutOfRangeError):
-        sess.run(get_next)
-=======
-    options = dataset_ops.Options()
-    options.experimental_optimization.apply_default_optimizations = False
-    options.experimental_optimization.noop_elimination = True
-    dataset = dataset.with_options(options)
     self.assertDatasetProduces(dataset, expected_output=[0])
 
   def testOptimizationNestedDatasetWithModifiedRetval(self):
@@ -159,12 +163,13 @@
     dataset = dataset_ops.Dataset.range(1)
     dataset = dataset.flat_map(flat_map_fn)
 
+    # TODO(b/120558523): We use Options instead of _OptimizeDataset directly
+    # here because of a bug with chaining _OptimizeDatasets when there are
+    # nested dataset functions
     options = dataset_ops.Options()
-    options.experimental_optimization.apply_default_optimizations = False
     options.experimental_optimization.map_and_batch_fusion = True
     dataset = dataset.with_options(options)
     self.assertDatasetProduces(dataset, expected_output=[[0]])
->>>>>>> ca2d0b65
 
   def testOptimizationThreadPoolDataset(self):
     dataset = dataset_ops.Dataset.range(10).batch(10)
@@ -174,20 +179,7 @@
         threadpool.PrivateThreadPool(
             2, display_name="private_thread_pool_%d" % 2))
 
-<<<<<<< HEAD
-    dataset = dataset_ops._OptimizeDataset(dataset, [])
-    iterator = dataset.make_initializable_iterator()
-    get_next = iterator.get_next()
-
-    with self.cached_session() as sess:
-      sess.run(iterator.initializer)
-      self.assertAllEqual(list(range(10)), sess.run(get_next))
-      with self.assertRaises(errors.OutOfRangeError):
-        sess.run(get_next)
-=======
-    options = dataset_ops.Options()
-    options.experimental_optimization.apply_default_optimizations = False
-    dataset = dataset.with_options(options)
+    dataset = dataset_ops._OptimizeDataset(dataset, [])
     self.assertDatasetProduces(
         dataset,
         expected_output=[list(range(10))],
@@ -201,20 +193,14 @@
     dataset = dataset.apply(optimization.assert_next(["MemoryCacheImpl"]))
     dataset = dataset.skip(0)  # Should be removed by noop elimination
     dataset = dataset.cache()
-    options = dataset_ops.Options()
-    options.experimental_optimization.apply_default_optimizations = False
-    options.experimental_optimization.noop_elimination = True
-    dataset = dataset.with_options(options)
+    dataset = dataset_ops._OptimizeDataset(dataset, ["noop_elimination"])
     self.assertDatasetProduces(dataset, expected_output=[0])
 
   def testOptimizationNonSerializableAsDirectInput(self):
     """Tests that non-serializable dataset can be OptimizeDataset's input."""
     dataset = dataset_ops.Dataset.from_tensors(0)
     dataset = dataset.apply(optimization.non_serializable())
-    options = dataset_ops.Options()
-    options.experimental_optimization.apply_default_optimizations = False
-    options.experimental_optimization.noop_elimination = True
-    dataset = dataset.with_options(options)
+    dataset = dataset_ops._OptimizeDataset(dataset, ["noop_elimination"])
     self.assertDatasetProduces(dataset, expected_output=[0])
 
   @parameterized.named_parameters(_generate_captured_refvar_test_cases())
@@ -231,7 +217,6 @@
       unoptimized_dataset = dataset_fn(variable)
 
       options = dataset_ops.Options()
-      options.experimental_optimization.apply_default_optimizations = False
       options.experimental_optimization.noop_elimination = True
       options.experimental_optimization.map_and_batch_fusion = True
       optimized_dataset = unoptimized_dataset.with_options(options)
@@ -280,16 +265,10 @@
     only explicitly enabled optimizations will be applied.
     """
     options = dataset_ops.Options()
+    options.experimental_optimization.hoist_random_uniform = True
     options.experimental_optimization.apply_default_optimizations = False
-    options.experimental_optimization.hoist_random_uniform = True
-    options.experimental_optimization.noop_elimination = True
-    expected_optimizations = [
-        "hoist_random_uniform",
-        "noop_elimination",
-    ]
-    self.assertEqual(
-        set(options._static_optimizations()), set(expected_optimizations))
->>>>>>> ca2d0b65
+    expected_optimizations = ["hoist_random_uniform"]
+    self.assertEqual(options._static_optimizations(), expected_optimizations)
 
 
 if __name__ == "__main__":

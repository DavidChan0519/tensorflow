--- conflicted
+++ resolved
@@ -175,29 +175,6 @@
         "tf.op_scope": ["values", "name", "default_name"],
     }
 
-<<<<<<< HEAD
-    # Specially handled functions.
-    self.function_handle = {"tf.reverse": self._reverse_handler}
-
-    # Warnings that should be printed if corresponding functions are used.
-    self.function_warnings = {}
-
-  @staticmethod
-  def _reverse_handler(file_edit_recorder, node, lines):
-    del lines
-    # TODO(aselle): Could check for a literal list of bools and try to convert
-    # them to indices.
-    comment = ("ERROR: tf.reverse has had its argument semantics changed "
-               "significantly the converter cannot detect this reliably, so "
-               "you need to inspect this usage manually.\n")
-    file_edit_recorder.add(
-        comment,
-        node.lineno,
-        node.col_offset,
-        "tf.reverse",
-        "tf.reverse",
-        error="tf.reverse requires manual check.")
-=======
     # Warnings that should be printed if corresponding functions are used.
     self.function_warnings = {
         "tf.reverse":
@@ -205,7 +182,6 @@
             "significantly. The converter cannot detect this reliably, so "
             "you need to inspect this usage manually.\n",
     }
->>>>>>> f91aeed3
 
 
 if __name__ == "__main__":

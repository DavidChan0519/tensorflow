--- conflicted
+++ resolved
@@ -18,31 +18,22 @@
 from __future__ import division
 from __future__ import print_function
 
-import numpy as np
-
 from tensorflow.core.protobuf import config_pb2
-<<<<<<< HEAD
-=======
-from tensorflow.python.data.ops import dataset_ops
 from tensorflow.python.distribute import distribution_strategy_context as ds_context
 from tensorflow.python.distribute import reduce_util
 from tensorflow.python.distribute import values
->>>>>>> ca2d0b65
 from tensorflow.python.eager import backprop
 from tensorflow.python.eager import context
 from tensorflow.python.eager import test
 from tensorflow.python.framework import constant_op
+from tensorflow.python.framework import dtypes
+from tensorflow.python.framework import errors
 from tensorflow.python.framework import ops
 from tensorflow.python.layers import core
 from tensorflow.python.ops import array_ops
-<<<<<<< HEAD
-=======
-from tensorflow.python.ops import gradients_impl
 from tensorflow.python.ops import init_ops
->>>>>>> ca2d0b65
 from tensorflow.python.ops import variable_scope
 from tensorflow.python.ops import variables
-from tensorflow.python.training import distribution_strategy_context
 from tensorflow.python.training import optimizer
 
 
@@ -50,48 +41,43 @@
   pass
 
 
-# May be the argument to either distribution.extended.call_for_each_replica() or
+# May be the argument to either distribution.call_for_each_replica() or
 # get_replica_context().merge_call()
 def _raise_exception_fn(_=None):
   raise _TestException()
 
 
-# Must be the argument to a distribution.extended.call_for_each_replica() call,
-# calls a get_replica_context().merge_call() that raises an exception.
+# Must be the argument to a distribution.call_for_each_replica() call, calls a
+# get_replica_context().merge_call() that raises an exception.
 def _merge_raises_fn():
-  distribution_strategy_context.get_replica_context().merge_call(
-      _raise_exception_fn)
+  ds_context.get_replica_context().merge_call(_raise_exception_fn)
 
 
 # Must be the argument to a get_replica_context().merge_call() call, calls
-# dist.extended.call_for_each_replica() with a function that raises an
-# exception.
+# dist.call_for_each_replica() with a function that raises an exception.
 def _call_raises_fn(dist):
-  dist.extended.call_for_each_replica(_raise_exception_fn)
-
-
-# Must be the argument to a distribution.extended.call_for_each_replica() call,
+  dist.call_for_each_replica(_raise_exception_fn)
+
+
+# Must be the argument to a distribution.call_for_each_replica() call,
 # calls a get_replica_context().merge_call() that calls a
 # call_for_each_replica() that raises an exception.
 def _merge_call_raises_fn():
-  distribution_strategy_context.get_replica_context().merge_call(
-      _call_raises_fn)
+  ds_context.get_replica_context().merge_call(_call_raises_fn)
 
 
 # Must be the argument to a get_replica_context().merge_call() call, calls
-# dist.extended.call_for_each_replica() with a function that calls a
+# dist.call_for_each_replica() with a function that calls a
 # get_replica_context().merge_call() that raises an exception.
 def _call_merge_raises_fn(dist):
-  dist.extended.call_for_each_replica(_merge_raises_fn)
-
-
-# Must be the argument to a distribution.extended.call_for_each_replica() call,
-# calls a get_replica_context().merge_call() that calls a
-# call_for_each_replica() that calls a get_replica_context().merge_call() that
-# raises an exception.
+  dist.call_for_each_replica(_merge_raises_fn)
+
+
+# Must be the argument to a distribution.call_for_each_replica() call, calls a
+# get_replica_context().merge_call() that calls a call_for_each_replica() that
+# calls a get_replica_context().merge_call() that raises an exception.
 def _merge_call_merge_raises_fn():
-  distribution_strategy_context.get_replica_context().merge_call(
-      _call_merge_raises_fn)
+  ds_context.get_replica_context().merge_call(_call_merge_raises_fn)
 
 
 class DistributionTestBase(test.TestCase):
@@ -120,33 +106,21 @@
       def step():
         """Perform one optimization step."""
         # Run forward & backward to get gradients, variables list.
-<<<<<<< HEAD
-        g_v = d.call_for_each_replica(grad_fn, one, run_concurrently=l.built)
-=======
-        g_v = d.extended.call_for_each_replica(grad_fn, args=(one,))
->>>>>>> ca2d0b65
+        g_v = d.call_for_each_replica(grad_fn, args=(one,))
 
         # Update the variables using the gradients and the update() function.
         before_list = []
         after_list = []
         for g, v in g_v:
-          fetched = d.read_var(v)
+          fetched = d.extended.read_var(v)
           before_list.append(fetched)
           # control_dependencies irrelevant but harmless in eager execution
           with ops.control_dependencies([fetched]):
-<<<<<<< HEAD
-            g = d.reduce(
-                variable_scope.VariableAggregation.SUM, g, destinations=v)
+            g = d.extended.reduce_to(
+                reduce_util.ReduceOp.SUM, g, destinations=v)
             with ops.control_dependencies(d.update(
                 v, update, g, grouped=False)):
-              after_list.append(d.read_var(v))
-=======
-            g = d.extended.reduce_to(
-                reduce_util.ReduceOp.SUM, g, destinations=v)
-            with ops.control_dependencies(d.extended.update(
-                v, update, args=(g,), group=False)):
               after_list.append(d.extended.read_var(v))
->>>>>>> ca2d0b65
         return before_list, after_list
 
       for i in range(10):
@@ -188,32 +162,20 @@
       def step():
         """Perform one optimization step."""
         # Run forward & backward to get gradients, variables list.
-<<<<<<< HEAD
-        g_v = d.call_for_each_replica(grad_fn, one)
-=======
-        g_v = d.extended.call_for_each_replica(grad_fn, args=(one,))
->>>>>>> ca2d0b65
+        g_v = d.call_for_each_replica(grad_fn, args=(one,))
 
         # Update the variables using the gradients and the update() function.
         before_list = []
         after_list = []
         for g, v in g_v:
-          fetched = d.read_var(v)
+          fetched = d.extended.read_var(v)
           before_list.append(fetched)
           with ops.control_dependencies([fetched]):
-<<<<<<< HEAD
-            g = d.reduce(
-                variable_scope.VariableAggregation.SUM, g, destinations=v)
+            g = d.extended.reduce_to(
+                reduce_util.ReduceOp.SUM, g, destinations=v)
             with ops.control_dependencies(d.update(
                 v, update, g, grouped=False)):
-              after_list.append(d.read_var(v))
-=======
-            g = d.extended.reduce_to(
-                reduce_util.ReduceOp.SUM, g, destinations=v)
-            with ops.control_dependencies(d.extended.update(
-                v, update, args=(g,), group=False)):
               after_list.append(d.extended.read_var(v))
->>>>>>> ca2d0b65
         return before_list, after_list
 
       before_out, after_out = step()
@@ -229,60 +191,31 @@
       # Error should go down
       self.assertLess(error_after, error_before)
 
-  def _test_map_reduce(self, d, in_graph=None):
-    with d.scope():
-      map_in = [constant_op.constant(i) for i in range(10)]
-      map_out = d.map(map_in, lambda x, y: x * y, 2)
-      observed = d.reduce(variable_scope.VariableAggregation.SUM, map_out,
-                          "/device:CPU:0")
-      expected = 90  # 2 * (0 + 1 + ... + 9)
-      self.assertEqual(expected, observed.numpy())
-
-  def _test_device_index(self, d):
-    with d.scope():
-      expected_devices = [False] * len(d.worker_devices)
-
-      def mark_devices_fn(device_id):
-        self.assertLess(device_id, len(d.worker_devices))
-        self.assertFalse(expected_devices[device_id])
-        expected_devices[device_id] = True
-
-      d.call_for_each_replica(mark_devices_fn, d.worker_device_index)
-      self.assertAllEqual(expected_devices, [True] * len(d.worker_devices))
-
   def _test_replica_id(self, d):
     with d.scope():
-      expected_devices = [False] * len(d.worker_devices)
+      expected_devices = [False] * len(d.extended.worker_devices)
 
       def mark_devices_fn():
-        replica_id = (
-            distribution_strategy_context.get_replica_context().replica_id)
-        self.assertLess(replica_id, len(d.worker_devices))
+        replica_id = self.evaluate(
+            ds_context.get_replica_context().replica_id_in_sync_group)
+        self.assertLess(replica_id, len(d.extended.worker_devices))
         self.assertFalse(expected_devices[replica_id])
         expected_devices[replica_id] = True
 
-<<<<<<< HEAD
       d.call_for_each_replica(mark_devices_fn)
-      self.assertAllEqual(expected_devices, [True] * len(d.worker_devices))
-=======
-      d.extended.call_for_each_replica(mark_devices_fn)
       self.assertAllEqual(expected_devices,
                           [True] * len(d.extended.worker_devices))
->>>>>>> ca2d0b65
 
   def _test_call_and_merge_exceptions(self, dist):
     with dist.scope():
       with self.assertRaises(_TestException):
-        dist.extended.call_for_each_replica(_raise_exception_fn)
-      with self.assertRaises(_TestException):
-        dist.extended.call_for_each_replica(_merge_raises_fn)
-      with self.assertRaises(_TestException):
-        dist.extended.call_for_each_replica(_merge_call_raises_fn)
-      with self.assertRaises(_TestException):
-<<<<<<< HEAD
+        dist.call_for_each_replica(_raise_exception_fn)
+      with self.assertRaises(_TestException):
+        dist.call_for_each_replica(_merge_raises_fn)
+      with self.assertRaises(_TestException):
+        dist.call_for_each_replica(_merge_call_raises_fn)
+      with self.assertRaises(_TestException):
         dist.call_for_each_replica(_merge_call_merge_raises_fn)
-=======
-        dist.extended.call_for_each_replica(_merge_call_merge_raises_fn)
 
   def _input_fn_to_test_input_context(self,
                                       dataset_fn,
@@ -354,196 +287,8 @@
         value = global_step.read_value()
         return train_op, value
 
-      train_ops, value = strategy.extended.call_for_each_replica(model_fn)
+      train_ops, value = strategy.call_for_each_replica(model_fn)
       self.evaluate(strategy.group(train_ops))
       global_step_tensors = strategy.unwrap(value)
       global_step_values = self.evaluate(global_step_tensors)
-      self.assertEqual((1,) * len(global_step_tensors), global_step_values)
-
-  def _test_numpy_iterator(self, strategy):
-    with strategy.scope(), self.cached_session() as sess:
-      x = np.asarray([[1, 2], [6, 12], [2, 4],
-                      [5, 10], [3, 6], [4, 8]])
-      y = np.asarray([5, 4, 3, 2, 1, 0])
-      batch_size = 6
-      if not strategy.extended._global_batch_size:  # pylint: disable=protected-access
-        batch_size = batch_size // strategy.num_replicas_in_sync
-      i = strategy.experimental_make_numpy_iterator(
-          (x, y), batch_size=batch_size, num_epochs=2, shuffle=None,
-          session=sess)
-      self.evaluate(i.initialize())
-
-      def run_and_concatenate(strategy, i):
-        x, y = strategy.experimental_run(lambda z: z, i)
-        x, y = self.evaluate((strategy.unwrap(x), strategy.unwrap(y)))
-        return np.concatenate(x), np.concatenate(y)
-
-      x_1, y_1 = run_and_concatenate(strategy, i)
-      self.assertAllEqual(x, x_1)
-      self.assertAllEqual(y, y_1)
-      x_2, y_2 = run_and_concatenate(strategy, i)
-      self.assertAllEqual(x, x_2)
-      self.assertAllEqual(y, y_2)
-      with self.assertRaises(errors.OutOfRangeError):
-        run_and_concatenate(strategy, i)
-
-
-class OneDeviceDistributionTestBase(test.TestCase):
-  """Some tests that should work with any one-device DistributionStrategy."""
-
-  def _test_all_reduce_sum(self, strategy):
-    self._test_collective_comms(
-        strategy, _all_sum, inputs=(4., [42., 43.]), expected=(4., [42., 43.]))
-
-  def _test_all_reduce_sum_gradients(self, strategy):
-    self._test_collective_comms_gradients(
-        strategy, _all_sum, inputs=[4.], expected_grads=[4.])
-
-  def _test_all_reduce_sum_gradient_tape(self, strategy):
-    self._test_collective_comms_gradient_tape(
-        strategy, _all_sum, inputs=[4.], expected_grads=[4.])
-
-  def _test_all_reduce_mean(self, strategy):
-    self._test_collective_comms(
-        strategy, _all_mean, inputs=(2., [21., 22.]), expected=(2., [21., 22.]))
-
-  def _test_all_reduce_mean_gradients(self, strategy):
-    self._test_collective_comms_gradients(
-        strategy, _all_mean, inputs=[5.], expected_grads=[5.])
-
-  def _test_all_reduce_mean_gradient_tape(self, strategy):
-    self._test_collective_comms_gradient_tape(
-        strategy, _all_mean, inputs=[5.], expected_grads=[5.])
-
-  def _test_collective_comms(self, strategy, comm_fn, inputs, expected):
-    inputs = strategy.make_input_fn_iterator(
-        lambda _: dataset_ops.Dataset.from_tensors(inputs))
-
-    self.evaluate(inputs.initialize())
-    outputs = self.evaluate(
-        list(map(strategy.unwrap, strategy.experimental_run(comm_fn, inputs))))
-    self.assertAllEqual([expected[0]], outputs[0])
-    self.assertAllEqual([expected[1]], outputs[1])
-
-  def _test_collective_comms_gradients(
-      self, strategy, comm_fn, inputs, expected_grads):
-    if context.executing_eagerly():
-      self.skipTest("`tf.gradients` is not supported with eager execution.")
-
-    def step(c):
-      x = constant_op.constant(42.)
-      y = comm_fn(x) * c
-      return gradients_impl.gradients(y, [x])[0]
-
-    inputs = strategy.make_input_fn_iterator(
-        lambda _: dataset_ops.Dataset.from_tensors(inputs))
-
-    self.evaluate(inputs.initialize())
-    self.assertAllEqual(
-        expected_grads,
-        self.evaluate(strategy.unwrap(strategy.experimental_run(step, inputs))))
-
-  def _test_collective_comms_gradient_tape(
-      self, strategy, comm_fn, inputs, expected_grads):
-    def step(c):
-      x = constant_op.constant(42.)
-      with backprop.GradientTape() as tape:
-        tape.watch(x)
-        y = comm_fn(x) * c
-      return tape.gradient(y, x)
-
-    inputs = strategy.make_input_fn_iterator(
-        lambda _: dataset_ops.Dataset.from_tensors(inputs))
-
-    self.evaluate(inputs.initialize())
-    self.assertAllEqual(
-        expected_grads,
-        self.evaluate(strategy.unwrap(strategy.experimental_run(step, inputs))))
-
-
-class TwoDeviceDistributionTestBase(test.TestCase):
-  """Some tests that should work with any two-device DistributionStrategy."""
-
-  def _test_all_reduce_sum(self, strategy):
-    self._test_collective_comms(
-        strategy, _all_sum,
-        inputs=([1., 3.], [[39., 2.], [3., 41.]]),
-        expected=(4., [42., 43.]))
-
-  def _test_all_reduce_sum_gradients(self, strategy):
-    self._test_collective_comms_gradients(
-        strategy, _all_sum, inputs=[1., 3.], expected_grads=[4., 4.])
-
-  def _test_all_reduce_sum_gradient_tape(self, strategy):
-    self._test_collective_comms_gradient_tape(
-        strategy, _all_sum, inputs=[1., 3.], expected_grads=[4., 4.])
-
-  def _test_all_reduce_mean(self, strategy):
-    self._test_collective_comms(
-        strategy, _all_mean,
-        inputs=([1., 3.], [[39., 2.], [3., 41.]]),
-        expected=(2., [21., 21.5]))
-
-  def _test_all_reduce_mean_gradients(self, strategy):
-    self._test_collective_comms_gradients(
-        strategy, _all_mean, inputs=[1., 3.], expected_grads=[2., 2.])
-
-  def _test_all_reduce_mean_gradient_tape(self, strategy):
-    self._test_collective_comms_gradient_tape(
-        strategy, _all_mean, inputs=[1., 3.], expected_grads=[2., 2.])
-
-  def _test_collective_comms(self, strategy, comm_fn, inputs, expected):
-    inputs = strategy.make_input_fn_iterator(
-        lambda _: dataset_ops.Dataset.from_tensor_slices(inputs))
-
-    self.evaluate(inputs.initialize())
-    outputs = self.evaluate(
-        list(map(strategy.unwrap, strategy.experimental_run(comm_fn, inputs))))
-    self.assertAllEqual([expected[0], expected[0]], outputs[0])
-    self.assertAllEqual([expected[1], expected[1]], outputs[1])
-
-  def _test_collective_comms_gradients(
-      self, strategy, comm_fn, inputs, expected_grads):
-    if context.executing_eagerly():
-      self.skipTest("`tf.gradients` is not supported with eager execution.")
-
-    def step(c):
-      x = constant_op.constant(42.)
-      y = comm_fn(x) * c
-      return gradients_impl.gradients(y, [x])[0]
-
-    inputs = strategy.make_input_fn_iterator(
-        lambda _: dataset_ops.Dataset.from_tensor_slices(inputs))
-
-    self.evaluate(inputs.initialize())
-    self.assertAllEqual(
-        expected_grads,
-        self.evaluate(strategy.unwrap(strategy.experimental_run(step, inputs))))
-
-  def _test_collective_comms_gradient_tape(
-      self, strategy, comm_fn, inputs, expected_grads):
-    def step(c):
-      x = constant_op.constant(42.)
-      with backprop.GradientTape() as tape:
-        tape.watch(x)
-        y = comm_fn(x) * c
-      return tape.gradient(y, x)
-
-    inputs = strategy.make_input_fn_iterator(
-        lambda _: dataset_ops.Dataset.from_tensor_slices(inputs))
-
-    self.evaluate(inputs.initialize())
-    self.assertAllEqual(
-        expected_grads,
-        self.evaluate(strategy.unwrap(strategy.experimental_run(step, inputs))))
-
-
-def _all_sum(value):
-  ctx = ds_context.get_replica_context()
-  return ctx.all_reduce(reduce_util.ReduceOp.SUM, value)
-
-
-def _all_mean(value):
-  ctx = ds_context.get_replica_context()
-  return ctx.all_reduce(reduce_util.ReduceOp.MEAN, value)
->>>>>>> ca2d0b65
+      self.assertEqual((1,) * len(global_step_tensors), global_step_values)
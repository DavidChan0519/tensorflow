--- conflicted
+++ resolved
@@ -18,13 +18,13 @@
 from __future__ import division
 from __future__ import print_function
 
+import threading
+
 import numpy as np
 
 from tensorflow.python import keras
+from tensorflow.python.eager import context
 from tensorflow.python.framework import tensor_shape
-<<<<<<< HEAD
-from tensorflow.python.training.rmsprop import RMSPropOptimizer
-=======
 from tensorflow.python.keras.optimizer_v2 import adadelta as adadelta_v2
 from tensorflow.python.keras.optimizer_v2 import adagrad as adagrad_v2
 from tensorflow.python.keras.optimizer_v2 import adam as adam_v2
@@ -32,8 +32,8 @@
 from tensorflow.python.keras.optimizer_v2 import gradient_descent as gradient_descent_v2
 from tensorflow.python.keras.optimizer_v2 import nadam as nadam_v2
 from tensorflow.python.keras.optimizer_v2 import rmsprop as rmsprop_v2
+from tensorflow.python.training.rmsprop import RMSPropOptimizer
 from tensorflow.python.util import tf_contextlib
->>>>>>> ca2d0b65
 from tensorflow.python.util import tf_inspect
 
 
@@ -84,9 +84,13 @@
   Returns:
     The output data (Numpy array) returned by the layer, for additional
     checks to be done by the calling code.
+
+  Raises:
+    ValueError: if `input_shape is None`.
   """
   if input_data is None:
-    assert input_shape
+    if input_shape is None:
+      raise ValueError('input_shape is None')
     if not input_dtype:
       input_dtype = 'float32'
     input_data_shape = list(input_shape)
@@ -160,22 +164,15 @@
     np.testing.assert_allclose(output, actual_output, rtol=1e-3)
 
   # test training mode (e.g. useful for dropout tests)
-<<<<<<< HEAD
-  model.compile(RMSPropOptimizer(0.01), 'mse')
-=======
   # Rebuild the model to avoid the graph being reused between predict() and
   # train(). This was causing some error for layer with Defun as it body.
   # See b/120160788 for more details. This should be mitigated after 2.0.
   model = keras.models.Model(x, layer(x))
   if _thread_local_data.run_eagerly is not None:
-    model.compile(
-        'rmsprop',
-        'mse',
-        weighted_metrics=['acc'],
-        run_eagerly=should_run_eagerly())
+    model.compile(RMSPropOptimizer(0.01), 'mse', weighted_metrics=['acc'],
+                  run_eagerly=should_run_eagerly())
   else:
-    model.compile('rmsprop', 'mse', weighted_metrics=['acc'])
->>>>>>> ca2d0b65
+    model.compile(RMSPropOptimizer(0.01), 'mse', weighted_metrics=['acc'])
   model.train_on_batch(input_data, actual_output)
 
   # test as first layer in Sequential API
@@ -216,6 +213,74 @@
   return actual_output
 
 
+_thread_local_data = threading.local()
+_thread_local_data.model_type = None
+_thread_local_data.run_eagerly = None
+
+
+@tf_contextlib.contextmanager
+def model_type_scope(value):
+  """Provides a scope within which the model type to test is equal to `value`.
+
+  The model type gets restored to its original value upon exiting the scope.
+
+  Arguments:
+     value: model type value
+
+  Yields:
+    The provided value.
+  """
+  previous_value = _thread_local_data.model_type
+  try:
+    _thread_local_data.model_type = value
+    yield value
+  finally:
+    # Restore model type to initial value.
+    _thread_local_data.model_type = previous_value
+
+
+@tf_contextlib.contextmanager
+def run_eagerly_scope(value):
+  """Provides a scope within which we compile models to run eagerly or not.
+
+  The boolean gets restored to its original value upon exiting the scope.
+
+  Arguments:
+     value: Bool specifying if we should run models eagerly in the active test.
+     Should be True or False.
+
+  Yields:
+    The provided value.
+  """
+  previous_value = _thread_local_data.run_eagerly
+  try:
+    _thread_local_data.run_eagerly = value
+    yield value
+  finally:
+    # Restore model type to initial value.
+    _thread_local_data.run_eagerly = previous_value
+
+
+def should_run_eagerly():
+  """Returns whether the models we are testing should be run eagerly."""
+  if _thread_local_data.run_eagerly is None:
+    raise ValueError('Cannot call `should_run_eagerly()` outside of a '
+                     '`run_eagerly_scope()` or `run_all_keras_modes` '
+                     'decorator.')
+
+  return _thread_local_data.run_eagerly and context.executing_eagerly()
+
+
+def get_model_type():
+  """Gets the model type that should be tested."""
+  if _thread_local_data.model_type is None:
+    raise ValueError('Cannot call `get_model_type()` outside of a '
+                     '`model_type_scope()` or `run_with_all_model_types` '
+                     'decorator.')
+
+  return _thread_local_data.model_type
+
+
 def get_small_sequential_mlp(num_hidden, num_classes, input_dim=None):
   model = keras.models.Sequential()
   if input_dim:
@@ -233,9 +298,6 @@
   outputs = keras.layers.Dense(num_hidden, activation='relu')(inputs)
   activation = 'sigmoid' if num_classes == 1 else 'softmax'
   outputs = keras.layers.Dense(num_classes, activation=activation)(outputs)
-<<<<<<< HEAD
-  return keras.Model(inputs, outputs)
-=======
   return keras.Model(inputs, outputs)
 
 
@@ -615,5 +677,4 @@
   except KeyError:
     raise ValueError(
         'Could not find requested v2 optimizer: {}\nValid choices: {}'.format(
-            name, list(_V2_OPTIMIZER_MAP.keys())))
->>>>>>> ca2d0b65
+            name, list(_V2_OPTIMIZER_MAP.keys())))
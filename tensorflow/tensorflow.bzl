# -*- Python -*-

# Return the options to use for a C++ library or binary build.
# Uses the ":optmode" config_setting to pick the options.
load(
    "//tensorflow/core:platform/default/build_config_root.bzl",
    "if_dynamic_kernels",
    "if_static",
    "tf_additional_grpc_deps_py",
    "tf_additional_xla_deps_py",
    "tf_cuda_tests_tags",
    "tf_exec_compatible_with",
    "tf_sycl_tests_tags",
)
load(
    "@local_config_tensorrt//:build_defs.bzl",
    "if_tensorrt",
)
load(
    "@local_config_cuda//cuda:build_defs.bzl",
    "cuda_default_copts",
    "if_cuda",
    "if_cuda_is_configured",
)
load(
    "@local_config_rocm//rocm:build_defs.bzl",
    "if_rocm",
    "if_rocm_is_configured",
    "rocm_copts",
    "rocm_default_copts",
)
load(
    "//third_party/mkl:build_defs.bzl",
    "if_enable_mkl",
    "if_mkl",
    "if_mkl_lnx_x64",
    "if_mkl_ml",
    "mkl_deps",
)
load(
    "//third_party/mkl_dnn:build_defs.bzl",
    "if_mkl_open_source_only",
)
load(
    "//third_party/ngraph:build_defs.bzl",
    "if_ngraph",
)
def register_extension_info(**kwargs):
    pass

# if_cuda_is_configured def placeholder

# Given a source file, generate a test name.
# i.e. "common_runtime/direct_session_test.cc" becomes
#      "common_runtime_direct_session_test"
def src_to_test_name(src):
    return src.replace("/", "_").split(".")[0]

def full_path(relative_paths):
    return [native.package_name() + "/" + relative for relative in relative_paths]

def _add_tfcore_prefix(src):
    if src.startswith("//"):
        return src
    return "//tensorflow/core:" + src

# List of proto files for android builds
def tf_android_core_proto_sources(core_proto_sources_relative):
    return [
        _add_tfcore_prefix(p)
        for p in core_proto_sources_relative
    ]

# Returns the list of pb.h and proto.h headers that are generated for
# tf_android_core_proto_sources().
def tf_android_core_proto_headers(core_proto_sources_relative):
    return ([
        _add_tfcore_prefix(p).replace(":", "/").replace(".proto", ".pb.h")
        for p in core_proto_sources_relative
    ] + [
        _add_tfcore_prefix(p).replace(":", "/").replace(".proto", ".proto.h")
        for p in core_proto_sources_relative
    ])

# Sanitize a dependency so that it works correctly from code that includes
# TensorFlow as a submodule.
def clean_dep(dep):
    return str(Label(dep))

def if_android_x86(a):
    return select({
        clean_dep("//tensorflow:android_x86"): a,
        clean_dep("//tensorflow:android_x86_64"): a,
        "//conditions:default": [],
    })

def if_android_arm(a):
    return select({
        clean_dep("//tensorflow:android_arm"): a,
        "//conditions:default": [],
    })

def if_android_arm64(a):
    return select({
        clean_dep("//tensorflow:android_arm64"): a,
        "//conditions:default": [],
    })

def if_android_mips(a):
    return select({
        clean_dep("//tensorflow:android_mips"): a,
        "//conditions:default": [],
    })

def if_not_android(a):
    return select({
        clean_dep("//tensorflow:android"): [],
        "//conditions:default": a,
    })

def if_not_android_mips_and_mips64(a):
    return select({
        clean_dep("//tensorflow:android_mips"): [],
        clean_dep("//tensorflow:android_mips64"): [],
        "//conditions:default": a,
    })

def if_android(a):
    return select({
        clean_dep("//tensorflow:android"): a,
        "//conditions:default": [],
    })

def if_ios(a):
    return select({
        clean_dep("//tensorflow:ios"): a,
        "//conditions:default": [],
    })

def if_ios_x86_64(a):
    return select({
        clean_dep("//tensorflow:ios_x86_64"): a,
        "//conditions:default": [],
    })

def if_mobile(a):
    return select({
        clean_dep("//tensorflow:android"): a,
        clean_dep("//tensorflow:ios"): a,
        "//conditions:default": [],
    })

def if_not_mobile(a):
    return select({
        clean_dep("//tensorflow:android"): [],
        clean_dep("//tensorflow:ios"): [],
        "//conditions:default": a,
    })

# Config setting selector used when building for products
# which requires restricted licenses to be avoided.
def if_not_lgpl_restricted(a):
    _ = (a,)
    return select({
        "//conditions:default": [],
    })

def if_not_windows(a):
    return select({
        clean_dep("//tensorflow:windows"): [],
        "//conditions:default": a,
    })

def if_windows(a):
    return select({
        clean_dep("//tensorflow:windows"): a,
        "//conditions:default": [],
    })

def if_not_windows_cuda(a):
    return select({
        clean_dep("//tensorflow:with_cuda_support_windows_override"): [],
        "//conditions:default": a,
    })

def if_linux_x86_64(a):
    return select({
        clean_dep("//tensorflow:linux_x86_64"): a,
        "//conditions:default": [],
    })

def if_darwin(a):
    return select({
        clean_dep("//tensorflow:darwin"): a,
        "//conditions:default": [],
    })

def if_override_eigen_strong_inline(a):
    return select({
        clean_dep("//tensorflow:override_eigen_strong_inline"): a,
        "//conditions:default": [],
    })

def get_win_copts(is_external = False):
    WINDOWS_COPTS = [
        "/DPLATFORM_WINDOWS",
        "/DEIGEN_HAS_C99_MATH",
        "/DTENSORFLOW_USE_EIGEN_THREADPOOL",
        "/DEIGEN_AVOID_STL_ARRAY",
        "/Iexternal/gemmlowp",
        "/wd4018",  # -Wno-sign-compare
        # Bazel's CROSSTOOL currently pass /EHsc to enable exception by
        # default. We can't pass /EHs-c- to disable exception, otherwise
        # we will get a waterfall of flag conflict warnings. Wait for
        # Bazel to fix this.
        # "/D_HAS_EXCEPTIONS=0",
        # "/EHs-c-",
        "/wd4577",
        "/DNOGDI",
    ]
    if is_external:
        return WINDOWS_COPTS + ["/UTF_COMPILE_LIBRARY"]
    else:
        return WINDOWS_COPTS + ["/DTF_COMPILE_LIBRARY"]

# LINT.IfChange
def tf_copts(android_optimization_level_override = "-O2", is_external = False):
    # For compatibility reasons, android_optimization_level_override
    # is currently only being set for Android.
    # To clear this value, and allow the CROSSTOOL default
    # to be used, pass android_optimization_level_override=None
    android_copts = [
        "-std=c++11",
        "-DTF_LEAN_BINARY",
        "-Wno-narrowing",
        "-fomit-frame-pointer",
    ]
    if android_optimization_level_override:
        android_copts.append(android_optimization_level_override)
    return (
        if_not_windows([
            "-DEIGEN_AVOID_STL_ARRAY",
            "-Iexternal/gemmlowp",
            "-Wno-sign-compare",
            "-fno-exceptions",
            "-ftemplate-depth=900",
        ]) +
        if_cuda(["-DGOOGLE_CUDA=1"]) +
        if_tensorrt(["-DGOOGLE_TENSORRT=1"]) +
        if_mkl(["-DINTEL_MKL=1", "-DEIGEN_USE_VML"]) +
        if_mkl_open_source_only(["-DINTEL_MKL_DNN_ONLY"]) +
        if_enable_mkl(["-DENABLE_MKL"]) +
        if_ngraph(["-DINTEL_NGRAPH=1"]) +
        if_mkl_lnx_x64(["-fopenmp"]) +
        if_android_arm(["-mfpu=neon"]) +
        if_linux_x86_64(["-msse3"]) +
        if_ios_x86_64(["-msse4.1"]) +
        select({
            clean_dep("//tensorflow:framework_shared_object"): [],
            "//conditions:default": ["-DTENSORFLOW_MONOLITHIC_BUILD"],
        }) +
        select({
            clean_dep("//tensorflow:android"): android_copts,
            clean_dep("//tensorflow:darwin"): [],
            clean_dep("//tensorflow:windows"): get_win_copts(is_external),
            clean_dep("//tensorflow:ios"): ["-std=c++11"],
            clean_dep("//tensorflow:no_lgpl_deps"): ["-D__TENSORFLOW_NO_LGPL_DEPS__", "-pthread"],
            "//conditions:default": ["-pthread"],
        })
    )

def tfe_xla_copts():
    return select({
        "//tensorflow:with_xla_support": ["-DTENSORFLOW_EAGER_USE_XLA"],
        "//conditions:default": [],
    })

def tf_opts_nortti_if_android():
    return if_android([
        "-fno-rtti",
        "-DGOOGLE_PROTOBUF_NO_RTTI",
        "-DGOOGLE_PROTOBUF_NO_STATIC_INITIALIZER",
    ])

# LINT.ThenChange(//tensorflow/contrib/android/cmake/CMakeLists.txt)

def tf_features_nomodules_if_android():
    return if_android(["-use_header_modules"])

# Given a list of "op_lib_names" (a list of files in the ops directory
# without their .cc extensions), generate a library for that file.
def tf_gen_op_libs(op_lib_names, deps = None, is_external = True):
    # Make library out of each op so it can also be used to generate wrappers
    # for various languages.
    if not deps:
        deps = []
    for n in op_lib_names:
        native.cc_library(
            name = n + "_op_lib",
            copts = tf_copts(is_external = is_external),
            srcs = ["ops/" + n + ".cc"],
            deps = deps + [clean_dep("//tensorflow/core:framework")],
            visibility = ["//visibility:public"],
            alwayslink = 1,
            linkstatic = 1,
        )

def _make_search_paths(prefix, levels_to_root):
    return ",".join(
        [
            "-rpath,%s/%s" % (prefix, "/".join([".."] * search_level))
            for search_level in range(levels_to_root + 1)
        ],
    )

def _rpath_linkopts(name):
    # Search parent directories up to the TensorFlow root directory for shared
    # object dependencies, even if this op shared object is deeply nested
    # (e.g. tensorflow/contrib/package:python/ops/_op_lib.so). tensorflow/ is then
    # the root and tensorflow/libtensorflow_framework.so should exist when
    # deployed. Other shared object dependencies (e.g. shared between contrib/
    # ops) are picked up as long as they are in either the same or a parent
    # directory in the tensorflow/ tree.
    levels_to_root = native.package_name().count("/") + name.count("/")
    return select({
        clean_dep("//tensorflow:darwin"): [
            "-Wl,%s" % (_make_search_paths("@loader_path", levels_to_root),),
        ],
        clean_dep("//tensorflow:windows"): [],
        "//conditions:default": [
            "-Wl,%s" % (_make_search_paths("$$ORIGIN", levels_to_root),),
        ],
    })

# Bazel-generated shared objects which must be linked into TensorFlow binaries
# to define symbols from //tensorflow/core:framework and //tensorflow/core:lib.
def tf_binary_additional_srcs():
    return if_static(
        extra_deps = [],
        otherwise = [
            clean_dep("//tensorflow:libtensorflow_framework.so"),
        ],
    )

def _linux_kernel_dso_name(kernel_build_target):
    """Given a build target, construct the dso name for linux."""
    parts = kernel_build_target.split(":")
    return "%s:libtfkernel_%s.so" % (parts[0], parts[1])

# Helper functions to add kernel dependencies to tf binaries when using dynamic
# kernel linking.
def tf_binary_dynamic_kernel_dsos(kernels):
    return if_dynamic_kernels(
        extra_deps = [_linux_kernel_dso_name(k) for k in kernels],
        otherwise = [],
    )

# Helper functions to add kernel dependencies to tf binaries when using static
# kernel linking.
def tf_binary_dynamic_kernel_deps(kernels):
    return if_dynamic_kernels(
        extra_deps = [],
        otherwise = kernels,
    )

def tf_cc_shared_object(
        name,
        srcs = [],
        deps = [],
        data = [],
        linkopts = [],
        framework_so = tf_binary_additional_srcs(),
        kernels = [],
        **kwargs):
    native.cc_binary(
        name = name,
        srcs = srcs + framework_so,
        deps = deps + tf_binary_dynamic_kernel_deps(kernels),
        linkshared = 1,
        data = data + tf_binary_dynamic_kernel_dsos(kernels),
        linkopts = linkopts + _rpath_linkopts(name) + select({
            clean_dep("//tensorflow:darwin"): [
                "-Wl,-install_name,@rpath/" + name.split("/")[-1],
            ],
            clean_dep("//tensorflow:windows"): [],
            "//conditions:default": [
                "-Wl,-soname," + name.split("/")[-1],
            ],
        }),
        **kwargs
    )

register_extension_info(
    extension_name = "tf_cc_shared_object",
    label_regex_for_dep = "{extension_name}",
)

# Links in the framework shared object
# (//third_party/tensorflow:libtensorflow_framework.so) when not building
# statically. Also adds linker options (rpaths) so that the framework shared
# object can be found.
def tf_cc_binary(
        name,
        srcs = [],
        deps = [],
        data = [],
        linkopts = [],
        copts = tf_copts(),
        kernels = [],
        **kwargs):
    native.cc_binary(
        name = name,
        copts = copts,
        srcs = srcs + tf_binary_additional_srcs(),
        deps = deps + tf_binary_dynamic_kernel_deps(kernels) + if_mkl_ml(
            [
                clean_dep("//third_party/mkl:intel_binary_blob"),
            ],
        ),
        data = data + tf_binary_dynamic_kernel_dsos(kernels),
        linkopts = linkopts + _rpath_linkopts(name),
        **kwargs
    )

register_extension_info(
    extension_name = "tf_cc_binary",
    label_regex_for_dep = "{extension_name}.*",
)

# A simple wrap around native.cc_binary rule.
# When using this rule, you should realize it doesn't link to any tensorflow
# dependencies by default.
def tf_native_cc_binary(
        name,
        copts = tf_copts(),
        **kwargs):
    native.cc_binary(
        name = name,
        copts = copts,
        **kwargs
    )

register_extension_info(
    extension_name = "tf_native_cc_binary",
    label_regex_for_dep = "{extension_name}.*",
)

def tf_gen_op_wrapper_cc(
        name,
        out_ops_file,
        pkg = "",
        op_gen = clean_dep("//tensorflow/cc:cc_op_gen_main"),
        deps = None,
        include_internal_ops = 0,
        # ApiDefs will be loaded in the order specified in this list.
        api_def_srcs = []):
    # Construct an op generator binary for these ops.
    tool = out_ops_file + "_gen_cc"
    if deps == None:
        deps = [pkg + ":" + name + "_op_lib"]
    tf_cc_binary(
        name = tool,
        copts = tf_copts(),
        linkopts = if_not_windows(["-lm", "-Wl,-ldl"]),
        linkstatic = 1,  # Faster to link this one-time-use binary dynamically
        deps = [op_gen] + deps,
    )

    srcs = api_def_srcs[:]

    if not api_def_srcs:
        api_def_args_str = ","
    else:
        api_def_args = []
        for api_def_src in api_def_srcs:
            # Add directory of the first ApiDef source to args.
            # We are assuming all ApiDefs in a single api_def_src are in the
            # same directory.
            api_def_args.append(
                " $$(dirname $$(echo $(locations " + api_def_src +
                ") | cut -d\" \" -f1))",
            )
        api_def_args_str = ",".join(api_def_args)

    native.genrule(
        name = name + "_genrule",
        outs = [
            out_ops_file + ".h",
            out_ops_file + ".cc",
            out_ops_file + "_internal.h",
            out_ops_file + "_internal.cc",
        ],
        srcs = srcs,
        tools = [":" + tool] + tf_binary_additional_srcs(),
        cmd = ("$(location :" + tool + ") $(location :" + out_ops_file + ".h) " +
               "$(location :" + out_ops_file + ".cc) " +
               str(include_internal_ops) + " " + api_def_args_str),
    )

# Given a list of "op_lib_names" (a list of files in the ops directory
# without their .cc extensions), generate individual C++ .cc and .h
# files for each of the ops files mentioned, and then generate a
# single cc_library called "name" that combines all the
# generated C++ code.
#
# For example, for:
#  tf_gen_op_wrappers_cc("tf_ops_lib", [ "array_ops", "math_ops" ])
#
#
# This will ultimately generate ops/* files and a library like:
#
# cc_library(name = "tf_ops_lib",
#            srcs = [ "ops/array_ops.cc",
#                     "ops/math_ops.cc" ],
#            hdrs = [ "ops/array_ops.h",
#                     "ops/math_ops.h" ],
#            deps = [ ... ])
#
# Plus a private library for the "hidden" ops.
# cc_library(name = "tf_ops_lib_internal",
#            srcs = [ "ops/array_ops_internal.cc",
#                     "ops/math_ops_internal.cc" ],
#            hdrs = [ "ops/array_ops_internal.h",
#                     "ops/math_ops_internal.h" ],
#            deps = [ ... ])
# TODO(joshl): Cleaner approach for hidden ops.
def tf_gen_op_wrappers_cc(
        name,
        op_lib_names = [],
        other_srcs = [],
        other_hdrs = [],
        other_srcs_internal = [],
        other_hdrs_internal = [],
        pkg = "",
        deps = [
            clean_dep("//tensorflow/cc:ops"),
            clean_dep("//tensorflow/cc:scope"),
            clean_dep("//tensorflow/cc:const_op"),
        ],
        deps_internal = [],
        op_gen = clean_dep("//tensorflow/cc:cc_op_gen_main"),
        include_internal_ops = 0,
        visibility = None,
        # ApiDefs will be loaded in the order apecified in this list.
        api_def_srcs = []):
    subsrcs = other_srcs[:]
    subhdrs = other_hdrs[:]
    internalsrcs = other_srcs_internal[:]
    internalhdrs = other_hdrs_internal[:]
    for n in op_lib_names:
        tf_gen_op_wrapper_cc(
            n,
            "ops/" + n,
            pkg = pkg,
            op_gen = op_gen,
            include_internal_ops = include_internal_ops,
            api_def_srcs = api_def_srcs,
        )
        subsrcs += ["ops/" + n + ".cc"]
        subhdrs += ["ops/" + n + ".h"]
        internalsrcs += ["ops/" + n + "_internal.cc"]
        internalhdrs += ["ops/" + n + "_internal.h"]

    native.cc_library(
        name = name,
        srcs = subsrcs,
        hdrs = subhdrs,
        deps = deps + if_not_android([
            clean_dep("//tensorflow/core:core_cpu"),
            clean_dep("//tensorflow/core:framework"),
            clean_dep("//tensorflow/core:lib"),
            clean_dep("//tensorflow/core:protos_all_cc"),
        ]) + if_android([
            clean_dep("//tensorflow/core:android_tensorflow_lib"),
        ]),
        copts = tf_copts(),
        alwayslink = 1,
        visibility = visibility,
    )
    native.cc_library(
        name = name + "_internal",
        srcs = internalsrcs,
        hdrs = internalhdrs,
        deps = deps + deps_internal + if_not_android([
            clean_dep("//tensorflow/core:core_cpu"),
            clean_dep("//tensorflow/core:framework"),
            clean_dep("//tensorflow/core:lib"),
            clean_dep("//tensorflow/core:protos_all_cc"),
        ]) + if_android([
            clean_dep("//tensorflow/core:android_tensorflow_lib"),
        ]),
        copts = tf_copts(),
        alwayslink = 1,
        visibility = [clean_dep("//tensorflow:internal")],
    )

# Generates a Python library target wrapping the ops registered in "deps".
#
# Args:
#   name: used as the name of the generated target and as a name component of
#     the intermediate files.
#   out: name of the python file created by this rule. If None, then
#     "ops/gen_{name}.py" is used.
#   hidden: Optional list of ops names to make private in the Python module.
#     It is invalid to specify both "hidden" and "op_whitelist".
#   visibility: passed to py_library.
#   deps: list of dependencies for the intermediate tool used to generate the
#     python target. NOTE these `deps` are not applied to the final python
#     library target itself.
#   require_shape_functions: leave this as False.
#   hidden_file: optional file that contains a list of op names to make private
#     in the generated Python module. Each op name should be on a line by
#     itself. Lines that start with characters that are invalid op name
#     starting characters are treated as comments and ignored.
#   generated_target_name: name of the generated target (overrides the
#     "name" arg)
#   op_whitelist: if not empty, only op names in this list will be wrapped. It
#     is invalid to specify both "hidden" and "op_whitelist".
#   cc_linkopts: Optional linkopts to be added to tf_cc_binary that contains the
#     specified ops.

def tf_gen_op_wrapper_py(
        name,
        out = None,
        hidden = None,
        visibility = None,
        deps = [],
        require_shape_functions = False,
        hidden_file = None,
        generated_target_name = None,
        op_whitelist = [],
        cc_linkopts = [],
        api_def_srcs = []):
    if (hidden or hidden_file) and op_whitelist:
        fail("Cannot pass specify both hidden and op_whitelist.")

    # Construct a cc_binary containing the specified ops.
    tool_name = "gen_" + name + "_py_wrappers_cc"
    if not deps:
        deps = [str(Label("//tensorflow/core:" + name + "_op_lib"))]
    tf_cc_binary(
        name = tool_name,
        linkopts = if_not_windows(["-lm", "-Wl,-ldl"]) + cc_linkopts,
        copts = tf_copts(),
        linkstatic = 1,  # Faster to link this one-time-use binary dynamically
        deps = ([
            clean_dep("//tensorflow/core:framework"),
            clean_dep("//tensorflow/python:python_op_gen_main"),
        ] + deps),
        visibility = [clean_dep("//tensorflow:internal")],
    )

    # Invoke the previous cc_binary to generate a python file.
    if not out:
        out = "ops/gen_" + name + ".py"

    if hidden:
        op_list_arg = ",".join(hidden)
        op_list_is_whitelist = False
    elif op_whitelist:
        op_list_arg = ",".join(op_whitelist)
        op_list_is_whitelist = True
    else:
        op_list_arg = "''"
        op_list_is_whitelist = False

    # Prepare ApiDef directories to pass to the genrule.
    if not api_def_srcs:
        api_def_args_str = ","
    else:
        api_def_args = []
        for api_def_src in api_def_srcs:
            # Add directory of the first ApiDef source to args.
            # We are assuming all ApiDefs in a single api_def_src are in the
            # same directory.
            api_def_args.append(
                "$$(dirname $$(echo $(locations " + api_def_src +
                ") | cut -d\" \" -f1))",
            )
        api_def_args_str = ",".join(api_def_args)

    if hidden_file:
        # `hidden_file` is file containing a list of op names to be hidden in the
        # generated module.
        native.genrule(
            name = name + "_pygenrule",
            outs = [out],
            srcs = api_def_srcs + [hidden_file],
            tools = [tool_name] + tf_binary_additional_srcs(),
            cmd = ("$(location " + tool_name + ") " + api_def_args_str +
                   " @$(location " + hidden_file + ") " +
                   ("1" if require_shape_functions else "0") + " > $@"),
        )
    else:
        native.genrule(
            name = name + "_pygenrule",
            outs = [out],
            srcs = api_def_srcs,
            tools = [tool_name] + tf_binary_additional_srcs(),
            cmd = ("$(location " + tool_name + ") " + api_def_args_str + " " +
                   op_list_arg + " " +
                   ("1" if require_shape_functions else "0") + " " +
                   ("1" if op_list_is_whitelist else "0") + " > $@"),
        )

    # Make a py_library out of the generated python file.
    if not generated_target_name:
        generated_target_name = name
    native.py_library(
        name = generated_target_name,
        srcs = [out],
        srcs_version = "PY2AND3",
        visibility = visibility,
        deps = [
            clean_dep("//tensorflow/python:framework_for_generated_wrappers_v2"),
        ],
        # Instruct build_cleaner to try to avoid using this rule; typically ops
        # creators will provide their own tf_custom_op_py_library based target
        # that wraps this one.
        tags = ["avoid_dep"],
    )

# Define a bazel macro that creates cc_test for tensorflow.
#
# Links in the framework shared object
# (//third_party/tensorflow:libtensorflow_framework.so) when not building
# statically. Also adds linker options (rpaths) so that the framework shared
# object can be found.
#
# TODO(opensource): we need to enable this to work around the hidden symbol
# __cudaRegisterFatBinary error. Need more investigations.
def tf_cc_test(
        name,
        srcs,
        deps,
        data = [],
        linkstatic = 0,
        extra_copts = [],
        suffix = "",
        linkopts = [],
        nocopts = None,
        kernels = [],
        **kwargs):
    native.cc_test(
        name = "%s%s" % (name, suffix),
        srcs = srcs + tf_binary_additional_srcs(),
        copts = tf_copts() + extra_copts,
        linkopts = select({
            clean_dep("//tensorflow:android"): [
                "-pie",
            ],
            clean_dep("//tensorflow:windows"): [],
            clean_dep("//tensorflow:darwin"): [
                "-lm",
            ],
            "//conditions:default": [
                "-lpthread",
                "-lm",
            ],
        }) + linkopts + _rpath_linkopts(name),
        deps = deps + tf_binary_dynamic_kernel_deps(kernels) + if_mkl_ml(
            [
                clean_dep("//third_party/mkl:intel_binary_blob"),
            ],
        ),
        data = data + tf_binary_dynamic_kernel_dsos(kernels),
        exec_compatible_with = tf_exec_compatible_with(kwargs),
        # Nested select() statements seem not to be supported when passed to
        # linkstatic, and we already have a cuda select() passed in to this
        # function.
        linkstatic = linkstatic or select({
            # cc_tests with ".so"s in srcs incorrectly link on Darwin unless
            # linkstatic=1 (https://github.com/bazelbuild/bazel/issues/3450).
            # TODO(allenl): Remove Mac static linking when Bazel 0.6 is out.
            clean_dep("//tensorflow:darwin"): 1,
            "//conditions:default": 0,
        }),
        nocopts = nocopts,
        **kwargs
    )

register_extension_info(
    extension_name = "tf_cc_test",
    label_regex_for_dep = "{extension_name}.*",
)

# Part of the testing workflow requires a distinguishable name for the build
# rules that involve a GPU, even if otherwise identical to the base rule.
def tf_cc_test_gpu(
        name,
        srcs,
        deps,
        linkstatic = 0,
        tags = [],
        data = [],
        size = "medium",
        suffix = "",
        args = None):
    tf_cc_test(
        name,
        srcs,
        deps,
        linkstatic = linkstatic,
        tags = tags,
        data = data,
        size = size,
        suffix = suffix,
        args = args,
    )

register_extension_info(
    extension_name = "tf_cc_test_gpu",
    label_regex_for_dep = "{extension_name}",
)

def tf_cuda_cc_test(
        name,
        srcs = [],
        deps = [],
        tags = [],
        data = [],
        size = "medium",
        extra_copts = [],
        linkstatic = 0,
        args = [],
        kernels = [],
        linkopts = []):
    tf_cc_test(
        name = name,
        srcs = srcs,
        deps = deps,
        tags = tags + ["manual"],
        data = data,
        size = size,
        extra_copts = extra_copts,
        linkstatic = linkstatic,
        linkopts = linkopts,
        args = args,
        kernels = kernels,
    )
    tf_cc_test(
        name = name,
        srcs = srcs,
        suffix = "_gpu",
        deps = deps + if_cuda([
            clean_dep("//tensorflow/core:gpu_runtime"),
        ]),
        linkstatic = select({
            # TODO(allenl): Remove Mac static linking when Bazel 0.6 is out.
            clean_dep("//tensorflow:darwin"): 1,
            "@local_config_cuda//cuda:using_nvcc": 1,
            "@local_config_cuda//cuda:using_clang": 1,
            "//conditions:default": 0,
        }),
        tags = tags + tf_cuda_tests_tags(),
        data = data,
        size = size,
        extra_copts = extra_copts,
        linkopts = linkopts,
        args = args,
        kernels = kernels,
    )

register_extension_info(
    extension_name = "tf_cuda_cc_test",
    label_regex_for_dep = "{extension_name}",
)

def tf_cuda_only_cc_test(
        name,
        srcs = [],
        deps = [],
        tags = [],
        data = [],
        size = "medium",
        linkstatic = 0,
        args = [],
        kernels = [],
        linkopts = []):
    tags = tags + tf_cuda_tests_tags()
    native.cc_test(
        name = "%s%s" % (name, "_gpu"),
        srcs = srcs + tf_binary_additional_srcs(),
        size = size,
        args = args,
        copts = _cuda_copts() + rocm_copts() + tf_copts(),
        data = data + tf_binary_dynamic_kernel_dsos(kernels),
        deps = deps + tf_binary_dynamic_kernel_deps(kernels) +
               if_cuda_is_configured([
                   clean_dep("//tensorflow/core:cuda"),
                   clean_dep("//tensorflow/core:gpu_lib"),
               ]) +
               if_rocm_is_configured([
                   clean_dep("//tensorflow/core:gpu_lib"),
               ]),
        linkopts = if_not_windows(["-lpthread", "-lm"]) + linkopts + _rpath_linkopts(name),
        linkstatic = linkstatic or select({
            # cc_tests with ".so"s in srcs incorrectly link on Darwin
            # unless linkstatic=1.
            # TODO(allenl): Remove Mac static linking when Bazel 0.6 is out.
            clean_dep("//tensorflow:darwin"): 1,
            "//conditions:default": 0,
        }),
        tags = tags,
        exec_compatible_with = tf_exec_compatible_with({"tags": tags}),
    )

register_extension_info(
    extension_name = "tf_cuda_only_cc_test",
    label_regex_for_dep = "{extension_name}_gpu",
)

# Create a cc_test for each of the tensorflow tests listed in "tests"
def tf_cc_tests(
        srcs,
        deps,
        name = "",
        linkstatic = 0,
        tags = [],
        size = "medium",
        args = None,
        linkopts = [],
        kernels = [],
        nocopts = None):
    for src in srcs:
        tf_cc_test(
            name = src_to_test_name(src),
            srcs = [src],
            deps = deps,
            linkstatic = linkstatic,
            tags = tags,
            size = size,
            args = args,
            linkopts = linkopts,
            nocopts = nocopts,
            kernels = kernels,
        )

def tf_cc_test_mkl(
        srcs,
        deps,
        name = "",
        data = [],
        linkstatic = 0,
        tags = [],
        size = "medium",
        kernels = [],
        args = None):
    # -fno-exceptions in nocopts breaks compilation if header modules are enabled.
    disable_header_modules = ["-use_header_modules"]

    for src in srcs:
        native.cc_test(
            name = src_to_test_name(src),
            srcs = if_mkl([src]) + tf_binary_additional_srcs(),
            copts = tf_copts(),
            linkopts = select({
                clean_dep("//tensorflow:android"): [
                    "-pie",
                ],
                clean_dep("//tensorflow:windows"): [],
                "//conditions:default": [
                    "-lpthread",
                    "-lm",
                ],
            }) + _rpath_linkopts(src_to_test_name(src)),
            deps = deps + tf_binary_dynamic_kernel_deps(kernels) + mkl_deps(),
            data = data + tf_binary_dynamic_kernel_dsos(kernels),
            exec_compatible_with = tf_exec_compatible_with({"tags": tags}),
            linkstatic = linkstatic,
            tags = tags,
            size = size,
            args = args,
            features = disable_header_modules,
            nocopts = "-fno-exceptions",
        )

def tf_cc_tests_gpu(
        srcs,
        deps,
        name = "",
        linkstatic = 0,
        tags = [],
        size = "medium",
        kernels = [],
        args = None):
    tf_cc_tests(srcs, deps, linkstatic, tags = tags, size = size, kernels = kernels, args = args)

def tf_cuda_cc_tests(
        srcs,
        deps,
        name = "",
        tags = [],
        size = "medium",
        linkstatic = 0,
        args = None,
        kernels = [],
        linkopts = []):
    for src in srcs:
        tf_cuda_cc_test(
            name = src_to_test_name(src),
            srcs = [src],
            deps = deps,
            tags = tags,
            size = size,
            linkstatic = linkstatic,
            args = args,
            kernels = kernels,
            linkopts = linkopts,
        )

def tf_java_test(
        name,
        srcs = [],
        deps = [],
        kernels = [],
        *args,
        **kwargs):
    native.java_test(
        name = name,
        srcs = srcs,
        deps = deps + tf_binary_additional_srcs() + tf_binary_dynamic_kernel_dsos(kernels) + tf_binary_dynamic_kernel_deps(kernels),
        *args,
        **kwargs
    )

register_extension_info(
    extension_name = "tf_java_test",
    label_regex_for_dep = "{extension_name}",
)

def _cuda_copts(opts = []):
    """Gets the appropriate set of copts for (maybe) CUDA compilation.

      If we're doing CUDA compilation, returns copts for our particular CUDA
      compiler.  If we're not doing CUDA compilation, returns an empty list.

      """
    return cuda_default_copts() + select({
        "//conditions:default": [],
        "@local_config_cuda//cuda:using_nvcc": ([
            "-nvcc_options=relaxed-constexpr",
            "-nvcc_options=ftz=true",
        ]),
        "@local_config_cuda//cuda:using_clang": ([
            "-fcuda-flush-denormals-to-zero",
        ]),
    }) + if_cuda_is_configured(opts)

# Build defs for TensorFlow kernels

# When this target is built using --config=cuda, a cc_library is built
# that passes -DGOOGLE_CUDA=1 and '-x cuda', linking in additional
# libraries needed by GPU kernels.
#
# When this target is built using --config=rocm, a cc_library is built
# that passes -DTENSORFLOW_USE_ROCM and '-x rocm', linking in additional
# libraries needed by GPU kernels.
def tf_gpu_kernel_library(
        srcs,
        copts = [],
        cuda_copts = [],
        deps = [],
        hdrs = [],
        **kwargs):
    copts = copts + tf_copts() + _cuda_copts(opts = cuda_copts) + rocm_copts(opts = cuda_copts)
    kwargs["features"] = kwargs.get("features", []) + ["-use_header_modules"]

    native.cc_library(
        srcs = srcs,
        hdrs = hdrs,
        copts = copts,
        deps = deps + if_cuda_is_configured([
            clean_dep("//tensorflow/core:cuda"),
            clean_dep("//tensorflow/core:gpu_lib"),
        ]) + if_rocm_is_configured([
            clean_dep("//tensorflow/core:gpu_lib"),
        ]),
        alwayslink = 1,
        **kwargs
    )

register_extension_info(
    extension_name = "tf_gpu_kernel_library",
    label_regex_for_dep = "{extension_name}",
)

def tf_cuda_library(deps = None, cuda_deps = None, copts = tf_copts(), **kwargs):
    """Generate a cc_library with a conditional set of CUDA dependencies.

    When the library is built with --config=cuda:

    - Both deps and cuda_deps are used as dependencies.
    - The cuda runtime is added as a dependency (if necessary).
    - The library additionally passes -DGOOGLE_CUDA=1 to the list of copts.
    - In addition, when the library is also built with TensorRT enabled, it
        additionally passes -DGOOGLE_TENSORRT=1 to the list of copts.

    Args:
    - cuda_deps: BUILD dependencies which will be linked if and only if:
        '--config=cuda' is passed to the bazel command line.
    - deps: dependencies which will always be linked.
    - copts: copts always passed to the cc_library.
    - kwargs: Any other argument to cc_library.
    """
    if not deps:
        deps = []
    if not cuda_deps:
        cuda_deps = []

    kwargs["features"] = kwargs.get("features", []) + ["-use_header_modules"]
    native.cc_library(
        deps = deps + if_cuda(cuda_deps + [
            clean_dep("//tensorflow/core:cuda"),
            "@local_config_cuda//cuda:cuda_headers",
        ]) + if_rocm_is_configured(cuda_deps + [
            # rocm_header placeholder
        ]),
        copts = (copts + if_cuda(["-DGOOGLE_CUDA=1"]) + if_rocm(["-DTENSORFLOW_USE_ROCM=1"]) + if_mkl(["-DINTEL_MKL=1"]) +
                 if_mkl_open_source_only(["-DINTEL_MKL_DNN_ONLY"]) +
                 if_enable_mkl(["-DENABLE_MKL"]) +
                 if_tensorrt(["-DGOOGLE_TENSORRT=1"])),
        **kwargs
    )

register_extension_info(
    extension_name = "tf_cuda_library",
    label_regex_for_dep = "{extension_name}",
)

def tf_kernel_library(
        name,
        prefix = None,
        srcs = None,
        gpu_srcs = None,
        hdrs = None,
        deps = None,
        alwayslink = 1,
        copts = None,
        is_external = False,
        **kwargs):
    """A rule to build a TensorFlow OpKernel.

    May either specify srcs/hdrs or prefix.  Similar to tf_cuda_library,
    but with alwayslink=1 by default.  If prefix is specified:
      * prefix*.cc (except *.cu.cc) is added to srcs
      * prefix*.h (except *.cu.h) is added to hdrs
      * prefix*.cu.cc and prefix*.h (including *.cu.h) are added to gpu_srcs.
    With the exception that test files are excluded.
    For example, with prefix = "cast_op",
      * srcs = ["cast_op.cc"]
      * hdrs = ["cast_op.h"]
      * gpu_srcs = ["cast_op_gpu.cu.cc", "cast_op.h"]
      * "cast_op_test.cc" is excluded
    With prefix = "cwise_op"
      * srcs = ["cwise_op_abs.cc", ..., "cwise_op_tanh.cc"],
      * hdrs = ["cwise_ops.h", "cwise_ops_common.h"],
      * gpu_srcs = ["cwise_op_gpu_abs.cu.cc", ..., "cwise_op_gpu_tanh.cu.cc",
                    "cwise_ops.h", "cwise_ops_common.h",
                    "cwise_ops_gpu_common.cu.h"]
      * "cwise_ops_test.cc" is excluded
    """
    if not srcs:
        srcs = []
    if not hdrs:
        hdrs = []
    if not deps:
        deps = []
    if not copts:
        copts = []
    textual_hdrs = []
    copts = copts + tf_copts(is_external = is_external)
    if prefix:
        if native.glob([prefix + "*.cu.cc"], exclude = ["*test*"]):
            if not gpu_srcs:
                gpu_srcs = []
            gpu_srcs = gpu_srcs + native.glob(
                [prefix + "*.cu.cc", prefix + "*.h"],
                exclude = [prefix + "*test*"],
            )
        srcs = srcs + native.glob(
            [prefix + "*.cc"],
            exclude = [prefix + "*test*", prefix + "*.cu.cc"],
        )
        hdrs = hdrs + native.glob(
            [prefix + "*.h"],
            exclude = [prefix + "*test*", prefix + "*.cu.h", prefix + "*impl.h"],
        )
        textual_hdrs = native.glob(
            [prefix + "*impl.h"],
            exclude = [prefix + "*test*", prefix + "*.cu.h"],
        )
    cuda_deps = [clean_dep("//tensorflow/core:gpu_lib")]
    if gpu_srcs:
        for gpu_src in gpu_srcs:
            if gpu_src.endswith(".cc") and not gpu_src.endswith(".cu.cc"):
                fail("{} not allowed in gpu_srcs. .cc sources must end with .cu.cc"
                    .format(gpu_src))
        tf_gpu_kernel_library(
            name = name + "_gpu",
            srcs = gpu_srcs,
            deps = deps,
            **kwargs
        )
        cuda_deps.extend([":" + name + "_gpu"])
    kwargs["tags"] = kwargs.get("tags", []) + [
        "req_dep=%s" % clean_dep("//tensorflow/core:gpu_lib"),
        "req_dep=@local_config_cuda//cuda:cuda_headers",
    ]
    tf_cuda_library(
        name = name,
        srcs = srcs,
        hdrs = hdrs,
        textual_hdrs = textual_hdrs,
        copts = copts,
        cuda_deps = cuda_deps,
        linkstatic = 1,  # Needed since alwayslink is broken in bazel b/27630669
        alwayslink = alwayslink,
        deps = deps,
        **kwargs
    )

    # TODO(gunan): CUDA dependency not clear here. Fix it.
    tf_cc_shared_object(
        name = "libtfkernel_%s.so" % name,
        srcs = srcs + hdrs,
        copts = copts,
        deps = deps,
        tags = ["manual", "notap"],
    )

register_extension_info(
    extension_name = "tf_kernel_library",
    label_regex_for_dep = "{extension_name}(_gpu)?",
)

def tf_mkl_kernel_library(
        name,
        prefix = None,
        srcs = None,
        hdrs = None,
        deps = None,
        alwayslink = 1,
        copts = tf_copts(),
        nocopts = "-fno-exceptions"):
    """A rule to build MKL-based TensorFlow kernel libraries."""

    if not bool(srcs):
        srcs = []
    if not bool(hdrs):
        hdrs = []

    if prefix:
        srcs = srcs + native.glob(
            [prefix + "*.cc"],
            exclude = [prefix + "*test*"],
        )
        hdrs = hdrs + native.glob(
            [prefix + "*.h"],
            exclude = [prefix + "*test*"],
        )

    # -fno-exceptions in nocopts breaks compilation if header modules are enabled.
    disable_header_modules = ["-use_header_modules"]

    native.cc_library(
        name = name,
        srcs = if_mkl(srcs),
        hdrs = hdrs,
        deps = deps,
        alwayslink = alwayslink,
        copts = copts,
        nocopts = nocopts,
        features = disable_header_modules,
    )

register_extension_info(
    extension_name = "tf_mkl_kernel_library",
    label_regex_for_dep = "{extension_name}",
)

# Bazel rules for building swig files.
def _py_wrap_cc_impl(ctx):
    srcs = ctx.files.srcs
    if len(srcs) != 1:
        fail("Exactly one SWIG source file label must be specified.", "srcs")
    module_name = ctx.attr.module_name
    src = ctx.files.srcs[0]
    inputs = depset([src])
    inputs += ctx.files.swig_includes
    for dep in ctx.attr.deps:
        inputs += dep.cc.transitive_headers
    inputs += ctx.files._swiglib
    inputs += ctx.files.toolchain_deps
    swig_include_dirs = depset(_get_repository_roots(ctx, inputs))
    swig_include_dirs += sorted([f.dirname for f in ctx.files._swiglib])
    args = [
        "-c++",
        "-python",
        "-module",
        module_name,
        "-o",
        ctx.outputs.cc_out.path,
        "-outdir",
        ctx.outputs.py_out.dirname,
    ]
    args += ["-l" + f.path for f in ctx.files.swig_includes]
    args += ["-I" + i for i in swig_include_dirs]
    args += [src.path]
    outputs = [ctx.outputs.cc_out, ctx.outputs.py_out]
    ctx.action(
        executable = ctx.executable._swig,
        arguments = args,
        inputs = list(inputs),
        outputs = outputs,
        mnemonic = "PythonSwig",
        progress_message = "SWIGing " + src.path,
    )
    return struct(files = depset(outputs))

_py_wrap_cc = rule(
    attrs = {
        "srcs": attr.label_list(
            mandatory = True,
            allow_files = True,
        ),
        "swig_includes": attr.label_list(
            allow_files = True,
        ),
        "deps": attr.label_list(
            allow_files = True,
            providers = ["cc"],
        ),
        "toolchain_deps": attr.label_list(
            allow_files = True,
        ),
        "module_name": attr.string(mandatory = True),
        "py_module_name": attr.string(mandatory = True),
        "_swig": attr.label(
            default = Label("@swig//:swig"),
            executable = True,
            cfg = "host",
        ),
        "_swiglib": attr.label(
            default = Label("@swig//:templates"),
            allow_files = True,
        ),
    },
    outputs = {
        "cc_out": "%{module_name}.cc",
        "py_out": "%{py_module_name}.py",
    },
    implementation = _py_wrap_cc_impl,
)

def _get_repository_roots(ctx, files):
    """Returns abnormal root directories under which files reside.

    When running a ctx.action, source files within the main repository are all
    relative to the current directory; however, files that are generated or exist
    in remote repositories will have their root directory be a subdirectory,
    e.g. bazel-out/local-fastbuild/genfiles/external/jpeg_archive. This function
    returns the set of these devious directories, ranked and sorted by popularity
    in order to hopefully minimize the number of I/O system calls within the
    compiler, because includes have quadratic complexity.
    """
    result = {}
    for f in files:
        root = f.root.path
        if root:
            if root not in result:
                result[root] = 0
            result[root] -= 1
        work = f.owner.workspace_root
        if work:
            if root:
                root += "/"
            root += work
        if root:
            if root not in result:
                result[root] = 0
            result[root] -= 1
    return [k for v, k in sorted([(v, k) for k, v in result.items()])]

# Bazel rule for collecting the header files that a target depends on.
def _transitive_hdrs_impl(ctx):
    outputs = depset()
    for dep in ctx.attr.deps:
        outputs += dep.cc.transitive_headers
    return struct(files = outputs)

_transitive_hdrs = rule(
    attrs = {
        "deps": attr.label_list(
            allow_files = True,
            providers = ["cc"],
        ),
    },
    implementation = _transitive_hdrs_impl,
)

def transitive_hdrs(name, deps = [], **kwargs):
    _transitive_hdrs(name = name + "_gather", deps = deps)
    native.filegroup(name = name, srcs = [":" + name + "_gather"])

# Create a header only library that includes all the headers exported by
# the libraries in deps.
def cc_header_only_library(name, deps = [], includes = [], extra_deps = [], **kwargs):
    _transitive_hdrs(name = name + "_gather", deps = deps)
    native.cc_library(
        name = name,
        hdrs = [":" + name + "_gather"],
        includes = includes,
        deps = extra_deps,
        **kwargs
    )

def tf_custom_op_library_additional_deps():
    return [
      "@protobuf_archive//:protobuf_headers",
        clean_dep("//third_party/eigen3"),
        clean_dep("//tensorflow/core:framework_headers_lib"),
    ] + if_windows(["//tensorflow/python:pywrap_tensorflow_import_lib"])

# A list of targets that contains the implemenation of
# tf_custom_op_library_additional_deps. It's used to generate a DEF file for
# exporting symbols from _pywrap_tensorflow.dll on Windows.
def tf_custom_op_library_additional_deps_impl():
    return [
      "@protobuf_archive//:protobuf",
      "@nsync//:nsync_cpp",
        # for //third_party/eigen3
        clean_dep("//third_party/eigen3"),
        # for //tensorflow/core:framework_headers_lib
        clean_dep("//tensorflow/core:framework"),
        clean_dep("//tensorflow/core:reader_base"),
    ]

# Traverse the dependency graph along the "deps" attribute of the
# target and return a struct with one field called 'tf_collected_deps'.
# tf_collected_deps will be the union of the deps of the current target
# and the tf_collected_deps of the dependencies of this target.
def _collect_deps_aspect_impl(target, ctx):
    alldeps = depset()
    if hasattr(ctx.rule.attr, "deps"):
        for dep in ctx.rule.attr.deps:
            alldeps = alldeps | depset([dep.label])
            if hasattr(dep, "tf_collected_deps"):
                alldeps = alldeps | dep.tf_collected_deps
    return struct(tf_collected_deps = alldeps)

collect_deps_aspect = aspect(
    attr_aspects = ["deps"],
    implementation = _collect_deps_aspect_impl,
)

def _dep_label(dep):
    label = dep.label
    return label.package + ":" + label.name

# This rule checks that the transitive dependencies of targets listed
# in the 'deps' attribute don't depend on the targets listed in
# the 'disallowed_deps' attribute.
def _check_deps_impl(ctx):
    disallowed_deps = ctx.attr.disallowed_deps
    for input_dep in ctx.attr.deps:
        if not hasattr(input_dep, "tf_collected_deps"):
            continue
        for dep in input_dep.tf_collected_deps:
            for disallowed_dep in disallowed_deps:
                if dep == disallowed_dep.label:
                    fail(
                        _dep_label(input_dep) + " cannot depend on " + _dep_label(
                            disallowed_dep,
                        ),
                    )
    return struct()

check_deps = rule(
    _check_deps_impl,
    attrs = {
        "deps": attr.label_list(
            aspects = [collect_deps_aspect],
            mandatory = True,
            allow_files = True,
        ),
        "disallowed_deps": attr.label_list(
            mandatory = True,
            allow_files = True,
        ),
    },
)

def tf_custom_op_library(name, srcs = [], gpu_srcs = [], deps = [], linkopts = [], **kwargs):
    """Helper to build a dynamic library (.so) from the sources containing implementations of custom ops and kernels.
    """
    cuda_deps = [
        clean_dep("//tensorflow/core:stream_executor_headers_lib"),
        "@local_config_cuda//cuda:cuda_headers",
        "@local_config_cuda//cuda:cudart_static",
    ]
    rocm_deps = [
        clean_dep("//tensorflow/core:stream_executor_headers_lib"),
    ]
    deps = deps + tf_custom_op_library_additional_deps()
    if gpu_srcs:
        basename = name.split(".")[0]
        native.cc_library(
            name = basename + "_gpu",
            srcs = gpu_srcs,
            copts = _cuda_copts() + if_tensorrt(["-DGOOGLE_TENSORRT=1"]),
            features = if_cuda(["-use_header_modules"]),
            deps = deps + if_cuda_is_configured(cuda_deps) + if_rocm_is_configured(rocm_deps),
            **kwargs
        )
        cuda_deps.extend([":" + basename + "_gpu"])
        rocm_deps.extend([":" + basename + "_gpu"])

    check_deps(
        name = name + "_check_deps",
        deps = deps + if_cuda_is_configured(cuda_deps) + if_rocm_is_configured(rocm_deps),
        disallowed_deps = [
            clean_dep("//tensorflow/core:framework"),
            clean_dep("//tensorflow/core:lib"),
        ],
    )
    tf_cc_shared_object(
        name = name,
        srcs = srcs,
        deps = deps + if_cuda_is_configured(cuda_deps) + if_rocm_is_configured(rocm_deps),
        data = if_static([name + "_check_deps"]),
        copts = tf_copts(is_external = True),
        features = ["windows_export_all_symbols"],
        linkopts = linkopts + select({
            "//conditions:default": [
                "-lm",
            ],
            clean_dep("//tensorflow:windows"): [],
            clean_dep("//tensorflow:darwin"): [],
        }),
        **kwargs
    )

register_extension_info(
    extension_name = "tf_custom_op_library",
    label_regex_for_dep = "{extension_name}",
)

def tf_custom_op_py_library(
        name,
        srcs = [],
        dso = [],
        kernels = [],
        srcs_version = "PY2AND3",
        visibility = None,
        deps = []):
    _ignore = [kernels]
    native.py_library(
        name = name,
        data = dso,
        srcs = srcs,
        srcs_version = srcs_version,
        visibility = visibility,
        deps = deps,
    )

register_extension_info(
    extension_name = "tf_custom_op_py_library",
    label_regex_for_dep = "{extension_name}",
)

# In tf_py_wrap_cc generated libraries
# module init functions are not exported unless
# they contain one of the keywords in the version file
# this prevents custom python modules.
# This function attempts to append init_module_name to list of
# exported functions in version script
def _append_init_to_versionscript_impl(ctx):
    mod_name = ctx.attr.module_name
    if ctx.attr.is_version_script:
        ctx.actions.expand_template(
            template = ctx.file.template_file,
            output = ctx.outputs.versionscript,
            substitutions = {
                "global:": "global:\n     init_%s;\n     PyInit_*;" % (mod_name),
            },
            is_executable = False,
        )
    else:
        ctx.actions.expand_template(
            template = ctx.file.template_file,
            output = ctx.outputs.versionscript,
            substitutions = {
                "*tensorflow*": "*tensorflow*\ninit_%s\nPyInit_*\n" % (mod_name),
            },
            is_executable = False,
        )

_append_init_to_versionscript = rule(
    implementation = _append_init_to_versionscript_impl,
    attrs = {
        "module_name": attr.string(mandatory = True),
        "template_file": attr.label(allow_files = True, single_file = True, mandatory = True),
        "is_version_script": attr.bool(
            default = True,
            doc = "whether target is a ld version script or exported symbol list",
            mandatory = False,
        ),
    },
    outputs = {"versionscript": "%{name}.lds"},
)

def tf_py_wrap_cc(
        name,
        srcs,
        swig_includes = [],
        deps = [],
        copts = [],
        **kwargs):
    module_name = name.split("/")[-1]

    # Convert a rule name such as foo/bar/baz to foo/bar/_baz.so
    # and use that as the name for the rule producing the .so file.
    cc_library_name = "/".join(name.split("/")[:-1] + ["_" + module_name + ".so"])
    cc_library_pyd_name = "/".join(
        name.split("/")[:-1] + ["_" + module_name + ".pyd"],
    )
    extra_deps = []
    _py_wrap_cc(
        name = name + "_py_wrap",
        srcs = srcs,
        swig_includes = swig_includes,
        deps = deps + extra_deps,
        toolchain_deps = ["@bazel_tools//tools/cpp:current_cc_toolchain"],
        module_name = module_name,
        py_module_name = name,
    )
    vscriptname = name + "_versionscript"
    _append_init_to_versionscript(
        name = vscriptname,
        module_name = module_name,
        is_version_script = select({
            "@local_config_cuda//cuda:darwin": False,
            "//conditions:default": True,
        }),
        template_file = select({
            "@local_config_cuda//cuda:darwin": clean_dep("//tensorflow:tf_exported_symbols.lds"),
            "//conditions:default": clean_dep("//tensorflow:tf_version_script.lds"),
        }),
    )
    extra_linkopts = select({
        "@local_config_cuda//cuda:darwin": [
            "-Wl,-exported_symbols_list",
            "$(location %s.lds)" % vscriptname,
        ],
        clean_dep("//tensorflow:windows"): [],
        "//conditions:default": [
            "-Wl,--version-script",
            "$(location %s.lds)" % vscriptname,
        ],
    })
    extra_deps += select({
        "@local_config_cuda//cuda:darwin": [
            "%s.lds" % vscriptname,
        ],
        clean_dep("//tensorflow:windows"): [],
        "//conditions:default": [
            "%s.lds" % vscriptname,
        ],
    })

    tf_cc_shared_object(
        name = cc_library_name,
        srcs = [module_name + ".cc"],
        copts = copts + if_not_windows([
            "-Wno-self-assign",
            "-Wno-sign-compare",
            "-Wno-write-strings",
        ]),
        linkopts = extra_linkopts,
        linkstatic = 1,
        deps = deps + extra_deps,
        **kwargs
    )
    native.genrule(
        name = "gen_" + cc_library_pyd_name,
        srcs = [":" + cc_library_name],
        outs = [cc_library_pyd_name],
        cmd = "cp $< $@",
    )
    native.py_library(
        name = name,
        srcs = [":" + name + ".py"],
        srcs_version = "PY2AND3",
        data = select({
            clean_dep("//tensorflow:windows"): [":" + cc_library_pyd_name],
            "//conditions:default": [":" + cc_library_name],
        }),
    )

# This macro is for running python tests against system installed pip package
# on Windows.
#
# py_test is built as an executable python zip file on Windows, which contains all
# dependencies of the target. Because of the C++ extensions, it would be very
# inefficient if the py_test zips all runfiles, plus we don't need them when running
# tests against system installed pip package. So we'd like to get rid of the deps
# of py_test in this case.
#
# In order to trigger the tests without bazel clean after getting rid of deps,
# we introduce the following :
# 1. When --define=no_tensorflow_py_deps=true, the py_test depends on a marker
#    file of the pip package, the test gets to rerun when the pip package change.
#    Note that this only works on Windows. See the definition of
#    //third_party/tensorflow/tools/pip_package:win_pip_package_marker for specific reasons.
# 2. When --define=no_tensorflow_py_deps=false (by default), it's a normal py_test.
def py_test(deps = [], data = [], kernels = [], **kwargs):
    native.py_test(
        # TODO(jlebar): Ideally we'd use tcmalloc here.,
        deps = select({
            "//conditions:default": deps,
            clean_dep("//tensorflow:no_tensorflow_py_deps"): [],
        }),
        data = data + select({
            "//conditions:default": [],
            clean_dep("//tensorflow:no_tensorflow_py_deps"): ["//tensorflow/tools/pip_package:win_pip_package_marker"],
        }) + tf_binary_dynamic_kernel_dsos(kernels),
        exec_compatible_with = tf_exec_compatible_with(kwargs),
        **kwargs
    )

register_extension_info(
    extension_name = "py_test",
    label_regex_for_dep = "{extension_name}",
)

# Similar to py_test above, this macro is used to exclude dependencies for some py_binary
# targets in order to reduce the size of //tensorflow/tools/pip_package:simple_console_windows.
# See https://github.com/tensorflow/tensorflow/issues/22390
def py_binary(name, deps = [], **kwargs):
    # Add an extra target for dependencies to avoid nested select statement.
    native.py_library(
        name = name + "_deps",
        deps = deps,
    )
    native.py_binary(
        name = name,
        deps = select({
            "//conditions:default": [":" + name + "_deps"],
            clean_dep("//tensorflow:no_tensorflow_py_deps"): [],
        }),
        **kwargs
    )

register_extension_info(
    extension_name = "py_binary",
    label_regex_for_dep = "{extension_name}",
)

def tf_py_test(
        name,
        srcs,
        size = "medium",
        data = [],
        main = None,
        args = [],
        tags = [],
        shard_count = 1,
        additional_deps = [],
        kernels = [],
        flaky = 0,
        xla_enable_strict_auto_jit = False,
        xla_enabled = False,
        grpc_enabled = False):
    """Create one or more python tests with extra tensorflow dependencies."""
    xla_test_true_list = []

    # xla_enable_strict_auto_jit is used to run Tensorflow unit tests with all XLA compilable
    # kernels compiled with XLA.
    if xla_enable_strict_auto_jit:
        xla_enabled = True
        xla_test_true_list += ["//tensorflow/python:is_xla_test_true"]
    if xla_enabled:
        additional_deps = additional_deps + tf_additional_xla_deps_py()
    if grpc_enabled:
        additional_deps = additional_deps + tf_additional_grpc_deps_py()
    py_test(
        name = name,
        size = size,
        srcs = srcs,
        main = main,
        args = args,
        tags = tags,
        visibility = [clean_dep("//tensorflow:internal")],
        shard_count = shard_count,
        kernels = kernels,
        data = data,
        deps = [
            clean_dep("//tensorflow/python:extra_py_tests_deps"),
            clean_dep("//tensorflow/python:gradient_checker"),
<<<<<<< HEAD
        ] + additional_deps,
        flaky = flaky,
        srcs_version = "PY2AND3",
=======
        ] + additional_deps + xla_test_true_list,
>>>>>>> ca2d0b65
    )

register_extension_info(
    extension_name = "tf_py_test",
    label_regex_map = {"additional_deps": "deps:{extension_name}"},
)

def cuda_py_test(
        name,
        srcs,
        size = "medium",
        data = [],
        main = None,
        args = [],
        shard_count = 1,
        additional_deps = [],
        kernels = [],
        tags = [],
        flaky = 0,
        xla_enable_strict_auto_jit = False,
        xla_enabled = False,
        grpc_enabled = False):
    # TODO(b/122522101): Don't ignore xla_enable_strict_auto_jit and enable additional
    # XLA tests once enough compute resources are available.
    _ignored = [xla_enable_strict_auto_jit]
    if main == None:
        main = name + ".py"
    for config in ["cpu", "gpu"]:
        test_name = name
        test_tags = tags
        if config == "gpu":
            test_name += "_gpu"
            test_tags = test_tags + tf_cuda_tests_tags()
        tf_py_test(
            name = test_name,
            size = size,
            srcs = srcs,
            data = data,
            main = main,
            args = args,
            tags = test_tags,
            shard_count = shard_count,
            additional_deps = additional_deps,
            kernels = kernels,
            flaky = flaky,
            xla_enabled = xla_enabled,
<<<<<<< HEAD
            grpc_enabled = grpc_enabled,
=======
            xla_enable_strict_auto_jit = False,
>>>>>>> ca2d0b65
        )

register_extension_info(
    extension_name = "cuda_py_test",
    label_regex_map = {"additional_deps": "additional_deps:{extension_name}"},
)

def sycl_py_test(
        name,
        srcs,
        size = "medium",
        data = [],
        main = None,
        args = [],
        shard_count = 1,
        additional_deps = [],
        kernels = [],
        tags = [],
        flaky = 0,
        xla_enabled = False,
        grpc_enabled = False):
    test_tags = tags + tf_sycl_tests_tags()
    tf_py_test(
        name = name,
        size = size,
        srcs = srcs,
        data = data,
        main = main,
        args = args,
        tags = test_tags,
        shard_count = shard_count,
        additional_deps = additional_deps,
        kernels = kernels,
        flaky = flaky,
        xla_enabled = xla_enabled,
        grpc_enabled = grpc_enabled,
    )

register_extension_info(
    extension_name = "sycl_py_test",
    label_regex_map = {"additional_deps": "additional_deps:{extension_name}"},
)

def py_tests(
        name,
        srcs,
        size = "medium",
        additional_deps = [],
        kernels = [],
        data = [],
        tags = [],
        shard_count = 1,
        prefix = "",
        xla_enable_strict_auto_jit = False,
        xla_enabled = False,
        grpc_enabled = False):
    for src in srcs:
        test_name = src.split("/")[-1].split(".")[0]
        if prefix:
            test_name = "%s_%s" % (prefix, test_name)
        tf_py_test(
            name = test_name,
            size = size,
            srcs = [src],
            main = src,
            tags = tags,
            shard_count = shard_count,
            data = data,
            additional_deps = additional_deps,
            kernels = kernels,
            xla_enabled = xla_enabled,
<<<<<<< HEAD
            grpc_enabled = grpc_enabled,
=======
            xla_enable_strict_auto_jit = xla_enable_strict_auto_jit,
>>>>>>> ca2d0b65
        )

def cuda_py_tests(
        name,
        srcs,
        size = "medium",
        additional_deps = [],
        kernels = [],
        data = [],
        shard_count = 1,
        tags = [],
        prefix = "",
        xla_enable_strict_auto_jit = False,
        xla_enabled = False,
        grpc_enabled = False):
    # TODO(b/122522101): Don't ignore xla_enable_strict_auto_jit and enable additional
    # XLA tests once enough compute resources are available.
    _ignored = [xla_enable_strict_auto_jit]
    test_tags = tags + tf_cuda_tests_tags()
    py_tests(
        name = name,
        size = size,
        srcs = srcs,
        additional_deps = additional_deps,
        data = data,
        tags = test_tags,
        shard_count = shard_count,
        prefix = prefix,
        kernels = kernels,
        xla_enabled = xla_enabled,
<<<<<<< HEAD
        grpc_enabled = grpc_enabled,
=======
        xla_enable_strict_auto_jit = False,
>>>>>>> ca2d0b65
    )

# Creates a genrule named <name> for running tools/proto_text's generator to
# make the proto_text functions, for the protos passed in <srcs>.
#
# Return a struct with fields (hdrs, srcs) containing the names of the
# generated files.
def tf_generate_proto_text_sources(name, srcs_relative_dir, srcs, protodeps = [], deps = [], visibility = None):
    out_hdrs = (
        [
            p.replace(".proto", ".pb_text.h")
            for p in srcs
        ] + [p.replace(".proto", ".pb_text-impl.h") for p in srcs]
    )
    out_srcs = [p.replace(".proto", ".pb_text.cc") for p in srcs]
    native.genrule(
        name = name + "_srcs",
        srcs = srcs + protodeps + [clean_dep("//tensorflow/tools/proto_text:placeholder.txt")],
        outs = out_hdrs + out_srcs,
        visibility = visibility,
        cmd =
            "$(location //tensorflow/tools/proto_text:gen_proto_text_functions) " +
            "$(@D) " + srcs_relative_dir + " $(SRCS)",
        tools = [
            clean_dep("//tensorflow/tools/proto_text:gen_proto_text_functions"),
        ],
    )

    native.filegroup(
        name = name + "_hdrs",
        srcs = out_hdrs,
        visibility = visibility,
    )

    native.cc_library(
        name = name,
        srcs = out_srcs,
        hdrs = out_hdrs,
        visibility = visibility,
        deps = deps,
    )

def tf_genrule_cmd_append_to_srcs(to_append):
    return ("cat $(SRCS) > $(@) && " + "echo >> $(@) && " + "echo " + to_append +
            " >> $(@)")

def tf_version_info_genrule():
    native.genrule(
        name = "version_info_gen",
        srcs = [
            clean_dep("@local_config_git//:gen/spec.json"),
            clean_dep("@local_config_git//:gen/head"),
            clean_dep("@local_config_git//:gen/branch_ref"),
        ],
        outs = ["util/version_info.cc"],
        cmd =
            "$(location //tensorflow/tools/git:gen_git_source) --generate $(SRCS) \"$@\" --git_tag_override=$${GIT_TAG_OVERRIDE:-}",
        local = 1,
        tools = [clean_dep("//tensorflow/tools/git:gen_git_source")],
    )

def tf_py_build_info_genrule():
    native.genrule(
        name = "py_build_info_gen",
        outs = ["platform/build_info.py"],
        cmd =
            "$(location //tensorflow/tools/build_info:gen_build_info) --raw_generate \"$@\" --build_config " + if_cuda("cuda", "cpu"),
        local = 1,
        tools = [clean_dep("//tensorflow/tools/build_info:gen_build_info")],
    )

def cc_library_with_android_deps(
        deps,
        android_deps = [],
        common_deps = [],
        copts = tf_copts(),
        **kwargs):
    deps = if_not_android(deps) + if_android(android_deps) + common_deps
    native.cc_library(deps = deps, copts = copts, **kwargs)

register_extension_info(
    extension_name = "cc_library_with_android_deps",
    label_regex_for_dep = "{extension_name}",
)<|MERGE_RESOLUTION|>--- conflicted
+++ resolved
@@ -9,7 +9,6 @@
     "tf_additional_grpc_deps_py",
     "tf_additional_xla_deps_py",
     "tf_cuda_tests_tags",
-    "tf_exec_compatible_with",
     "tf_sycl_tests_tags",
 )
 load(
@@ -48,7 +47,22 @@
 def register_extension_info(**kwargs):
     pass
 
+def if_v2(a):
+    return select({
+        clean_dep("//tensorflow:api_version_2"): a,
+        "//conditions:default": [],
+    })
+
+def if_not_v2(a):
+    return select({
+        clean_dep("//tensorflow:api_version_2"): [],
+        "//conditions:default": a,
+    })
+
 # if_cuda_is_configured def placeholder
+
+def if_cuda_is_configured_compat(x):
+    return if_cuda_is_configured(x)
 
 # Given a source file, generate a test name.
 # i.e. "common_runtime/direct_session_test.cc" becomes
@@ -171,10 +185,10 @@
         "//conditions:default": a,
     })
 
-def if_windows(a):
+def if_windows(a, otherwise = []):
     return select({
         clean_dep("//tensorflow:windows"): a,
-        "//conditions:default": [],
+        "//conditions:default": otherwise,
     })
 
 def if_not_windows_cuda(a):
@@ -199,6 +213,13 @@
     return select({
         clean_dep("//tensorflow:override_eigen_strong_inline"): a,
         "//conditions:default": [],
+    })
+
+def if_nccl(a):
+    return select({
+        "//tensorflow:no_nccl_support": [],
+        "//tensorflow:windows": [],
+        "//conditions:default": a,
     })
 
 def get_win_copts(is_external = False):
@@ -551,10 +572,10 @@
         tf_gen_op_wrapper_cc(
             n,
             "ops/" + n,
+            api_def_srcs = api_def_srcs,
+            include_internal_ops = include_internal_ops,
+            op_gen = op_gen,
             pkg = pkg,
-            op_gen = op_gen,
-            include_internal_ops = include_internal_ops,
-            api_def_srcs = api_def_srcs,
         )
         subsrcs += ["ops/" + n + ".cc"]
         subhdrs += ["ops/" + n + ".h"]
@@ -640,14 +661,14 @@
         deps = [str(Label("//tensorflow/core:" + name + "_op_lib"))]
     tf_cc_binary(
         name = tool_name,
+        copts = tf_copts(),
         linkopts = if_not_windows(["-lm", "-Wl,-ldl"]) + cc_linkopts,
-        copts = tf_copts(),
         linkstatic = 1,  # Faster to link this one-time-use binary dynamically
+        visibility = [clean_dep("//tensorflow:internal")],
         deps = ([
             clean_dep("//tensorflow/core:framework"),
             clean_dep("//tensorflow/python:python_op_gen_main"),
         ] + deps),
-        visibility = [clean_dep("//tensorflow:internal")],
     )
 
     # Invoke the previous cc_binary to generate a python file.
@@ -764,7 +785,6 @@
             ],
         ),
         data = data + tf_binary_dynamic_kernel_dsos(kernels),
-        exec_compatible_with = tf_exec_compatible_with(kwargs),
         # Nested select() statements seem not to be supported when passed to
         # linkstatic, and we already have a cuda select() passed in to this
         # function.
@@ -800,12 +820,12 @@
         name,
         srcs,
         deps,
+        size = size,
+        args = args,
+        data = data,
         linkstatic = linkstatic,
+        suffix = suffix,
         tags = tags,
-        data = data,
-        size = size,
-        suffix = suffix,
-        args = args,
     )
 
 register_extension_info(
@@ -827,24 +847,26 @@
         linkopts = []):
     tf_cc_test(
         name = name,
+        size = size,
         srcs = srcs,
+        args = args,
+        data = data,
+        extra_copts = extra_copts,
+        kernels = kernels,
+        linkopts = linkopts,
+        linkstatic = linkstatic,
+        tags = tags + ["manual"],
         deps = deps,
-        tags = tags + ["manual"],
-        data = data,
-        size = size,
-        extra_copts = extra_copts,
-        linkstatic = linkstatic,
-        linkopts = linkopts,
-        args = args,
-        kernels = kernels,
     )
     tf_cc_test(
         name = name,
+        size = size,
         srcs = srcs,
-        suffix = "_gpu",
-        deps = deps + if_cuda([
-            clean_dep("//tensorflow/core:gpu_runtime"),
-        ]),
+        args = args,
+        data = data,
+        extra_copts = extra_copts,
+        kernels = kernels,
+        linkopts = linkopts,
         linkstatic = select({
             # TODO(allenl): Remove Mac static linking when Bazel 0.6 is out.
             clean_dep("//tensorflow:darwin"): 1,
@@ -852,13 +874,11 @@
             "@local_config_cuda//cuda:using_clang": 1,
             "//conditions:default": 0,
         }),
+        suffix = "_gpu",
         tags = tags + tf_cuda_tests_tags(),
-        data = data,
-        size = size,
-        extra_copts = extra_copts,
-        linkopts = linkopts,
-        args = args,
-        kernels = kernels,
+        deps = deps + if_cuda([
+            clean_dep("//tensorflow/core:gpu_runtime"),
+        ]),
     )
 
 register_extension_info(
@@ -877,22 +897,20 @@
         args = [],
         kernels = [],
         linkopts = []):
-    tags = tags + tf_cuda_tests_tags()
     native.cc_test(
         name = "%s%s" % (name, "_gpu"),
         srcs = srcs + tf_binary_additional_srcs(),
         size = size,
         args = args,
         copts = _cuda_copts() + rocm_copts() + tf_copts(),
+        features = if_cuda(["-use_header_modules"]),
         data = data + tf_binary_dynamic_kernel_dsos(kernels),
-        deps = deps + tf_binary_dynamic_kernel_deps(kernels) +
-               if_cuda_is_configured([
-                   clean_dep("//tensorflow/core:cuda"),
-                   clean_dep("//tensorflow/core:gpu_lib"),
-               ]) +
-               if_rocm_is_configured([
-                   clean_dep("//tensorflow/core:gpu_lib"),
-               ]),
+        deps = deps + tf_binary_dynamic_kernel_deps(kernels) + if_cuda_is_configured([
+            clean_dep("//tensorflow/core:cuda"),
+            clean_dep("//tensorflow/core:gpu_lib"),
+        ]) + if_rocm_is_configured([
+            clean_dep("//tensorflow/core:gpu_lib"),
+        ]),
         linkopts = if_not_windows(["-lpthread", "-lm"]) + linkopts + _rpath_linkopts(name),
         linkstatic = linkstatic or select({
             # cc_tests with ".so"s in srcs incorrectly link on Darwin
@@ -901,8 +919,7 @@
             clean_dep("//tensorflow:darwin"): 1,
             "//conditions:default": 0,
         }),
-        tags = tags,
-        exec_compatible_with = tf_exec_compatible_with({"tags": tags}),
+        tags = tags + tf_cuda_tests_tags(),
     )
 
 register_extension_info(
@@ -925,15 +942,15 @@
     for src in srcs:
         tf_cc_test(
             name = src_to_test_name(src),
+            size = size,
             srcs = [src],
+            args = args,
+            kernels = kernels,
+            linkopts = linkopts,
+            linkstatic = linkstatic,
+            nocopts = nocopts,
+            tags = tags,
             deps = deps,
-            linkstatic = linkstatic,
-            tags = tags,
-            size = size,
-            args = args,
-            linkopts = linkopts,
-            nocopts = nocopts,
-            kernels = kernels,
         )
 
 def tf_cc_test_mkl(
@@ -966,7 +983,6 @@
             }) + _rpath_linkopts(src_to_test_name(src)),
             deps = deps + tf_binary_dynamic_kernel_deps(kernels) + mkl_deps(),
             data = data + tf_binary_dynamic_kernel_dsos(kernels),
-            exec_compatible_with = tf_exec_compatible_with({"tags": tags}),
             linkstatic = linkstatic,
             tags = tags,
             size = size,
@@ -984,7 +1000,7 @@
         size = "medium",
         kernels = [],
         args = None):
-    tf_cc_tests(srcs, deps, linkstatic, tags = tags, size = size, kernels = kernels, args = args)
+    tf_cc_tests(srcs, deps, linkstatic, size = size, args = args, kernels = kernels, tags = tags)
 
 def tf_cuda_cc_tests(
         srcs,
@@ -999,14 +1015,14 @@
     for src in srcs:
         tf_cuda_cc_test(
             name = src_to_test_name(src),
+            size = size,
             srcs = [src],
-            deps = deps,
-            tags = tags,
-            size = size,
-            linkstatic = linkstatic,
             args = args,
             kernels = kernels,
             linkopts = linkopts,
+            linkstatic = linkstatic,
+            tags = tags,
+            deps = deps,
         )
 
 def tf_java_test(
@@ -1045,7 +1061,7 @@
         "@local_config_cuda//cuda:using_clang": ([
             "-fcuda-flush-denormals-to-zero",
         ]),
-    }) + if_cuda_is_configured(opts)
+    }) + if_cuda_is_configured_compat(opts)
 
 # Build defs for TensorFlow kernels
 
@@ -1070,7 +1086,7 @@
         srcs = srcs,
         hdrs = hdrs,
         copts = copts,
-        deps = deps + if_cuda_is_configured([
+        deps = deps + if_cuda_is_configured_compat([
             clean_dep("//tensorflow/core:cuda"),
             clean_dep("//tensorflow/core:gpu_lib"),
         ]) + if_rocm_is_configured([
@@ -1110,16 +1126,13 @@
 
     kwargs["features"] = kwargs.get("features", []) + ["-use_header_modules"]
     native.cc_library(
-        deps = deps + if_cuda(cuda_deps + [
+        deps = deps + if_cuda_is_configured_compat(cuda_deps + [
             clean_dep("//tensorflow/core:cuda"),
             "@local_config_cuda//cuda:cuda_headers",
         ]) + if_rocm_is_configured(cuda_deps + [
             # rocm_header placeholder
         ]),
-        copts = (copts + if_cuda(["-DGOOGLE_CUDA=1"]) + if_rocm(["-DTENSORFLOW_USE_ROCM=1"]) + if_mkl(["-DINTEL_MKL=1"]) +
-                 if_mkl_open_source_only(["-DINTEL_MKL_DNN_ONLY"]) +
-                 if_enable_mkl(["-DENABLE_MKL"]) +
-                 if_tensorrt(["-DGOOGLE_TENSORRT=1"])),
+        copts = (copts + if_cuda(["-DGOOGLE_CUDA=1"]) + if_rocm(["-DTENSORFLOW_USE_ROCM=1"]) + if_mkl(["-DINTEL_MKL=1"]) + if_mkl_open_source_only(["-DINTEL_MKL_DNN_ONLY"]) + if_enable_mkl(["-DENABLE_MKL"]) + if_tensorrt(["-DGOOGLE_TENSORRT=1"])),
         **kwargs
     )
 
@@ -1170,6 +1183,11 @@
         copts = []
     textual_hdrs = []
     copts = copts + tf_copts(is_external = is_external)
+
+    # Override EIGEN_STRONG_INLINE to inline when
+    # --define=override_eigen_strong_inline=true to avoid long compiling time.
+    # See https://github.com/tensorflow/tensorflow/issues/10521
+    copts = copts + if_override_eigen_strong_inline(["/DEIGEN_STRONG_INLINE=inline"])
     if prefix:
         if native.glob([prefix + "*.cu.cc"], exclude = ["*test*"]):
             if not gpu_srcs:
@@ -1225,8 +1243,8 @@
         name = "libtfkernel_%s.so" % name,
         srcs = srcs + hdrs,
         copts = copts,
+        tags = ["manual", "notap"],
         deps = deps,
-        tags = ["manual", "notap"],
     )
 
 register_extension_info(
@@ -1305,13 +1323,13 @@
         ctx.outputs.py_out.dirname,
     ]
     args += ["-l" + f.path for f in ctx.files.swig_includes]
-    args += ["-I" + i for i in swig_include_dirs]
+    args += ["-I" + i for i in swig_include_dirs.to_list()]
     args += [src.path]
     outputs = [ctx.outputs.cc_out, ctx.outputs.py_out]
     ctx.action(
         executable = ctx.executable._swig,
         arguments = args,
-        inputs = list(inputs),
+        inputs = inputs.to_list(),
         outputs = outputs,
         mnemonic = "PythonSwig",
         progress_message = "SWIGing " + src.path,
@@ -1491,7 +1509,7 @@
     },
 )
 
-def tf_custom_op_library(name, srcs = [], gpu_srcs = [], deps = [], linkopts = [], **kwargs):
+def tf_custom_op_library(name, srcs = [], gpu_srcs = [], deps = [], linkopts = [], copts = [], **kwargs):
     """Helper to build a dynamic library (.so) from the sources containing implementations of custom ops and kernels.
     """
     cuda_deps = [
@@ -1503,14 +1521,20 @@
         clean_dep("//tensorflow/core:stream_executor_headers_lib"),
     ]
     deps = deps + tf_custom_op_library_additional_deps()
+
+    # Override EIGEN_STRONG_INLINE to inline when
+    # --define=override_eigen_strong_inline=true to avoid long compiling time.
+    # See https://github.com/tensorflow/tensorflow/issues/10521
+    copts = copts + if_override_eigen_strong_inline(["/DEIGEN_STRONG_INLINE=inline"])
+
     if gpu_srcs:
         basename = name.split(".")[0]
         native.cc_library(
             name = basename + "_gpu",
             srcs = gpu_srcs,
-            copts = _cuda_copts() + if_tensorrt(["-DGOOGLE_TENSORRT=1"]),
+            copts = copts + _cuda_copts() + if_tensorrt(["-DGOOGLE_TENSORRT=1"]),
             features = if_cuda(["-use_header_modules"]),
-            deps = deps + if_cuda_is_configured(cuda_deps) + if_rocm_is_configured(rocm_deps),
+            deps = deps + if_cuda_is_configured_compat(cuda_deps) + if_rocm_is_configured(rocm_deps),
             **kwargs
         )
         cuda_deps.extend([":" + basename + "_gpu"])
@@ -1518,18 +1542,18 @@
 
     check_deps(
         name = name + "_check_deps",
-        deps = deps + if_cuda_is_configured(cuda_deps) + if_rocm_is_configured(rocm_deps),
         disallowed_deps = [
             clean_dep("//tensorflow/core:framework"),
             clean_dep("//tensorflow/core:lib"),
         ],
+        deps = deps + if_cuda_is_configured_compat(cuda_deps) + if_rocm_is_configured(rocm_deps),
     )
     tf_cc_shared_object(
         name = name,
         srcs = srcs,
-        deps = deps + if_cuda_is_configured(cuda_deps) + if_rocm_is_configured(rocm_deps),
+        deps = deps + if_cuda_is_configured_compat(cuda_deps) + if_rocm_is_configured(rocm_deps),
         data = if_static([name + "_check_deps"]),
-        copts = tf_copts(is_external = True),
+        copts = copts + tf_copts(is_external = True),
         features = ["windows_export_all_symbols"],
         linkopts = linkopts + select({
             "//conditions:default": [
@@ -1597,10 +1621,13 @@
         )
 
 _append_init_to_versionscript = rule(
-    implementation = _append_init_to_versionscript_impl,
     attrs = {
         "module_name": attr.string(mandatory = True),
-        "template_file": attr.label(allow_files = True, single_file = True, mandatory = True),
+        "template_file": attr.label(
+            allow_files = True,
+            single_file = True,
+            mandatory = True,
+        ),
         "is_version_script": attr.bool(
             default = True,
             doc = "whether target is a ld version script or exported symbol list",
@@ -1608,6 +1635,7 @@
         ),
     },
     outputs = {"versionscript": "%{name}.lds"},
+    implementation = _append_init_to_versionscript_impl,
 )
 
 def tf_py_wrap_cc(
@@ -1629,20 +1657,20 @@
     _py_wrap_cc(
         name = name + "_py_wrap",
         srcs = srcs,
-        swig_includes = swig_includes,
-        deps = deps + extra_deps,
-        toolchain_deps = ["@bazel_tools//tools/cpp:current_cc_toolchain"],
         module_name = module_name,
         py_module_name = name,
+        swig_includes = swig_includes,
+        toolchain_deps = ["@bazel_tools//tools/cpp:current_cc_toolchain"],
+        deps = deps + extra_deps,
     )
     vscriptname = name + "_versionscript"
     _append_init_to_versionscript(
         name = vscriptname,
-        module_name = module_name,
         is_version_script = select({
             "@local_config_cuda//cuda:darwin": False,
             "//conditions:default": True,
         }),
+        module_name = module_name,
         template_file = select({
             "@local_config_cuda//cuda:darwin": clean_dep("//tensorflow:tf_exported_symbols.lds"),
             "//conditions:default": clean_dep("//tensorflow:tf_version_script.lds"),
@@ -1650,8 +1678,7 @@
     )
     extra_linkopts = select({
         "@local_config_cuda//cuda:darwin": [
-            "-Wl,-exported_symbols_list",
-            "$(location %s.lds)" % vscriptname,
+            "-Wl,-exported_symbols_list,$(location %s.lds)" % vscriptname,
         ],
         clean_dep("//tensorflow:windows"): [],
         "//conditions:default": [
@@ -1725,7 +1752,6 @@
             "//conditions:default": [],
             clean_dep("//tensorflow:no_tensorflow_py_deps"): ["//tensorflow/tools/pip_package:win_pip_package_marker"],
         }) + tf_binary_dynamic_kernel_dsos(kernels),
-        exec_compatible_with = tf_exec_compatible_with(kwargs),
         **kwargs
     )
 
@@ -1767,19 +1793,11 @@
         tags = [],
         shard_count = 1,
         additional_deps = [],
+        additional_visibility = [],
         kernels = [],
         flaky = 0,
-        xla_enable_strict_auto_jit = False,
         xla_enabled = False,
         grpc_enabled = False):
-    """Create one or more python tests with extra tensorflow dependencies."""
-    xla_test_true_list = []
-
-    # xla_enable_strict_auto_jit is used to run Tensorflow unit tests with all XLA compilable
-    # kernels compiled with XLA.
-    if xla_enable_strict_auto_jit:
-        xla_enabled = True
-        xla_test_true_list += ["//tensorflow/python:is_xla_test_true"]
     if xla_enabled:
         additional_deps = additional_deps + tf_additional_xla_deps_py()
     if grpc_enabled:
@@ -1788,23 +1806,19 @@
         name = name,
         size = size,
         srcs = srcs,
+        args = args,
+        data = data,
+        flaky = flaky,
+        kernels = kernels,
         main = main,
-        args = args,
+        shard_count = shard_count,
+        srcs_version = "PY2AND3",
         tags = tags,
-        visibility = [clean_dep("//tensorflow:internal")],
-        shard_count = shard_count,
-        kernels = kernels,
-        data = data,
+        visibility = [clean_dep("//tensorflow:internal")] + additional_visibility,
         deps = [
             clean_dep("//tensorflow/python:extra_py_tests_deps"),
             clean_dep("//tensorflow/python:gradient_checker"),
-<<<<<<< HEAD
         ] + additional_deps,
-        flaky = flaky,
-        srcs_version = "PY2AND3",
-=======
-        ] + additional_deps + xla_test_true_list,
->>>>>>> ca2d0b65
     )
 
 register_extension_info(
@@ -1824,12 +1838,8 @@
         kernels = [],
         tags = [],
         flaky = 0,
-        xla_enable_strict_auto_jit = False,
         xla_enabled = False,
         grpc_enabled = False):
-    # TODO(b/122522101): Don't ignore xla_enable_strict_auto_jit and enable additional
-    # XLA tests once enough compute resources are available.
-    _ignored = [xla_enable_strict_auto_jit]
     if main == None:
         main = name + ".py"
     for config in ["cpu", "gpu"]:
@@ -1842,20 +1852,16 @@
             name = test_name,
             size = size,
             srcs = srcs,
+            additional_deps = additional_deps,
+            args = args,
             data = data,
+            flaky = flaky,
+            grpc_enabled = grpc_enabled,
+            kernels = kernels,
             main = main,
-            args = args,
+            shard_count = shard_count,
             tags = test_tags,
-            shard_count = shard_count,
-            additional_deps = additional_deps,
-            kernels = kernels,
-            flaky = flaky,
             xla_enabled = xla_enabled,
-<<<<<<< HEAD
-            grpc_enabled = grpc_enabled,
-=======
-            xla_enable_strict_auto_jit = False,
->>>>>>> ca2d0b65
         )
 
 register_extension_info(
@@ -1882,16 +1888,16 @@
         name = name,
         size = size,
         srcs = srcs,
+        additional_deps = additional_deps,
+        args = args,
         data = data,
+        flaky = flaky,
+        grpc_enabled = grpc_enabled,
+        kernels = kernels,
         main = main,
-        args = args,
+        shard_count = shard_count,
         tags = test_tags,
-        shard_count = shard_count,
-        additional_deps = additional_deps,
-        kernels = kernels,
-        flaky = flaky,
         xla_enabled = xla_enabled,
-        grpc_enabled = grpc_enabled,
     )
 
 register_extension_info(
@@ -1909,7 +1915,6 @@
         tags = [],
         shard_count = 1,
         prefix = "",
-        xla_enable_strict_auto_jit = False,
         xla_enabled = False,
         grpc_enabled = False):
     for src in srcs:
@@ -1920,18 +1925,14 @@
             name = test_name,
             size = size,
             srcs = [src],
+            additional_deps = additional_deps,
+            data = data,
+            grpc_enabled = grpc_enabled,
+            kernels = kernels,
             main = src,
+            shard_count = shard_count,
             tags = tags,
-            shard_count = shard_count,
-            data = data,
-            additional_deps = additional_deps,
-            kernels = kernels,
             xla_enabled = xla_enabled,
-<<<<<<< HEAD
-            grpc_enabled = grpc_enabled,
-=======
-            xla_enable_strict_auto_jit = xla_enable_strict_auto_jit,
->>>>>>> ca2d0b65
         )
 
 def cuda_py_tests(
@@ -1944,12 +1945,8 @@
         shard_count = 1,
         tags = [],
         prefix = "",
-        xla_enable_strict_auto_jit = False,
         xla_enabled = False,
         grpc_enabled = False):
-    # TODO(b/122522101): Don't ignore xla_enable_strict_auto_jit and enable additional
-    # XLA tests once enough compute resources are available.
-    _ignored = [xla_enable_strict_auto_jit]
     test_tags = tags + tf_cuda_tests_tags()
     py_tests(
         name = name,
@@ -1957,16 +1954,12 @@
         srcs = srcs,
         additional_deps = additional_deps,
         data = data,
+        grpc_enabled = grpc_enabled,
+        kernels = kernels,
+        prefix = prefix,
+        shard_count = shard_count,
         tags = test_tags,
-        shard_count = shard_count,
-        prefix = prefix,
-        kernels = kernels,
         xla_enabled = xla_enabled,
-<<<<<<< HEAD
-        grpc_enabled = grpc_enabled,
-=======
-        xla_enable_strict_auto_jit = False,
->>>>>>> ca2d0b65
     )
 
 # Creates a genrule named <name> for running tools/proto_text's generator to
@@ -2033,7 +2026,7 @@
         name = "py_build_info_gen",
         outs = ["platform/build_info.py"],
         cmd =
-            "$(location //tensorflow/tools/build_info:gen_build_info) --raw_generate \"$@\" --build_config " + if_cuda("cuda", "cpu"),
+            "$(location //tensorflow/tools/build_info:gen_build_info) --raw_generate \"$@\" --build_config " + if_cuda("cuda", "cpu") + if_windows(" --key_value msvcp_dll_name=msvcp140.dll", ""),
         local = 1,
         tools = [clean_dep("//tensorflow/tools/build_info:gen_build_info")],
     )
@@ -2050,4 +2043,7 @@
 register_extension_info(
     extension_name = "cc_library_with_android_deps",
     label_regex_for_dep = "{extension_name}",
-)+)
+
+def tensorflow_opensource_extra_deps():
+    return []
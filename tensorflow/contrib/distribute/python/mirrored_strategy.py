# Copyright 2018 The TensorFlow Authors. All Rights Reserved.
#
# Licensed under the Apache License, Version 2.0 (the "License");
# you may not use this file except in compliance with the License.
# You may obtain a copy of the License at
#
#     http://www.apache.org/licenses/LICENSE-2.0
#
# Unless required by applicable law or agreed to in writing, software
# distributed under the License is distributed on an "AS IS" BASIS,
# WITHOUT WARRANTIES OR CONDITIONS OF ANY KIND, either express or implied.
# See the License for the specific language governing permissions and
# limitations under the License.
# ==============================================================================
"""Class MirroredStrategy implementing DistributionStrategy."""

from __future__ import absolute_import
from __future__ import division
from __future__ import print_function

import contextlib
from functools import partial
import threading

from tensorflow.contrib.distribute.python import cross_tower_ops as cross_tower_ops_lib
from tensorflow.contrib.distribute.python import shared_variable_creator
from tensorflow.contrib.distribute.python import values
from tensorflow.python import pywrap_tensorflow
from tensorflow.python.distribute import multi_worker_util
from tensorflow.python.eager import context
from tensorflow.python.eager import tape
from tensorflow.python.framework import constant_op
from tensorflow.python.framework import device as tf_device
from tensorflow.python.framework import ops
from tensorflow.python.ops import array_ops
from tensorflow.python.ops import control_flow_ops
from tensorflow.python.ops import variable_scope
from tensorflow.python.ops import variables as variables_lib
from tensorflow.python.training import coordinator
from tensorflow.python.training import device_util
from tensorflow.python.training import distribute as distribute_lib
from tensorflow.python.util import nest


# TODO(josh11b): Replace asserts in this file with if ...: raise ...


@contextlib.contextmanager
def _enter_graph(g):
  if context.executing_eagerly():
    with g.as_default(), context.eager_mode():
      yield
  else:
    with g.as_default():
      yield


def _cpu_device(device):
  cpu_device = tf_device.DeviceSpec.from_string(device)
  cpu_device.merge_from(tf_device.DeviceSpec(device_type="CPU", device_index=0))
  return cpu_device.to_string()


class _RequestedStop(Exception):
  pass


# _call_for_each_replica and _reduce_non_distributed_value are not members of
# MirroredStrategy so that they are generally not allowed to use anything
# specific to MirroredStrategy and thus can be shared with other distribution
# strategies.


# TODO(yuefengz): maybe create a common class for those who need to call this
# _call_for_each_replica.
def _call_for_each_replica(distribution, fn, *args, **kwargs):
  """Run `fn` in separate threads, once per replica/worker device.

  Args:
    distribution: the DistributionStrategy object.
    fn: function to run (will be run once per device, each in its own thread).
    *args: positional arguments for `fn`
    **kwargs: keyword arguments for `fn`.
        `"run_concurrently"`: Boolean indicating whether executions of `fn`
           can be run concurrently (under eager execution only), defaults to
           `True`.

  Returns:
    Merged return value of `fn` across all replicas.

  Raises:
    RuntimeError: If fn() calls get_replica_context().merge_call() a different
        number of times from the available devices.
  """
  run_concurrently = kwargs.pop("run_concurrently", True)
  if not context.executing_eagerly():
    # Lots of TF library code isn't thread-safe in graph mode, and
    # there is little to be gained by turning on multithreading when
    # constructing a graph.
    run_concurrently = False
    # Needed for per-thread device, etc. contexts in graph mode.
    ops.get_default_graph().switch_to_thread_local()
  elif run_concurrently is None:
    run_concurrently = True

  coord = coordinator.Coordinator(clean_stop_exception_types=(_RequestedStop,))

  shared_variable_store = {}

  # TODO(isaprykin): Create these threads once instead of during every run()
  # call.
  threads = []
  for index, d in enumerate(distribution.worker_devices):
    variable_creator_fn = shared_variable_creator.make_fn(
        shared_variable_store, index)
    t = MirroredStrategy._MirroredReplicaThread(  # pylint: disable=protected-access
        distribution, coord, d, variable_creator_fn, fn,
        *values.select_device(d, args), **values.select_device(d, kwargs))
    threads.append(t)

  for t in threads:
    t.start()

  # When `fn` starts `should_run` event is set on _MirroredReplicaThread
  # (`MRT`) threads. The execution waits until
  # `MRT.has_paused` is set, which indicates that either `fn` is
  # complete or a `get_replica_context().merge_call()` is called.  If `fn` is
  # complete, then `MRT.done` is set to True.  Otherwise, arguments
  # of `get_replica_context().merge_call` from all paused threads are grouped
  # and the `merge_fn` is performed.  Results of the
  # `get_replica_context().merge_call` are then set to `MRT.merge_result`.
  # Each such `get_replica_context().merge_call` call returns the
  # `MRT.merge_result` for that thread when `MRT.should_run` event
  # is reset again. Execution of `fn` resumes.

  try:
    with coord.stop_on_exception():
      all_done = False
      while not all_done and not coord.should_stop():
        done = []
        if run_concurrently:
          for t in threads:
            t.should_run.set()
          for t in threads:
            t.has_paused.wait()
            t.has_paused.clear()
            if coord.should_stop():
              return None
            done.append(t.done)
        else:
          for t in threads:
            t.should_run.set()
            t.has_paused.wait()
            t.has_paused.clear()
            if coord.should_stop():
              return None
            done.append(t.done)
        if coord.should_stop():
          return None
        all_done = all(done)
        if not all_done:
          if any(done):
            raise RuntimeError("Some replicas made a different number of "
                               "replica_context().merge_call() calls.")
          # get_replica_context().merge_call() case
          merge_args = values.regroup({t.device: t.merge_args for t in threads})
          merge_kwargs = values.regroup(
              {t.device: t.merge_kwargs for t in threads})
          # We capture the name_scope of the MRT when we call merge_fn
          # to ensure that if we have opened a name scope in the MRT,
          # it will be respected when executing the merge function. We only
          # capture the name_scope from the first MRT and assume it is
          # the same for all other MRTs.
          mtt_captured_name_scope = threads[0].captured_name_scope
          with ops.name_scope(mtt_captured_name_scope):
            merge_result = threads[0].merge_fn(distribution, *merge_args,
                                               **merge_kwargs)
          for t in threads:
            t.merge_result = values.select_device(t.device, merge_result)
  finally:
    for t in threads:
      t.should_run.set()
    coord.join(threads)

  return values.regroup({t.device: t.main_result for t in threads})


def _reduce_non_distributed_value(distribution, aggregation, value,
                                  destinations):
  """Reduce a non-DistributedValue `value` to `destinations`."""
  if isinstance(value, values.DistributedValues):
    raise ValueError("You are passing a `DistributedValue` to "
                     "`_reduce_non_distributed_value`, which is not allowed.")

  # If the same value is present on all replicas then the PerDevice value will
  # be a single value. We also handle the case when `value` is a single value
  # and equal to 0.
  if value == 0:
    return 0
  # If the aggregation type is MEAN or ONLY_FIRST_REPLICA, then this
  # essentially means that the same value should be on all destinations.
  if aggregation in (
      variable_scope.VariableAggregation.MEAN,
      variable_scope.VariableAggregation.ONLY_FIRST_REPLICA):
    return value

  cross_tower_ops_lib.validate_destinations(destinations)
  # We do not support an aggregation type of SUM if the value is the same across
  # all replicas. We call this as part of assign functions for MirroredVariables
  # and summing up identical values across replicas is not clearly defined.
  if (len(distribution.worker_devices) != 1 or
      not cross_tower_ops_lib.check_destinations(destinations)):
    raise ValueError("A non-DistributedValues value %s cannot be reduced with "
                     "the given aggregation %s." % (value, aggregation))
  # TODO(anjalisridhar): Moves these methods to a device utility file?
  devices = cross_tower_ops_lib.get_devices_from(destinations)
  if len(devices) == 1:
    with ops.device(devices[0]):
      return array_ops.identity(value)
  else:
    value_updates = {}
    for d in devices:
      with ops.device(d):
        value_updates[d] = array_ops.identity(value)
    return values.Mirrored(value_updates)


def _create_mirrored_variable(devices, real_mirrored_creator, *args, **kwargs):  # pylint: disable=g-missing-docstring
  # Figure out what collections this variable should be added to.
  # We'll add the MirroredVariable to those collections instead.
  collections = kwargs.pop("collections", None)
  if collections is None:
    collections = [ops.GraphKeys.GLOBAL_VARIABLES]
  kwargs["collections"] = []

  # Get synchronization value
  synchronization = kwargs.get("synchronization",
                               variable_scope.VariableSynchronization.ON_WRITE)
  if synchronization == variable_scope.VariableSynchronization.NONE:
    raise ValueError("`NONE` variable synchronization mode is not "
                     "supported with `Mirrored` distribution strategy. Please"
                     " change the `synchronization` for variable: " +
                     kwargs["name"])
  elif synchronization == variable_scope.VariableSynchronization.ON_READ:
    # Variables that are to be synced on read are replica local.
    is_replica_local = True
    kwargs["trainable"] = False
  elif (synchronization == variable_scope.VariableSynchronization.ON_WRITE or
        synchronization == variable_scope.VariableSynchronization.AUTO):
    # `AUTO` synchronization for `MirroredStrategy` is `ON_WRITE`.
    is_replica_local = False
  else:
    raise ValueError("Invalid variable synchronization mode: " +
                     synchronization + " for variable: " + kwargs["name"])

  # Get aggregation value
  aggregation = kwargs.pop("aggregation",
                           variable_scope.VariableAggregation.NONE)
  if aggregation not in (
      variable_scope.VariableAggregation.NONE,
      variable_scope.VariableAggregation.SUM,
      variable_scope.VariableAggregation.MEAN,
      variable_scope.VariableAggregation.ONLY_FIRST_REPLICA
  ):
    raise ValueError("Invalid variable aggregation mode: " + aggregation +
                     " for variable: " + kwargs["name"])

  # Ignore user-specified caching device, not needed for mirrored variables.
  kwargs.pop("caching_device", None)

  # TODO(josh11b,apassos): It would be better if variable initialization
  # was never recorded on the tape instead of having to do this manually
  # here.
  with tape.stop_recording():
    index = real_mirrored_creator(devices, *args, **kwargs)

    if is_replica_local:
      result = values.ReplicaLocalVariable(
          index, index[devices[0]], aggregation)
    else:
      result = values.MirroredVariable(index, index[devices[0]], aggregation)

  # Add the wrapped variable to the requested collections.
  # The handling of eager mode and the global step matches
  # ResourceVariable._init_from_args().
  if not context.executing_eagerly():
    g = ops.get_default_graph()
    # If "trainable" is True, next_creator() will add the member variables
    # to the TRAINABLE_VARIABLES collection, so we manually remove
    # them and replace with the MirroredVariable. We can't set
    # "trainable" to False for next_creator() since that causes functions
    # like implicit_gradients to skip those variables.
    if kwargs.get("trainable", True):
      collections.append(ops.GraphKeys.TRAINABLE_VARIABLES)
      l = g.get_collection_ref(ops.GraphKeys.TRAINABLE_VARIABLES)
      for v in index.values():
        if v in l:
          l.remove(v)
    g.add_to_collections(collections, result)
  elif ops.GraphKeys.GLOBAL_STEP in collections:
    ops.add_to_collections(ops.GraphKeys.GLOBAL_STEP, result)

  return result


class MirroredStrategy(distribute_lib.DistributionStrategy):
  """Mirrors vars to distribute across multiple devices and machines.

  This strategy uses one replica per device and sync replication for its
  multi-GPU version.

  When `cluster_spec` is given by the `configure` method., it turns into the
  mulit-worker version that works on multiple workers with in-graph replication.
  Note: `configure` will be called by higher-level APIs if running in
  distributed environment.

  There are several important concepts for distributed TensorFlow, e.g.
  `client`, `job`, `task`, `cluster`, `in-graph replication` and
  `synchronous training` and they have already been defined in the
  [TensorFlow's documentation](https://www.tensorflow.org/deploy/distributed).
  The distribution strategy inherits these concepts as well and in addition to
  that we also clarify several more concepts:

  * **In-graph replication**: the `client` creates a single `tf.Graph` that
    specifies tasks for devices on all workers. The `client` then creates a
    client session which will talk to the `master` service of a `worker`. Then
    the `master` will partition the graph and distribute the work to all
    participating workers.
  * **Worker**: A `worker` is a TensorFlow `task` that usually maps to one
    physical machine. We will have multiple `worker`s with different `task`
    index. They all do similar things except for one worker checkpointing model
    variables, writing summaries, etc. in addition to its ordinary work.

  The multi-worker version of this class maps one replica to one device on a
  worker. It mirrors all model variables on all replicas. For example, if you
  have two `worker`s and each `worker` has 4 GPUs, it will create 8 copies of
  the model variables on these 8 GPUs. Then like in MirroredStrategy, each
  replica performs their computation with their own copy of variables unless in
  cross-replica model where variable or tensor reduction happens.

  Args:
    devices: a list of device strings.
    num_gpus: number of GPUs. For local training, either specify `devices` or
      `num_gpus`. In distributed training, this must be specified as number of
      GPUs on each worker.
    num_gpus_per_worker: number of GPUs per worker. This is the same as
      `num_gpus` and only one of `num_gpus` and `num_gpus_per_worker` can be
      specified.
    cross_tower_ops: optional, a descedant of `CrossDeviceOps`. If this is not
      set, the `configure` method will try to find the best one.
    prefetch_on_device: optional boolean to specify whether to prefetch input
      data to devices.
    auto_shard_dataset: whether to auto-shard the dataset when there are
      multiple workers.
  """

  def __init__(self,
               devices=None,
               num_gpus=None,
               num_gpus_per_worker=None,
               cross_tower_ops=None,
               prefetch_on_device=None,
               auto_shard_dataset=False):
    super(MirroredStrategy, self).__init__()

    self._cross_tower_ops = cross_tower_ops
    self._prefetch_on_device = prefetch_on_device
    self._auto_shard_dataset = auto_shard_dataset
    # Remember num GPUs which might be needed by `configure` method.
    if num_gpus is not None and num_gpus_per_worker is not None:
      raise ValueError(
          "You cannot specify both `num_gpus` and `num_gpus_per_worker`.")
    if num_gpus is not None:
      self._num_gpus = num_gpus
    else:
      self._num_gpus = num_gpus_per_worker

    self._initialize_local(self._num_gpus, devices)

  def _initialize_local(self, num_gpus, devices):
    """Initializes the object for local training."""
    self._cluster_spec = None
    # Convert `num_gpus` into `devices`, shouldn't specify both.
    if devices is None:
      if num_gpus is None:
        num_gpus = context.num_gpus()
      if num_gpus == 0:
        devices = ["/device:CPU:0"]
      else:
        devices = ["/device:GPU:%d" % d for d in range(num_gpus)]
    elif num_gpus is not None:
      raise ValueError("Must only specify one of `devices` and `num_gpus`.")
    self._num_gpus = num_gpus
    # TODO(yuefengz): consider setting the default device.

    assert devices, "Must specify at least one device."
    assert len(set(devices)) == len(devices), (
        "No duplicates allowed in `devices` argument.")
    # TODO(josh11b): Require at least 2 devices?
    self._devices = [device_util.resolve(d) for d in devices]
    self._canonical_device_set = set(self._devices)
    self._device_index = values.PerDevice({d: i for i, d in enumerate(devices)})

  def _initialize_multi_worker(self, num_gpus, cluster_spec):
    """Initializes the object for multi-worker training."""
    cluster_spec = multi_worker_util.normalize_cluster_spec(cluster_spec)
    self._cluster_spec = cluster_spec

    self._workers = []
    for job in ["chief", "worker"]:
      for task in range(len(cluster_spec.as_dict().get(job, []))):
        self._workers.append("/job:%s/task:%d" % (job, task))

    if num_gpus is None:
      raise ValueError("`num_gpus` is required if `cluster_spec` is given.")
    if num_gpus > 0:
      self._worker_device_map = {
          worker: [
              device_util.canonicalize(worker + "/device:GPU:%d" % gpu)
              for gpu in range(num_gpus)
          ] for worker in self._workers
      }
    else:
      self._worker_device_map = {
          worker: [device_util.canonicalize(worker, "/device:CPU:0")]
          for worker in self._workers
      }

<<<<<<< HEAD
    devices = nest.flatten(self._worker_device_map)
=======
  # Override to change the documentation to reflect the different handling of
  # global vs. local batch size between core and contrib.
  def make_dataset_iterator(self, dataset):  # pylint: disable=useless-super-delegation
    """Makes an iterator for input provided via `dataset`.

    NOTE: The batch size of the `dataset` argument is treated differently for
    this contrib version of `MirroredStrategy`.

    Data from the given dataset will be distributed evenly across all the
    compute replicas. We will assume that the input dataset is batched by the
    per-replica batch size.

    The user could also use `make_input_fn_iterator` if they want to
    customize which input is fed to which replica/worker etc.

    Args:
      dataset: `tf.data.Dataset` that will be distributed evenly across all
        replicas.

    Returns:
      An `tf.distribute.InputIterator` which returns inputs for each step of the
      computation.  User should call `initialize` on the returned iterator.
    """
    return super(MirroredStrategy, self).make_dataset_iterator(dataset)

  # Override to change the documentation to reflect the different handling of
  # global vs. local batch size between core and contrib.
  def experimental_make_numpy_iterator(  # pylint: disable=useless-super-delegation
      self, numpy_input, batch_size, num_epochs=1, shuffle=1024, session=None):
    """Makes an iterator for input provided via a nest of numpy arrays.

    NOTE: The `batch_size` argument here has different behavior for this
    contrib version of `MirroredStrategy`.

    Args:
      numpy_input: A nest of NumPy input arrays that will be distributed evenly
        across all replicas.
      batch_size: The number of entries from the array we should consume in one
        step of the computation, across all replicas. This is the per-replica
        batch size. The global batch size will be this times
        `num_replicas_in_sync`.
      num_epochs: The number of times to iterate through the examples. A value
        of `None` means repeat forever.
      shuffle: Size of buffer to use for shuffling the input examples.
        Use `None` to disable shuffling.
      session: (TensorFlow v1.x graph execution only) A session used for
        initialization.

    Returns:
      An `tf.distribute.InputIterator` which returns inputs for each step of the
      computation.  User should call `initialize` on the returned iterator.
    """
    return super(MirroredStrategy, self).experimental_make_numpy_iterator(
        numpy_input, batch_size, num_epochs, shuffle, session)

>>>>>>> ca2d0b65

    # Setting `_default_device` will add a device scope in the
    # distribution.scope. We set the default device to the first worker. When
    # users specify device under distribution.scope by
    #   with tf.device("/cpu:0"):
    #     ...
    # their ops will end up on the cpu device of its first worker, e.g.
    # "/job:worker/task:0/device:CPU:0". Note this is not used in replica mode.
    self._default_device = self._workers[0]

    assert devices, "Must specify at least one device."
    assert len(set(devices)) == len(devices), (
        "No duplicates allowed in `devices` argument.")
    # TODO(josh11b): Require at least 2 devices?
    self._devices = [device_util.resolve(d) for d in devices]
    self._canonical_device_set = set(self._devices)
    self._device_index = values.PerDevice(
        {d: i for i, d in enumerate(devices)})

  def _create_variable(self, next_creator, *args, **kwargs):
    """Create a mirrored variable. See `DistributionStrategy.scope`."""
    colocate_with = kwargs.pop("colocate_with", None)
    devices = self._get_devices_from(colocate_with)

    def _real_mirrored_creator(devices, *args, **kwargs):  # pylint: disable=g-missing-docstring
      index = {}
      for i, d in enumerate(devices):
        with ops.device(d):
          if i > 0:
            # Give replicas meaningful distinct names:
            var0name = index[devices[0]].name.split(":")[0]
            # We append a / to variable names created on replicas with id > 0 to
            # ensure that we ignore the name scope and instead use the given
            # name as the absolute name of the variable.
            kwargs["name"] = "%s/replica_%d/" % (var0name, i)
            # Initialize replicas with the same value:
            def initial_value_fn(device=d):
              if context.executing_eagerly():
                init_value = index[devices[0]].value()
                return array_ops.identity(init_value)
              else:
                with ops.device(device):
                  init_value = index[devices[0]].initial_value
                  return array_ops.identity(init_value)
            kwargs["initial_value"] = initial_value_fn
          with context.context().device_policy(context.DEVICE_PLACEMENT_SILENT):
            # Don't record operations (e.g. other variable reads) during
            # variable creation.
            with tape.stop_recording():
              v = next_creator(*args, **kwargs)
          assert not isinstance(v, values.DistributedVariable)
          index[d] = v
      return index

    return _create_mirrored_variable(devices, _real_mirrored_creator, *args,
                                     **kwargs)

  def distribute_dataset(self, dataset_fn):
    if self._cluster_spec:
      return values.MultiWorkerDataset(
          partial(self._call_dataset_fn, dataset_fn), self._worker_device_map,
          self._prefetch_on_device, self._auto_shard_dataset)
    else:
      return values.PerDeviceDataset(
          self._call_dataset_fn(dataset_fn), self._devices,
          self._prefetch_on_device)

  # TODO(priyag): Deal with OutOfRange errors once b/111349762 is fixed.
  def _run_steps_on_dataset(self, fn, iterator, iterations,
                            initial_loop_values=None):
    if initial_loop_values is None:
      initial_loop_values = {}
    initial_loop_values = nest.flatten(initial_loop_values)

    ctx = values.MultiStepContext()
    def body(i, *args):
      """A wrapper around `fn` to create the while loop body."""
      del args
      fn_inputs = iterator.get_next()
      if not isinstance(fn_inputs, tuple):
        fn_inputs = (fn_inputs,)
      fn_result = fn(ctx, *fn_inputs)
      for (name, output) in ctx.last_step_outputs.items():
        # Convert all outputs to tensors, potentially from `DistributedValues`.
        ctx.last_step_outputs[name] = self.unwrap(output)
      flat_last_step_outputs = nest.flatten(ctx.last_step_outputs)
      with ops.control_dependencies([fn_result]):
        return [i + 1] + flat_last_step_outputs

    # We capture the control_flow_context at this point, before we run `fn`
    # inside a while_loop. This is useful in cases where we might need to exit
    # these contexts and get back to the outer context to do some things, for
    # e.g. create an op which should be evaluated only once at the end of the
    # loop on the host. One such usage is in creating metrics' value op.
    self._outer_control_flow_context = (
        ops.get_default_graph()._get_control_flow_context())  # pylint: disable=protected-access

    cond = lambda i, *args: i < iterations
    i = constant_op.constant(0)
    loop_result = control_flow_ops.while_loop(
        cond, body, [i] + initial_loop_values, name="",
        parallel_iterations=1, back_prop=False, swap_memory=False,
        return_same_structure=True)
    del self._outer_control_flow_context

    ctx.run_op = control_flow_ops.group(loop_result)

    # Convert the last_step_outputs from a list to the original dict structure
    # of last_step_outputs.
    last_step_tensor_outputs = loop_result[1:]
    last_step_tensor_outputs_dict = nest.pack_sequence_as(
        ctx.last_step_outputs, last_step_tensor_outputs)

    for (name, aggregation) in ctx._last_step_outputs_aggregations.items():  # pylint: disable=protected-access
      output = last_step_tensor_outputs_dict[name]
      # For outputs that have already been aggregated, wrap them in a Mirrored
      # container, else in a PerDevice container.
      if aggregation is variables_lib.VariableAggregation.NONE:
        last_step_tensor_outputs_dict[name] = values.regroup(
            {d: t for d, t in zip(self._devices, output)}, values.PerDevice)
      else:
        assert len(output) == 1
        last_step_tensor_outputs_dict[name] = output[0]

    ctx._set_last_step_outputs(last_step_tensor_outputs_dict)  # pylint: disable=protected-access
    return ctx

  def _broadcast(self, tensor, destinations):
    # TODO(josh11b): In eager mode, use one thread per device, or async mode.
    return self._get_cross_tower_ops().broadcast(tensor, destinations or
                                                 self._devices)

  def _call_for_each_replica(self, fn, *args, **kwargs):
    return _call_for_each_replica(self, fn, *args, **kwargs)

  def map(self, map_over, fn, *args, **kwargs):
    # TODO(josh11b): In eager mode, use one thread per device.
    index = {}
    for i, m in enumerate(map_over):
      d = self._devices[i % len(self._devices)]
      with ops.device(d):
        l = index.get(d, [])
        l.append(fn(m,
                    *values.select_device_mirrored(d, args),
                    **values.select_device_mirrored(d, kwargs)))
        index[d] = l
    # TODO(josh11b): Need a values.regroup equivalent that handles MapOutput
    # in addition to PerDevice data.
    return values.PerDevice({k: values.MapOutput(v) for k, v in index.items()})

  def configure(self,
                session_config=None,
                cluster_spec=None,
                task_type=None,
                task_id=None):
    del task_type, task_id

    if session_config:
      session_config.isolate_session_state = True

    if cluster_spec:
      self._initialize_multi_worker(self._num_gpus, cluster_spec)

    if self._cross_tower_ops is None:
      if self._cluster_spec:
        # It currently cannot detect the toplogy of remote workers. So we
        # hard-code the multi-worker all-reduce algorithm for now.
        if len(self._workers) == 1:
          # The default is "nccl".
          self._cross_tower_ops = cross_tower_ops_lib.AllReduceCrossDeviceOps()
        else:
          # The default is hierarchical reduce and broadcast.
          self._cross_tower_ops = cross_tower_ops_lib.MultiWorkerAllReduce(
              self._workers, self._num_gpus)
      else:
        self._cross_tower_ops = cross_tower_ops_lib.choose_the_best(
            self._devices, session_config=session_config)

  def _get_cross_tower_ops(self):
    if self._cross_tower_ops is None:
      self._cross_tower_ops = (
          cross_tower_ops_lib.ReductionToOneDeviceCrossDeviceOps())
    return self._cross_tower_ops

  def _reduce(self, aggregation, value, destinations):
    assert not isinstance(value, values.Mirrored)
    if not isinstance(value, values.DistributedValues):
      # This function handles reducing values that are not PerDevice or Mirrored
      # values. For example, the same value could be present on all replicas in
      # which case `value` would be a single value or value could be 0.
      return _reduce_non_distributed_value(self, aggregation, value,
                                           destinations)
    if aggregation == variable_scope.VariableAggregation.ONLY_FIRST_REPLICA:
      value = value.get(self._devices[0])
      if isinstance(value, (int, float)):
        return value
      return self.broadcast(value, destinations)
    return self._get_cross_tower_ops().reduce(
        aggregation, value, destinations=destinations)

  def _batch_reduce(self, aggregation, value_destination_pairs):
    if aggregation == variable_scope.VariableAggregation.ONLY_FIRST_REPLICA:
      return [self.broadcast(v.get(self._devices[0]), d)
              for v, d in value_destination_pairs]
    return self._get_cross_tower_ops().batch_reduce(aggregation,
                                                    value_destination_pairs)

  def _update(self, var, options, fn, *args, **kwargs):
    # TODO(josh11b): In eager mode, use one thread per device.
    assert isinstance(var, values.DistributedVariable)
    should_group = options.pop("grouped")
    assert not options  # Validate that we are processing all of the options.
    updates = {}
    for d, v in var._index.items():  # pylint: disable=protected-access
      name = "update_%d" % self._device_index.get(d)
      with ops.device(d), distribute_lib.UpdateContext(d), ops.name_scope(name):
        # If args and kwargs are not mirrored, the value is returned as is.
        updates[d] = fn(v,
                        *values.select_device_mirrored(d, args),
                        **values.select_device_mirrored(d, kwargs))
    return values.update_regroup(self, updates, should_group)

  def _update_non_slot(self, colocate_with, options, fn, *args, **kwargs):
    assert isinstance(colocate_with, list)
    should_group = options.pop("grouped")
    assert not options  # Validate that we are processing all of the options.
    # TODO(josh11b): In eager mode, use one thread per device.
    updates = {}
    for d in colocate_with:
      name = "update_%d" % self._device_index.get(d)
      with ops.device(d), distribute_lib.UpdateContext(d), ops.name_scope(name):
        updates[d] = fn(*values.select_device_mirrored(d, args),
                        **values.select_device_mirrored(d, kwargs))
    return values.update_regroup(self, updates, should_group)

  def read_var(self, replica_local_var):
    """Read the aggregate value of a replica-local variable."""
    if isinstance(replica_local_var, values.ReplicaLocalVariable):
      return replica_local_var._get_cross_replica()  # pylint: disable=protected-access
    assert isinstance(replica_local_var, values.Mirrored)
    return array_ops.identity(replica_local_var.get())

  def _unwrap(self, val):
    if isinstance(val, values.DistributedValues):
      # Return in a deterministic order.
      if set(val.devices) == self._canonical_device_set:
        return [val.get(device=d) for d in self._devices]
      return [val.get(device=d) for d in sorted(val.devices)]
    return [val]

  def value_container(self, val):
    return values.value_container(val)

  @property
  def num_replicas(self):
    return len(self._devices)

  @property
  def num_replicas_in_sync(self):
    return len(self._devices)

  def _worker_device_index(self):
    return self._device_index

  @property
  def worker_devices(self):
    # Make a copy to prevent users from accidentally mutating our copy.
    return list(self._devices)

  @property
  def parameter_devices(self):
    return list(self._devices)

  @property
  def between_graph(self):
    return False

  @property
  def should_init(self):
    return True

  @property
  def should_checkpoint(self):
    return True

  @property
  def should_save_summary(self):
    return True

  def non_slot_devices(self, var_list):
    del var_list
    return list(self._devices)

  def _get_devices_from(self, colocate_with=None):
    if colocate_with is None:
      return self._devices
    else:
      return cross_tower_ops_lib.get_devices_from(colocate_with)

  class _MirroredReplicaThread(threading.Thread):
    """A thread that runs() a function on a device."""

    def __init__(self, dist, coord, device, variable_creator_fn, fn, *args,
                 **kwargs):
      super(MirroredStrategy._MirroredReplicaThread, self).__init__()  # pylint: disable=protected-access
      self.coord = coord
      self.distribution = dist
      self.device = device
      self.replica_id = dist.worker_devices.index(device)
      self.variable_creator_fn = variable_creator_fn
      # State needed to run and return the results of `fn`.
      self.main_fn = fn
      self.main_args = args
      self.main_kwargs = kwargs
      self.main_result = None
      self.done = False
      # State needed to run the next merge_call() (if any) requested via
      # ReplicaContext.
      self.merge_fn = None
      self.merge_args = None
      self.merge_kwargs = None
      self.merge_result = None
      self.captured_name_scope = None
      # We use a thread.Event for the main thread to signal when this
      # thread should start running (`should_run`), and another for
      # this thread to transfer control back to the main thread
      # (`has_paused`, either when it gets to a
      # `get_replica_context().merge_call` or when `fn` returns). In
      # either case the event starts cleared, is signaled by calling
      # set(). The receiving thread waits for the signal by calling
      # wait() and then immediately clearing the event using clear().
      self.should_run = threading.Event()
      self.has_paused = threading.Event()
      # These fields have to do with inheriting various contexts from the
      # parent thread:
      # pylint: disable=protected-access
      self.context_mode = context.context()._eager_context.mode
      if not context.context()._context_handle:
        context.context()._initialize_handle_and_devices()
      self.context_device_policy = (
          pywrap_tensorflow.TFE_ContextGetDevicePlacementPolicy(
              context.context()._context_handle))
      self.graph = ops.get_default_graph()
      self._variable_creator_stack = self.graph._variable_creator_stack[:]
      self._captured_var_scope = variable_scope.get_variable_scope()
      # Adding a "/" at end lets us re-enter this scope later.
      self._name_scope = self.graph.get_name_scope()
      if self._name_scope:
        self._name_scope += "/"
      if self.replica_id > 0:
        if not self._name_scope:
          self._name_scope = ""
        self._name_scope += "replica_%d/" % self.replica_id

    def run(self):
      # pylint: disable=protected-access
      self.graph._variable_creator_stack = self._variable_creator_stack
      self.should_run.wait()
      self.should_run.clear()
      try:
        if self.coord.should_stop():
          return
        with self.coord.stop_on_exception(), \
            context.context()._mode(self.context_mode), \
            context.context().device_policy(self.context_device_policy), \
            _enter_graph(self.graph), \
            MirroredReplicaContext(self.distribution, self.replica_id), \
            ops.device(self.device), \
            ops.name_scope(self._name_scope), \
            variable_scope.variable_scope(
                self._captured_var_scope, reuse=self.replica_id > 0), \
            variable_scope.variable_creator_scope(self.variable_creator_fn):
          self.main_result = self.main_fn(*self.main_args, **self.main_kwargs)
          self.done = True
      finally:
        self.has_paused.set()


class MirroredReplicaContext(distribute_lib.ReplicaContext):
  """ReplicaContext used in MirroredStrategy.call_for_each_replica().

  Opened in `_MirroredReplicaThread`, to allow the user to invoke
  `MirroredStrategy`'s specific implementation of `merge_call()`,
  which works by delegating the function and its arguments to
  the main thread (the one that invoked
  `MirroredStrategy.call_for_each_replica()`).
  """

  def _merge_call(self, fn, *args, **kwargs):
    """Delegate to the main thread to actually perform merge_call()."""
    t = threading.current_thread()  # a _MirroredReplicaThread
    t.merge_fn = fn
    t.merge_args = args
    t.merge_kwargs = kwargs
    t.captured_name_scope = t.graph.get_name_scope()
    # Adding a "/" at end lets us re-enter this scope later.
    if t.captured_name_scope:
      t.captured_name_scope += "/"
    t.has_paused.set()
    t.should_run.wait()
    t.should_run.clear()
    if t.coord.should_stop():
      raise _RequestedStop()
    return t.merge_result

  @property
<<<<<<< HEAD
  def device(self):
    distribute_lib.require_replica_context(self)
    return self._distribution_strategy.worker_devices[self._replica_id]
=======
  def _global_batch_size(self):
    """The contrib version of Mirrored strategy uses per-replica batch size."""
    return False
>>>>>>> ca2d0b65
<|MERGE_RESOLUTION|>--- conflicted
+++ resolved
@@ -12,299 +12,32 @@
 # See the License for the specific language governing permissions and
 # limitations under the License.
 # ==============================================================================
-"""Class MirroredStrategy implementing DistributionStrategy."""
+"""Contrib version of MirroredStrategy."""
 
 from __future__ import absolute_import
 from __future__ import division
 from __future__ import print_function
 
-import contextlib
-from functools import partial
-import threading
+import functools
 
-from tensorflow.contrib.distribute.python import cross_tower_ops as cross_tower_ops_lib
-from tensorflow.contrib.distribute.python import shared_variable_creator
-from tensorflow.contrib.distribute.python import values
-from tensorflow.python import pywrap_tensorflow
-from tensorflow.python.distribute import multi_worker_util
-from tensorflow.python.eager import context
-from tensorflow.python.eager import tape
-from tensorflow.python.framework import constant_op
-from tensorflow.python.framework import device as tf_device
-from tensorflow.python.framework import ops
-from tensorflow.python.ops import array_ops
-from tensorflow.python.ops import control_flow_ops
-from tensorflow.python.ops import variable_scope
-from tensorflow.python.ops import variables as variables_lib
-from tensorflow.python.training import coordinator
-from tensorflow.python.training import device_util
-from tensorflow.python.training import distribute as distribute_lib
-from tensorflow.python.util import nest
+from tensorflow.python.distribute import distribute_lib
+from tensorflow.python.distribute import input_lib
+from tensorflow.python.distribute import mirrored_strategy
 
 
-# TODO(josh11b): Replace asserts in this file with if ...: raise ...
-
-
-@contextlib.contextmanager
-def _enter_graph(g):
-  if context.executing_eagerly():
-    with g.as_default(), context.eager_mode():
-      yield
-  else:
-    with g.as_default():
-      yield
-
-
-def _cpu_device(device):
-  cpu_device = tf_device.DeviceSpec.from_string(device)
-  cpu_device.merge_from(tf_device.DeviceSpec(device_type="CPU", device_index=0))
-  return cpu_device.to_string()
-
-
-class _RequestedStop(Exception):
-  pass
-
-
-# _call_for_each_replica and _reduce_non_distributed_value are not members of
-# MirroredStrategy so that they are generally not allowed to use anything
-# specific to MirroredStrategy and thus can be shared with other distribution
-# strategies.
-
-
-# TODO(yuefengz): maybe create a common class for those who need to call this
-# _call_for_each_replica.
-def _call_for_each_replica(distribution, fn, *args, **kwargs):
-  """Run `fn` in separate threads, once per replica/worker device.
-
-  Args:
-    distribution: the DistributionStrategy object.
-    fn: function to run (will be run once per device, each in its own thread).
-    *args: positional arguments for `fn`
-    **kwargs: keyword arguments for `fn`.
-        `"run_concurrently"`: Boolean indicating whether executions of `fn`
-           can be run concurrently (under eager execution only), defaults to
-           `True`.
-
-  Returns:
-    Merged return value of `fn` across all replicas.
-
-  Raises:
-    RuntimeError: If fn() calls get_replica_context().merge_call() a different
-        number of times from the available devices.
-  """
-  run_concurrently = kwargs.pop("run_concurrently", True)
-  if not context.executing_eagerly():
-    # Lots of TF library code isn't thread-safe in graph mode, and
-    # there is little to be gained by turning on multithreading when
-    # constructing a graph.
-    run_concurrently = False
-    # Needed for per-thread device, etc. contexts in graph mode.
-    ops.get_default_graph().switch_to_thread_local()
-  elif run_concurrently is None:
-    run_concurrently = True
-
-  coord = coordinator.Coordinator(clean_stop_exception_types=(_RequestedStop,))
-
-  shared_variable_store = {}
-
-  # TODO(isaprykin): Create these threads once instead of during every run()
-  # call.
-  threads = []
-  for index, d in enumerate(distribution.worker_devices):
-    variable_creator_fn = shared_variable_creator.make_fn(
-        shared_variable_store, index)
-    t = MirroredStrategy._MirroredReplicaThread(  # pylint: disable=protected-access
-        distribution, coord, d, variable_creator_fn, fn,
-        *values.select_device(d, args), **values.select_device(d, kwargs))
-    threads.append(t)
-
-  for t in threads:
-    t.start()
-
-  # When `fn` starts `should_run` event is set on _MirroredReplicaThread
-  # (`MRT`) threads. The execution waits until
-  # `MRT.has_paused` is set, which indicates that either `fn` is
-  # complete or a `get_replica_context().merge_call()` is called.  If `fn` is
-  # complete, then `MRT.done` is set to True.  Otherwise, arguments
-  # of `get_replica_context().merge_call` from all paused threads are grouped
-  # and the `merge_fn` is performed.  Results of the
-  # `get_replica_context().merge_call` are then set to `MRT.merge_result`.
-  # Each such `get_replica_context().merge_call` call returns the
-  # `MRT.merge_result` for that thread when `MRT.should_run` event
-  # is reset again. Execution of `fn` resumes.
-
-  try:
-    with coord.stop_on_exception():
-      all_done = False
-      while not all_done and not coord.should_stop():
-        done = []
-        if run_concurrently:
-          for t in threads:
-            t.should_run.set()
-          for t in threads:
-            t.has_paused.wait()
-            t.has_paused.clear()
-            if coord.should_stop():
-              return None
-            done.append(t.done)
-        else:
-          for t in threads:
-            t.should_run.set()
-            t.has_paused.wait()
-            t.has_paused.clear()
-            if coord.should_stop():
-              return None
-            done.append(t.done)
-        if coord.should_stop():
-          return None
-        all_done = all(done)
-        if not all_done:
-          if any(done):
-            raise RuntimeError("Some replicas made a different number of "
-                               "replica_context().merge_call() calls.")
-          # get_replica_context().merge_call() case
-          merge_args = values.regroup({t.device: t.merge_args for t in threads})
-          merge_kwargs = values.regroup(
-              {t.device: t.merge_kwargs for t in threads})
-          # We capture the name_scope of the MRT when we call merge_fn
-          # to ensure that if we have opened a name scope in the MRT,
-          # it will be respected when executing the merge function. We only
-          # capture the name_scope from the first MRT and assume it is
-          # the same for all other MRTs.
-          mtt_captured_name_scope = threads[0].captured_name_scope
-          with ops.name_scope(mtt_captured_name_scope):
-            merge_result = threads[0].merge_fn(distribution, *merge_args,
-                                               **merge_kwargs)
-          for t in threads:
-            t.merge_result = values.select_device(t.device, merge_result)
-  finally:
-    for t in threads:
-      t.should_run.set()
-    coord.join(threads)
-
-  return values.regroup({t.device: t.main_result for t in threads})
-
-
-def _reduce_non_distributed_value(distribution, aggregation, value,
-                                  destinations):
-  """Reduce a non-DistributedValue `value` to `destinations`."""
-  if isinstance(value, values.DistributedValues):
-    raise ValueError("You are passing a `DistributedValue` to "
-                     "`_reduce_non_distributed_value`, which is not allowed.")
-
-  # If the same value is present on all replicas then the PerDevice value will
-  # be a single value. We also handle the case when `value` is a single value
-  # and equal to 0.
-  if value == 0:
-    return 0
-  # If the aggregation type is MEAN or ONLY_FIRST_REPLICA, then this
-  # essentially means that the same value should be on all destinations.
-  if aggregation in (
-      variable_scope.VariableAggregation.MEAN,
-      variable_scope.VariableAggregation.ONLY_FIRST_REPLICA):
-    return value
-
-  cross_tower_ops_lib.validate_destinations(destinations)
-  # We do not support an aggregation type of SUM if the value is the same across
-  # all replicas. We call this as part of assign functions for MirroredVariables
-  # and summing up identical values across replicas is not clearly defined.
-  if (len(distribution.worker_devices) != 1 or
-      not cross_tower_ops_lib.check_destinations(destinations)):
-    raise ValueError("A non-DistributedValues value %s cannot be reduced with "
-                     "the given aggregation %s." % (value, aggregation))
-  # TODO(anjalisridhar): Moves these methods to a device utility file?
-  devices = cross_tower_ops_lib.get_devices_from(destinations)
-  if len(devices) == 1:
-    with ops.device(devices[0]):
-      return array_ops.identity(value)
-  else:
-    value_updates = {}
-    for d in devices:
-      with ops.device(d):
-        value_updates[d] = array_ops.identity(value)
-    return values.Mirrored(value_updates)
-
-
-def _create_mirrored_variable(devices, real_mirrored_creator, *args, **kwargs):  # pylint: disable=g-missing-docstring
-  # Figure out what collections this variable should be added to.
-  # We'll add the MirroredVariable to those collections instead.
-  collections = kwargs.pop("collections", None)
-  if collections is None:
-    collections = [ops.GraphKeys.GLOBAL_VARIABLES]
-  kwargs["collections"] = []
-
-  # Get synchronization value
-  synchronization = kwargs.get("synchronization",
-                               variable_scope.VariableSynchronization.ON_WRITE)
-  if synchronization == variable_scope.VariableSynchronization.NONE:
-    raise ValueError("`NONE` variable synchronization mode is not "
-                     "supported with `Mirrored` distribution strategy. Please"
-                     " change the `synchronization` for variable: " +
-                     kwargs["name"])
-  elif synchronization == variable_scope.VariableSynchronization.ON_READ:
-    # Variables that are to be synced on read are replica local.
-    is_replica_local = True
-    kwargs["trainable"] = False
-  elif (synchronization == variable_scope.VariableSynchronization.ON_WRITE or
-        synchronization == variable_scope.VariableSynchronization.AUTO):
-    # `AUTO` synchronization for `MirroredStrategy` is `ON_WRITE`.
-    is_replica_local = False
-  else:
-    raise ValueError("Invalid variable synchronization mode: " +
-                     synchronization + " for variable: " + kwargs["name"])
-
-  # Get aggregation value
-  aggregation = kwargs.pop("aggregation",
-                           variable_scope.VariableAggregation.NONE)
-  if aggregation not in (
-      variable_scope.VariableAggregation.NONE,
-      variable_scope.VariableAggregation.SUM,
-      variable_scope.VariableAggregation.MEAN,
-      variable_scope.VariableAggregation.ONLY_FIRST_REPLICA
-  ):
-    raise ValueError("Invalid variable aggregation mode: " + aggregation +
-                     " for variable: " + kwargs["name"])
-
-  # Ignore user-specified caching device, not needed for mirrored variables.
-  kwargs.pop("caching_device", None)
-
-  # TODO(josh11b,apassos): It would be better if variable initialization
-  # was never recorded on the tape instead of having to do this manually
-  # here.
-  with tape.stop_recording():
-    index = real_mirrored_creator(devices, *args, **kwargs)
-
-    if is_replica_local:
-      result = values.ReplicaLocalVariable(
-          index, index[devices[0]], aggregation)
-    else:
-      result = values.MirroredVariable(index, index[devices[0]], aggregation)
-
-  # Add the wrapped variable to the requested collections.
-  # The handling of eager mode and the global step matches
-  # ResourceVariable._init_from_args().
-  if not context.executing_eagerly():
-    g = ops.get_default_graph()
-    # If "trainable" is True, next_creator() will add the member variables
-    # to the TRAINABLE_VARIABLES collection, so we manually remove
-    # them and replace with the MirroredVariable. We can't set
-    # "trainable" to False for next_creator() since that causes functions
-    # like implicit_gradients to skip those variables.
-    if kwargs.get("trainable", True):
-      collections.append(ops.GraphKeys.TRAINABLE_VARIABLES)
-      l = g.get_collection_ref(ops.GraphKeys.TRAINABLE_VARIABLES)
-      for v in index.values():
-        if v in l:
-          l.remove(v)
-    g.add_to_collections(collections, result)
-  elif ops.GraphKeys.GLOBAL_STEP in collections:
-    ops.add_to_collections(ops.GraphKeys.GLOBAL_STEP, result)
-
-  return result
+# pylint: disable=protected-access,invalid-name
+_call_for_each_replica = mirrored_strategy._call_for_each_replica
+_create_mirrored_variable = mirrored_strategy._create_mirrored_variable
+all_local_devices = mirrored_strategy.all_local_devices
+CoreMirroredStrategy = mirrored_strategy.MirroredStrategy
+CoreMirroredExtended = mirrored_strategy.MirroredExtended
+# pylint: enable=protected-access,invalid-name
 
 
 class MirroredStrategy(distribute_lib.DistributionStrategy):
   """Mirrors vars to distribute across multiple devices and machines.
+
+  *** contrib version ***
 
   This strategy uses one replica per device and sync replication for its
   multi-GPU version.
@@ -346,557 +79,75 @@
     num_gpus_per_worker: number of GPUs per worker. This is the same as
       `num_gpus` and only one of `num_gpus` and `num_gpus_per_worker` can be
       specified.
-    cross_tower_ops: optional, a descedant of `CrossDeviceOps`. If this is not
+    cross_device_ops: optional, a descedant of `CrossDeviceOps`. If this is not
       set, the `configure` method will try to find the best one.
-    prefetch_on_device: optional boolean to specify whether to prefetch input
-      data to devices.
     auto_shard_dataset: whether to auto-shard the dataset when there are
       multiple workers.
+    cross_tower_ops: Deprecated alias for `cross_device_ops`.
   """
 
   def __init__(self,
                devices=None,
                num_gpus=None,
                num_gpus_per_worker=None,
-               cross_tower_ops=None,
-               prefetch_on_device=None,
-               auto_shard_dataset=False):
-    super(MirroredStrategy, self).__init__()
-
-    self._cross_tower_ops = cross_tower_ops
-    self._prefetch_on_device = prefetch_on_device
-    self._auto_shard_dataset = auto_shard_dataset
-    # Remember num GPUs which might be needed by `configure` method.
+               cross_device_ops=None,
+               auto_shard_dataset=False,
+               cross_tower_ops=None):
+    assert not (cross_device_ops and cross_tower_ops)
     if num_gpus is not None and num_gpus_per_worker is not None:
       raise ValueError(
           "You cannot specify both `num_gpus` and `num_gpus_per_worker`.")
-    if num_gpus is not None:
-      self._num_gpus = num_gpus
-    else:
-      self._num_gpus = num_gpus_per_worker
+    if num_gpus is None:
+      num_gpus = num_gpus_per_worker
+    extended = MirroredExtended(self, devices, num_gpus,
+                                cross_device_ops or cross_tower_ops,
+                                auto_shard_dataset)
+    super(MirroredStrategy, self).__init__(extended)
 
-    self._initialize_local(self._num_gpus, devices)
 
-  def _initialize_local(self, num_gpus, devices):
-    """Initializes the object for local training."""
-    self._cluster_spec = None
-    # Convert `num_gpus` into `devices`, shouldn't specify both.
+class MirroredExtended(CoreMirroredExtended):
+  """Implementation of (contrib) MirroredStrategy."""
+
+  def __init__(self,
+               container_strategy,
+               devices=None,
+               num_gpus_per_worker=None,
+               cross_device_ops=None,
+               auto_shard_dataset=False):
     if devices is None:
-      if num_gpus is None:
-        num_gpus = context.num_gpus()
-      if num_gpus == 0:
-        devices = ["/device:CPU:0"]
-      else:
-        devices = ["/device:GPU:%d" % d for d in range(num_gpus)]
-    elif num_gpus is not None:
-      raise ValueError("Must only specify one of `devices` and `num_gpus`.")
-    self._num_gpus = num_gpus
-    # TODO(yuefengz): consider setting the default device.
+      devices = mirrored_strategy.all_local_devices(num_gpus_per_worker)
+    elif num_gpus_per_worker is not None:
+      raise ValueError(
+          "Must only specify one of `devices` and `num_gpus_per_worker`.")
+    super(MirroredExtended, self).__init__(container_strategy, devices,
+                                           cross_device_ops)
+    self._auto_shard_dataset = auto_shard_dataset
 
-    assert devices, "Must specify at least one device."
-    assert len(set(devices)) == len(devices), (
-        "No duplicates allowed in `devices` argument.")
-    # TODO(josh11b): Require at least 2 devices?
-    self._devices = [device_util.resolve(d) for d in devices]
-    self._canonical_device_set = set(self._devices)
-    self._device_index = values.PerDevice({d: i for i, d in enumerate(devices)})
+  def _make_dataset_iterator(self, dataset):
+    """Make iterator from dataset without splitting the batch.
 
-  def _initialize_multi_worker(self, num_gpus, cluster_spec):
-    """Initializes the object for multi-worker training."""
-    cluster_spec = multi_worker_util.normalize_cluster_spec(cluster_spec)
-    self._cluster_spec = cluster_spec
-
-    self._workers = []
-    for job in ["chief", "worker"]:
-      for task in range(len(cluster_spec.as_dict().get(job, []))):
-        self._workers.append("/job:%s/task:%d" % (job, task))
-
-    if num_gpus is None:
-      raise ValueError("`num_gpus` is required if `cluster_spec` is given.")
-    if num_gpus > 0:
-      self._worker_device_map = {
-          worker: [
-              device_util.canonicalize(worker + "/device:GPU:%d" % gpu)
-              for gpu in range(num_gpus)
-          ] for worker in self._workers
-      }
-    else:
-      self._worker_device_map = {
-          worker: [device_util.canonicalize(worker, "/device:CPU:0")]
-          for worker in self._workers
-      }
-
-<<<<<<< HEAD
-    devices = nest.flatten(self._worker_device_map)
-=======
-  # Override to change the documentation to reflect the different handling of
-  # global vs. local batch size between core and contrib.
-  def make_dataset_iterator(self, dataset):  # pylint: disable=useless-super-delegation
-    """Makes an iterator for input provided via `dataset`.
-
-    NOTE: The batch size of the `dataset` argument is treated differently for
-    this contrib version of `MirroredStrategy`.
-
-    Data from the given dataset will be distributed evenly across all the
-    compute replicas. We will assume that the input dataset is batched by the
-    per-replica batch size.
-
-    The user could also use `make_input_fn_iterator` if they want to
-    customize which input is fed to which replica/worker etc.
+    This implementation is different than the one in
+    `tf.distribute.MirroredStrategy` for purposes of backward compatibility.
+    We treat the incoming dataset's batch size as per replica batch size.
 
     Args:
-      dataset: `tf.data.Dataset` that will be distributed evenly across all
-        replicas.
+      dataset: `tf.data.Dataset` for input.
+    Returns:
+      An `InputIterator` which returns inputs for each step of the computation.
+    """
+    return input_lib.DatasetIterator(dataset, self._input_workers)
 
-    Returns:
-      An `tf.distribute.InputIterator` which returns inputs for each step of the
-      computation.  User should call `initialize` on the returned iterator.
-    """
-    return super(MirroredStrategy, self).make_dataset_iterator(dataset)
+  def _distribute_dataset(self, dataset_fn):
+    if self._local_mode:
+      return input_lib.PerReplicaDataset(
+          self._call_dataset_fn(dataset_fn), self._input_workers, 0)
+    else:
+      return input_lib.MultiWorkerDataset(
+          functools.partial(self._call_dataset_fn, dataset_fn),
+          self._input_workers,
+          auto_shard=self._auto_shard_dataset)
 
-  # Override to change the documentation to reflect the different handling of
-  # global vs. local batch size between core and contrib.
-  def experimental_make_numpy_iterator(  # pylint: disable=useless-super-delegation
-      self, numpy_input, batch_size, num_epochs=1, shuffle=1024, session=None):
-    """Makes an iterator for input provided via a nest of numpy arrays.
-
-    NOTE: The `batch_size` argument here has different behavior for this
-    contrib version of `MirroredStrategy`.
-
-    Args:
-      numpy_input: A nest of NumPy input arrays that will be distributed evenly
-        across all replicas.
-      batch_size: The number of entries from the array we should consume in one
-        step of the computation, across all replicas. This is the per-replica
-        batch size. The global batch size will be this times
-        `num_replicas_in_sync`.
-      num_epochs: The number of times to iterate through the examples. A value
-        of `None` means repeat forever.
-      shuffle: Size of buffer to use for shuffling the input examples.
-        Use `None` to disable shuffling.
-      session: (TensorFlow v1.x graph execution only) A session used for
-        initialization.
-
-    Returns:
-      An `tf.distribute.InputIterator` which returns inputs for each step of the
-      computation.  User should call `initialize` on the returned iterator.
-    """
-    return super(MirroredStrategy, self).experimental_make_numpy_iterator(
-        numpy_input, batch_size, num_epochs, shuffle, session)
-
->>>>>>> ca2d0b65
-
-    # Setting `_default_device` will add a device scope in the
-    # distribution.scope. We set the default device to the first worker. When
-    # users specify device under distribution.scope by
-    #   with tf.device("/cpu:0"):
-    #     ...
-    # their ops will end up on the cpu device of its first worker, e.g.
-    # "/job:worker/task:0/device:CPU:0". Note this is not used in replica mode.
-    self._default_device = self._workers[0]
-
-    assert devices, "Must specify at least one device."
-    assert len(set(devices)) == len(devices), (
-        "No duplicates allowed in `devices` argument.")
-    # TODO(josh11b): Require at least 2 devices?
-    self._devices = [device_util.resolve(d) for d in devices]
-    self._canonical_device_set = set(self._devices)
-    self._device_index = values.PerDevice(
-        {d: i for i, d in enumerate(devices)})
-
-  def _create_variable(self, next_creator, *args, **kwargs):
-    """Create a mirrored variable. See `DistributionStrategy.scope`."""
-    colocate_with = kwargs.pop("colocate_with", None)
-    devices = self._get_devices_from(colocate_with)
-
-    def _real_mirrored_creator(devices, *args, **kwargs):  # pylint: disable=g-missing-docstring
-      index = {}
-      for i, d in enumerate(devices):
-        with ops.device(d):
-          if i > 0:
-            # Give replicas meaningful distinct names:
-            var0name = index[devices[0]].name.split(":")[0]
-            # We append a / to variable names created on replicas with id > 0 to
-            # ensure that we ignore the name scope and instead use the given
-            # name as the absolute name of the variable.
-            kwargs["name"] = "%s/replica_%d/" % (var0name, i)
-            # Initialize replicas with the same value:
-            def initial_value_fn(device=d):
-              if context.executing_eagerly():
-                init_value = index[devices[0]].value()
-                return array_ops.identity(init_value)
-              else:
-                with ops.device(device):
-                  init_value = index[devices[0]].initial_value
-                  return array_ops.identity(init_value)
-            kwargs["initial_value"] = initial_value_fn
-          with context.context().device_policy(context.DEVICE_PLACEMENT_SILENT):
-            # Don't record operations (e.g. other variable reads) during
-            # variable creation.
-            with tape.stop_recording():
-              v = next_creator(*args, **kwargs)
-          assert not isinstance(v, values.DistributedVariable)
-          index[d] = v
-      return index
-
-    return _create_mirrored_variable(devices, _real_mirrored_creator, *args,
-                                     **kwargs)
-
-  def distribute_dataset(self, dataset_fn):
-    if self._cluster_spec:
-      return values.MultiWorkerDataset(
-          partial(self._call_dataset_fn, dataset_fn), self._worker_device_map,
-          self._prefetch_on_device, self._auto_shard_dataset)
-    else:
-      return values.PerDeviceDataset(
-          self._call_dataset_fn(dataset_fn), self._devices,
-          self._prefetch_on_device)
-
-  # TODO(priyag): Deal with OutOfRange errors once b/111349762 is fixed.
-  def _run_steps_on_dataset(self, fn, iterator, iterations,
-                            initial_loop_values=None):
-    if initial_loop_values is None:
-      initial_loop_values = {}
-    initial_loop_values = nest.flatten(initial_loop_values)
-
-    ctx = values.MultiStepContext()
-    def body(i, *args):
-      """A wrapper around `fn` to create the while loop body."""
-      del args
-      fn_inputs = iterator.get_next()
-      if not isinstance(fn_inputs, tuple):
-        fn_inputs = (fn_inputs,)
-      fn_result = fn(ctx, *fn_inputs)
-      for (name, output) in ctx.last_step_outputs.items():
-        # Convert all outputs to tensors, potentially from `DistributedValues`.
-        ctx.last_step_outputs[name] = self.unwrap(output)
-      flat_last_step_outputs = nest.flatten(ctx.last_step_outputs)
-      with ops.control_dependencies([fn_result]):
-        return [i + 1] + flat_last_step_outputs
-
-    # We capture the control_flow_context at this point, before we run `fn`
-    # inside a while_loop. This is useful in cases where we might need to exit
-    # these contexts and get back to the outer context to do some things, for
-    # e.g. create an op which should be evaluated only once at the end of the
-    # loop on the host. One such usage is in creating metrics' value op.
-    self._outer_control_flow_context = (
-        ops.get_default_graph()._get_control_flow_context())  # pylint: disable=protected-access
-
-    cond = lambda i, *args: i < iterations
-    i = constant_op.constant(0)
-    loop_result = control_flow_ops.while_loop(
-        cond, body, [i] + initial_loop_values, name="",
-        parallel_iterations=1, back_prop=False, swap_memory=False,
-        return_same_structure=True)
-    del self._outer_control_flow_context
-
-    ctx.run_op = control_flow_ops.group(loop_result)
-
-    # Convert the last_step_outputs from a list to the original dict structure
-    # of last_step_outputs.
-    last_step_tensor_outputs = loop_result[1:]
-    last_step_tensor_outputs_dict = nest.pack_sequence_as(
-        ctx.last_step_outputs, last_step_tensor_outputs)
-
-    for (name, aggregation) in ctx._last_step_outputs_aggregations.items():  # pylint: disable=protected-access
-      output = last_step_tensor_outputs_dict[name]
-      # For outputs that have already been aggregated, wrap them in a Mirrored
-      # container, else in a PerDevice container.
-      if aggregation is variables_lib.VariableAggregation.NONE:
-        last_step_tensor_outputs_dict[name] = values.regroup(
-            {d: t for d, t in zip(self._devices, output)}, values.PerDevice)
-      else:
-        assert len(output) == 1
-        last_step_tensor_outputs_dict[name] = output[0]
-
-    ctx._set_last_step_outputs(last_step_tensor_outputs_dict)  # pylint: disable=protected-access
-    return ctx
-
-  def _broadcast(self, tensor, destinations):
-    # TODO(josh11b): In eager mode, use one thread per device, or async mode.
-    return self._get_cross_tower_ops().broadcast(tensor, destinations or
-                                                 self._devices)
-
-  def _call_for_each_replica(self, fn, *args, **kwargs):
-    return _call_for_each_replica(self, fn, *args, **kwargs)
-
-  def map(self, map_over, fn, *args, **kwargs):
-    # TODO(josh11b): In eager mode, use one thread per device.
-    index = {}
-    for i, m in enumerate(map_over):
-      d = self._devices[i % len(self._devices)]
-      with ops.device(d):
-        l = index.get(d, [])
-        l.append(fn(m,
-                    *values.select_device_mirrored(d, args),
-                    **values.select_device_mirrored(d, kwargs)))
-        index[d] = l
-    # TODO(josh11b): Need a values.regroup equivalent that handles MapOutput
-    # in addition to PerDevice data.
-    return values.PerDevice({k: values.MapOutput(v) for k, v in index.items()})
-
-  def configure(self,
-                session_config=None,
-                cluster_spec=None,
-                task_type=None,
-                task_id=None):
-    del task_type, task_id
-
-    if session_config:
-      session_config.isolate_session_state = True
-
-    if cluster_spec:
-      self._initialize_multi_worker(self._num_gpus, cluster_spec)
-
-    if self._cross_tower_ops is None:
-      if self._cluster_spec:
-        # It currently cannot detect the toplogy of remote workers. So we
-        # hard-code the multi-worker all-reduce algorithm for now.
-        if len(self._workers) == 1:
-          # The default is "nccl".
-          self._cross_tower_ops = cross_tower_ops_lib.AllReduceCrossDeviceOps()
-        else:
-          # The default is hierarchical reduce and broadcast.
-          self._cross_tower_ops = cross_tower_ops_lib.MultiWorkerAllReduce(
-              self._workers, self._num_gpus)
-      else:
-        self._cross_tower_ops = cross_tower_ops_lib.choose_the_best(
-            self._devices, session_config=session_config)
-
-  def _get_cross_tower_ops(self):
-    if self._cross_tower_ops is None:
-      self._cross_tower_ops = (
-          cross_tower_ops_lib.ReductionToOneDeviceCrossDeviceOps())
-    return self._cross_tower_ops
-
-  def _reduce(self, aggregation, value, destinations):
-    assert not isinstance(value, values.Mirrored)
-    if not isinstance(value, values.DistributedValues):
-      # This function handles reducing values that are not PerDevice or Mirrored
-      # values. For example, the same value could be present on all replicas in
-      # which case `value` would be a single value or value could be 0.
-      return _reduce_non_distributed_value(self, aggregation, value,
-                                           destinations)
-    if aggregation == variable_scope.VariableAggregation.ONLY_FIRST_REPLICA:
-      value = value.get(self._devices[0])
-      if isinstance(value, (int, float)):
-        return value
-      return self.broadcast(value, destinations)
-    return self._get_cross_tower_ops().reduce(
-        aggregation, value, destinations=destinations)
-
-  def _batch_reduce(self, aggregation, value_destination_pairs):
-    if aggregation == variable_scope.VariableAggregation.ONLY_FIRST_REPLICA:
-      return [self.broadcast(v.get(self._devices[0]), d)
-              for v, d in value_destination_pairs]
-    return self._get_cross_tower_ops().batch_reduce(aggregation,
-                                                    value_destination_pairs)
-
-  def _update(self, var, options, fn, *args, **kwargs):
-    # TODO(josh11b): In eager mode, use one thread per device.
-    assert isinstance(var, values.DistributedVariable)
-    should_group = options.pop("grouped")
-    assert not options  # Validate that we are processing all of the options.
-    updates = {}
-    for d, v in var._index.items():  # pylint: disable=protected-access
-      name = "update_%d" % self._device_index.get(d)
-      with ops.device(d), distribute_lib.UpdateContext(d), ops.name_scope(name):
-        # If args and kwargs are not mirrored, the value is returned as is.
-        updates[d] = fn(v,
-                        *values.select_device_mirrored(d, args),
-                        **values.select_device_mirrored(d, kwargs))
-    return values.update_regroup(self, updates, should_group)
-
-  def _update_non_slot(self, colocate_with, options, fn, *args, **kwargs):
-    assert isinstance(colocate_with, list)
-    should_group = options.pop("grouped")
-    assert not options  # Validate that we are processing all of the options.
-    # TODO(josh11b): In eager mode, use one thread per device.
-    updates = {}
-    for d in colocate_with:
-      name = "update_%d" % self._device_index.get(d)
-      with ops.device(d), distribute_lib.UpdateContext(d), ops.name_scope(name):
-        updates[d] = fn(*values.select_device_mirrored(d, args),
-                        **values.select_device_mirrored(d, kwargs))
-    return values.update_regroup(self, updates, should_group)
-
-  def read_var(self, replica_local_var):
-    """Read the aggregate value of a replica-local variable."""
-    if isinstance(replica_local_var, values.ReplicaLocalVariable):
-      return replica_local_var._get_cross_replica()  # pylint: disable=protected-access
-    assert isinstance(replica_local_var, values.Mirrored)
-    return array_ops.identity(replica_local_var.get())
-
-  def _unwrap(self, val):
-    if isinstance(val, values.DistributedValues):
-      # Return in a deterministic order.
-      if set(val.devices) == self._canonical_device_set:
-        return [val.get(device=d) for d in self._devices]
-      return [val.get(device=d) for d in sorted(val.devices)]
-    return [val]
-
-  def value_container(self, val):
-    return values.value_container(val)
-
+  # TODO(priyag): Delete this once all strategies use global batch size.
   @property
-  def num_replicas(self):
-    return len(self._devices)
-
-  @property
-  def num_replicas_in_sync(self):
-    return len(self._devices)
-
-  def _worker_device_index(self):
-    return self._device_index
-
-  @property
-  def worker_devices(self):
-    # Make a copy to prevent users from accidentally mutating our copy.
-    return list(self._devices)
-
-  @property
-  def parameter_devices(self):
-    return list(self._devices)
-
-  @property
-  def between_graph(self):
-    return False
-
-  @property
-  def should_init(self):
-    return True
-
-  @property
-  def should_checkpoint(self):
-    return True
-
-  @property
-  def should_save_summary(self):
-    return True
-
-  def non_slot_devices(self, var_list):
-    del var_list
-    return list(self._devices)
-
-  def _get_devices_from(self, colocate_with=None):
-    if colocate_with is None:
-      return self._devices
-    else:
-      return cross_tower_ops_lib.get_devices_from(colocate_with)
-
-  class _MirroredReplicaThread(threading.Thread):
-    """A thread that runs() a function on a device."""
-
-    def __init__(self, dist, coord, device, variable_creator_fn, fn, *args,
-                 **kwargs):
-      super(MirroredStrategy._MirroredReplicaThread, self).__init__()  # pylint: disable=protected-access
-      self.coord = coord
-      self.distribution = dist
-      self.device = device
-      self.replica_id = dist.worker_devices.index(device)
-      self.variable_creator_fn = variable_creator_fn
-      # State needed to run and return the results of `fn`.
-      self.main_fn = fn
-      self.main_args = args
-      self.main_kwargs = kwargs
-      self.main_result = None
-      self.done = False
-      # State needed to run the next merge_call() (if any) requested via
-      # ReplicaContext.
-      self.merge_fn = None
-      self.merge_args = None
-      self.merge_kwargs = None
-      self.merge_result = None
-      self.captured_name_scope = None
-      # We use a thread.Event for the main thread to signal when this
-      # thread should start running (`should_run`), and another for
-      # this thread to transfer control back to the main thread
-      # (`has_paused`, either when it gets to a
-      # `get_replica_context().merge_call` or when `fn` returns). In
-      # either case the event starts cleared, is signaled by calling
-      # set(). The receiving thread waits for the signal by calling
-      # wait() and then immediately clearing the event using clear().
-      self.should_run = threading.Event()
-      self.has_paused = threading.Event()
-      # These fields have to do with inheriting various contexts from the
-      # parent thread:
-      # pylint: disable=protected-access
-      self.context_mode = context.context()._eager_context.mode
-      if not context.context()._context_handle:
-        context.context()._initialize_handle_and_devices()
-      self.context_device_policy = (
-          pywrap_tensorflow.TFE_ContextGetDevicePlacementPolicy(
-              context.context()._context_handle))
-      self.graph = ops.get_default_graph()
-      self._variable_creator_stack = self.graph._variable_creator_stack[:]
-      self._captured_var_scope = variable_scope.get_variable_scope()
-      # Adding a "/" at end lets us re-enter this scope later.
-      self._name_scope = self.graph.get_name_scope()
-      if self._name_scope:
-        self._name_scope += "/"
-      if self.replica_id > 0:
-        if not self._name_scope:
-          self._name_scope = ""
-        self._name_scope += "replica_%d/" % self.replica_id
-
-    def run(self):
-      # pylint: disable=protected-access
-      self.graph._variable_creator_stack = self._variable_creator_stack
-      self.should_run.wait()
-      self.should_run.clear()
-      try:
-        if self.coord.should_stop():
-          return
-        with self.coord.stop_on_exception(), \
-            context.context()._mode(self.context_mode), \
-            context.context().device_policy(self.context_device_policy), \
-            _enter_graph(self.graph), \
-            MirroredReplicaContext(self.distribution, self.replica_id), \
-            ops.device(self.device), \
-            ops.name_scope(self._name_scope), \
-            variable_scope.variable_scope(
-                self._captured_var_scope, reuse=self.replica_id > 0), \
-            variable_scope.variable_creator_scope(self.variable_creator_fn):
-          self.main_result = self.main_fn(*self.main_args, **self.main_kwargs)
-          self.done = True
-      finally:
-        self.has_paused.set()
-
-
-class MirroredReplicaContext(distribute_lib.ReplicaContext):
-  """ReplicaContext used in MirroredStrategy.call_for_each_replica().
-
-  Opened in `_MirroredReplicaThread`, to allow the user to invoke
-  `MirroredStrategy`'s specific implementation of `merge_call()`,
-  which works by delegating the function and its arguments to
-  the main thread (the one that invoked
-  `MirroredStrategy.call_for_each_replica()`).
-  """
-
-  def _merge_call(self, fn, *args, **kwargs):
-    """Delegate to the main thread to actually perform merge_call()."""
-    t = threading.current_thread()  # a _MirroredReplicaThread
-    t.merge_fn = fn
-    t.merge_args = args
-    t.merge_kwargs = kwargs
-    t.captured_name_scope = t.graph.get_name_scope()
-    # Adding a "/" at end lets us re-enter this scope later.
-    if t.captured_name_scope:
-      t.captured_name_scope += "/"
-    t.has_paused.set()
-    t.should_run.wait()
-    t.should_run.clear()
-    if t.coord.should_stop():
-      raise _RequestedStop()
-    return t.merge_result
-
-  @property
-<<<<<<< HEAD
-  def device(self):
-    distribute_lib.require_replica_context(self)
-    return self._distribution_strategy.worker_devices[self._replica_id]
-=======
   def _global_batch_size(self):
-    """The contrib version of Mirrored strategy uses per-replica batch size."""
-    return False
->>>>>>> ca2d0b65
+    return False
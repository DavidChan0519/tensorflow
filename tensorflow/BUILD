# Description:
# TensorFlow is a computational framework, primarily for use in machine
# learning applications.

package(default_visibility = [":internal"])

licenses(["notice"])  # Apache 2.0

exports_files([
    "LICENSE",
    "ACKNOWLEDGMENTS",
    # The leakr files are used by //third_party/cloud_tpu.
    "leakr_badwords.dic",
    "leakr_badfiles.dic",
    "leakr_file_type_recipe.ftrcp",
])

load("//tensorflow:tensorflow.bzl", "tf_cc_shared_object")
load(
    "//tensorflow/core:platform/default/build_config.bzl",
    "tf_additional_binary_deps",
)
load(
    "//tensorflow/python/tools/api/generator:api_gen.bzl",
    "gen_api_init_files",  # @unused
)
load("//tensorflow/python/tools/api/generator:api_gen.bzl", "get_compat_files")
load(
    "//tensorflow/python/tools/api/generator:api_init_files.bzl",
    "TENSORFLOW_API_INIT_FILES",  # @unused
)
load(
    "//tensorflow/python/tools/api/generator:api_init_files_v1.bzl",
    "TENSORFLOW_API_INIT_FILES_V1",  # @unused
)
load(
    "//third_party/ngraph:build_defs.bzl",
    "if_ngraph",
)

# @unused
TENSORFLOW_API_INIT_FILES_V2 = (
    TENSORFLOW_API_INIT_FILES + get_compat_files(TENSORFLOW_API_INIT_FILES_V1, 1)
)

# Config setting used when building for products
# which requires restricted licenses to be avoided.
config_setting(
    name = "no_lgpl_deps",
    values = {"define": "__TENSORFLOW_NO_LGPL_DEPS__=1"},
    visibility = ["//visibility:public"],
)

# Config setting for determining if we are building for Android.
config_setting(
    name = "android",
    values = {"crosstool_top": "//external:android/crosstool"},
    visibility = ["//visibility:public"],
)

config_setting(
    name = "android_x86",
    values = {
        "crosstool_top": "//external:android/crosstool",
        "cpu": "x86",
    },
    visibility = ["//visibility:public"],
)

config_setting(
    name = "android_x86_64",
    values = {
        "crosstool_top": "//external:android/crosstool",
        "cpu": "x86_64",
    },
    visibility = ["//visibility:public"],
)

config_setting(
    name = "android_armeabi",
    values = {
        "crosstool_top": "//external:android/crosstool",
        "cpu": "armeabi",
    },
    visibility = ["//visibility:public"],
)

config_setting(
    name = "raspberry_pi_armeabi",
    values = {
        "crosstool_top": "@local_config_arm_compiler//:toolchain",
        "cpu": "armeabi",
    },
    visibility = ["//visibility:public"],
)

config_setting(
    name = "android_arm",
    values = {
        "crosstool_top": "//external:android/crosstool",
        "cpu": "armeabi-v7a",
    },
    visibility = ["//visibility:public"],
)

config_setting(
    name = "android_arm64",
    values = {
        "crosstool_top": "//external:android/crosstool",
        "cpu": "arm64-v8a",
    },
    visibility = ["//visibility:public"],
)

config_setting(
    name = "android_mips",
    values = {
        "crosstool_top": "//external:android/crosstool",
        "cpu": "mips",
    },
    visibility = ["//visibility:public"],
)

config_setting(
    name = "android_mips64",
    values = {
        "crosstool_top": "//external:android/crosstool",
        "cpu": "mips64",
    },
    visibility = ["//visibility:public"],
)

config_setting(
    name = "darwin",
    values = {"cpu": "darwin"},
    visibility = ["//visibility:public"],
)

config_setting(
    name = "windows",
    values = {"cpu": "x64_windows"},
    visibility = ["//visibility:public"],
)

config_setting(
    name = "no_tensorflow_py_deps",
    define_values = {"no_tensorflow_py_deps": "true"},
    visibility = ["//visibility:public"],
)

config_setting(
    name = "ios",
    values = {"crosstool_top": "//tools/osx/crosstool:crosstool"},
    visibility = ["//visibility:public"],
)

config_setting(
    name = "ios_x86_64",
    values = {
        "crosstool_top": "//tools/osx/crosstool:crosstool",
        "cpu": "ios_x86_64",
    },
    visibility = ["//visibility:public"],
)

config_setting(
    name = "linux_x86_64",
    values = {"cpu": "k8"},
    visibility = ["//visibility:public"],
)

config_setting(
    name = "linux_ppc64le",
    values = {"cpu": "ppc"},
    visibility = ["//visibility:public"],
)

config_setting(
    name = "linux_s390x",
    values = {"cpu": "s390x"},
    visibility = ["//visibility:public"],
)

config_setting(
    name = "debug",
    values = {
        "compilation_mode": "dbg",
    },
    visibility = ["//visibility:public"],
)

config_setting(
    name = "optimized",
    values = {
        "compilation_mode": "opt",
    },
    visibility = ["//visibility:public"],
)

config_setting(
    name = "freebsd",
    values = {"cpu": "freebsd"},
    visibility = ["//visibility:public"],
)

# TODO(jhseu): Enable on other platforms other than Linux.
config_setting(
    name = "with_jemalloc_linux_x86_64",
    define_values = {"with_jemalloc": "true"},
    values = {"cpu": "k8"},
    visibility = ["//visibility:public"],
)

config_setting(
    name = "with_jemalloc_linux_ppc64le",
    define_values = {"with_jemalloc": "true"},
    values = {"cpu": "ppc"},
    visibility = ["//visibility:public"],
)

config_setting(
    name = "with_default_optimizations",
    define_values = {"with_default_optimizations": "true"},
    visibility = ["//visibility:public"],
)

config_setting(
<<<<<<< HEAD
=======
    name = "with_gcp_support",
    define_values = {"with_gcp_support": "true"},
    visibility = ["//visibility:public"],
)

config_setting(
    name = "with_hdfs_support",
    define_values = {"with_hdfs_support": "true"},
    visibility = ["//visibility:public"],
)

config_setting(
    name = "with_aws_support",
    define_values = {"with_aws_support": "true"},
    visibility = ["//visibility:public"],
)

config_setting(
    name = "with_kafka_support",
    define_values = {"with_kafka_support": "true"},
    visibility = ["//visibility:public"],
)

config_setting(
    name = "with_ignite_support",
    define_values = {"with_ignite_support": "true"},
    visibility = ["//visibility:public"],
)

# Crosses between platforms and file system libraries not supported on those
# platforms due to limitations in nested select() statements.
config_setting(
    name = "with_gcp_support_windows_override",
    define_values = {"with_gcp_support": "true"},
    values = {"cpu": "x64_windows"},
    visibility = ["//visibility:public"],
)

config_setting(
    name = "with_hdfs_support_windows_override",
    define_values = {"with_hdfs_support": "true"},
    values = {"cpu": "x64_windows"},
    visibility = ["//visibility:public"],
)

config_setting(
    name = "with_aws_support_windows_override",
    define_values = {"with_aws_support": "true"},
    values = {"cpu": "x64_windows"},
    visibility = ["//visibility:public"],
)

config_setting(
    name = "with_kafka_support_windows_override",
    define_values = {"with_kafka_support": "true"},
    values = {"cpu": "x64_windows"},
    visibility = ["//visibility:public"],
)

config_setting(
>>>>>>> 90c68770
    name = "with_cuda_support_windows_override",
    define_values = {"using_cuda_nvcc": "true"},
    values = {"cpu": "x64_windows"},
    visibility = ["//visibility:public"],
)

config_setting(
    name = "with_xla_support",
    define_values = {"with_xla_support": "true"},
    visibility = ["//visibility:public"],
)

config_setting(
    name = "with_gdr_support",
    define_values = {"with_gdr_support": "true"},
    visibility = ["//visibility:public"],
)

config_setting(
    name = "with_verbs_support",
    define_values = {"with_verbs_support": "true"},
    visibility = ["//visibility:public"],
)

# Crosses between framework_shared_object and a bunch of other configurations
# due to limitations in nested select() statements.
config_setting(
    name = "framework_shared_object",
    define_values = {
        "framework_shared_object": "true",
    },
    visibility = ["//visibility:public"],
)

config_setting(
    name = "with_jemalloc_linux_x86_64_dynamic",
    define_values = {
        "with_jemalloc": "true",
        "framework_shared_object": "true",
    },
    values = {
        "cpu": "k8",
    },
    visibility = ["//visibility:public"],
)

config_setting(
    name = "with_jemalloc_linux_ppc64le_dynamic",
    define_values = {
        "with_jemalloc": "true",
        "framework_shared_object": "true",
    },
    values = {
        "cpu": "ppc",
    },
    visibility = ["//visibility:public"],
)

config_setting(
    name = "using_cuda_clang",
    define_values = {
        "using_cuda_clang": "true",
    },
)

config_setting(
    name = "using_cuda_clang_with_dynamic_build",
    define_values = {
        "using_cuda_clang": "true",
        "framework_shared_object": "true",
    },
)

# Setting to use when loading kernels dynamically
config_setting(
    name = "dynamic_loaded_kernels",
    define_values = {
        "dynamic_loaded_kernels": "true",
    },
    visibility = ["//visibility:public"],
)

config_setting(
    name = "using_cuda_nvcc",
    define_values = {
        "using_cuda_nvcc": "true",
    },
)

config_setting(
    name = "using_cuda_nvcc_with_dynamic_build",
    define_values = {
        "using_cuda_nvcc": "true",
        "framework_shared_object": "true",
    },
)

config_setting(
    name = "with_mpi_support",
    values = {"define": "with_mpi_support=true"},
    visibility = ["//visibility:public"],
)

config_setting(
    name = "override_eigen_strong_inline",
    values = {"define": "override_eigen_strong_inline=true"},
    visibility = ["//visibility:public"],
)

# This flag is set from the configure step when the user selects with nGraph option.
# By default it should be false
config_setting(
    name = "with_ngraph_support",
    values = {"define": "with_ngraph_support=true"},
    visibility = ["//visibility:public"],
)

# This flag specifies whether TensorFlow 2.0 API should be built instead
# of 1.* API. Note that TensorFlow 2.0 API is currently under development.
config_setting(
    name = "api_version_2",
    define_values = {"tf_api_version": "2"},
)

package_group(
    name = "internal",
    packages = [
        "-//third_party/tensorflow/python/estimator",
        "//learning/meta_rank/...",
        "//tensorflow/...",
        "//tensorflow_estimator/...",
        "//tensorflow_fold/llgtm/...",
        "//third_party/py/tensor2tensor/...",
    ],
)

load(
    "//third_party/mkl:build_defs.bzl",
    "if_mkl_ml",
)

filegroup(
    name = "intel_binary_blob",
    data = if_mkl_ml(
        [
            "//third_party/mkl:intel_binary_blob",
        ],
    ),
)

cc_library(
    name = "grpc",
    deps = select({
        ":linux_s390x": ["@grpc//:grpc_unsecure"],
        "//conditions:default": ["@grpc"],
    }),
)

cc_library(
    name = "grpc++",
    deps = select({
        ":linux_s390x": ["@grpc//:grpc++_unsecure"],
        "//conditions:default": ["@grpc//:grpc++"],
    }),
)

# A shared object which includes registration mechanisms for ops and
# kernels. Does not include the implementations of any ops or kernels. Instead,
# the library which loads libtensorflow_framework.so
# (e.g. _pywrap_tensorflow_internal.so for Python, libtensorflow.so for the C
# API) is responsible for registering ops with libtensorflow_framework.so. In
# addition to this core set of ops, user libraries which are loaded (via
# TF_LoadLibrary/tf.load_op_library) register their ops and kernels with this
# shared object directly.
#
# For example, from Python tf.load_op_library loads a custom op library (via
# dlopen() on Linux), the library finds libtensorflow_framework.so (no
# filesystem search takes place, since libtensorflow_framework.so has already
# been loaded by pywrap_tensorflow) and registers its ops and kernels via
# REGISTER_OP and REGISTER_KERNEL_BUILDER (which use symbols from
# libtensorflow_framework.so), and pywrap_tensorflow can then use these
# ops. Since other languages use the same libtensorflow_framework.so, op
# libraries are language agnostic.
#
# This shared object is not used unless framework_shared_object=true (set in the
# configure script unconditionally); otherwise if it is false or undefined, the
# build is static and TensorFlow symbols (in Python only) are loaded into the
# global symbol table in order to support op registration. This means that
# projects building with Bazel and importing TensorFlow as a dependency will not
# depend on libtensorflow_framework.so unless they opt in.
tf_cc_shared_object(
    name = "libtensorflow_framework.so",
    framework_so = [],
    linkopts = select({
        "//tensorflow:darwin": [],
        "//tensorflow:windows": [],
        "//conditions:default": [
            "-Wl,--version-script",  #  This line must be directly followed by the version_script.lds file
            "$(location //tensorflow:tf_framework_version_script.lds)",
        ],
    }),
    linkstatic = 1,
    visibility = ["//visibility:public"],
    deps = [
        "//tensorflow/core:core_cpu_impl",
        "//tensorflow/core:framework_internal_impl",
        "//tensorflow/core:gpu_runtime_impl",
        "//tensorflow/core/grappler/optimizers:custom_graph_optimizer_registry_impl",
        "//tensorflow/core:lib_internal_impl",
        "//tensorflow/stream_executor:stream_executor_impl",
        "//tensorflow:tf_framework_version_script.lds",
    ] + tf_additional_binary_deps(),
)

# -------------------------------------------
# New rules should be added above this target.
# -------------------------------------------

# TensorFlow uses several libraries that may also be used by applications
# linking against the C and C++ APIs (such as libjpeg).  When we create
# the shared library, only export the core TF API functions to avoid
# causing library conflicts (e.g., those reported in github issue 1924).
# On Linux, tell the linker (-Wl,<option>) to use a version script that
# excludes all but a subset of function names.
# On MacOS, the linker does not support version_script, but has an
# an "-exported_symbols_list" command.  -z defs disallows undefined
# symbols in object files.

tf_cc_shared_object(
    name = "libtensorflow.so",
    linkopts = select({
        "//tensorflow:darwin": [
            "-Wl,-exported_symbols_list",  # This line must be directly followed by the exported_symbols.lds file
            "$(location //tensorflow/c:exported_symbols.lds)",
            "-Wl,-install_name,@rpath/libtensorflow.so",
        ],
        "//tensorflow:windows": [],
        "//conditions:default": [
            "-z defs",
            "-Wl,--version-script",  #  This line must be directly followed by the version_script.lds file
            "$(location //tensorflow/c:version_script.lds)",
        ],
    }),
    visibility = ["//visibility:public"],
    deps = [
        "//tensorflow/c:c_api",
        "//tensorflow/c:c_api_experimental",
        "//tensorflow/c:exported_symbols.lds",
        "//tensorflow/c:version_script.lds",
        "//tensorflow/c/eager:c_api",
        "//tensorflow/core:tensorflow",
    ],
)

tf_cc_shared_object(
    name = "libtensorflow_cc.so",
    linkopts = select({
        "//tensorflow:darwin": [
            "-Wl,-exported_symbols_list",  # This line must be directly followed by the exported_symbols.lds file
            "$(location //tensorflow:tf_exported_symbols.lds)",
        ],
        "//tensorflow:windows": [],
        "//conditions:default": [
            "-z defs",
            "-Wl,--version-script",  #  This line must be directly followed by the version_script.lds file
            "$(location //tensorflow:tf_version_script.lds)",
        ],
    }),
    visibility = ["//visibility:public"],
    deps = [
        "//tensorflow:tf_exported_symbols.lds",
        "//tensorflow:tf_version_script.lds",
        "//tensorflow/c:c_api",
        "//tensorflow/c/eager:c_api",
        "//tensorflow/cc:cc_ops",
        "//tensorflow/cc:client_session",
        "//tensorflow/cc:scope",
        "//tensorflow/cc/profiler",
        "//tensorflow/core:tensorflow",
    ] + if_ngraph(["@ngraph_tf//:ngraph_tf"]),
)

exports_files(
    [
        "tf_version_script.lds",
        "tf_exported_symbols.lds",
    ],
)

genrule(
    name = "install_headers",
    srcs = [
        "//tensorflow/c:headers",
        "//tensorflow/c/eager:headers",
        "//tensorflow/cc:headers",
        "//tensorflow/core:headers",
    ],
    outs = ["include"],
    cmd = """
    mkdir $@
    for f in $(SRCS); do
      d="$${f%/*}"
      d="$${d#bazel-out*genfiles/}"
      d="$${d#*external/eigen_archive/}"

      if [[ $${d} == *local_config_* ]]; then
        continue
      fi

      if [[ $${d} == external* ]]; then
        extname="$${d#*external/}"
        extname="$${extname%%/*}"
        if [[ $${TF_SYSTEM_LIBS:-} == *$${extname}* ]]; then
          continue
        fi
      fi

      mkdir -p "$@/$${d}"
      cp "$${f}" "$@/$${d}/"
    done
    """,
    tags = ["manual"],
    visibility = ["//visibility:public"],
)

genrule(
    name = "root_init_gen",
    srcs = select({
        "api_version_2": [":tf_python_api_gen_v2"],
        "//conditions:default": [":tf_python_api_gen_v1"],
    }),
    outs = ["__init__.py"],
    cmd = select({
        "api_version_2": "cp $(@D)/_api/v2/__init__.py $(OUTS)",
        "//conditions:default": "cp $(@D)/_api/v1/__init__.py $(OUTS)",
    }),
)

gen_api_init_files(
    name = "tf_python_api_gen_v1",
    srcs = ["api_template.__init__.py"],
    api_version = 1,
    output_dir = "_api/v1/",
    output_files = TENSORFLOW_API_INIT_FILES_V1,
    output_package = "tensorflow._api.v1",
    root_init_template = "api_template.__init__.py",
)

gen_api_init_files(
    name = "tf_python_api_gen_v2",
    srcs = ["api_template.__init__.py"],
    api_version = 2,
    compat_api_versions = [1],
    output_dir = "_api/v2/",
    output_files = TENSORFLOW_API_INIT_FILES_V2,
    output_package = "tensorflow._api.v2",
    root_init_template = "api_template.__init__.py",
)

py_library(
    name = "tensorflow_py",
    srcs = ["//tensorflow/python/estimator/api:estimator_python_api_gen"],
    srcs_version = "PY2AND3",
    visibility = ["//visibility:public"],
    deps = [
        ":tensorflow_py_no_contrib",
        "//tensorflow/contrib:contrib_py",
        "//tensorflow/python/estimator:estimator_py",
    ],
)

py_library(
    name = "tensorflow_py_no_contrib",
    srcs = select({
        "api_version_2": [":tf_python_api_gen_v2"],
        "//conditions:default": [":tf_python_api_gen_v1"],
    }) + [":root_init_gen"],
    srcs_version = "PY2AND3",
    visibility = ["//visibility:public"],
    deps = ["//tensorflow/python:no_contrib"],
)<|MERGE_RESOLUTION|>--- conflicted
+++ resolved
@@ -225,69 +225,12 @@
 )
 
 config_setting(
-<<<<<<< HEAD
-=======
-    name = "with_gcp_support",
-    define_values = {"with_gcp_support": "true"},
-    visibility = ["//visibility:public"],
-)
-
-config_setting(
-    name = "with_hdfs_support",
-    define_values = {"with_hdfs_support": "true"},
-    visibility = ["//visibility:public"],
-)
-
-config_setting(
-    name = "with_aws_support",
-    define_values = {"with_aws_support": "true"},
-    visibility = ["//visibility:public"],
-)
-
-config_setting(
-    name = "with_kafka_support",
-    define_values = {"with_kafka_support": "true"},
-    visibility = ["//visibility:public"],
-)
-
-config_setting(
     name = "with_ignite_support",
     define_values = {"with_ignite_support": "true"},
     visibility = ["//visibility:public"],
 )
 
-# Crosses between platforms and file system libraries not supported on those
-# platforms due to limitations in nested select() statements.
-config_setting(
-    name = "with_gcp_support_windows_override",
-    define_values = {"with_gcp_support": "true"},
-    values = {"cpu": "x64_windows"},
-    visibility = ["//visibility:public"],
-)
-
-config_setting(
-    name = "with_hdfs_support_windows_override",
-    define_values = {"with_hdfs_support": "true"},
-    values = {"cpu": "x64_windows"},
-    visibility = ["//visibility:public"],
-)
-
-config_setting(
-    name = "with_aws_support_windows_override",
-    define_values = {"with_aws_support": "true"},
-    values = {"cpu": "x64_windows"},
-    visibility = ["//visibility:public"],
-)
-
-config_setting(
-    name = "with_kafka_support_windows_override",
-    define_values = {"with_kafka_support": "true"},
-    values = {"cpu": "x64_windows"},
-    visibility = ["//visibility:public"],
-)
-
-config_setting(
->>>>>>> 90c68770
+config_setting(
     name = "with_cuda_support_windows_override",
     define_values = {"using_cuda_nvcc": "true"},
     values = {"cpu": "x64_windows"},

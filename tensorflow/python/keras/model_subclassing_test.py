--- conflicted
+++ resolved
@@ -21,19 +21,22 @@
 import os
 
 import numpy as np
-import six
 
 from tensorflow.python import keras
 from tensorflow.python.data.ops import dataset_ops
 from tensorflow.python.eager import context
+from tensorflow.python.framework import ops
 from tensorflow.python.framework import tensor_shape
 from tensorflow.python.framework import test_util
+from tensorflow.python.keras import keras_parameterized
+from tensorflow.python.keras import testing_utils
 from tensorflow.python.ops import array_ops
 from tensorflow.python.ops import embedding_ops
 from tensorflow.python.ops import init_ops
 from tensorflow.python.ops import resource_variable_ops
 from tensorflow.python.platform import test
 from tensorflow.python.training.checkpointable import data_structures
+from tensorflow.python.training.rmsprop import RMSPropOptimizer
 
 try:
   import h5py  # pylint:disable=g-import-not-at-top
@@ -185,9 +188,9 @@
   return keras.Model(inputs, outputs, name='nested_model_3')
 
 
+@test_util.run_all_in_graph_and_eager_modes
 class ModelSubclassingTest(test.TestCase):
 
-  @test_util.run_in_graph_and_eager_modes
   def test_custom_build(self):
     class DummyModel(keras.Model):
 
@@ -208,7 +211,6 @@
     self.assertTrue(test_model.uses_custom_build, 'Model should use user '
                                                   'defined build when called.')
 
-  @test_util.run_in_graph_and_eager_modes
   def test_invalid_input_shape_build(self):
     num_classes = 2
     input_dim = 50
@@ -224,7 +226,6 @@
         ValueError, 'input shape is not one of the valid types'):
       model.build(input_shape=tensor_shape.Dimension(input_dim))
 
-  @test_util.run_in_graph_and_eager_modes
   def test_embed_dtype_with_subclass_build(self):
     class Embedding(keras.layers.Layer):
       """An Embedding layer."""
@@ -262,7 +263,6 @@
         ValueError, 'if your layers do not support float type inputs'):
       model.build(input_shape=(35, 20))
 
-  @test_util.run_in_graph_and_eager_modes
   def test_single_time_step_rnn_build(self):
     dim = 4
     timesteps = 1
@@ -288,7 +288,6 @@
     self.assertTrue(model.built, 'Model should be built after calling `build`.')
     model(array_ops.ones((32, timesteps, dim)))
 
-  @test_util.run_in_graph_and_eager_modes
   def test_single_io_subclass_build(self):
     num_classes = 2
     input_dim = 50
@@ -307,7 +306,6 @@
     self.assertTrue(model.built, 'Model should be built after calling `build`.')
     model(array_ops.ones((32, input_dim)))
 
-  @test_util.run_in_graph_and_eager_modes
   def test_single_io_dimension_subclass_build(self):
     num_classes = 2
     input_dim = tensor_shape.Dimension(50)
@@ -326,7 +324,6 @@
     self.assertTrue(model.built, 'Model should be built after calling `build`.')
     model(array_ops.ones((32, input_dim)))
 
-  @test_util.run_in_graph_and_eager_modes
   def test_multidim_io_subclass_build(self):
     num_classes = 10
     # Input size, e.g. image
@@ -345,7 +342,6 @@
 
     model(array_ops.ones(batch_input_shape))
 
-  @test_util.run_in_graph_and_eager_modes
   def test_tensorshape_io_subclass_build(self):
     num_classes = 10
     # Input size, e.g. image
@@ -396,7 +392,6 @@
     model.load_weights(tf_format_name)
     self.assertAllClose(weights, model.get_weights())
 
-  @test_util.run_in_graph_and_eager_modes
   def test_multi_io_subclass_build(self):
     batch_size = None
     num_samples = 1000
@@ -415,454 +410,6 @@
     x2 = array_ops.ones((num_samples, input_dim))
     model([x1, x2])
 
-  @test_util.run_in_graph_and_eager_modes
-  def test_single_io_workflow_with_np_arrays(self):
-    num_classes = 2
-    num_samples = 100
-    input_dim = 50
-
-    model = SimpleTestModel(num_classes=num_classes,
-                            use_dp=True,
-                            use_bn=True)
-    model.compile(
-        loss='mse',
-<<<<<<< HEAD
-        optimizer=RMSPropOptimizer(learning_rate=0.001),
-        metrics=['acc', keras.metrics.CategoricalAccuracy()])
-=======
-        optimizer='rmsprop',
-        metrics=['acc', keras.metrics.CategoricalAccuracy()],
-        run_eagerly=testing_utils.should_run_eagerly())
->>>>>>> ca2d0b65
-
-    x = np.ones((num_samples, input_dim))
-    y = np.zeros((num_samples, num_classes))
-
-    model.fit(x, y, epochs=2, batch_size=32, verbose=0)
-    _ = model.evaluate(x, y, verbose=0)
-
-  @test_util.run_in_graph_and_eager_modes
-  def test_multi_io_workflow_with_np_arrays(self):
-    num_classes = (2, 3)
-    num_samples = 1000
-    input_dim = 50
-
-    model = MultiIOTestModel(num_classes=num_classes,
-                             use_dp=True,
-                             use_bn=True)
-<<<<<<< HEAD
-    model.compile(loss='mse',
-                  optimizer=RMSPropOptimizer(learning_rate=0.001),
-                  metrics=['acc'])
-=======
-    model.compile(
-        loss='mse',
-        optimizer='rmsprop',
-        metrics=['acc'],
-        run_eagerly=testing_utils.should_run_eagerly())
->>>>>>> ca2d0b65
-
-    x1 = np.ones((num_samples, input_dim))
-    x2 = np.ones((num_samples, input_dim))
-    y1 = np.zeros((num_samples, num_classes[0]))
-    y2 = np.zeros((num_samples, num_classes[1]))
-
-    model.fit([x1, x2], [y1, y2], epochs=2, batch_size=32, verbose=0)
-    _ = model.evaluate([x1, x2], [y1, y2], verbose=0)
-
-  def test_single_io_workflow_with_tensors(self):
-
-    num_classes = 2
-    num_samples = 10
-    input_dim = 50
-
-    with self.cached_session():
-      model = SimpleTestModel(num_classes=num_classes,
-                              use_dp=True,
-                              use_bn=True)
-      model.compile(loss='mse', optimizer=RMSPropOptimizer(learning_rate=0.001))
-
-      x = array_ops.ones((num_samples, input_dim))
-      y = array_ops.zeros((num_samples, num_classes))
-
-      model.fit(x, y, epochs=2, steps_per_epoch=10, verbose=0)
-      _ = model.evaluate(steps=10, verbose=0)
-
-  def test_multi_io_workflow_with_tensors(self):
-
-    num_classes = (2, 3)
-    num_samples = 10
-    input_dim = 50
-
-    with self.cached_session():
-      model = MultiIOTestModel(num_classes=num_classes,
-                               use_dp=True,
-                               use_bn=True)
-      model.compile(loss='mse', optimizer=RMSPropOptimizer(learning_rate=0.001))
-
-      x1 = array_ops.ones((num_samples, input_dim))
-      x2 = array_ops.ones((num_samples, input_dim))
-      y1 = array_ops.zeros((num_samples, num_classes[0]))
-      y2 = array_ops.zeros((num_samples, num_classes[1]))
-
-      model.fit([x1, x2], [y1, y2], epochs=2, steps_per_epoch=10, verbose=0)
-      _ = model.evaluate(steps=10, verbose=0)
-
-  @test_util.run_in_graph_and_eager_modes
-  def test_single_io_workflow_with_dataset_iterators(self):
-    num_classes = 2
-    num_samples = 10
-    input_dim = 50
-
-    with self.cached_session():
-      model = SimpleTestModel(num_classes=num_classes, use_dp=True, use_bn=True)
-<<<<<<< HEAD
-      model.compile(loss='mse', optimizer=RMSPropOptimizer(learning_rate=0.001))
-=======
-      model.compile(
-          loss='mse',
-          optimizer='rmsprop',
-          run_eagerly=testing_utils.should_run_eagerly())
->>>>>>> ca2d0b65
-
-      x = np.ones((num_samples, input_dim))
-      y = np.zeros((num_samples, num_classes))
-      dataset = dataset_ops.Dataset.from_tensor_slices((x, y))
-      dataset = dataset.repeat(100)
-      dataset = dataset.batch(10)
-      iterator = dataset.make_one_shot_iterator()
-
-      model.fit(iterator, epochs=2, steps_per_epoch=10, verbose=0)
-      _ = model.evaluate(iterator, steps=10, verbose=0)
-
-  def test_multi_io_workflow_with_numpy_arrays_and_custom_placeholders(self):
-
-    num_classes = (2, 3)
-    num_samples = 1000
-    input_dim = 50
-
-    with self.cached_session():
-      model = MultiIOTestModel(num_classes=num_classes,
-                               use_dp=True,
-                               use_bn=True)
-      model.compile(loss='mse', optimizer=RMSPropOptimizer(learning_rate=0.001))
-
-      x1 = np.ones((num_samples, input_dim))
-      x2 = np.ones((num_samples, input_dim))
-      y1 = np.zeros((num_samples, num_classes[0]))
-      y2 = np.zeros((num_samples, num_classes[1]))
-
-      x2_placeholder = array_ops.placeholder(
-          dtype='float32', shape=(None, input_dim))
-      model._set_inputs([x1, x2_placeholder])
-
-      model.fit([x1, x2], [y1, y2], epochs=2, batch_size=32, verbose=0)
-      _ = model.evaluate([x1, x2], [y1, y2], verbose=0)
-
-  @test_util.run_in_graph_and_eager_modes(assert_no_eager_garbage=True)
-  def test_attributes(self):
-    # layers, weights, trainable_weights, non_trainable_weights, inputs, outputs
-
-    num_classes = (2, 3)
-    num_samples = 100
-    input_dim = 50
-
-    model = MultiIOTestModel(num_classes=num_classes, use_bn=True)
-
-    x1 = np.ones((num_samples, input_dim))
-    x2 = np.ones((num_samples, input_dim))
-    y1 = np.zeros((num_samples, num_classes[0]))
-    y2 = np.zeros((num_samples, num_classes[1]))
-
-    self.assertEqual(model.name, 'test_model')
-    self.assertEqual(model.built, False)
-    self.assertEqual(len(model.weights), 0)
-
-<<<<<<< HEAD
-    model.compile(loss='mse', optimizer=RMSPropOptimizer(learning_rate=0.001))
-=======
-    model.compile(
-        loss='mse',
-        optimizer='rmsprop',
-        run_eagerly=testing_utils.should_run_eagerly())
->>>>>>> ca2d0b65
-    model.train_on_batch([x1, x2], [y1, y2])
-
-    self.assertEqual(model.built, True)
-    self.assertEqual(len(model.layers), 4)
-    self.assertEqual(len(model.weights), 10)
-    self.assertEqual(len(model.trainable_weights), 8)
-    self.assertEqual(len(model.non_trainable_weights), 2)
-    self.assertEqual(len(model.inputs), 2)
-    self.assertEqual(len(model.outputs), 2)
-
-  @test_util.run_in_graph_and_eager_modes
-  def test_updates(self):
-    # test that updates get run during training
-    num_samples = 100
-    input_dim = 50
-
-    class BNNet(keras.Model):
-
-      def __init__(self):
-        super(BNNet, self).__init__()
-        self.bn = keras.layers.BatchNormalization(beta_initializer='ones',
-                                                  gamma_initializer='ones')
-
-      def call(self, inputs):
-        return self.bn(inputs)
-
-    x = np.ones((num_samples, input_dim))
-    y = np.ones((num_samples, input_dim))
-
-    model = BNNet()
-<<<<<<< HEAD
-    model.compile(loss='mse', optimizer=RMSPropOptimizer(learning_rate=0.001))
-=======
-    model.compile(
-        loss='mse',
-        optimizer='rmsprop',
-        run_eagerly=testing_utils.should_run_eagerly())
->>>>>>> ca2d0b65
-    y_ref = model.predict(x)
-
-    model.train_on_batch(x, y)
-    y_new = model.predict(x)
-    self.assertGreater(np.sum(np.abs(y_ref - y_new)), 0.1)
-
-  def test_updates_and_losses_for_nested_models_in_subclassed_model(self):
-
-    # Case 1: deferred-build sequential nested in subclass.
-    class TestModel1(keras.Model):
-
-      def __init__(self):
-        super(TestModel1, self).__init__()
-        self.fc = keras.layers.Dense(10, input_shape=(784,),
-                                     activity_regularizer='l1')
-        self.bn = keras.Sequential([keras.layers.BatchNormalization(axis=1)])
-
-      def call(self, x):
-        return self.bn(self.fc(x))
-
-    with self.cached_session():
-      model = TestModel1()
-
-      x = array_ops.ones(shape=[100, 784], dtype='float32')
-      model(x)
-      self.assertEqual(len(model.get_updates_for(x)), 2)
-      self.assertEqual(len(model.get_losses_for(x)), 1)
-
-    # Case 2: placeholder-sequential nested in subclass.
-    class TestModel2(keras.Model):
-
-      def __init__(self):
-        super(TestModel2, self).__init__()
-        self.fc = keras.layers.Dense(10, input_shape=(784,),
-                                     activity_regularizer='l1')
-        self.bn = keras.Sequential(
-            [keras.layers.BatchNormalization(axis=1, input_shape=(10,))])
-
-      def call(self, x):
-        return self.bn(self.fc(x))
-
-    with self.cached_session():
-      model = TestModel2()
-
-      x = array_ops.ones(shape=[100, 784], dtype='float32')
-      model(x)
-      self.assertEqual(len(model.get_updates_for(x)), 2)
-      self.assertEqual(len(model.get_losses_for(x)), 1)
-
-    # Case 3: functional-API model nested in subclass.
-    inputs = keras.Input((10,))
-    outputs = keras.layers.BatchNormalization(axis=1)(inputs)
-    bn = keras.Model(inputs, outputs)
-
-    class TestModel3(keras.Model):
-
-      def __init__(self):
-        super(TestModel3, self).__init__()
-        self.fc = keras.layers.Dense(10, input_shape=(784,),
-                                     activity_regularizer='l1')
-        self.bn = bn
-
-      def call(self, x):
-        return self.bn(self.fc(x))
-
-    with self.cached_session():
-      model = TestModel3()
-
-      x = array_ops.ones(shape=[100, 784], dtype='float32')
-      model(x)
-      self.assertEqual(len(model.get_updates_for(x)), 2)
-      self.assertEqual(len(model.get_losses_for(x)), 1)
-
-  @test_util.run_in_graph_and_eager_modes
-  def test_training_and_inference_behavior(self):
-    # test that dropout is applied in training and not inference
-
-    num_samples = 100
-    input_dim = 50
-
-    class DPNet(keras.Model):
-
-      def __init__(self):
-        super(DPNet, self).__init__()
-        self.dp = keras.layers.Dropout(0.5)
-        self.dense = keras.layers.Dense(1,
-                                        use_bias=False,
-                                        kernel_initializer='ones')
-
-      def call(self, inputs):
-        x = self.dp(inputs)
-        return self.dense(x)
-
-    model = DPNet()
-    x = np.ones((num_samples, input_dim))
-    y = model.predict(x)
-    self.assertEqual(np.sum(y), np.sum(x))
-<<<<<<< HEAD
-    model.compile(loss='mse', optimizer=RMSPropOptimizer(learning_rate=0.001))
-=======
-    model.compile(
-        loss='mse',
-        optimizer='rmsprop',
-        run_eagerly=testing_utils.should_run_eagerly())
->>>>>>> ca2d0b65
-    loss = model.train_on_batch(x, y)
-    self.assertGreater(loss, 0.1)
-
-  @test_util.run_in_graph_and_eager_modes
-  def test_training_methods(self):
-    # test fit, train_on_batch
-    # on different input types: list, dict
-
-    num_classes = (2, 3)
-    num_samples = 100
-    input_dim = 50
-
-    x1 = np.ones((num_samples, input_dim))
-    x2 = np.ones((num_samples, input_dim))
-    y1 = np.zeros((num_samples, num_classes[0]))
-    y2 = np.zeros((num_samples, num_classes[1]))
-
-    model = MultiIOTestModel(num_classes=num_classes, use_bn=True)
-<<<<<<< HEAD
-    model.compile(loss='mse', optimizer=RMSPropOptimizer(learning_rate=0.001))
-=======
-    model.compile(
-        loss='mse',
-        optimizer='rmsprop',
-        run_eagerly=testing_utils.should_run_eagerly())
->>>>>>> ca2d0b65
-    model.fit([x1, x2], [y1, y2], epochs=2, batch_size=32, verbose=0)
-    model.fit({'input_1': x1, 'input_2': x2},
-              {'output_1': y1, 'output_2': y2},
-              epochs=2, batch_size=32)
-    model.fit([x1, x2], [y1, y2], epochs=2, batch_size=32, verbose=0,
-              validation_data=([x1, x2], [y1, y2]))
-
-    model = MultiIOTestModel(num_classes=num_classes, use_bn=True)
-<<<<<<< HEAD
-    model.compile(loss='mse', optimizer=RMSPropOptimizer(learning_rate=0.001))
-=======
-    model.compile(
-        loss='mse',
-        optimizer='rmsprop',
-        run_eagerly=testing_utils.should_run_eagerly())
->>>>>>> ca2d0b65
-    model.train_on_batch([x1, x2], [y1, y2])
-    model.train_on_batch({'input_1': x1, 'input_2': x2},
-                         {'output_1': y1, 'output_2': y2})
-
-  @test_util.run_in_graph_and_eager_modes(assert_no_eager_garbage=True)
-  def test_inference_methods(self):
-    # test predict, evaluate, test_on_batch, predict_on_batch
-    # on different input types: list, dict
-    num_classes = (2, 3)
-    num_samples = 100
-    input_dim = 50
-
-    x1 = np.ones((num_samples, input_dim))
-    x2 = np.ones((num_samples, input_dim))
-    y1 = np.zeros((num_samples, num_classes[0]))
-    y2 = np.zeros((num_samples, num_classes[1]))
-
-    model = MultiIOTestModel(num_classes=num_classes, use_bn=True)
-<<<<<<< HEAD
-    model.compile(loss='mse', optimizer=RMSPropOptimizer(learning_rate=0.001))
-=======
-    model.compile(
-        loss='mse',
-        optimizer='rmsprop',
-        run_eagerly=testing_utils.should_run_eagerly())
->>>>>>> ca2d0b65
-    model.evaluate([x1, x2], [y1, y2])
-    model.test_on_batch([x1, x2], [y1, y2])
-
-    model = MultiIOTestModel(num_classes=num_classes, use_bn=True)
-    model.predict([x1, x2])
-
-    model = MultiIOTestModel(num_classes=num_classes, use_bn=True)
-    model.predict_on_batch([x1, x2])
-
-  @test_util.run_in_graph_and_eager_modes
-  def test_trainable_mutation(self):
-    # test that you can change `trainable` on a model or layer, and that
-    # it freezes the model state during training
-    # TODO(fchollet): add test after we unify BN behavior in eager and symbolic.
-    pass
-
-  @test_util.run_in_graph_and_eager_modes
-  def test_saving(self):
-
-    num_classes = (2, 3)
-    num_samples = 100
-    input_dim = 50
-
-    x1 = np.ones((num_samples, input_dim))
-    x2 = np.ones((num_samples, input_dim))
-    y1 = np.zeros((num_samples, num_classes[0]))
-    y2 = np.zeros((num_samples, num_classes[1]))
-
-    model = MultiIOTestModel(num_classes=num_classes, use_bn=True)
-<<<<<<< HEAD
-    model.compile(loss='mse', optimizer=RMSPropOptimizer(learning_rate=0.001))
-=======
-    model.compile(
-        loss='mse',
-        optimizer='rmsprop',
-        run_eagerly=testing_utils.should_run_eagerly())
->>>>>>> ca2d0b65
-    model.fit([x1, x2], [y1, y2], epochs=2, batch_size=32, verbose=0)
-    y_ref_1, y_ref_2 = model.predict([x1, x2])
-
-    tf_format_name = os.path.join(self.get_temp_dir(), 'ckpt')
-    model.save_weights(tf_format_name)
-    if h5py is not None:
-      hdf5_format_name = os.path.join(self.get_temp_dir(), 'weights.h5')
-      model.save_weights(hdf5_format_name)
-
-    model = MultiIOTestModel(num_classes=num_classes, use_bn=True)
-
-    if h5py is not None:
-      with self.assertRaises(ValueError):
-        model.load_weights(hdf5_format_name)
-
-    model.load_weights(tf_format_name)
-
-    y1, y2 = model.predict([x1, x2])
-    self.assertAllClose(y_ref_1, y1, atol=1e-5)
-    self.assertAllClose(y_ref_2, y2, atol=1e-5)
-
-    if h5py is not None:
-      model.load_weights(hdf5_format_name)
-
-      y1, y2 = model.predict([x1, x2])
-      self.assertAllClose(y_ref_1, y1, atol=1e-5)
-      self.assertAllClose(y_ref_2, y2, atol=1e-5)
-
-  @test_util.run_in_graph_and_eager_modes
   def test_summary(self):
 
     class ToString(object):
@@ -888,243 +435,8 @@
     model.summary(print_fn=print_fn)
     self.assertTrue('Trainable params: 587' in print_fn.contents)
 
-  @test_util.run_in_graph_and_eager_modes
-  def test_subclass_nested_in_subclass(self):
-    num_classes = 2
-    num_samples = 100
-    input_dim = 50
-
-    model = NestedTestModel1(num_classes=num_classes)
-<<<<<<< HEAD
-    model.compile(loss='mse',
-                  optimizer=RMSPropOptimizer(learning_rate=0.001),
-                  metrics=['acc'])
-=======
-    model.compile(
-        loss='mse',
-        optimizer='rmsprop',
-        metrics=['acc'],
-        run_eagerly=testing_utils.should_run_eagerly())
->>>>>>> ca2d0b65
-
-    x = np.ones((num_samples, input_dim))
-    y = np.zeros((num_samples, num_classes))
-
-    model.fit(x, y, epochs=2, batch_size=32, verbose=0)
-    _ = model.evaluate(x, y, verbose=0)
-
-    self.assertEqual(len(model.weights), 8 + len(model.test_net.weights))
-    self.assertEqual(len(model.non_trainable_weights),
-                     2 + len(model.test_net.non_trainable_weights))
-    self.assertEqual(len(model.trainable_weights),
-                     6 + len(model.test_net.trainable_weights))
-
-  @test_util.run_in_graph_and_eager_modes
-  def test_graph_nested_in_subclass(self):
-    num_classes = 2
-    num_samples = 100
-    input_dim = 50
-
-    model = NestedTestModel2(num_classes=num_classes)
-<<<<<<< HEAD
-    model.compile(loss='mse',
-                  optimizer=RMSPropOptimizer(learning_rate=0.001),
-                  metrics=['acc'])
-=======
-    model.compile(
-        loss='mse',
-        optimizer='rmsprop',
-        metrics=['acc'],
-        run_eagerly=testing_utils.should_run_eagerly())
->>>>>>> ca2d0b65
-
-    x = np.ones((num_samples, input_dim))
-    y = np.zeros((num_samples, num_classes))
-
-    model.fit(x, y, epochs=2, batch_size=32, verbose=0)
-    _ = model.evaluate(x, y, verbose=0)
-
-    self.assertEqual(len(model.weights), 8 + len(model.test_net.weights))
-    self.assertEqual(len(model.non_trainable_weights),
-                     2 + len(model.test_net.non_trainable_weights))
-    self.assertEqual(len(model.trainable_weights),
-                     6 + len(model.test_net.trainable_weights))
-
-  @test_util.run_in_graph_and_eager_modes
-  def test_subclass_nested_in_graph(self):
-    num_classes = 2
-    num_samples = 100
-    input_dim = 50
-
-    model = get_nested_model_3(input_dim=input_dim, num_classes=num_classes)
-<<<<<<< HEAD
-    model.compile(loss='mse',
-                  optimizer=RMSPropOptimizer(learning_rate=0.001),
-                  metrics=['acc'])
-=======
-    model.compile(
-        loss='mse',
-        optimizer='rmsprop',
-        metrics=['acc'],
-        run_eagerly=testing_utils.should_run_eagerly())
->>>>>>> ca2d0b65
-
-    x = np.ones((num_samples, input_dim))
-    y = np.zeros((num_samples, num_classes))
-
-    model.fit(x, y, epochs=2, batch_size=32, verbose=0)
-    _ = model.evaluate(x, y, verbose=0)
-
-    self.assertEqual(len(model.weights), 16)
-    self.assertEqual(
-        len(model.non_trainable_weights), 4)
-    self.assertEqual(len(model.trainable_weights), 12)
-
-<<<<<<< HEAD
-  @test_util.run_in_graph_and_eager_modes
-=======
-  def test_subclass_nested_in_sequential(self):
-    num_classes = 2
-    num_samples = 100
-    input_dim = 50
-
-    class Inner(keras.Model):
-
-      def __init__(self):
-        super(Inner, self).__init__()
-        self.dense1 = keras.layers.Dense(32, activation='relu')
-        self.dense2 = keras.layers.Dense(num_classes, activation='relu')
-        self.bn = keras.layers.BatchNormalization()
-
-      def call(self, inputs):
-        x = self.dense1(inputs)
-        x = self.dense2(x)
-        return self.bn(x)
-
-    model = keras.Sequential([Inner()])
-    model.compile(
-        loss='mse',
-        optimizer='rmsprop',
-        metrics=['acc'],
-        run_eagerly=testing_utils.should_run_eagerly())
-
-    x = np.ones((num_samples, input_dim))
-    y = np.zeros((num_samples, num_classes))
-    model.fit(x, y, epochs=2, batch_size=32, verbose=0)
-    _ = model.evaluate(x, y, verbose=0)
-
-    self.assertEqual(len(model.weights), 8)
-    self.assertEqual(len(model.non_trainable_weights), 2)
-    self.assertEqual(len(model.trainable_weights), 6)
-
->>>>>>> ca2d0b65
-  def test_support_for_manual_training_arg(self):
-    # In most cases, the `training` argument is left unspecified, in which
-    # case it defaults to value corresponding to the Model method being used
-    # (fit -> True, predict -> False, etc).
-    # If the user writes their model `call` method to take
-    # an explicit `training` argument, we must check that the correct value
-    # is being passed to the model for each method call.
-
-    class DPNet(keras.Model):
-
-      def __init__(self):
-        super(DPNet, self).__init__()
-        self.dp = keras.layers.Dropout(0.5)
-        self.dense = keras.layers.Dense(1,
-                                        use_bias=False,
-                                        kernel_initializer='ones')
-
-      def call(self, inputs, training=False):
-        x = self.dp(inputs, training=training)
-        return self.dense(x)
-
-    model = DPNet()
-    x = np.ones((10, 10))
-    y = model.predict(x)
-    self.assertEqual(np.sum(y), np.sum(x))
-<<<<<<< HEAD
-    model.compile(loss='mse', optimizer=RMSPropOptimizer(learning_rate=0.001))
-    loss = model.train_on_batch(x, y)
-    self.assertGreater(loss, 0.1)
-
   def test_no_dependency(self):
     class Foo(keras.Model):
-=======
-    model.compile(
-        loss='mse',
-        optimizer='rmsprop',
-        run_eagerly=testing_utils.should_run_eagerly())
-    loss = model.train_on_batch(x, y)
-    self.assertGreater(loss, 0.1)
-
-
-class GraphSpecificModelSubclassingTests(test.TestCase):
-
-  @test_util.run_deprecated_v1
-  def test_single_io_workflow_with_tensors(self):
-    num_classes = 2
-    num_samples = 10
-    input_dim = 50
-
-    with self.cached_session():
-      model = SimpleTestModel(num_classes=num_classes,
-                              use_dp=True,
-                              use_bn=True)
-      model.compile(loss='mse', optimizer='rmsprop')
-
-      x = array_ops.ones((num_samples, input_dim))
-      y = array_ops.zeros((num_samples, num_classes))
-
-      model.fit(x, y, epochs=2, steps_per_epoch=10, verbose=0)
-      _ = model.evaluate(steps=10, verbose=0)
-
-  @test_util.run_deprecated_v1
-  def test_multi_io_workflow_with_tensors(self):
-    num_classes = (2, 3)
-    num_samples = 10
-    input_dim = 50
-
-    with self.cached_session():
-      model = MultiIOTestModel(num_classes=num_classes,
-                               use_dp=True,
-                               use_bn=True)
-      model.compile(loss='mse', optimizer='rmsprop')
-
-      x1 = array_ops.ones((num_samples, input_dim))
-      x2 = array_ops.ones((num_samples, input_dim))
-      y1 = array_ops.zeros((num_samples, num_classes[0]))
-      y2 = array_ops.zeros((num_samples, num_classes[1]))
-
-      model.fit([x1, x2], [y1, y2], epochs=2, steps_per_epoch=10, verbose=0)
-      _ = model.evaluate(steps=10, verbose=0)
-
-  @test_util.run_deprecated_v1
-  def test_updates_and_losses_for_nested_models_in_subclassed_model(self):
-
-    # Case 1: deferred-build sequential nested in subclass.
-    class TestModel1(keras.Model):
-
-      def __init__(self):
-        super(TestModel1, self).__init__()
-        self.fc = keras.layers.Dense(10, input_shape=(784,),
-                                     activity_regularizer='l1')
-        self.bn = keras.Sequential([keras.layers.BatchNormalization(axis=1)])
-
-      def call(self, x):
-        return self.bn(self.fc(x))
-
-    with self.cached_session():
-      model = TestModel1()
-
-      x = array_ops.ones(shape=[100, 784], dtype='float32')
-      model(x)
-      self.assertEqual(len(model.get_updates_for(x)), 2)
-      self.assertEqual(len(model.get_losses_for(x)), 1)
-
-    # Case 2: placeholder-sequential nested in subclass.
-    class TestModel2(keras.Model):
->>>>>>> ca2d0b65
 
       def __init__(self):
         super(Foo, self).__init__()
@@ -1165,15 +477,7 @@
     self.assertEqual([m.var, m.not_trainable_var], m.non_trainable_variables)
     m.trainable = True
 
-<<<<<<< HEAD
     m(array_ops.ones([1, 1]))
-=======
-    with self.cached_session():
-      model = MultiIOTestModel(num_classes=num_classes,
-                               use_dp=True,
-                               use_bn=True)
-      model.compile(loss='mse', optimizer='rmsprop')
->>>>>>> ca2d0b65
 
     self.assertEqual([m.dense.kernel, m.dense.bias], m.dense.variables)
     self.assertEqual([m.dense.kernel, m.dense.bias], m.dense.weights)
@@ -1192,6 +496,586 @@
     self.assertEqual([m.dense.kernel, m.dense.bias, m.not_trainable_var],
                      m.non_trainable_variables)
 
+  def test_add_weight_in_model(self):
+
+    class MyModel(keras.Model):
+
+      def __init__(self):
+        super(MyModel, self).__init__()
+        self.b = self.add_weight('bias', (10,))
+        self.c = self.add_weight('bias2', (10,), trainable=False)
+
+      def call(self, inputs):
+        return inputs + self.b + self.c
+
+    x = ops.convert_to_tensor(np.ones((10, 10), 'float32'))
+    model = MyModel()
+    model(x)
+    self.assertEqual(1, len(model.trainable_weights))
+    self.assertEqual(1, len(model.non_trainable_weights))
+    self.assertEqual(2, len(model.weights))
+
+    class MyModelCustomBuild(keras.Model):
+
+      def build(self, input_shape):
+        self.b = self.add_weight('bias', (10,))
+        self.c = self.add_weight('bias2', (10,), trainable=False)
+
+      def call(self, inputs):
+        return inputs + self.b + self.c
+
+    x = ops.convert_to_tensor(np.ones((10, 10), 'float32'))
+    model = MyModelCustomBuild()
+    model(x)
+    self.assertEqual(1, len(model.trainable_weights))
+    self.assertEqual(1, len(model.non_trainable_weights))
+    self.assertEqual(2, len(model.weights))
+
+  def test_add_update_in_model(self):
+
+    class MyModel(keras.Model):
+
+      def __init__(self):
+        super(MyModel, self).__init__()
+        self.b = self.add_weight('bias', (10,))
+        self.c = self.add_weight('bias2', (10,))
+
+      def call(self, inputs):
+        # Unconditional
+        self.add_update(self.b.assign(self.b * 2))
+        # Conditional
+        self.add_update(self.c.assign(inputs[1, :]), inputs)
+        return inputs + self.b + self.c
+
+    x = ops.convert_to_tensor(np.ones((10, 10), 'float32'))
+    model = MyModel()
+    model(x)
+
+    if context.executing_eagerly():
+      self.assertEqual(0, len(model.updates))
+    else:
+      self.assertEqual(2, len(model.updates))
+      self.assertEqual(1, len(model.get_updates_for(None)))
+      self.assertEqual(1, len(model.get_updates_for(x)))
+
+
+@keras_parameterized.run_all_keras_modes
+class ModelSubclassCompiledTest(keras_parameterized.TestCase):
+
+  def test_single_io_workflow_with_np_arrays(self):
+    num_classes = 2
+    num_samples = 100
+    input_dim = 50
+
+    model = SimpleTestModel(num_classes=num_classes,
+                            use_dp=True,
+                            use_bn=True)
+    model.compile(
+        loss='mse',
+        optimizer=RMSPropOptimizer(learning_rate=0.001),
+        metrics=['acc', keras.metrics.CategoricalAccuracy()],
+        run_eagerly=testing_utils.should_run_eagerly())
+
+    x = np.ones((num_samples, input_dim))
+    y = np.zeros((num_samples, num_classes))
+
+    model.fit(x, y, epochs=2, batch_size=32, verbose=0)
+    _ = model.evaluate(x, y, verbose=0)
+
+  def test_multi_io_workflow_with_np_arrays(self):
+    num_classes = (2, 3)
+    num_samples = 1000
+    input_dim = 50
+
+    model = MultiIOTestModel(num_classes=num_classes,
+                             use_dp=True,
+                             use_bn=True)
+    model.compile(loss='mse',
+                  optimizer=RMSPropOptimizer(learning_rate=0.001),
+                  metrics=['acc'],
+                  run_eagerly=testing_utils.should_run_eagerly())
+
+    x1 = np.ones((num_samples, input_dim))
+    x2 = np.ones((num_samples, input_dim))
+    y1 = np.zeros((num_samples, num_classes[0]))
+    y2 = np.zeros((num_samples, num_classes[1]))
+
+    model.fit([x1, x2], [y1, y2], epochs=2, batch_size=32, verbose=0)
+    _ = model.evaluate([x1, x2], [y1, y2], verbose=0)
+
+  def test_single_io_workflow_with_dataset_iterators(self):
+    num_classes = 2
+    num_samples = 10
+    input_dim = 50
+
+    with self.cached_session():
+      model = SimpleTestModel(num_classes=num_classes, use_dp=True, use_bn=True)
+      model.compile(
+          loss='mse', optimizer=RMSPropOptimizer(learning_rate=0.001),
+          run_eagerly=testing_utils.should_run_eagerly())
+
+      x = np.ones((num_samples, input_dim), dtype=np.float32)
+      y = np.zeros((num_samples, num_classes), dtype=np.float32)
+      dataset = dataset_ops.Dataset.from_tensor_slices((x, y))
+      dataset = dataset.repeat(100)
+      dataset = dataset.batch(10)
+      iterator = dataset_ops.make_one_shot_iterator(dataset)
+
+      model.fit(iterator, epochs=2, steps_per_epoch=10, verbose=0)
+      _ = model.evaluate(iterator, steps=10, verbose=0)
+
+  def test_attributes(self):
+    # layers, weights, trainable_weights, non_trainable_weights, inputs, outputs
+
+    num_classes = (2, 3)
+    num_samples = 100
+    input_dim = 50
+
+    model = MultiIOTestModel(num_classes=num_classes, use_bn=True)
+
+    x1 = np.ones((num_samples, input_dim))
+    x2 = np.ones((num_samples, input_dim))
+    y1 = np.zeros((num_samples, num_classes[0]))
+    y2 = np.zeros((num_samples, num_classes[1]))
+
+    self.assertEqual(model.name, 'test_model')
+    self.assertEqual(model.built, False)
+    self.assertEqual(len(model.weights), 0)
+
+    model.compile(
+        loss='mse', optimizer=RMSPropOptimizer(learning_rate=0.001),
+        run_eagerly=testing_utils.should_run_eagerly())
+    model.train_on_batch([x1, x2], [y1, y2])
+
+    self.assertEqual(model.built, True)
+    self.assertEqual(len(model.layers), 4)
+    self.assertEqual(len(model.weights), 10)
+    self.assertEqual(len(model.trainable_weights), 8)
+    self.assertEqual(len(model.non_trainable_weights), 2)
+    self.assertEqual(len(model.inputs), 2)
+    self.assertEqual(len(model.outputs), 2)
+
+  def test_updates(self):
+    # test that updates get run during training
+    num_samples = 100
+    input_dim = 50
+
+    class BNNet(keras.Model):
+
+      def __init__(self):
+        super(BNNet, self).__init__()
+        self.bn = keras.layers.BatchNormalization(beta_initializer='ones',
+                                                  gamma_initializer='ones')
+
+      def call(self, inputs):
+        return self.bn(inputs)
+
+    x = np.ones((num_samples, input_dim))
+    y = np.ones((num_samples, input_dim))
+
+    model = BNNet()
+    model.compile(
+        loss='mse', optimizer=RMSPropOptimizer(learning_rate=0.001),
+        run_eagerly=testing_utils.should_run_eagerly())
+    y_ref = model.predict(x)
+
+    model.train_on_batch(x, y)
+    y_new = model.predict(x)
+    self.assertGreater(np.sum(np.abs(y_ref - y_new)), 0.1)
+
+  def test_training_and_inference_behavior(self):
+    # test that dropout is applied in training and not inference
+
+    num_samples = 100
+    input_dim = 50
+
+    class DPNet(keras.Model):
+
+      def __init__(self):
+        super(DPNet, self).__init__()
+        self.dp = keras.layers.Dropout(0.5)
+        self.dense = keras.layers.Dense(1,
+                                        use_bias=False,
+                                        kernel_initializer='ones')
+
+      def call(self, inputs):
+        x = self.dp(inputs)
+        return self.dense(x)
+
+    model = DPNet()
+    x = np.ones((num_samples, input_dim))
+    y = model.predict(x)
+    self.assertEqual(np.sum(y), np.sum(x))
+    model.compile(
+        loss='mse', optimizer=RMSPropOptimizer(learning_rate=0.001),
+        run_eagerly=testing_utils.should_run_eagerly())
+    loss = model.train_on_batch(x, y)
+    self.assertGreater(loss, 0.1)
+
+  def test_training_methods(self):
+    # test fit, train_on_batch
+    # on different input types: list, dict
+
+    num_classes = (2, 3)
+    num_samples = 100
+    input_dim = 50
+
+    x1 = np.ones((num_samples, input_dim))
+    x2 = np.ones((num_samples, input_dim))
+    y1 = np.zeros((num_samples, num_classes[0]))
+    y2 = np.zeros((num_samples, num_classes[1]))
+
+    model = MultiIOTestModel(num_classes=num_classes, use_bn=True)
+    model.compile(
+        loss='mse', optimizer=RMSPropOptimizer(learning_rate=0.001),
+        run_eagerly=testing_utils.should_run_eagerly())
+    model.fit([x1, x2], [y1, y2], epochs=2, batch_size=32, verbose=0)
+    model.fit({'input_1': x1, 'input_2': x2},
+              {'output_1': y1, 'output_2': y2},
+              epochs=2, batch_size=32)
+    model.fit([x1, x2], [y1, y2], epochs=2, batch_size=32, verbose=0,
+              validation_data=([x1, x2], [y1, y2]))
+
+    model = MultiIOTestModel(num_classes=num_classes, use_bn=True)
+    model.compile(
+        loss='mse', optimizer=RMSPropOptimizer(learning_rate=0.001),
+        run_eagerly=testing_utils.should_run_eagerly())
+    model.train_on_batch([x1, x2], [y1, y2])
+    model.train_on_batch({'input_1': x1, 'input_2': x2},
+                         {'output_1': y1, 'output_2': y2})
+
+  def test_inference_methods(self):
+    # test predict, evaluate, test_on_batch, predict_on_batch
+    # on different input types: list, dict
+    num_classes = (2, 3)
+    num_samples = 100
+    input_dim = 50
+
+    x1 = np.ones((num_samples, input_dim))
+    x2 = np.ones((num_samples, input_dim))
+    y1 = np.zeros((num_samples, num_classes[0]))
+    y2 = np.zeros((num_samples, num_classes[1]))
+
+    model = MultiIOTestModel(num_classes=num_classes, use_bn=True)
+    model.compile(
+        loss='mse', optimizer=RMSPropOptimizer(learning_rate=0.001),
+        run_eagerly=testing_utils.should_run_eagerly())
+    model.evaluate([x1, x2], [y1, y2])
+    model.test_on_batch([x1, x2], [y1, y2])
+
+    model = MultiIOTestModel(num_classes=num_classes, use_bn=True)
+    model.predict([x1, x2])
+
+    model = MultiIOTestModel(num_classes=num_classes, use_bn=True)
+    model.predict_on_batch([x1, x2])
+
+  def test_saving(self):
+
+    num_classes = (2, 3)
+    num_samples = 100
+    input_dim = 50
+
+    x1 = np.ones((num_samples, input_dim))
+    x2 = np.ones((num_samples, input_dim))
+    y1 = np.zeros((num_samples, num_classes[0]))
+    y2 = np.zeros((num_samples, num_classes[1]))
+
+    model = MultiIOTestModel(num_classes=num_classes, use_bn=True)
+    model.compile(
+        loss='mse', optimizer=RMSPropOptimizer(learning_rate=0.001),
+        run_eagerly=testing_utils.should_run_eagerly())
+    model.fit([x1, x2], [y1, y2], epochs=2, batch_size=32, verbose=0)
+    y_ref_1, y_ref_2 = model.predict([x1, x2])
+
+    tf_format_name = os.path.join(self.get_temp_dir(), 'ckpt')
+    model.save_weights(tf_format_name)
+    if h5py is not None:
+      hdf5_format_name = os.path.join(self.get_temp_dir(), 'weights.h5')
+      model.save_weights(hdf5_format_name)
+
+    model = MultiIOTestModel(num_classes=num_classes, use_bn=True)
+
+    if h5py is not None:
+      with self.assertRaises(ValueError):
+        model.load_weights(hdf5_format_name)
+
+    model.load_weights(tf_format_name)
+
+    y1, y2 = model.predict([x1, x2])
+    self.assertAllClose(y_ref_1, y1, atol=1e-5)
+    self.assertAllClose(y_ref_2, y2, atol=1e-5)
+
+    if h5py is not None:
+      model.load_weights(hdf5_format_name)
+
+      y1, y2 = model.predict([x1, x2])
+      self.assertAllClose(y_ref_1, y1, atol=1e-5)
+      self.assertAllClose(y_ref_2, y2, atol=1e-5)
+
+  def test_subclass_nested_in_subclass(self):
+    num_classes = 2
+    num_samples = 100
+    input_dim = 50
+
+    model = NestedTestModel1(num_classes=num_classes)
+    model.compile(loss='mse',
+                  optimizer=RMSPropOptimizer(learning_rate=0.001),
+                  metrics=['acc'],
+                  run_eagerly=testing_utils.should_run_eagerly())
+
+    x = np.ones((num_samples, input_dim))
+    y = np.zeros((num_samples, num_classes))
+
+    model.fit(x, y, epochs=2, batch_size=32, verbose=0)
+    _ = model.evaluate(x, y, verbose=0)
+
+    self.assertEqual(len(model.weights), 8 + len(model.test_net.weights))
+    self.assertEqual(len(model.non_trainable_weights),
+                     2 + len(model.test_net.non_trainable_weights))
+    self.assertEqual(len(model.trainable_weights),
+                     6 + len(model.test_net.trainable_weights))
+
+  def test_graph_nested_in_subclass(self):
+    num_classes = 2
+    num_samples = 100
+    input_dim = 50
+
+    model = NestedTestModel2(num_classes=num_classes)
+    model.compile(loss='mse',
+                  optimizer=RMSPropOptimizer(learning_rate=0.001),
+                  metrics=['acc'],
+                  run_eagerly=testing_utils.should_run_eagerly())
+
+    x = np.ones((num_samples, input_dim))
+    y = np.zeros((num_samples, num_classes))
+
+    model.fit(x, y, epochs=2, batch_size=32, verbose=0)
+    _ = model.evaluate(x, y, verbose=0)
+
+    self.assertEqual(len(model.weights), 8 + len(model.test_net.weights))
+    self.assertEqual(len(model.non_trainable_weights),
+                     2 + len(model.test_net.non_trainable_weights))
+    self.assertEqual(len(model.trainable_weights),
+                     6 + len(model.test_net.trainable_weights))
+
+  def test_subclass_nested_in_graph(self):
+    num_classes = 2
+    num_samples = 100
+    input_dim = 50
+
+    model = get_nested_model_3(input_dim=input_dim, num_classes=num_classes)
+    model.compile(loss='mse',
+                  optimizer=RMSPropOptimizer(learning_rate=0.001),
+                  metrics=['acc'],
+                  run_eagerly=testing_utils.should_run_eagerly())
+
+    x = np.ones((num_samples, input_dim))
+    y = np.zeros((num_samples, num_classes))
+
+    model.fit(x, y, epochs=2, batch_size=32, verbose=0)
+    _ = model.evaluate(x, y, verbose=0)
+
+    self.assertEqual(len(model.weights), 16)
+    self.assertEqual(len(model.non_trainable_weights), 4)
+    self.assertEqual(len(model.trainable_weights), 12)
+
+  def test_subclass_nested_in_sequential(self):
+    num_classes = 2
+    num_samples = 100
+    input_dim = 50
+
+    class Inner(keras.Model):
+
+      def __init__(self):
+        super(Inner, self).__init__()
+        self.dense1 = keras.layers.Dense(32, activation='relu')
+        self.dense2 = keras.layers.Dense(num_classes, activation='relu')
+        self.bn = keras.layers.BatchNormalization()
+
+      def call(self, inputs):
+        x = self.dense1(inputs)
+        x = self.dense2(x)
+        return self.bn(x)
+
+    model = keras.Sequential([Inner()])
+    model.compile(loss='mse',
+                  optimizer=RMSPropOptimizer(learning_rate=0.001),
+                  metrics=['acc'],
+                  run_eagerly=testing_utils.should_run_eagerly())
+
+    x = np.ones((num_samples, input_dim))
+    y = np.zeros((num_samples, num_classes))
+    model.fit(x, y, epochs=2, batch_size=32, verbose=0)
+    _ = model.evaluate(x, y, verbose=0)
+
+    self.assertEqual(len(model.weights), 8)
+    self.assertEqual(len(model.non_trainable_weights), 2)
+    self.assertEqual(len(model.trainable_weights), 6)
+
+  def test_support_for_manual_training_arg(self):
+    # In most cases, the `training` argument is left unspecified, in which
+    # case it defaults to value corresponding to the Model method being used
+    # (fit -> True, predict -> False, etc).
+    # If the user writes their model `call` method to take
+    # an explicit `training` argument, we must check that the correct value
+    # is being passed to the model for each method call.
+
+    class DPNet(keras.Model):
+
+      def __init__(self):
+        super(DPNet, self).__init__()
+        self.dp = keras.layers.Dropout(0.5)
+        self.dense = keras.layers.Dense(1,
+                                        use_bias=False,
+                                        kernel_initializer='ones')
+
+      def call(self, inputs, training=False):
+        x = self.dp(inputs, training=training)
+        return self.dense(x)
+
+    model = DPNet()
+    x = np.ones((10, 10))
+    y = model.predict(x)
+    self.assertEqual(np.sum(y), np.sum(x))
+    model.compile(
+        loss='mse', optimizer=RMSPropOptimizer(learning_rate=0.001),
+        run_eagerly=testing_utils.should_run_eagerly())
+    loss = model.train_on_batch(x, y)
+    self.assertGreater(loss, 0.1)
+
+
+class GraphSpecificModelSubclassingTests(test.TestCase):
+
+  @test_util.run_deprecated_v1
+  def test_single_io_workflow_with_tensors(self):
+    num_classes = 2
+    num_samples = 10
+    input_dim = 50
+
+    with self.cached_session():
+      model = SimpleTestModel(num_classes=num_classes,
+                              use_dp=True,
+                              use_bn=True)
+      model.compile(loss='mse', optimizer=RMSPropOptimizer(learning_rate=0.001))
+
+      x = array_ops.ones((num_samples, input_dim))
+      y = array_ops.zeros((num_samples, num_classes))
+
+      model.fit(x, y, epochs=2, steps_per_epoch=10, verbose=0)
+      _ = model.evaluate(steps=10, verbose=0)
+
+  @test_util.run_deprecated_v1
+  def test_multi_io_workflow_with_tensors(self):
+    num_classes = (2, 3)
+    num_samples = 10
+    input_dim = 50
+
+    with self.cached_session():
+      model = MultiIOTestModel(num_classes=num_classes,
+                               use_dp=True,
+                               use_bn=True)
+      model.compile(loss='mse', optimizer=RMSPropOptimizer(learning_rate=0.001))
+
+      x1 = array_ops.ones((num_samples, input_dim))
+      x2 = array_ops.ones((num_samples, input_dim))
+      y1 = array_ops.zeros((num_samples, num_classes[0]))
+      y2 = array_ops.zeros((num_samples, num_classes[1]))
+
+      model.fit([x1, x2], [y1, y2], epochs=2, steps_per_epoch=10, verbose=0)
+      _ = model.evaluate(steps=10, verbose=0)
+
+  @test_util.run_deprecated_v1
+  def test_updates_and_losses_for_nested_models_in_subclassed_model(self):
+
+    # Case 1: deferred-build sequential nested in subclass.
+    class TestModel1(keras.Model):
+
+      def __init__(self):
+        super(TestModel1, self).__init__()
+        self.fc = keras.layers.Dense(10, input_shape=(784,),
+                                     activity_regularizer='l1')
+        self.bn = keras.Sequential([keras.layers.BatchNormalization(axis=1)])
+
+      def call(self, x):
+        return self.bn(self.fc(x))
+
+    with self.cached_session():
+      model = TestModel1()
+
+      x = array_ops.ones(shape=[100, 784], dtype='float32')
+      model(x)
+      self.assertEqual(len(model.get_updates_for(x)), 2)
+      self.assertEqual(len(model.get_losses_for(x)), 1)
+
+    # Case 2: placeholder-sequential nested in subclass.
+    class TestModel2(keras.Model):
+
+      def __init__(self):
+        super(TestModel2, self).__init__()
+        self.fc = keras.layers.Dense(10, input_shape=(784,),
+                                     activity_regularizer='l1')
+        self.bn = keras.Sequential(
+            [keras.layers.BatchNormalization(axis=1, input_shape=(10,))])
+
+      def call(self, x):
+        return self.bn(self.fc(x))
+
+    with self.cached_session():
+      model = TestModel2()
+
+      x = array_ops.ones(shape=[100, 784], dtype='float32')
+      model(x)
+      self.assertEqual(len(model.get_updates_for(x)), 2)
+      self.assertEqual(len(model.get_losses_for(x)), 1)
+
+    # Case 3: functional-API model nested in subclass.
+    inputs = keras.Input((10,))
+    outputs = keras.layers.BatchNormalization(axis=1)(inputs)
+    bn = keras.Model(inputs, outputs)
+
+    class TestModel3(keras.Model):
+
+      def __init__(self):
+        super(TestModel3, self).__init__()
+        self.fc = keras.layers.Dense(10, input_shape=(784,),
+                                     activity_regularizer='l1')
+        self.bn = bn
+
+      def call(self, x):
+        return self.bn(self.fc(x))
+
+    with self.cached_session():
+      model = TestModel3()
+
+      x = array_ops.ones(shape=[100, 784], dtype='float32')
+      model(x)
+      self.assertEqual(len(model.get_updates_for(x)), 2)
+      self.assertEqual(len(model.get_losses_for(x)), 1)
+
+  @test_util.run_deprecated_v1
+  def test_multi_io_workflow_with_numpy_arrays_and_custom_placeholders(self):
+    num_classes = (2, 3)
+    num_samples = 1000
+    input_dim = 50
+
+    with self.cached_session():
+      model = MultiIOTestModel(num_classes=num_classes,
+                               use_dp=True,
+                               use_bn=True)
+      model.compile(loss='mse', optimizer=RMSPropOptimizer(learning_rate=0.001))
+
+      x1 = np.ones((num_samples, input_dim))
+      x2 = np.ones((num_samples, input_dim))
+      y1 = np.zeros((num_samples, num_classes[0]))
+      y2 = np.zeros((num_samples, num_classes[1]))
+
+      x2_placeholder = array_ops.placeholder(
+          dtype='float32', shape=(None, input_dim))
+      model._set_inputs([x1, x2_placeholder])
+
+      model.fit([x1, x2], [y1, y2], epochs=2, batch_size=32, verbose=0)
+      _ = model.evaluate([x1, x2], [y1, y2], verbose=0)
+
 
 class CustomCallModel(keras.Model):
 
@@ -1218,9 +1102,19 @@
     return self.dense1(x)
 
 
+class TrainingMaskingModel(keras.Model):
+
+  def __init__(self):
+    super(TrainingMaskingModel, self).__init__()
+    self.dense1 = keras.layers.Dense(1)
+
+  def call(self, x, training=False, mask=None):
+    return self.dense1(x)
+
+
+@test_util.run_all_in_graph_and_eager_modes
 class CustomCallSignatureTests(test.TestCase):
 
-  @test_util.run_in_graph_and_eager_modes
   def test_no_inputs_in_signature(self):
     model = CustomCallModel()
     first = array_ops.ones([2, 3])
@@ -1234,7 +1128,6 @@
     output = model(first, second=second, training=False)
     self.assertAllClose(expected_output, self.evaluate(output))
 
-  @test_util.run_in_graph_and_eager_modes
   def test_training_args_call_build(self):
     input_dim = 2
 
@@ -1247,7 +1140,18 @@
                                     'has been properly built.'))
     self.assertTrue(model.built, 'Model should be built after calling `build`.')
 
-  @test_util.run_in_graph_and_eager_modes
+  def test_training_and_mask_args_call_build(self):
+    input_dim = 2
+
+    model = TrainingMaskingModel()
+    self.assertFalse(model.built, 'Model should not have been built')
+    self.assertFalse(model.weights, ('Model should have no weights since it '
+                                     'has not been built.'))
+    model.build((None, input_dim))
+    self.assertTrue(model.weights, ('Model should have weights now that it '
+                                    'has been properly built.'))
+    self.assertTrue(model.built, 'Model should be built after calling `build`.')
+
   def test_custom_call_kwargs_and_build(self):
     first_input_shape = (2, 3)
     second_input_shape = (2, 5)
@@ -1260,7 +1164,6 @@
         ValueError, 'cannot build your model if it has positional'):
       model.build(input_shape=[first_input_shape, second_input_shape])
 
-  @test_util.run_in_graph_and_eager_modes
   def test_inputs_in_signature(self):
 
     class HasInputsAndOtherPositional(keras.Model):
@@ -1277,21 +1180,19 @@
       x1, x2 = keras.Input((1, 1)), keras.Input((1, 1))
       model(x1, x2)
 
-  @test_util.run_in_graph_and_eager_modes
   def test_kwargs_in_signature(self):
 
     class HasKwargs(keras.Model):
 
-      def call(self, x, y=3, **key_words):
+      def call(self, x, y=3, **kwargs):
         return x
 
     model = HasKwargs()
-    arg = array_ops.ones([])
+    arg = array_ops.ones([1])
     model(arg, a=3)
     if not context.executing_eagerly():
-      six.assertCountEqual(self, [arg], model.inputs)
-
-  @test_util.run_in_graph_and_eager_modes
+      self.assertEqual(len(model.inputs), 1)
+
   def test_args_in_signature(self):
 
     class HasArgs(keras.Model):
@@ -1305,29 +1206,32 @@
     model = HasArgs()
     x1, x2, x3 = keras.Input((1, 1)), keras.Input((1, 1)), keras.Input((1, 1))
     model(x1, x2, x3, a=3)
-    if not context.executing_eagerly():
-      six.assertCountEqual(self, [x1, x2, x3], model.inputs)
+    self.assertEqual(len(model.inputs), 3)
 
   def test_args_and_keywords_in_signature(self):
 
     class HasArgs(keras.Model):
 
-      def call(self, x, training=True, *args, **kwargs):
+      def call(self, x, training=True, *args, **kwargs):  # pylint:disable=keyword-arg-before-vararg
         return x
 
-    with context.graph_mode():
-      model = HasArgs()
-      x1, x2, x3 = keras.Input((1, 1)), keras.Input((1, 1)), keras.Input((1, 1))
-      with self.assertRaisesRegexp(TypeError, 'args and arguments with'):
-        model(x1, x2, x3, a=3)
-
+    model = HasArgs()
+    x1, x2, x3 = keras.Input((1, 1)), keras.Input((1, 1)), keras.Input((1, 1))
+    with self.assertRaisesRegexp(
+        TypeError, 'may not accept both positional arguments and '):
+      model(x1, x2, x3, a=3)
+
+  @test_util.assert_no_new_tensors
+  @test_util.assert_no_garbage_created
   def test_training_no_default(self):
-
-    with context.graph_mode():
-      model = TrainingNoDefaultModel()
-      arg = array_ops.ones([1, 1])
-      model(arg, True)
-      six.assertCountEqual(self, [arg], model.inputs)
+    if context.executing_eagerly():
+      self.skipTest('b/120997007')
+
+    model = TrainingNoDefaultModel()
+
+    arg = array_ops.ones([1, 1])
+    model(arg, True)
+    self.assertEqual(len(model.inputs), 1)
 
   def test_training_no_default_with_positional(self):
 
@@ -1336,11 +1240,10 @@
       def call(self, x, training, positional):
         return x
 
-    with context.graph_mode():
-      model = TrainingNoDefaultWithPositional()
-      x1, x2, x3 = keras.Input((1, 1)), keras.Input((1, 1)), keras.Input((1, 1))
-      with self.assertRaisesRegexp(TypeError, 'after a non-input'):
-        model(x1, x2, x3)
+    model = TrainingNoDefaultWithPositional()
+    x1, x2, x3 = keras.Input((1, 1)), keras.Input((1, 1)), keras.Input((1, 1))
+    with self.assertRaisesRegexp(TypeError, 'after a non-input'):
+      model(x1, x2, x3)
 
 if __name__ == '__main__':
   test.main()
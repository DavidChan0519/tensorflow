# Copyright 2017 The TensorFlow Authors. All Rights Reserved.
#
# Licensed under the Apache License, Version 2.0 (the "License");
# you may not use this file except in compliance with the License.
# You may obtain a copy of the License at
#
#     http://www.apache.org/licenses/LICENSE-2.0
#
# Unless required by applicable law or agreed to in writing, software
# distributed under the License is distributed on an "AS IS" BASIS,
# WITHOUT WARRANTIES OR CONDITIONS OF ANY KIND, either express or implied.
# See the License for the specific language governing permissions and
# limitations under the License.
# ==============================================================================
"""An in-process, local XLA client in Python, supporting AOT compilation."""

from __future__ import absolute_import
from __future__ import division
from __future__ import print_function

import collections
import enum  # pylint: disable=g-bad-import-order
import inspect
import itertools
import os

import numpy as np

from tensorflow.compiler.xla import xla_data_pb2
from tensorflow.compiler.xla.python import pywrap_xla as c_api
from tensorflow.compiler.xla.service import hlo_pb2


# Most functions are snake_case for consistency with other modules, whereas
# method names of ComputationBuilder and LocalComputation are CamelCase for
# consistency with XLA.
# pylint: disable=invalid-name


_OP_METADATA_FIELDS = [
    'op_type',
    'op_name',
    'source_file',
    'source_line',
]
OpMetadata = collections.namedtuple('OpMetadata', _OP_METADATA_FIELDS)


def OpMetadataToProto(pyobj):
  proto = xla_data_pb2.OpMetadata()
  for field in _OP_METADATA_FIELDS:
    attr = getattr(pyobj, field)
    if attr is not None:
      setattr(proto, field, attr)
  return proto


def CurrentSourceInfoMetadata(op_type=None, op_name=None, skip_frames=1):
  """Helper for use in source mapping that returns an OpMetadata object."""
  full_filename, lineno = inspect.stack()[skip_frames][1:3]
  filename = os.path.basename(full_filename)
  return OpMetadata(
      op_type=op_type,
      op_name=op_name,
      source_file=filename,
      source_line=lineno)


class PaddingType(enum.Enum):
  VALID = 1
  SAME = 2


def _convert_padding_type_to_pad_values(padding_type, lhs_dims, rhs_dims,
                                        window_strides):
  """Maps PaddingType or string to pad values (list of pairs of ints)."""
  if not isinstance(padding_type, (str, PaddingType)):
    msg = 'padding_type must be str or PaddingType, got {}.'
    raise TypeError(msg.format(type(padding_type)))

  if isinstance(padding_type, str):
    if padding_type.upper() == 'VALID':
      padding_type = PaddingType.VALID
    elif padding_type.upper() == 'SAME':
      padding_type = PaddingType.SAME
    else:
      msg = 'Unknown padding type string: expected "VALID" or "SAME", got {}.'
      raise ValueError(msg.format(padding_type))

  if padding_type == PaddingType.VALID:
    return [(0, 0)] * len(window_strides)
  elif padding_type == PaddingType.SAME:
    out_shape = np.ceil(np.true_divide(lhs_dims, window_strides)).astype(int)
    pad_sizes = [max((out_size - 1) * stride + filter_size - in_size, 0)
                 for out_size, stride, filter_size, in_size
                 in zip(out_shape, window_strides, rhs_dims, lhs_dims)]
    return [(pad_size // 2, pad_size - pad_size // 2)
            for pad_size in pad_sizes]
  else:
    msg = 'Unexpected PaddingType value: {}'
    raise ValueError(msg.format(padding_type))


_UNARY_OPS = [
    'Not',
    'Abs',
    'Exp',
    'Expm1',
    'Floor',
    'Round',
    'Ceil',
    'Log',
    'Log1p',
    'Sign',
    'Cos',
    'Sin',
    'Tanh',
    'IsFinite',
    'Sqrt',
    'Rsqrt',
    'Square',
    'Reciprocal',
    'Neg',
    'Erf',
    'Erfc',
    'ErfInv',
    'Lgamma',
    'Digamma',
    'Acos',
    'Asin',
    'Atan',
    'Tan',
    'Acosh',
    'Asinh',
    'Atanh',
    'Cosh',
    'Sinh',
    'Real',
    'Imag',
    'Conj',
]

_BINARY_OPS = [
    'Eq',
    'Ne',
    'Ge',
    'Gt',
    'Lt',
    'Le',
    'Add',
    'Sub',
    'Mul',
    'Div',
    'Rem',
    'Max',
    'Min',
    'And',
    'Or',
    'Xor',
    'Pow',
    'ShiftLeft',
    'ShiftRightArithmetic',
    'ShiftRightLogical',
    'Atan2',
    'Complex',
]


XLA_ELEMENT_TYPE_TO_DTYPE = {
    xla_data_pb2.PRED: np.dtype('bool'),
    xla_data_pb2.S8: np.dtype('int8'),
    xla_data_pb2.S16: np.dtype('int16'),
    xla_data_pb2.S32: np.dtype('int32'),
    xla_data_pb2.S64: np.dtype('int64'),
    xla_data_pb2.U8: np.dtype('uint8'),
    xla_data_pb2.U16: np.dtype('uint16'),
    xla_data_pb2.U32: np.dtype('uint32'),
    xla_data_pb2.U64: np.dtype('uint64'),
    xla_data_pb2.F16: np.dtype('float16'),
    xla_data_pb2.F32: np.dtype('float32'),
    xla_data_pb2.F64: np.dtype('float64'),
    xla_data_pb2.C64: np.dtype('complex64'),
    xla_data_pb2.C128: np.dtype('complex128'),
    xla_data_pb2.TUPLE: np.dtype(np.object),
}

# Note the conversion on the key. Numpy has a known issue wherein dtype hashing
# doesn't work as expected (https://github.com/numpy/numpy/issues/7242). Thus,
# when keying by dtype in this dict, we use the string form of dtypes.
DTYPE_TO_XLA_ELEMENT_TYPE = {str(dt): et
                             for et, dt in XLA_ELEMENT_TYPE_TO_DTYPE.items()}


def dtype_to_etype(dtype):
  """Convenience function for reading DTYPE_TO_XLA_ELEMENT_TYPE."""
  return DTYPE_TO_XLA_ELEMENT_TYPE[str(np.dtype(dtype))]


class LocalBuffer(object):
  """Represents a handle to data owned by XLA.

  The referent is ready for use in executing a local, compiled
  Computation. On XLA platforms involving a device (e.g. GPU), this
  means the referent is in device memory.
  """

  def __init__(self, c_local_shaped_buffer):
    self.c_local_shaped_buffer = c_local_shaped_buffer
    self._delete = c_api.DeleteLocalShapedBuffer

  @staticmethod
  def from_pyval(pyval, layout_fn=None):
    pyval = require_numpy_array_layout(pyval)
    if layout_fn:
      shape = Shape.from_pyval(pyval)
      shape = shape.map_leaves(layout_fn)
    else:
      shape = None
    return LocalBuffer(c_api.LocalShapedBuffer.FromLiteral(pyval, shape))

  def to_py(self):
    return self.c_local_shaped_buffer.ToLiteral()

  def delete(self):
    if self.c_local_shaped_buffer is not None:
      self._delete(self.c_local_shaped_buffer)
      self.c_local_shaped_buffer = None

  def destructure(self):
    assert self.c_local_shaped_buffer is not None
    result = c_api.DestructureLocalShapedBufferTuple(self.c_local_shaped_buffer)
    self.c_local_shaped_buffer = None
    size = result.size()
    destructured = tuple(LocalBuffer(result.Release(i)) for i in xrange(size))
    return destructured

  def is_deleted(self):
    return self.c_local_shaped_buffer is None

  def __del__(self):
    self.delete()


class Shape(object):
  """Represents an XLA shape.

  A shape is either an array shape, having rank-many integer
  dimensions and an element type (represented by a Numpy dtype), or it
  is a tuple shape, having a shape for every tuple component:

    type shape =
        TupleShape of shape list
      | ArrayShape of { dimensions: int list; element_type: dtype }

  Callers are expected to instantiate this class only via the static
  constructors: tuple_shape, array_shape, and from_pyval.
  """

  @staticmethod
  def tuple_shape(tuple_shapes):
    """Construct a tuple shape."""
    if (not isinstance(tuple_shapes, (tuple, list)) or
        not all(isinstance(t, Shape) for t in tuple_shapes)):
      raise TypeError('tuple_shapes must be a tuple of Shapes')
    return Shape(tuple_shapes, tuple)

  @staticmethod
  def array_shape(element_type, dimensions, minor_to_major=None):
    """Construct an array shape."""
    if (not isinstance(dimensions, tuple) or
        not all(isinstance(i, int) for i in dimensions)):
      dimensions = tuple(int(i) for i in dimensions)
    return Shape(dimensions, np.dtype(element_type),
                 minor_to_major=minor_to_major)

  @staticmethod
  def from_pyval(pyval):
    def convert(pyval):
      if isinstance(pyval, tuple):
        return Shape.tuple_shape(tuple(convert(elt) for elt in pyval))
      else:
        pyval = require_numpy_array_layout(pyval)
        return Shape.array_shape(pyval.dtype, np.shape(pyval))
    return convert(pyval)

  def __init__(self, dimensions, dtype, minor_to_major=None):
    assert isinstance(dimensions, tuple)
    self._dimensions = dimensions
    self._dtype = dtype
    self._is_tuple = dtype == tuple
    self._minor_to_major = minor_to_major
    self._check_minor_to_major()

  def __eq__(self, other):
    # pylint: disable=protected-access
    return (self._dtype == other._dtype and
            self._dimensions == other._dimensions and
            self._minor_to_major == other._minor_to_major)

  def __ne__(self, other):
    return not self == other

  def __repr__(self):
    return ('xla_client.Shape(_dtype={!r}, _dimensions={!r}, '
            '_is_tuple={!r}, _minor_to_major={!r})').format(
                self._dtype, self._dimensions, self._is_tuple,
                self._minor_to_major)

  def is_tuple(self):
    return self._is_tuple

  def is_array(self):
    return not self._is_tuple

  def tuple_shapes(self):
    if not self.is_tuple():
      raise ValueError('not a tuple shape')
    return self._dimensions

  def numpy_dtype(self):
    """Like element_type(), but returns dtype('O') in case of a tuple shape."""
    if self.is_tuple():
      return np.dtype(np.object)
    else:
      return self.element_type()

  def xla_element_type(self):
    return DTYPE_TO_XLA_ELEMENT_TYPE[str(self.numpy_dtype())]

  def element_type(self):
    if not self.is_array():
      raise ValueError('not an array shape')
    return self._dtype

  def dimensions(self):
    if not self.is_array():
      raise ValueError('not an array shape')
    return self._dimensions

  def rank(self):
    return len(self.dimensions())

  def minor_to_major(self):
    return self._minor_to_major

  def map_leaves(self, f):
    """Map f over each leaf-level array subshape.

    Args:
      f: The function to apply. Whenever f returns None, the identity is
        applied instead.

    Returns:
      A new Shape with the mapped leaves.
    """
    if self.is_tuple():
      children = tuple(child.map_leaves(f) for child in self.tuple_shapes())
      return Shape.tuple_shape(children)
    else:
      mapped = f(self)
      return self if mapped is None else mapped

  def _check_minor_to_major(self):
    mtm = self._minor_to_major
    if self.is_tuple():
      assert mtm is None, self
    if mtm is not None:
      assert self.rank() == len(mtm), self
      assert sorted(mtm) == range(len(mtm)), self

  def update_minor_to_major(self, minor_to_major):
    if not self.is_array():
      raise ValueError('not an array shape')
    if not isinstance(minor_to_major, tuple):
      raise TypeError('minor_to_major must be a tuple')
    updated = Shape.array_shape(
        self.element_type(), self.dimensions(), minor_to_major)
    updated._check_minor_to_major()  # pylint: disable=protected-access
    return updated


def _wrap_shape(shape_info):
  dtype, dims = shape_info
  element_type = DTYPE_TO_XLA_ELEMENT_TYPE[str(dtype)]
  if element_type == xla_data_pb2.TUPLE:
    shapes = tuple(_wrap_shape(subshape_info) for subshape_info in dims)
    return Shape.tuple_shape(shapes)
  else:
    return Shape.array_shape(dtype, dims)


def require_numpy_array_layout(value):
  if isinstance(value, tuple):
    return tuple(require_numpy_array_layout(x) for x in value)
  else:
    return np.require(value, requirements=['C', 'A'])


class CompileOptions(object):
  """Python object for XLA compile options.

  These options can be passed to the 'compile' step when using a local XLA
  client.
  """

  def __init__(self):
    self.generate_hlo_graph = None
    self.dump_optimized_hlo_proto_to = None
    self.dump_unoptimized_hlo_proto_to = None
    self.dump_per_pass_hlo_proto_to = None
    self.hlo_profile = False


def transfer_to_infeed(value, replica_number=None):
  """Transfers the given value into the XLA infeed queue.

  XLA's infeed queue is a single queue that feeds the "XLA virtual machine" with
  a totally ordered stream of values. This is dequeued from XLA computations via
  the Infeed() operation.

  Args:
    value: the value that the caller would like to enqueue into the XLA infeed
      queue
    replica_number: the replica number to infeed the value to -- if not
      provided, then the default replica (trivially replica 0) is used.
  """
  if replica_number is None:
    c_api.TransferToInfeedLocal(require_numpy_array_layout(value))
  else:
    c_api.TransferToInfeedLocalReplica(
        require_numpy_array_layout(value), replica_number)


def transfer_from_outfeed(shape, replica_number=None):
  """Transfers a literal of the given shape from replica_number's outfeed.

  Args:
    shape: The shape of the value to transfer from outfeed.
    replica_number: The replica number ordinal to transfer the outfeed value
      from. (Each replica has a distinct outfeed queue.)

  Returns:
    The literal value that is produced from the outfeed queue.
  """
  return c_api.TransferFromOutfeedLocalReplica(shape, replica_number or 0)


class LocalComputation(object):
  """Python wrapper for a local XLA Computation.

  A LocalComputation can be executed if it is compiled. Otherwise, it
  can still be used as a Computation where required by the
  ComputationBuilder methods.
  """

  def __init__(self, c_local_computation, is_compiled):
    self.c_local_computation = c_local_computation
    self.is_compiled = is_compiled

    # Ensure a reference to C-based destructor for use in __del__.
    if is_compiled:
      assert isinstance(c_local_computation, c_api.CompiledLocalComputation)
      self._delete = c_api.DeleteCompiledLocalComputation
    else:
      assert isinstance(c_local_computation, c_api.LocalComputation)
      self._delete = c_api.DeleteLocalComputation

  def GetProto(self):
    """Get the HloModuleProto proto object in this local computation.

    Returns:
       An HloModuleProto proto object that has the whole-graph information.
    """

    serialized = self.c_local_computation.GetSerializedProto()
    proto = hlo_pb2.HloModuleProto.FromString(serialized)
    return proto

  def Compile(self, argument_shapes=(), compile_options=None, layout_fn=None):
    """Compiles an un-compiled local computation.

    Local computations are the result of a "LocalComputationBuild'ing" process
    -- they start in uncompiled form, and via a call to Compile() turn into a
    compiled local computation.

    Raises:
      ValueError: if this is already a compiled local computation.

    Arguments:
      argument_shapes: parameter shapes -- they are first laid out by layout_fn
        if layout_fn is provided. Otherwise, the default layout for those shapes
        will be used.
      compile_options: options to use for compilation, includes an optional
        laid out result shape for the computation.
      layout_fn: lambda that is used to lay out the argument/result shapes.

    Returns:
      A newly *compiled* local computation instance.
    """
    if self.is_compiled:
      raise ValueError('Attempt to compile a compiled local XLA computation.')

    result_shape = _wrap_shape(self.c_local_computation.GetReturnValueShape())

    if layout_fn:
      argument_shapes = [
          shape.map_leaves(layout_fn) for shape in argument_shapes
      ]
      result_shape = result_shape.map_leaves(layout_fn)

    compile_options = compile_options or CompileOptions()
    compile_options.result_shape = result_shape
    return LocalComputation(
        self.c_local_computation.Compile(argument_shapes, compile_options),
        is_compiled=True)

  def CompileWithExampleArguments(self,
                                  arguments=(),
                                  compile_options=None,
                                  layout_fn=None):
    return self.Compile(
        argument_shapes=[Shape.from_pyval(arg) for arg in arguments],
        compile_options=compile_options,
        layout_fn=layout_fn)

  def Execute(self, arguments=(), layout_fn=None):
    """Execute with Python values as arguments and return value."""
    if not self.is_compiled:
      raise ValueError('Cannot execute an uncompiled local XLA computation.')
    argument_shapes = [Shape.from_pyval(arg) for arg in arguments]
    if layout_fn:
      argument_shapes = [
          shape.map_leaves(layout_fn) for shape in argument_shapes
      ]
    else:
      argument_shapes = [None for shape in argument_shapes]
    arguments = tuple(map(require_numpy_array_layout, arguments))
    return self.c_local_computation.Execute(arguments, argument_shapes)

  def ExecuteWithLocalBuffers(self, arguments=()):
    """Execute with LocalBuffer arguments and return value."""
    if not self.is_compiled:
      raise ValueError('Cannot execute an uncompiled local XLA computation.')
    arguments = tuple(arguments)
    if any(arg.is_deleted() for arg in arguments):
      raise ValueError('Executing with deleted local buffer argument')
    return LocalBuffer(
        self.c_local_computation.ExecuteWithShapedBuffers(
            [arg.c_local_shaped_buffer for arg in arguments]))

  def __del__(self):
    self._delete(self.c_local_computation)


class ComputationBuilder(object):
  """XLA computation builder.

  Enqueues XLA ops in sequence and in order to build a
  LocalComputation, which in turn can be compiled into a
  CompiledLocalComputation, which in turn can be locally executed.
  """

  # The methods of this class map 1-to-1 onto the XLA C++
  # computation builder API. Therefore, there's no need to laboriously list
  # arguments and return values for every method, especially where it's obvious.
  #
  # pylint: disable=g-doc-return-or-yield
  # pylint: disable=g-doc-args

  def __init__(self, name):
    self._client = c_api.LocalComputationBuilder(name.encode('utf8'))
    self._parameter_numbering = itertools.count()

  def Build(self, root=None):
    if root is not None:
      return LocalComputation(self._client.BuildWithRoot(root),
                              is_compiled=False)
    else:
      return LocalComputation(self._client.Build(), is_compiled=False)

  def SetOpMetadata(self, op_metadata):
    """Set metadata for operations that are about to be enqueued."""
    self._client.SetOpMetadata(op_metadata)

  def ClearOpMetadata(self):
    """Clear metadata for operations that are about to be enqueued."""
    self._client.ClearOpMetadata()

  def Infeed(self, shape):
    """Enqueues an infeed op onto the computation.

    Infeed operations dequeue data of the given shape from the device's infeed
    queue for subsequent use in the computation.

    Returns:
      A LocalOp.
    """
    return self._client.Infeed(shape)

  def Outfeed(self, operand):
    """Enqueues an outfeed op onto the computation.

    Outfeed operations enqueue data, using the given operand, onto the XLA
    outfeed queue for subsequent dequeue via the client API.
    """
    self._client.Outfeed(operand, self.GetShape(operand), ''.encode('utf-8'))

  def Constant(self, value):
    """Enqueues a constant op onto the computation.

    Args:
      value: value for the constant, as a np.array with an explicit dtype set
             to one of the supported types.

    Returns:
      A LocalOp.
    """
    value = require_numpy_array_layout(value)
    return self._client.ConstantLiteral(value)

  def ConstantF32Scalar(self, value):
    """Convenience method to enqueue a scalar F32 constant op.

    Args:
      value: a floating-point number.

    Returns:
      A LocalOp.
    """
    return self.Constant(np.array(value, dtype=np.float32))

  def ConstantF64Scalar(self, value):
    """Convenience method to enqueue a scalar F32 constant op.

    Args:
      value: a floating-point number.

    Returns:
      A LocalOp.
    """
    return self.Constant(np.array(value, dtype=np.float64))

  def ConstantS32Scalar(self, value):
    """Convenience method to enqueue a scalar S32 constant op.

    Args:
      value: a floating-point number.

    Returns:
      A LocalOp.
    """
    return self.Constant(np.array(value, dtype=np.int32))

  def ConstantS64Scalar(self, value):
    """Convenience method to enqueue a scalar S64 constant op.

    Args:
      value: a floating-point number.

    Returns:
      A LocalOp.
    """
    return self.Constant(np.array(value, dtype=np.int64))

  def ConstantPredScalar(self, value):
    """Convenience method to enqueue a scalar PRED constant op.

    Args:
      value: a boolean value.

    Returns:
      A LocalOp.
    """
    return self.Constant(np.array(value, dtype=np.bool))

  def ParameterWithShape(self, shape, name=None, parameter_num=None):
    """Enqueues a Parameter op onto the computation, given a shape.

    Args:
      shape: the parameter's shape as a Shape object.
      name: optional string name for the parameter.
      parameter_num: parameter number in the computation function. If None,
        the next linear parameter number is used. The default value capability
        can be used for auto-numbering. If you're using auto-numbering for some
        parameters, use it for *all* parameters to avoid clashes.

    Returns:
      A LocalOp.
    """
    if name is None:
      name = ''
    if parameter_num is None:
      parameter_num = next(self._parameter_numbering)

    return self._client.Parameter(parameter_num, shape, name.encode('utf8'))

  def ParameterFromNumpy(self, value, name=None, parameter_num=None):
    """Enqueues a Parameter op onto the computation.

    Args:
      value: a Numpy array, or a nested tuple thereof, from which the
        shape is inferred.
      name: as in ParameterWithShape.
      parameter_num: as in ParameterWithShape.

    Returns:
      A LocalOp.
    """
    return self.ParameterWithShape(
        Shape.from_pyval(value), name=name, parameter_num=parameter_num)

  def Broadcast(self, operand, sizes):
    """Enqueues a broadcast operation onto the computation.

    Args:
      operand: the operand LocalOp to broadcast.
      sizes: an iterable of broadcast sizes.

    Returns:
      A LocalOp representing the added broadcast op.
    """
    return self._client.Broadcast(operand, sizes)

  def BroadcastInDim(self, operand, shape, broadcast_dimensions):
    """Enqueues a broadcast-in-dimensions operation onto the computation.

    Args:
      operand: the operand LocalOp to broadcast.
      shape: tuple of integers, the expected output shape.
      broadcast_dimensions: tuple of integers identifying which dimensions
        of the output are to be broadcast into.

    Returns:
      A LocalOp representing the added broadcast-in-dimensions op.
    """
    xla_shape = Shape.array_shape(self.GetShape(operand).element_type(), shape)
    return self._client.BroadcastInDim(operand, xla_shape, broadcast_dimensions)

  def Concatenate(self, operands, dimension):
    """Enqueues a concatenate operation onto the computation.

    Args:
      operands: the operands to concatenate.
      dimension: the dimension in which to perform the concatenation.

    Returns:
      A LocalOp representing the added concatenate op.
    """
    return self._client.ConcatInDim(operands, dimension)

  def ConvertElementType(self, operand, new_element_type):
    """Enqueues an element type conversion operation onto the computation.

    Args:
      operand: the operand to convert.
      new_element_type: the target primitive type.

    Returns:
      A LocalOp representing the added conversion op.
    """
    return self._client.ConvertElementType(operand, new_element_type)

  def BitcastConvertType(self, operand, new_element_type):
    """Enqueues a bitcast type conversion operation onto the computation.

    Args:
      operand: the operand to convert.
      new_element_type: the target primitive type.

    Returns:
      A LocalOp representing the added conversion op.
    """
    return self._client.BitcastConvertType(operand, new_element_type)

  def GetShape(self, operand):
    return _wrap_shape(self._client.GetShape(operand))

  def GetReturnValueShape(self):
    return _wrap_shape(self._client.GetReturnValueShape())

  def GetComputationStats(self):
    raise NotImplementedError()

  def Pad(self, operand, padding_value, padding_config):
    """Enqueues a Pad operation onto the computation.

    Args:
      operand: LocalOp representing the array to pad.
      padding_value: LocalOp representing the scalar pad value.
      padding_config: either an xla_data_pb2.PaddingConfig or a list of integer
        triples (edge_padding_low, edge_padding_high, interior_padding)
        representing the configuration of the padding operation.

    Returns:
      A LocalOp representing the added Pad op.
    """
    if not isinstance(padding_config, xla_data_pb2.PaddingConfig):
      padding_config = GetPaddingConfigFromTriples(padding_config)
    return self._client.Pad(operand, padding_value, padding_config)

  def Reshape(self, operand, dimensions, new_sizes):
    """Enqueues a reshape op onto the computation.

    Args:
      operand: LocalOp representing the array to be reshaped.
      dimensions: sequence of integers encoding the order in which dimensions
        are collapsed or None, in which case dimensions are flattened in order.
      new_sizes: sequence of integers encoding the new dimension sizes (shape).

    Returns:
      A LocalOp representing the added Reshape op.
    """
    if dimensions is None:
      ndim = len(self.GetShape(operand).dimensions())
      dimensions = tuple(range(ndim))
    return self._client.Reshape(operand, dimensions, new_sizes)

  def CrossReplicaSum(self, operand):
    """CrossReplicaSum op.

    Args:
      operand: the operand to sum across replica instances.

    Returns:
      A LocalOp that has the sum of the value among all replicas.
    """
    return self._client.CrossReplicaSum(operand)

  def Collapse(self, operand, dimensions):
    """Collapse op."""
    return self._client.Collapse(operand, dimensions)

  def Trans(self, operand):
    """Specialized matrix transpose op."""
    return self._client.Transpose(operand, [1, 0])

  def Transpose(self, operand, permutation):
    """Transpose op."""
    return self._client.Transpose(operand, permutation)

  def Rev(self, operand, dimensions):
    """Rev op."""
    return self._client.Rev(operand, dimensions)

  def Clamp(self, min, operand, max):  # pylint: disable=redefined-builtin
    """Clamp op."""
    return self._client.Clamp(min, operand, max)

  def SelectAndScatter(self, operand, select, window_dimensions, window_strides,
                       padding, source, init_value, scatter):
    """Select and scatter op, used by the gradient of ReduceWindow.

    Args:
      operand: LocalOp for array of dimension N and type T over
        which the windows slide.
      select: Computation of type (T, T) -> Pred to apply to the elements of
        each window to indicate which element is selected.
      window_dimensions: sequence of N integers for dimensions of the window.
      window_strides: sequence of N integers for the strides of the window.
      padding: PaddingType representing either 'SAME' or 'VALID ' padding.
      source: LocalOp for array of type T with values to scatter.
      init_value: LocalOp of scalar type T for initial out value.
      scatter: Computation of type (T, T) -> T to apply to each scatter source
        element with its destination element.

    Returns:
      A LocalOp representing the added SelectAndScatter op.
    """
    pads = _convert_padding_type_to_pad_values(
        padding, self.GetShape(operand).dimensions(),
        window_dimensions, window_strides)
    return self._client.SelectAndScatterWithGeneralPadding(
        operand, select.c_local_computation, window_dimensions, window_strides,
        pads, source, init_value, scatter.c_local_computation)

  def Select(self, pred, on_true, on_false):
    """Element-wise selection op.

    Constructs an output array from elements of two input arrays, based on the
    values of a predicate array.
    """
    return self._client.Select(pred, on_true, on_false)

  def Slice(self, operand, start_indices, limit_indices, strides=None):
    """Enqueues a slice operation onto the computation.

    Args:
      operand: LocalOp for the N dimensional array to be sliced.
      start_indices: iterable of N integers containing the starting indices of
        the slice for each dimension.
      limit_indices: iterable of N integers containing the ending indices
        (exclusive) of the slice for each dimension.
      strides: optional iterable of N integers containing the stride sizes for
        each dimension.

    Returns:
      A LocalOp representing the added Slice op.
    """
    if strides is None:
      start_indices = list(start_indices)
      strides = [1] * len(start_indices)
    return self._client.Slice(operand, start_indices, limit_indices, strides)

  def SliceInDim(self, operand, start_index, limit_index, stride, dimno):
    """Enqueues a slice-in-dimension operation onto the computation.

    Args:
      operand: LocalOp for the N dimensional array to be sliced.
      start_index: an integer containing the start index of the slice.
      limit_index: an integer containing the end index of the slice.
      stride: an integer containing the stride size for the slice.
      dimno: an integer indicating the dimension along which to slice.

    Returns:
      A LocalOp representing the added Slice op.
    """
    return self._client.SliceInDim(operand, start_index, limit_index, stride,
                                   dimno)

  def DynamicSlice(self, operand, start_indices, slice_sizes):
    """Enqueues a slice op with dynamic start indices onto the computation.

    Args:
      operand: LocalOp for the N dimensional array to be sliced.
      start_indices: LocalOp for the 1D array of N integers
        containing the starting indices of the slice.
      slice_sizes: iterable of N integers containing the slice sizes in each
        dimension.

    Returns:
      A LocalOp representing the added DynamicSlice op.
    """
    return self._client.DynamicSlice(operand, start_indices, slice_sizes)

  def DynamicUpdateSlice(self, operand, update, start_indices):
    """Enqueues a dynamic update slice operation onto the computation.

    Args:
      operand: LocalOp for the N dimensional array to be updated.
      update: N dimensional array comprising the slice update.
      start_indices: Rank-1 array of N integers comprising the starting indices
        of the slice along each dimension.
    Returns:
      A LocalOp representing the added DynamicUpdateSlice op.
    """
    return self._client.DynamicUpdateSlice(operand, update, start_indices)

  def Tuple(self, *ops):
    """Enqueues a tuple operation onto the computation.

    Args:
      ops: a sequence of tuple operands (each a LocalOp).

    Returns:
      A LocalOp representing the added Tuple op.
    """
    return self._client.Tuple(ops)

  def GetTupleElement(self, tup, index):
    """Enqueues a 'get tuple element' operation onto the computation.

    Args:
      tup: the tuple operand (a LocalOp).
      index: numeric index to select from the tuple.

    Returns:
      A LocalOp representing the added GetTupleElement op.
    """
    return self._client.GetTupleElement(tup, index)

  def Call(self, computation_to_apply, operands):
    """Enqueues a call operation onto the computation.

    Args:
      computation_to_apply: a Computation object.
      operands: an iterable of LocalOp. The number and types of
        operands must match the arity of computation_to_apply.

    Returns:
      A LocalOp representing the added call op.
    """
    return self._client.Call(computation_to_apply.c_local_computation, operands)

  def Map(self, operands, computation_to_apply, dimensions):
    """Enqueues a map operation onto the computation.

    Args:
      operands: an iterable of LocalOp.
      computation_to_apply: a Computation object.
      dimensions: dimensions over which to apply map the function.

    Returns:
      A LocalOp representing the added Map op.
    """
    return self._client.Map(operands, computation_to_apply.c_local_computation,
                            dimensions)

  def Reduce(self, operand, init_value, computation_to_apply, dimensions):
    """Enqueues a reduction operation onto the computation.

    Args:
      operand: reduction operand (LocalOp).
      init_value: reduction initial value (LocalOp).
      computation_to_apply: a Computation object - binary reduction function.
      dimensions: sequence of dimensions (integers) to reduce on.

    Returns:
      A LocalOp representing the added Reduce op.
    """
    return self._client.Reduce(operand, init_value,
                               computation_to_apply.c_local_computation,
                               dimensions)

  def ReduceWindow(self, operand, init_value, computation_to_apply,
                   window_dimensions, window_strides, padding):
    """Enqueues a windowed reduction operation onto the computation.

    Args:
      operand: reduction operand (LocalOp).
      init_value: reduction initial value (LocalOp).
      computation_to_apply: a binary reduction function (Computation).
      window_dimensions: dimensions of window (sequence of integers).
      window_strides: strides for window (sequence of integers).
      padding: PaddingType representing either 'SAME' or 'VALID' padding.

    Returns:
      A LocalOp representing the added ReduceWindow op.
    """
    pads = _convert_padding_type_to_pad_values(
        padding, self.GetShape(operand).dimensions(), window_dimensions,
        window_strides)
    return self._client.ReduceWindowWithGeneralPadding(
        operand, init_value, computation_to_apply.c_local_computation,
        window_dimensions, window_strides, (), (), pads)

  def ReduceWindowWithGeneralPadding(
      self, operand, init_value, computation_to_apply, window_dimensions,
      window_strides, base_dilations, window_dilations, padding):
    """Enqueues a windowed reduction operation onto the computation.

    Args:
      operand: reduction operand (LocalOp).
      init_value: reduction initial value (LocalOp).
      computation_to_apply: a binary reduction function (Computation).
      window_dimensions: dimensions of window (sequence of integers).
      window_strides: strides for window (sequence of integers).
      base_dilations: dilations for the base (sequence of integers).
      window_dilations: dilations for window (sequence of integers).
      padding: length-N array-like of pairs of integers of (low, high) padding.

    Returns:
      A LocalOp representing the added ReduceWindow op.
    """
    return self._client.ReduceWindowWithGeneralPadding(
        operand, init_value, computation_to_apply.c_local_computation,
        window_dimensions, window_strides, base_dilations, window_dilations,
        padding)

  def RngNormal(self, mu, sigma, dims):
    """Enqueues an RngNormal operation onto the computation.

    Args:
      mu: A LocalOp to an F32 scalar specifying the mean.
      sigma: A LocalOp to an F32 scalar specifying the standard
        deviation.
      dims: A 1D array-like of nonnegative integers specifying the dimensions.

    Returns: a LocalOp to the generated array of F32 values.
    """
    shape = Shape.array_shape(self.GetShape(mu).element_type(), dims)
    return self._client.RngNormal(mu, sigma, shape)

  def RngUniform(self, a, b, dims):
    """Enqueues an RngUniform operation onto the computation.

    Args:
      a: a LocalOp to an F32, S32, or U32 scalar (consistent with
        the type of b) specifying the low end of the interval [a, b) over which
        values are generated.
      b: a LocalOp to an F32, S32, or U32 scalar (consistent with
        the type of a) specifying the high end of the interval [a, b) over which
        values are generated.
      dims: A 1D array-like of nonnegative integers specifying the dimensions.

    Returns: a LocalOp to the generated array of values with the
      same numeric type (F32, S32, or U32) as the arguments a and b.
    """
    shape = Shape.array_shape(self.GetShape(a).element_type(), dims)
    return self._client.RngUniform(a, b, shape)

  def While(self, cond, body, init):
    """Enqueues a While operation onto the computation.

    Args:
      cond: a Computation for the loop condition, which has type T -> PRED
      body: a Computation for the loop body, which has type T -> T
      init: a LocalOp for the initial parameter, which has type T

    Returns: a LocalOp representing the While operation.
    """
    return self._client.While(cond.c_local_computation,
                              body.c_local_computation, init)

  def Conditional(self, pred, true_operand, true_computation, false_operand,
                  false_computation):
    """Enqueues a Conditional operation onto the computation.

    Args:
      predicate: a LocalOp to test, which has scalar type PRED
      true_operand: a LocalOp of type T_0
      true_computation: a Computation to apply to true_operand, type T_0 -> S
      false_operand: a ComputationDatahandle of type T_1
      false_computation: a Computation to apply to false_operand, type T_1 -> S

    Returns: a LocalOp representing the Conditional operation.
    """
    return self._client.Conditional(
        pred, true_operand, true_computation.c_local_computation, false_operand,
        false_computation.c_local_computation)

  def IsConstant(self, operand):
    """Checks whether the given operand is a compile-time constant.

    Args:
      operand: a ComputationDataHandle to test.

    Returns: bool indicating whether `operand` is a compile-time constant,
      meaning its value does not depend on any parametersor, or on stateful
      operators such as `RngNormal` or `Infeed`.
    """
    return self._client.IsConstant(operand)

  def BuildConstantSubGraph(self, operand):
    """Builds a constant sub graph.

    Args:
      operand: a LocalOp to test.
    Returns: a LocalComputation that is rooted on the given `operand` which is a
      compile-time constant.
    """
    return self._client.BuildConstantSubGraph(operand)

  def Dot(self, lhs, rhs):
    """Enqueues a dot operation onto the computation.

    Args:
      lhs: LocalOp for the rank 1 or rank 2 left-hand-side array.
      rhs: LocalOp for the rank 1 or rank 2 right-hand-side array.

    Returns: a LocalOp representing the Dot operation.
    """
    return self._client.Dot(lhs, rhs)

  def DotGeneral(self, lhs, rhs, dimension_numbers):
    """Enqueues a general dot operation onto the computation.

    Args:
      lhs: LocalOp for the left-hand-side array.
      rhs: LocalOp for the right-hand-side array.
      dimension_numbers: either an xla_data_pb2.DotDimensionNumbers or a nested
        tuple ((lhs_contract, rhs_contract), (lhs_batch, rhs_batch)) of lists of
        integers representing the dimensions to treat as contracting dimensions
        and batch dimensions on each input operand.

    Returns: a LocalOp representing the DotGeneral operation.
    """
    if not isinstance(dimension_numbers, xla_data_pb2.DotDimensionNumbers):
      dimension_numbers = GetDotDimensionsFromLists(dimension_numbers)
    return self._client.DotGeneral(lhs, rhs, dimension_numbers)

  def Conv(self, lhs, rhs, window_strides, padding, feature_group_count=1):
    """Enqueues a Conv operation onto the computation.

    Args:
      lhs: LocalOp for the rank N+2 array of inputs.
      rhs: LocalOp for the rank N+2 array of kernel weights.
      window_strides: length-N array-like of integer kernel strides.
      padding: PaddingType representing either 'SAME' or 'VALID' padding.
      feature_group_count: number of feature groups for grouped convolution.

    Returns: a LocalOp representing the Conv operation.
    """
    pads = _convert_padding_type_to_pad_values(
        padding, self.GetShape(lhs).dimensions()[2:],
        self.GetShape(rhs).dimensions()[2:], window_strides)
    return self.ConvGeneralDilated(
        lhs, rhs, window_strides, pads, (), (),
        dimension_numbers=None, feature_group_count=feature_group_count)

  def ConvWithGeneralPadding(self, lhs, rhs, window_strides, padding,
                             lhs_dilation, rhs_dilation, feature_group_count=1):
    """Enqueues a ConvWithGeneralPadding operation onto the computation.

    Args:
      lhs: LocalOp for the rank N+2 array of inputs.
      rhs: LocalOp for the rank N+2 array of kernel weights.
      window_strides: length-N array-like of kernel strides.
      padding: length-N array-like of pairs of integers of (low, high) padding.
      lhs_dilation: length-N array-like of dilation factors.
      rhs_dilation: length-N array-like of dilation factors.
      feature_group_count: number of feature groups for grouped convolution.

    Returns:
      A ComputationdataHandle representing the added ConvWithGeneralPadding op.
    """
    return self.ConvGeneralDilated(
        lhs, rhs, window_strides, padding, lhs_dilation, rhs_dilation,
        dimension_numbers=None, feature_group_count=feature_group_count)

  def _GetConvDimensionNumbers(self, num_spatial_dims):
    """Create ConvolutionDimensionNumbers proto for convolutions."""
    nd = num_spatial_dims
    dimension_numbers = xla_data_pb2.ConvolutionDimensionNumbers()
    dimension_numbers.input_batch_dimension = 0
    dimension_numbers.input_feature_dimension = 1
    dimension_numbers.output_batch_dimension = 0
    dimension_numbers.output_feature_dimension = 1
    dimension_numbers.kernel_output_feature_dimension = 0
    dimension_numbers.kernel_input_feature_dimension = 1
    dimension_numbers.input_spatial_dimensions.extend(range(2, 2 + nd))
    dimension_numbers.kernel_spatial_dimensions.extend(range(2, 2 + nd))
    dimension_numbers.output_spatial_dimensions.extend(range(2, 2 + nd))
    return dimension_numbers

  def ConvGeneralDilated(self, lhs, rhs, window_strides, padding, lhs_dilation,
                         rhs_dilation, dimension_numbers=None,
                         feature_group_count=1):
    """Enqueues a ConvGeneralDilated operation onto the computation.

    Args:
      lhs: LocalOp for the rank N+2 array of inputs.
      rhs: LocalOp for the rank N+2 array of kernel weights.
      window_strides: length-N array-like of integer kernel strides.
      padding: length-N array-like of pairs of integers of (low, high) padding.
      lhs_dilation: length-N array-like of integer dilation factors.
      rhs_dilation: length-N array-like of integer dilation factors.
      dimension_numbers: optional, either an
        xla_data_pb2.ConvolutionDimensionNumbers proto instance or a tuple
        (lhs_spec, rhs_spec, out_spec) where each element is a string of length
        N+2 identifying by position (1) batch dimensions in lhs, rhs, and the
        output with the character 'N', (2) feature dimensions in lhs and the
        output with the character 'C', (3) input and output feature dimensions
        in rhs with the characters 'I' and 'O' respectively, and (4) spatial
        dimension correspondences between lhs, rhs, and the output using any
        distinct characters. For example, to indicate dimension numbers
        consistent with the Conv operation with two spatial dimensions, one
        could use ('NCHW', 'OIHW', 'NCHW'). As another example, to indicate
        dimension numbers consistent with the TensorFlow Conv2D operation, one
        could use ('NHWC', 'HWIO', 'NHWC'). When using the latter form of
        convolution dimension specification, window strides are associated with
        spatial dimension character labels according to the order in which the
        labels appear in the rhs_spec string, so that window_strides[0] is
        matched with the dimension corresponding to the first character
        appearing in rhs_spec that is not 'I' or 'O'. By default, use the same
        dimension numbering as Conv and ConvWithGeneralPadding.
      feature_group_count: number of feature groups for grouped convolution.

    Returns: a LocalOp representing the ConvGenralDilated operation.
    """
    if dimension_numbers is None:
      dimension_numbers = self._GetConvDimensionNumbers(len(window_strides))
    elif not isinstance(dimension_numbers,
                        xla_data_pb2.ConvolutionDimensionNumbers):
      lhs_spec, rhs_spec, out_spec = dimension_numbers
      dimension_numbers = xla_data_pb2.ConvolutionDimensionNumbers()

      dimension_numbers.input_batch_dimension = lhs_spec.index('N')
      dimension_numbers.input_feature_dimension = lhs_spec.index('C')
      dimension_numbers.output_batch_dimension = out_spec.index('N')
      dimension_numbers.output_feature_dimension = out_spec.index('C')
      dimension_numbers.kernel_output_feature_dimension = rhs_spec.index('O')
      dimension_numbers.kernel_input_feature_dimension = rhs_spec.index('I')

      dimension_numbers.kernel_spatial_dimensions.extend(
          i for i, c in enumerate(rhs_spec) if c not in {'I', 'O'})
      dimension_numbers.input_spatial_dimensions.extend(
          sorted((i for i, c in enumerate(lhs_spec) if c not in {'N', 'C'}),
                 key=lambda i: rhs_spec.index(lhs_spec[i])))
      dimension_numbers.output_spatial_dimensions.extend(
          sorted((i for i, c in enumerate(out_spec) if c not in {'N', 'C'}),
                 key=lambda i: rhs_spec.index(out_spec[i])))
    return self._client.ConvGeneralDilated(lhs, rhs, window_strides, padding,
                                           lhs_dilation, rhs_dilation,
                                           dimension_numbers,
                                           feature_group_count)

  def Sort(self, operand, dimension=-1):
    """Enqueues a sort operation onto the computation."""
    return self._client.Sort(operand, dimension)

  def SortKeyVal(self, keys, values, dimension=-1):
    """Enqueues a key-value sort operation onto the computation."""
    return self._client.SortKeyVal(keys, values, dimension)

<<<<<<< HEAD
=======
  def Cholesky(self, a):
    """Enqueues a Cholesky decomposition onto the computation."""
    return self._client.Cholesky(a)

  def QR(self, a, full_matrices=True):
    """Enqueues a QR decomposition onto the computation."""
    return self._client.QR(a, full_matrices)

  def TriangularSolve(self, a, b, left_side=False, lower=False,
                      transpose_a=False, conjugate_a=False):
    """Enqueues a triangular-solve operation onto the computation."""
    return self._client.TriangularSolve(
        a, b, left_side, lower, transpose_a, conjugate_a)

  def Gather(self, a, start_indices, dimension_numbers, slice_sizes):
    """Enqueues a Gather operation onto the computation."""
    return self._client.Gather(a, start_indices, dimension_numbers,
                               slice_sizes)

  def Scatter(self, a, scatter_indices, updates, update_computation,
              dimension_numbers):
    """Enqueues a Scatter operation onto the computation."""
    return self._client.Scatter(
        a, scatter_indices, updates, update_computation.computation,
        dimension_numbers,)

>>>>>>> ca2d0b65

def _forward_methods_to_local_builder():
  """Forward remaining ComputationBuilder methods to the C API.

  Set up methods, corresponding to unary and binary XLA operations,
  whose calls are forwarded in a boilerplate manner to the underlying
  LocalComputationBuilder C-extension API.
  """

  def forward_to_local_builder_with_handles(target_method, is_binop=False):
    """Generate a forwarding method that wraps/unwraps data handles."""

    def forward(self, *args, **kwargs):
      arg_list = list(args)

      if is_binop and len(arg_list) < 3:
        arg_list.append(kwargs.get('broadcast_dimensions', ()))

      return target_method(
          self._client,  # pylint: disable=protected-access
          *arg_list)

    return forward

  for method_name in _UNARY_OPS:
    forward = forward_to_local_builder_with_handles(
        getattr(c_api.LocalComputationBuilder, method_name))
    forward.__name__ = method_name
    setattr(ComputationBuilder, method_name, forward)

  for method_name in _BINARY_OPS:
    forward = forward_to_local_builder_with_handles(
        getattr(c_api.LocalComputationBuilder, method_name), is_binop=True)
    forward.__name__ = method_name
    setattr(ComputationBuilder, method_name, forward)


_forward_methods_to_local_builder()


def initialize_replica_count(replica_count):
  """Initializes the desired replica count to use on XLA service init.

  Args:
    replica_count: number of replicas that are desired for set up during XLA
      initialization.

  Raises:
    A runtime exception if the XLA service has already been initialized.
  """
  c_api.InitializeReplicaCount(replica_count)


def get_replica_count():
  """Returns the current replica count used for the XLA service.

  Note: this will return a value whether the XLA service has been initialized
  yet or not.
  """
  return c_api.GetReplicaCount()


def GetPaddingConfigFromTriples(triples):
  """Create PaddingConfig proto from list of triples of integers."""
  padding_config = xla_data_pb2.PaddingConfig()
  for lo, hi, interior in triples:
    dimension = padding_config.dimensions.add()
    dimension.edge_padding_low = lo
    dimension.edge_padding_high = hi
    dimension.interior_padding = interior
  return padding_config


def GetDotDimensionsFromLists(dimension_numbers):
  (lhs_contract, rhs_contract), (lhs_batch, rhs_batch) = dimension_numbers
  dot_dims_proto = xla_data_pb2.DotDimensionNumbers()
  dot_dims_proto.lhs_contracting_dimensions.extend(lhs_contract)
  dot_dims_proto.rhs_contracting_dimensions.extend(rhs_contract)
  dot_dims_proto.lhs_batch_dimensions.extend(lhs_batch)
  dot_dims_proto.rhs_batch_dimensions.extend(rhs_batch)
  return dot_dims_proto<|MERGE_RESOLUTION|>--- conflicted
+++ resolved
@@ -26,6 +26,9 @@
 
 import numpy as np
 
+import six
+from six.moves import xrange
+
 from tensorflow.compiler.xla import xla_data_pb2
 from tensorflow.compiler.xla.python import pywrap_xla as c_api
 from tensorflow.compiler.xla.service import hlo_pb2
@@ -44,6 +47,15 @@
     'source_line',
 ]
 OpMetadata = collections.namedtuple('OpMetadata', _OP_METADATA_FIELDS)
+
+
+class BackendType(enum.Enum):
+  XLA_LOCAL = 1
+  XRT = 2
+
+
+BackendSpec = collections.namedtuple('Backend', ('backend_type', 'target'))
+XLA_LOCAL_BACKEND = BackendSpec(BackendType.XLA_LOCAL, 'local')
 
 
 def OpMetadataToProto(pyobj):
@@ -64,6 +76,13 @@
       op_name=op_name,
       source_file=filename,
       source_line=lineno)
+
+
+def _maybe_encode_string(s):
+  if six.PY3:
+    return s.encode('utf-8')
+  else:
+    return s
 
 
 class PaddingType(enum.Enum):
@@ -180,7 +199,6 @@
     xla_data_pb2.F32: np.dtype('float32'),
     xla_data_pb2.F64: np.dtype('float64'),
     xla_data_pb2.C64: np.dtype('complex64'),
-    xla_data_pb2.C128: np.dtype('complex128'),
     xla_data_pb2.TUPLE: np.dtype(np.object),
 }
 
@@ -204,38 +222,66 @@
   means the referent is in device memory.
   """
 
-  def __init__(self, c_local_shaped_buffer):
-    self.c_local_shaped_buffer = c_local_shaped_buffer
-    self._delete = c_api.DeleteLocalShapedBuffer
+  def __init__(self, c_buffer, backend, replica):
+    self.c_buffer = c_buffer
+    self._backend = backend
+    self._replica = replica
+    if backend.backend_type == BackendType.XRT:
+      self._delete = c_api.DeleteXrtAllocation
+    else:
+      self._delete = c_api.DeleteLocalShapedBuffer
 
   @staticmethod
-  def from_pyval(pyval, layout_fn=None):
+  def from_pyval(pyval, replica=0, backend=XLA_LOCAL_BACKEND):
+    """Allocate and copy to XLA the given python value."""
     pyval = require_numpy_array_layout(pyval)
-    if layout_fn:
-      shape = Shape.from_pyval(pyval)
-      shape = shape.map_leaves(layout_fn)
+    num_replicas = get_replica_count()
+    if not 0 <= replica < num_replicas:
+      raise ValueError(
+          'Attempt to place buffer on replica {} when the replica count is {}'
+          .format(replica, num_replicas))
+    if backend.backend_type == BackendType.XRT:
+      if replica != 0:
+        raise NotImplementedError(
+            'Multi-replica execution is not yet supported via the XRT backend.')
+      cbuf = c_api.XrtAllocation.FromLiteral(
+          pyval, _maybe_encode_string(backend.target))
     else:
-      shape = None
-    return LocalBuffer(c_api.LocalShapedBuffer.FromLiteral(pyval, shape))
+      cbuf = c_api.LocalShapedBuffer.FromLiteral(pyval, None, replica)
+    return LocalBuffer(cbuf, backend, replica)
 
   def to_py(self):
-    return self.c_local_shaped_buffer.ToLiteral()
+    return self.c_buffer.ToLiteral()
+
+  def shape(self):
+    return _wrap_shape(self.c_buffer.shape())
+
+  def replica(self):
+    return self._replica
 
   def delete(self):
-    if self.c_local_shaped_buffer is not None:
-      self._delete(self.c_local_shaped_buffer)
-      self.c_local_shaped_buffer = None
+    if self.c_buffer is not None:
+      self._delete(self.c_buffer)
+      self.c_buffer = None
 
   def destructure(self):
-    assert self.c_local_shaped_buffer is not None
-    result = c_api.DestructureLocalShapedBufferTuple(self.c_local_shaped_buffer)
-    self.c_local_shaped_buffer = None
+    """Assuming a tuple buffer, unpack it into constituent tuple elements."""
+    assert self.c_buffer is not None
+    if self._backend.backend_type == BackendType.XRT:
+      result = c_api.DestructureXrtAllocationTuple(
+          self.c_buffer, _maybe_encode_string(self._backend.target))
+    else:
+      result = c_api.DestructureLocalShapedBufferTuple(self.c_buffer)
+    self.delete()
     size = result.size()
-    destructured = tuple(LocalBuffer(result.Release(i)) for i in xrange(size))
+    destructured = tuple(
+        LocalBuffer(
+            result.Release(i), replica=self._replica, backend=self._backend)
+        for i in xrange(size))
     return destructured
 
   def is_deleted(self):
-    return self.c_local_shaped_buffer is None
+    return self.c_buffer is None
 
   def __del__(self):
     self.delete()
@@ -300,6 +346,9 @@
   def __ne__(self, other):
     return not self == other
 
+  def __hash__(self):
+    return hash((self._dtype, self._dimensions, self._minor_to_major))
+
   def __repr__(self):
     return ('xla_client.Shape(_dtype={!r}, _dimensions={!r}, '
             '_is_tuple={!r}, _minor_to_major={!r})').format(
@@ -366,7 +415,7 @@
       assert mtm is None, self
     if mtm is not None:
       assert self.rank() == len(mtm), self
-      assert sorted(mtm) == range(len(mtm)), self
+      assert sorted(mtm) == list(range(len(mtm))), self
 
   def update_minor_to_major(self, minor_to_major):
     if not self.is_array():
@@ -453,17 +502,29 @@
   ComputationBuilder methods.
   """
 
-  def __init__(self, c_local_computation, is_compiled):
-    self.c_local_computation = c_local_computation
-    self.is_compiled = is_compiled
+  def __init__(self, c_computation, is_compiled, backend=XLA_LOCAL_BACKEND):
+    self._c_computation = c_computation
+    self._backend = backend
+    self._is_compiled = is_compiled
 
     # Ensure a reference to C-based destructor for use in __del__.
     if is_compiled:
-      assert isinstance(c_local_computation, c_api.CompiledLocalComputation)
-      self._delete = c_api.DeleteCompiledLocalComputation
+      if backend.backend_type == BackendType.XRT:
+        assert isinstance(c_computation, c_api.CompiledXrtComputation)
+        self._delete = c_api.DeleteCompiledXrtComputation
+      else:
+        assert isinstance(c_computation, c_api.CompiledLocalComputation)
+        self._delete = c_api.DeleteCompiledLocalComputation
     else:
-      assert isinstance(c_local_computation, c_api.LocalComputation)
+      assert isinstance(c_computation, c_api.LocalComputation)
       self._delete = c_api.DeleteLocalComputation
+
+  @property
+  def computation(self):
+    if self._is_compiled:
+      raise ValueError(
+          'Attempt to read the XLA computation of a compiled LocalComputation.')
+    return self._c_computation
 
   def GetProto(self):
     """Get the HloModuleProto proto object in this local computation.
@@ -471,8 +532,7 @@
     Returns:
        An HloModuleProto proto object that has the whole-graph information.
     """
-
-    serialized = self.c_local_computation.GetSerializedProto()
+    serialized = self.computation.GetSerializedProto()
     proto = hlo_pb2.HloModuleProto.FromString(serialized)
     return proto
 
@@ -497,10 +557,10 @@
     Returns:
       A newly *compiled* local computation instance.
     """
-    if self.is_compiled:
+    if self._is_compiled:
       raise ValueError('Attempt to compile a compiled local XLA computation.')
 
-    result_shape = _wrap_shape(self.c_local_computation.GetReturnValueShape())
+    result_shape = _wrap_shape(self.computation.GetReturnValueShape())
 
     if layout_fn:
       argument_shapes = [
@@ -508,11 +568,16 @@
       ]
       result_shape = result_shape.map_leaves(layout_fn)
 
+    argument_shapes = list(argument_shapes)
+
     compile_options = compile_options or CompileOptions()
     compile_options.result_shape = result_shape
-    return LocalComputation(
-        self.c_local_computation.Compile(argument_shapes, compile_options),
-        is_compiled=True)
+    if self._backend.backend_type == BackendType.XRT:
+      c = self.computation.CompileForXrt(
+          argument_shapes, _maybe_encode_string(self._backend.target))
+    else:
+      c = self.computation.Compile(argument_shapes, compile_options)
+    return LocalComputation(c, is_compiled=True, backend=self._backend)
 
   def CompileWithExampleArguments(self,
                                   arguments=(),
@@ -523,33 +588,89 @@
         compile_options=compile_options,
         layout_fn=layout_fn)
 
-  def Execute(self, arguments=(), layout_fn=None):
-    """Execute with Python values as arguments and return value."""
-    if not self.is_compiled:
+  def GetReturnValueShape(self):
+    return _wrap_shape(self._c_computation.GetReturnValueShape())
+
+  def Execute(self, arguments=(), check_for_deleted_args=True):
+    """Execute on one replica with LocalBuffer arguments and return value."""
+    if check_for_deleted_args and any(arg.is_deleted() for arg in arguments):
+      raise ValueError('Executing with deleted local buffer argument')
+    raw_args = [arg.c_buffer for arg in arguments]
+    output_buffer = self._c_computation.Execute(raw_args)
+    return LocalBuffer(output_buffer, backend=self._backend, replica=0)
+
+  def ExecutePerReplica(self, arguments=None):
+    """Execute on many replicas with LocalBuffer arguments and return value.
+
+    Args:
+      arguments: A sequence of sequences of LocalBuffers. The i'th inner
+        sequence comprises the arguments for execution on the i'th replica.
+
+    Returns:
+      A list of the computation's outputs on each replica, as a LocalBuffer. If
+      a shallow sequence of arguments was passed in for `arguments`, then the
+      sole, zero'th replica's output is returned instead, as a LocalBuffer.
+    """
+    if not self._is_compiled:
       raise ValueError('Cannot execute an uncompiled local XLA computation.')
-    argument_shapes = [Shape.from_pyval(arg) for arg in arguments]
-    if layout_fn:
-      argument_shapes = [
-          shape.map_leaves(layout_fn) for shape in argument_shapes
-      ]
+    if arguments is None:
+      arguments = ((),) * get_replica_count()
     else:
-      argument_shapes = [None for shape in argument_shapes]
-    arguments = tuple(map(require_numpy_array_layout, arguments))
-    return self.c_local_computation.Execute(arguments, argument_shapes)
-
-  def ExecuteWithLocalBuffers(self, arguments=()):
-    """Execute with LocalBuffer arguments and return value."""
-    if not self.is_compiled:
-      raise ValueError('Cannot execute an uncompiled local XLA computation.')
-    arguments = tuple(arguments)
-    if any(arg.is_deleted() for arg in arguments):
-      raise ValueError('Executing with deleted local buffer argument')
-    return LocalBuffer(
-        self.c_local_computation.ExecuteWithShapedBuffers(
-            [arg.c_local_shaped_buffer for arg in arguments]))
+      arguments = [list(replica_args) for replica_args in arguments]
+
+    # Check arguments
+    for replica, replica_args in enumerate(arguments):
+      for arg in replica_args:
+        if arg.is_deleted():
+          raise ValueError('Executing with deleted local buffer argument')
+        if arg.replica() != replica:
+          raise ValueError(
+              'Executing on replica {} with argument from replica {}'.format(
+                  replica, arg.replica()))
+
+    # Pull out argument buffer handles
+    stripped_args = [
+        [arg.c_buffer for arg in replica_args] for replica_args in arguments
+    ]
+
+    # Execute
+    if self._backend.backend_type == BackendType.XRT:
+      if len(stripped_args) > 1:
+        raise NotImplementedError(
+            'Multi-replica execution is not yet supported via the XRT backend.')
+      output_buffers = [self._c_computation.Execute(stripped_args[0])]
+    else:
+      output_buffer_tup = self._c_computation.ExecutePerReplica(stripped_args)
+      size = output_buffer_tup.size()
+      output_buffers = [output_buffer_tup.Release(i) for i in xrange(size)]
+
+    # Wrap output handles in LocalBuffer instances
+    return tuple(
+        LocalBuffer(output_buffer, backend=self._backend, replica=replica)
+        for replica, output_buffer in enumerate(output_buffers))
+
+  def ExecuteWithPythonValues(self, arguments=()):
+    """Execute on one replica with Python values as arguments and output."""
+
+    def put(arg):
+      return LocalBuffer.from_pyval(arg, backend=self._backend)
+
+    arguments = [put(arg) for arg in arguments]
+    return self.Execute(arguments).to_py()
+
+  def ExecuteWithPythonValuesPerReplica(self, arguments):
+    """Execute on many replicas with Python values as arguments and output."""
+
+    def put(arg, replica):
+      return LocalBuffer.from_pyval(arg, replica, backend=self._backend)
+
+    arguments = [[put(arg, replica)
+                  for arg in replica_args]
+                 for replica, replica_args in enumerate(arguments)]
+    return [out.to_py() for out in self.ExecutePerReplica(arguments)]
 
   def __del__(self):
-    self._delete(self.c_local_computation)
+    self._delete(self._c_computation)
 
 
 class ComputationBuilder(object):
@@ -571,12 +692,13 @@
     self._client = c_api.LocalComputationBuilder(name.encode('utf8'))
     self._parameter_numbering = itertools.count()
 
-  def Build(self, root=None):
+  def Build(self, root=None, backend=XLA_LOCAL_BACKEND):
     if root is not None:
-      return LocalComputation(self._client.BuildWithRoot(root),
-                              is_compiled=False)
+      return LocalComputation(
+          self._client.BuildWithRoot(root), is_compiled=False, backend=backend)
     else:
-      return LocalComputation(self._client.Build(), is_compiled=False)
+      return LocalComputation(
+          self._client.Build(), is_compiled=False, backend=backend)
 
   def SetOpMetadata(self, op_metadata):
     """Set metadata for operations that are about to be enqueued."""
@@ -709,6 +831,33 @@
     return self.ParameterWithShape(
         Shape.from_pyval(value), name=name, parameter_num=parameter_num)
 
+  def Iota(self, dtype, size):
+    """Enqueues an iota constant onto the computation.
+
+    Args:
+      dtype: expected numpy dtype of the output.
+      size: integer, the number of elements in the array.
+
+    Returns:
+      A LocalOp representing the added iota constant.
+    """
+    element_type = DTYPE_TO_XLA_ELEMENT_TYPE[str(np.dtype(dtype))]
+    return self._client.Iota(element_type, size)
+
+  def BroadcastedIota(self, dtype, shape, dimension):
+    """Enqueues a broadcasted iota constant onto the computation.
+
+    Args:
+      dtype: expected numpy dtype of the output.
+      shape: tuple of integers, the expected output shape (dimensions).
+      dimension: positive integer, dimension along which to increment values.
+
+    Returns:
+      A LocalOp representing the added broadcasted iota constant.
+    """
+    xla_shape = Shape.array_shape(dtype, shape)
+    return self._client.BroadcastedIota(xla_shape, dimension)
+
   def Broadcast(self, operand, sizes):
     """Enqueues a broadcast operation onto the computation.
 
@@ -733,8 +882,7 @@
     Returns:
       A LocalOp representing the added broadcast-in-dimensions op.
     """
-    xla_shape = Shape.array_shape(self.GetShape(operand).element_type(), shape)
-    return self._client.BroadcastInDim(operand, xla_shape, broadcast_dimensions)
+    return self._client.BroadcastInDim(operand, shape, broadcast_dimensions)
 
   def Concatenate(self, operands, dimension):
     """Enqueues a concatenate operation onto the computation.
@@ -870,8 +1018,8 @@
         padding, self.GetShape(operand).dimensions(),
         window_dimensions, window_strides)
     return self._client.SelectAndScatterWithGeneralPadding(
-        operand, select.c_local_computation, window_dimensions, window_strides,
-        pads, source, init_value, scatter.c_local_computation)
+        operand, select.computation, window_dimensions, window_strides, pads,
+        source, init_value, scatter.computation)
 
   def Select(self, pred, on_true, on_false):
     """Element-wise selection op.
@@ -979,7 +1127,32 @@
     Returns:
       A LocalOp representing the added call op.
     """
-    return self._client.Call(computation_to_apply.c_local_computation, operands)
+    return self._client.Call(computation_to_apply.computation, operands)
+
+  def CustomCall(self,
+                 call_target_name,
+                 operands,
+                 shape_with_layout,
+                 operand_shapes_with_layout,
+                 opaque=None):
+    """Enqueues a custom call operation onto the computation.
+
+    Args:
+      call_target_name: the name of the function to call.
+      operands: an iterable of LocalOp. The number and types of operands must
+        match the arity of `operand_shapes_with_layout`.
+      shape_with_layout: the shape of the operator's output, with layout.
+      operand_shapes_with_layout: the shapes of `operands`, including the
+        expected layouts.
+      opaque: an opaque string passed to the backend.
+
+    Returns:
+      A LocalOp representing the added custom call op.
+    """
+    opaque = opaque or b''
+    return self._client.CustomCall(call_target_name, operands,
+                                   shape_with_layout,
+                                   operand_shapes_with_layout, opaque)
 
   def Map(self, operands, computation_to_apply, dimensions):
     """Enqueues a map operation onto the computation.
@@ -992,7 +1165,7 @@
     Returns:
       A LocalOp representing the added Map op.
     """
-    return self._client.Map(operands, computation_to_apply.c_local_computation,
+    return self._client.Map(operands, computation_to_apply.computation,
                             dimensions)
 
   def Reduce(self, operand, init_value, computation_to_apply, dimensions):
@@ -1008,8 +1181,7 @@
       A LocalOp representing the added Reduce op.
     """
     return self._client.Reduce(operand, init_value,
-                               computation_to_apply.c_local_computation,
-                               dimensions)
+                               computation_to_apply.computation, dimensions)
 
   def ReduceWindow(self, operand, init_value, computation_to_apply,
                    window_dimensions, window_strides, padding):
@@ -1030,7 +1202,7 @@
         padding, self.GetShape(operand).dimensions(), window_dimensions,
         window_strides)
     return self._client.ReduceWindowWithGeneralPadding(
-        operand, init_value, computation_to_apply.c_local_computation,
+        operand, init_value, computation_to_apply.computation,
         window_dimensions, window_strides, (), (), pads)
 
   def ReduceWindowWithGeneralPadding(
@@ -1052,7 +1224,7 @@
       A LocalOp representing the added ReduceWindow op.
     """
     return self._client.ReduceWindowWithGeneralPadding(
-        operand, init_value, computation_to_apply.c_local_computation,
+        operand, init_value, computation_to_apply.computation,
         window_dimensions, window_strides, base_dilations, window_dilations,
         padding)
 
@@ -1098,8 +1270,7 @@
 
     Returns: a LocalOp representing the While operation.
     """
-    return self._client.While(cond.c_local_computation,
-                              body.c_local_computation, init)
+    return self._client.While(cond.computation, body.computation, init)
 
   def Conditional(self, pred, true_operand, true_computation, false_operand,
                   false_computation):
@@ -1115,8 +1286,8 @@
     Returns: a LocalOp representing the Conditional operation.
     """
     return self._client.Conditional(
-        pred, true_operand, true_computation.c_local_computation, false_operand,
-        false_computation.c_local_computation)
+        pred, true_operand, true_computation.computation, false_operand,
+        false_computation.computation)
 
   def IsConstant(self, operand):
     """Checks whether the given operand is a compile-time constant.
@@ -1292,8 +1463,6 @@
     """Enqueues a key-value sort operation onto the computation."""
     return self._client.SortKeyVal(keys, values, dimension)
 
-<<<<<<< HEAD
-=======
   def Cholesky(self, a):
     """Enqueues a Cholesky decomposition onto the computation."""
     return self._client.Cholesky(a)
@@ -1308,19 +1477,6 @@
     return self._client.TriangularSolve(
         a, b, left_side, lower, transpose_a, conjugate_a)
 
-  def Gather(self, a, start_indices, dimension_numbers, slice_sizes):
-    """Enqueues a Gather operation onto the computation."""
-    return self._client.Gather(a, start_indices, dimension_numbers,
-                               slice_sizes)
-
-  def Scatter(self, a, scatter_indices, updates, update_computation,
-              dimension_numbers):
-    """Enqueues a Scatter operation onto the computation."""
-    return self._client.Scatter(
-        a, scatter_indices, updates, update_computation.computation,
-        dimension_numbers,)
-
->>>>>>> ca2d0b65
 
 def _forward_methods_to_local_builder():
   """Forward remaining ComputationBuilder methods to the C API.
@@ -1374,6 +1530,19 @@
   c_api.InitializeReplicaCount(replica_count)
 
 
+def initialize_platform_name(platform_name):
+  """Initializes the desired platform name to use on XLA service init.
+
+  Args:
+    platform_name: string name of platform.
+
+  Raises:
+    A runtime exception if the XLA service has already been initialized.
+  """
+  platform_name = _maybe_encode_string(platform_name)
+  c_api.InitializePlatformName(platform_name)
+
+
 def get_replica_count():
   """Returns the current replica count used for the XLA service.
 
@@ -1381,6 +1550,16 @@
   yet or not.
   """
   return c_api.GetReplicaCount()
+
+
+def register_cpu_custom_call_target(name, fn):
+  """Registers a CPU custom call target.
+
+  Args:
+    name: bytes containing the name of the function.
+    fn: a PyCapsule object containing the function pointer.
+  """
+  c_api.RegisterCpuCustomCallTarget(name, fn)
 
 
 def GetPaddingConfigFromTriples(triples):

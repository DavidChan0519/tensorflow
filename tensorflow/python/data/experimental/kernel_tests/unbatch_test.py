# Copyright 2017 The TensorFlow Authors. All Rights Reserved.
#
# Licensed under the Apache License, Version 2.0 (the "License");
# you may not use this file except in compliance with the License.
# You may obtain a copy of the License at
#
#     http://www.apache.org/licenses/LICENSE-2.0
#
# Unless required by applicable law or agreed to in writing, software
# distributed under the License is distributed on an "AS IS" BASIS,
# WITHOUT WARRANTIES OR CONDITIONS OF ANY KIND, either express or implied.
# See the License for the specific language governing permissions and
# limitations under the License.
# ==============================================================================
"""Tests for `tf.data.experimental.unbatch()`."""
from __future__ import absolute_import
from __future__ import division
from __future__ import print_function

import time

from absl.testing import parameterized
import numpy as np

from tensorflow.python.client import session
from tensorflow.python.data.experimental.ops import batching
from tensorflow.python.data.kernel_tests import test_base
from tensorflow.python.data.ops import dataset_ops
from tensorflow.python.framework import constant_op
from tensorflow.python.framework import dtypes
from tensorflow.python.framework import errors
from tensorflow.python.framework import ops
from tensorflow.python.framework import sparse_tensor
from tensorflow.python.ops import array_ops
from tensorflow.python.ops import math_ops
from tensorflow.python.ops import string_ops
from tensorflow.python.platform import test
from tensorflow.python.util import compat


class UnbatchTest(test_base.DatasetTestBase, parameterized.TestCase):

  def testUnbatchWithUnknownRankInput(self):
    placeholder = array_ops.placeholder(dtypes.int32)
    dataset = dataset_ops.Dataset.from_tensors(placeholder).apply(
        batching.unbatch())
    iterator = dataset.make_initializable_iterator()
    next_elem = iterator.get_next()

    with self.cached_session() as sess:
      sess.run(iterator.initializer, feed_dict={placeholder: [0, 1, 2, 3]})
      for i in range(4):
        self.assertEqual(i, sess.run(next_elem))
      with self.assertRaises(errors.OutOfRangeError):
        sess.run(next_elem)

  def testUnbatchScalarDataset(self):
    data = tuple([math_ops.range(10) for _ in range(3)])
    data = dataset_ops.Dataset.from_tensor_slices(data)
    expected_types = (dtypes.int32,) * 3
    data = data.batch(2)
    self.assertEqual(expected_types, data.output_types)
    data = data.apply(batching.unbatch())
    self.assertEqual(expected_types, data.output_types)

    iterator = data.make_one_shot_iterator()
    op = iterator.get_next()

    with self.cached_session() as sess:
      for i in range(10):
        self.assertEqual((i,) * 3, sess.run(op))

      with self.assertRaises(errors.OutOfRangeError):
        sess.run(op)

  def testUnbatchDatasetWithStrings(self):
    data = tuple([math_ops.range(10) for _ in range(3)])
    data = dataset_ops.Dataset.from_tensor_slices(data)
    data = data.map(lambda x, y, z: (x, string_ops.as_string(y), z))
    expected_types = (dtypes.int32, dtypes.string, dtypes.int32)
    data = data.batch(2)
    self.assertEqual(expected_types, data.output_types)
    data = data.apply(batching.unbatch())
    self.assertEqual(expected_types, data.output_types)

    iterator = data.make_one_shot_iterator()
    op = iterator.get_next()

    with self.cached_session() as sess:
      for i in range(10):
        self.assertEqual((i, compat.as_bytes(str(i)), i), sess.run(op))

      with self.assertRaises(errors.OutOfRangeError):
        sess.run(op)

  def testUnbatchDatasetWithSparseTensor(self):
    st = sparse_tensor.SparseTensorValue(
        indices=[[i, i] for i in range(10)],
        values=list(range(10)),
        dense_shape=[10, 10])
    data = dataset_ops.Dataset.from_tensors(st)
    data = data.apply(batching.unbatch())
    data = data.batch(5)
    data = data.apply(batching.unbatch())
<<<<<<< HEAD
    iterator = data.make_one_shot_iterator()
    next_element = iterator.get_next()

    with self.cached_session() as sess:
      for i in range(10):
        st_row = sess.run(next_element)
        self.assertEqual([i], st_row.indices)
        self.assertEqual([i], st_row.values)
        self.assertEqual([10], st_row.dense_shape)
      with self.assertRaises(errors.OutOfRangeError):
        sess.run(next_element)
=======
    expected_output = [
        sparse_tensor.SparseTensorValue([[i]], [i], [10]) for i in range(10)
    ]
    self.assertDatasetProduces(data, expected_output=expected_output)
>>>>>>> ca2d0b65

  def testUnbatchDatasetWithDenseAndSparseTensor(self):
    st = sparse_tensor.SparseTensorValue(
        indices=[[i, i] for i in range(10)],
        values=list(range(10)),
        dense_shape=[10, 10])
    data = dataset_ops.Dataset.from_tensors((list(range(10)), st))
    data = data.apply(batching.unbatch())
    data = data.batch(5)
    data = data.apply(batching.unbatch())
<<<<<<< HEAD
    iterator = data.make_one_shot_iterator()
    next_element = iterator.get_next()

    with self.cached_session() as sess:
      for i in range(10):
        dense_elem, st_row = sess.run(next_element)
        self.assertEqual(i, dense_elem)
        self.assertEqual([i], st_row.indices)
        self.assertEqual([i], st_row.values)
        self.assertEqual([10], st_row.dense_shape)
      with self.assertRaises(errors.OutOfRangeError):
        sess.run(next_element)
=======
    expected_output = [(i, sparse_tensor.SparseTensorValue([[i]], [i], [10]))
                       for i in range(10)]
    self.assertDatasetProduces(data, expected_output=expected_output)
>>>>>>> ca2d0b65

  def testUnbatchSingleElementTupleDataset(self):
    data = tuple([(math_ops.range(10),) for _ in range(3)])
    data = dataset_ops.Dataset.from_tensor_slices(data)
    expected_types = ((dtypes.int32,),) * 3
    data = data.batch(2)
    self.assertEqual(expected_types, data.output_types)
    data = data.apply(batching.unbatch())
    self.assertEqual(expected_types, data.output_types)

    iterator = data.make_one_shot_iterator()
    op = iterator.get_next()

    with self.cached_session() as sess:
      for i in range(10):
        self.assertEqual(((i,),) * 3, sess.run(op))

      with self.assertRaises(errors.OutOfRangeError):
        sess.run(op)

  def testUnbatchMultiElementTupleDataset(self):
    data = tuple([(math_ops.range(10 * i, 10 * i + 10),
                   array_ops.fill([10], "hi")) for i in range(3)])
    data = dataset_ops.Dataset.from_tensor_slices(data)
    expected_types = ((dtypes.int32, dtypes.string),) * 3
    data = data.batch(2)
    self.assertAllEqual(expected_types, data.output_types)
    data = data.apply(batching.unbatch())
    self.assertAllEqual(expected_types, data.output_types)

    iterator = data.make_one_shot_iterator()
    op = iterator.get_next()

    with self.cached_session() as sess:
      for i in range(10):
        self.assertEqual(((i, b"hi"), (10 + i, b"hi"), (20 + i, b"hi")),
                         sess.run(op))

      with self.assertRaises(errors.OutOfRangeError):
        sess.run(op)

  def testUnbatchEmpty(self):
    data = dataset_ops.Dataset.from_tensors(
        (constant_op.constant([]), constant_op.constant([], shape=[0, 4]),
         constant_op.constant([], shape=[0, 4, 0])))
    data = data.apply(batching.unbatch())
    iterator = data.make_one_shot_iterator()
    next_element = iterator.get_next()

    with self.cached_session() as sess:
      with self.assertRaises(errors.OutOfRangeError):
        sess.run(next_element)

  def testUnbatchStaticShapeMismatch(self):
    data = dataset_ops.Dataset.from_tensors((np.arange(7), np.arange(8),
                                             np.arange(9)))
    with self.assertRaises(ValueError):
      data.apply(batching.unbatch())

<<<<<<< HEAD
  def testUnbatchDynamicShapeMismatch(self):
=======
  # Note: dynamic shape mismatch is graph specific test.
  @test_util.run_deprecated_v1
  def testSkipEagerUnbatchDynamicShapeMismatch(self):
>>>>>>> ca2d0b65
    ph1 = array_ops.placeholder(dtypes.int32, shape=[None])
    ph2 = array_ops.placeholder(dtypes.int32, shape=None)
    data = dataset_ops.Dataset.from_tensors((ph1, ph2))
    data = data.apply(batching.unbatch())
    iterator = data.make_initializable_iterator()
    next_element = iterator.get_next()

    with self.cached_session() as sess:
      # Mismatch in the 0th dimension.
      sess.run(
          iterator.initializer,
          feed_dict={
              ph1: np.arange(7).astype(np.int32),
              ph2: np.arange(8).astype(np.int32)
          })
      with self.assertRaises(errors.InvalidArgumentError):
        sess.run(next_element)

      # No 0th dimension (i.e. scalar value) for one component.
      sess.run(
          iterator.initializer,
          feed_dict={
              ph1: np.arange(7).astype(np.int32),
              ph2: 7
          })
      with self.assertRaises(errors.InvalidArgumentError):
        sess.run(next_element)


class UnbatchBenchmark(test.Benchmark):

  def benchmarkNativeUnbatch(self):
    batch_sizes = [1, 2, 5, 10, 20, 50]
    elems_per_trial = 10000
    with ops.Graph().as_default():
      dataset = dataset_ops.Dataset.from_tensors("element").repeat(None)
      batch_size_placeholder = array_ops.placeholder(dtypes.int64, shape=[])
      dataset = dataset.batch(batch_size_placeholder)
      dataset = dataset.apply(batching.unbatch())
      dataset = dataset.skip(elems_per_trial)
      iterator = dataset.make_initializable_iterator()
      next_element = iterator.get_next()

      with session.Session() as sess:
        for batch_size in batch_sizes:
          deltas = []
          for _ in range(5):
            sess.run(
                iterator.initializer,
                feed_dict={batch_size_placeholder: batch_size})
            start = time.time()
            sess.run(next_element.op)
            end = time.time()
            deltas.append((end - start) / elems_per_trial)

          median_wall_time = np.median(deltas)
          print("Unbatch (native) batch size: %d Median wall time per element:"
                " %f microseconds" % (batch_size, median_wall_time * 1e6))
          self.report_benchmark(
              iters=10000,
              wall_time=median_wall_time,
              name="benchmark_unbatch_dataset_native_batch_size_%d" %
              batch_size)

  # Include a benchmark of the previous `unbatch()` implementation that uses
  # a composition of more primitive ops. Eventually we'd hope to generate code
  # that is as good in both cases.
  def benchmarkOldUnbatchImplementation(self):
    batch_sizes = [1, 2, 5, 10, 20, 50]
    elems_per_trial = 10000
    with ops.Graph().as_default():
      dataset = dataset_ops.Dataset.from_tensors("element").repeat(None)
      batch_size_placeholder = array_ops.placeholder(dtypes.int64, shape=[])
      dataset = dataset.batch(batch_size_placeholder)
      dataset = dataset.flat_map(dataset_ops.Dataset.from_tensor_slices)
      dataset = dataset.skip(elems_per_trial)
      iterator = dataset.make_initializable_iterator()
      next_element = iterator.get_next()

      with session.Session() as sess:
        for batch_size in batch_sizes:
          deltas = []
          for _ in range(5):
            sess.run(
                iterator.initializer,
                feed_dict={batch_size_placeholder: batch_size})
            start = time.time()
            sess.run(next_element.op)
            end = time.time()
            deltas.append((end - start) / elems_per_trial)

          median_wall_time = np.median(deltas)
          print("Unbatch (unfused) batch size: %d Median wall time per element:"
                " %f microseconds" % (batch_size, median_wall_time * 1e6))
          self.report_benchmark(
              iters=10000,
              wall_time=median_wall_time,
              name="benchmark_unbatch_dataset_unfused_batch_size_%d" %
              batch_size)


if __name__ == "__main__":
  test.main()<|MERGE_RESOLUTION|>--- conflicted
+++ resolved
@@ -17,20 +17,18 @@
 from __future__ import division
 from __future__ import print_function
 
-import time
 
 from absl.testing import parameterized
 import numpy as np
 
-from tensorflow.python.client import session
 from tensorflow.python.data.experimental.ops import batching
 from tensorflow.python.data.kernel_tests import test_base
 from tensorflow.python.data.ops import dataset_ops
 from tensorflow.python.framework import constant_op
 from tensorflow.python.framework import dtypes
 from tensorflow.python.framework import errors
-from tensorflow.python.framework import ops
 from tensorflow.python.framework import sparse_tensor
+from tensorflow.python.framework import test_util
 from tensorflow.python.ops import array_ops
 from tensorflow.python.ops import math_ops
 from tensorflow.python.ops import string_ops
@@ -38,21 +36,13 @@
 from tensorflow.python.util import compat
 
 
+@test_util.run_all_in_graph_and_eager_modes
 class UnbatchTest(test_base.DatasetTestBase, parameterized.TestCase):
 
   def testUnbatchWithUnknownRankInput(self):
-    placeholder = array_ops.placeholder(dtypes.int32)
-    dataset = dataset_ops.Dataset.from_tensors(placeholder).apply(
-        batching.unbatch())
-    iterator = dataset.make_initializable_iterator()
-    next_elem = iterator.get_next()
-
-    with self.cached_session() as sess:
-      sess.run(iterator.initializer, feed_dict={placeholder: [0, 1, 2, 3]})
-      for i in range(4):
-        self.assertEqual(i, sess.run(next_elem))
-      with self.assertRaises(errors.OutOfRangeError):
-        sess.run(next_elem)
+    dataset = dataset_ops.Dataset.from_tensors([0, 1, 2,
+                                                3]).apply(batching.unbatch())
+    self.assertDatasetProduces(dataset, range(4))
 
   def testUnbatchScalarDataset(self):
     data = tuple([math_ops.range(10) for _ in range(3)])
@@ -63,15 +53,7 @@
     data = data.apply(batching.unbatch())
     self.assertEqual(expected_types, data.output_types)
 
-    iterator = data.make_one_shot_iterator()
-    op = iterator.get_next()
-
-    with self.cached_session() as sess:
-      for i in range(10):
-        self.assertEqual((i,) * 3, sess.run(op))
-
-      with self.assertRaises(errors.OutOfRangeError):
-        sess.run(op)
+    self.assertDatasetProduces(data, [(i,) * 3 for i in range(10)])
 
   def testUnbatchDatasetWithStrings(self):
     data = tuple([math_ops.range(10) for _ in range(3)])
@@ -83,17 +65,12 @@
     data = data.apply(batching.unbatch())
     self.assertEqual(expected_types, data.output_types)
 
-    iterator = data.make_one_shot_iterator()
-    op = iterator.get_next()
+    self.assertDatasetProduces(
+        data, [(i, compat.as_bytes(str(i)), i) for i in range(10)])
 
-    with self.cached_session() as sess:
-      for i in range(10):
-        self.assertEqual((i, compat.as_bytes(str(i)), i), sess.run(op))
-
-      with self.assertRaises(errors.OutOfRangeError):
-        sess.run(op)
-
-  def testUnbatchDatasetWithSparseTensor(self):
+  # TODO(b/117581999): Add eager coverage.
+  @test_util.run_deprecated_v1
+  def testSkipEagerUnbatchDatasetWithSparseTensor(self):
     st = sparse_tensor.SparseTensorValue(
         indices=[[i, i] for i in range(10)],
         values=list(range(10)),
@@ -102,26 +79,20 @@
     data = data.apply(batching.unbatch())
     data = data.batch(5)
     data = data.apply(batching.unbatch())
-<<<<<<< HEAD
-    iterator = data.make_one_shot_iterator()
+    iterator = dataset_ops.make_one_shot_iterator(data)
     next_element = iterator.get_next()
 
-    with self.cached_session() as sess:
-      for i in range(10):
-        st_row = sess.run(next_element)
-        self.assertEqual([i], st_row.indices)
-        self.assertEqual([i], st_row.values)
-        self.assertEqual([10], st_row.dense_shape)
-      with self.assertRaises(errors.OutOfRangeError):
-        sess.run(next_element)
-=======
-    expected_output = [
-        sparse_tensor.SparseTensorValue([[i]], [i], [10]) for i in range(10)
-    ]
-    self.assertDatasetProduces(data, expected_output=expected_output)
->>>>>>> ca2d0b65
+    for i in range(10):
+      st_row = self.evaluate(next_element)
+      self.assertEqual([i], st_row.indices)
+      self.assertEqual([i], st_row.values)
+      self.assertEqual([10], st_row.dense_shape)
+    with self.assertRaises(errors.OutOfRangeError):
+      self.evaluate(next_element)
 
-  def testUnbatchDatasetWithDenseAndSparseTensor(self):
+  # TODO(b/117581999): Add eager coverage.
+  @test_util.run_deprecated_v1
+  def testSkipEagerUnbatchDatasetWithDenseAndSparseTensor(self):
     st = sparse_tensor.SparseTensorValue(
         indices=[[i, i] for i in range(10)],
         values=list(range(10)),
@@ -130,24 +101,16 @@
     data = data.apply(batching.unbatch())
     data = data.batch(5)
     data = data.apply(batching.unbatch())
-<<<<<<< HEAD
-    iterator = data.make_one_shot_iterator()
-    next_element = iterator.get_next()
+    next_element = self.getNext(data)
 
-    with self.cached_session() as sess:
-      for i in range(10):
-        dense_elem, st_row = sess.run(next_element)
-        self.assertEqual(i, dense_elem)
-        self.assertEqual([i], st_row.indices)
-        self.assertEqual([i], st_row.values)
-        self.assertEqual([10], st_row.dense_shape)
-      with self.assertRaises(errors.OutOfRangeError):
-        sess.run(next_element)
-=======
-    expected_output = [(i, sparse_tensor.SparseTensorValue([[i]], [i], [10]))
-                       for i in range(10)]
-    self.assertDatasetProduces(data, expected_output=expected_output)
->>>>>>> ca2d0b65
+    for i in range(10):
+      dense_elem, st_row = self.evaluate(next_element())
+      self.assertEqual(i, dense_elem)
+      self.assertEqual([i], st_row.indices)
+      self.assertEqual([i], st_row.values)
+      self.assertEqual([10], st_row.dense_shape)
+    with self.assertRaises(errors.OutOfRangeError):
+      self.evaluate(next_element())
 
   def testUnbatchSingleElementTupleDataset(self):
     data = tuple([(math_ops.range(10),) for _ in range(3)])
@@ -158,15 +121,7 @@
     data = data.apply(batching.unbatch())
     self.assertEqual(expected_types, data.output_types)
 
-    iterator = data.make_one_shot_iterator()
-    op = iterator.get_next()
-
-    with self.cached_session() as sess:
-      for i in range(10):
-        self.assertEqual(((i,),) * 3, sess.run(op))
-
-      with self.assertRaises(errors.OutOfRangeError):
-        sess.run(op)
+    self.assertDatasetProduces(data, [((i,),) * 3 for i in range(10)])
 
   def testUnbatchMultiElementTupleDataset(self):
     data = tuple([(math_ops.range(10 * i, 10 * i + 10),
@@ -178,28 +133,16 @@
     data = data.apply(batching.unbatch())
     self.assertAllEqual(expected_types, data.output_types)
 
-    iterator = data.make_one_shot_iterator()
-    op = iterator.get_next()
-
-    with self.cached_session() as sess:
-      for i in range(10):
-        self.assertEqual(((i, b"hi"), (10 + i, b"hi"), (20 + i, b"hi")),
-                         sess.run(op))
-
-      with self.assertRaises(errors.OutOfRangeError):
-        sess.run(op)
+    self.assertDatasetProduces(
+        data,
+        [((i, b"hi"), (10 + i, b"hi"), (20 + i, b"hi")) for i in range(10)])
 
   def testUnbatchEmpty(self):
     data = dataset_ops.Dataset.from_tensors(
         (constant_op.constant([]), constant_op.constant([], shape=[0, 4]),
          constant_op.constant([], shape=[0, 4, 0])))
     data = data.apply(batching.unbatch())
-    iterator = data.make_one_shot_iterator()
-    next_element = iterator.get_next()
-
-    with self.cached_session() as sess:
-      with self.assertRaises(errors.OutOfRangeError):
-        sess.run(next_element)
+    self.assertDatasetProduces(data, [])
 
   def testUnbatchStaticShapeMismatch(self):
     data = dataset_ops.Dataset.from_tensors((np.arange(7), np.arange(8),
@@ -207,18 +150,14 @@
     with self.assertRaises(ValueError):
       data.apply(batching.unbatch())
 
-<<<<<<< HEAD
-  def testUnbatchDynamicShapeMismatch(self):
-=======
-  # Note: dynamic shape mismatch is graph specific test.
+  # TODO(b/117581999): eager mode doesnt capture raised error, debug.
   @test_util.run_deprecated_v1
   def testSkipEagerUnbatchDynamicShapeMismatch(self):
->>>>>>> ca2d0b65
     ph1 = array_ops.placeholder(dtypes.int32, shape=[None])
     ph2 = array_ops.placeholder(dtypes.int32, shape=None)
     data = dataset_ops.Dataset.from_tensors((ph1, ph2))
     data = data.apply(batching.unbatch())
-    iterator = data.make_initializable_iterator()
+    iterator = dataset_ops.make_initializable_iterator(data)
     next_element = iterator.get_next()
 
     with self.cached_session() as sess:
@@ -230,7 +169,7 @@
               ph2: np.arange(8).astype(np.int32)
           })
       with self.assertRaises(errors.InvalidArgumentError):
-        sess.run(next_element)
+        self.evaluate(next_element)
 
       # No 0th dimension (i.e. scalar value) for one component.
       sess.run(
@@ -240,79 +179,7 @@
               ph2: 7
           })
       with self.assertRaises(errors.InvalidArgumentError):
-        sess.run(next_element)
-
-
-class UnbatchBenchmark(test.Benchmark):
-
-  def benchmarkNativeUnbatch(self):
-    batch_sizes = [1, 2, 5, 10, 20, 50]
-    elems_per_trial = 10000
-    with ops.Graph().as_default():
-      dataset = dataset_ops.Dataset.from_tensors("element").repeat(None)
-      batch_size_placeholder = array_ops.placeholder(dtypes.int64, shape=[])
-      dataset = dataset.batch(batch_size_placeholder)
-      dataset = dataset.apply(batching.unbatch())
-      dataset = dataset.skip(elems_per_trial)
-      iterator = dataset.make_initializable_iterator()
-      next_element = iterator.get_next()
-
-      with session.Session() as sess:
-        for batch_size in batch_sizes:
-          deltas = []
-          for _ in range(5):
-            sess.run(
-                iterator.initializer,
-                feed_dict={batch_size_placeholder: batch_size})
-            start = time.time()
-            sess.run(next_element.op)
-            end = time.time()
-            deltas.append((end - start) / elems_per_trial)
-
-          median_wall_time = np.median(deltas)
-          print("Unbatch (native) batch size: %d Median wall time per element:"
-                " %f microseconds" % (batch_size, median_wall_time * 1e6))
-          self.report_benchmark(
-              iters=10000,
-              wall_time=median_wall_time,
-              name="benchmark_unbatch_dataset_native_batch_size_%d" %
-              batch_size)
-
-  # Include a benchmark of the previous `unbatch()` implementation that uses
-  # a composition of more primitive ops. Eventually we'd hope to generate code
-  # that is as good in both cases.
-  def benchmarkOldUnbatchImplementation(self):
-    batch_sizes = [1, 2, 5, 10, 20, 50]
-    elems_per_trial = 10000
-    with ops.Graph().as_default():
-      dataset = dataset_ops.Dataset.from_tensors("element").repeat(None)
-      batch_size_placeholder = array_ops.placeholder(dtypes.int64, shape=[])
-      dataset = dataset.batch(batch_size_placeholder)
-      dataset = dataset.flat_map(dataset_ops.Dataset.from_tensor_slices)
-      dataset = dataset.skip(elems_per_trial)
-      iterator = dataset.make_initializable_iterator()
-      next_element = iterator.get_next()
-
-      with session.Session() as sess:
-        for batch_size in batch_sizes:
-          deltas = []
-          for _ in range(5):
-            sess.run(
-                iterator.initializer,
-                feed_dict={batch_size_placeholder: batch_size})
-            start = time.time()
-            sess.run(next_element.op)
-            end = time.time()
-            deltas.append((end - start) / elems_per_trial)
-
-          median_wall_time = np.median(deltas)
-          print("Unbatch (unfused) batch size: %d Median wall time per element:"
-                " %f microseconds" % (batch_size, median_wall_time * 1e6))
-          self.report_benchmark(
-              iters=10000,
-              wall_time=median_wall_time,
-              name="benchmark_unbatch_dataset_unfused_batch_size_%d" %
-              batch_size)
+        self.evaluate(next_element)
 
 
 if __name__ == "__main__":

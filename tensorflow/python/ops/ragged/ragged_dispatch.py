# Copyright 2018 The TensorFlow Authors. All Rights Reserved.
#
# Licensed under the Apache License, Version 2.0 (the "License");
# you may not use this file except in compliance with the License.
# You may obtain a copy of the License at
#
#     http://www.apache.org/licenses/LICENSE-2.0
#
# Unless required by applicable law or agreed to in writing, software
# distributed under the License is distributed on an "AS IS" BASIS,
# WITHOUT WARRANTIES OR CONDITIONS OF ANY KIND, either express or implied.
# See the License for the specific language governing permissions and
# limitations under the License.
# ==============================================================================
"""Operator dispatch for RaggedTensors."""

from __future__ import absolute_import
from __future__ import division
from __future__ import print_function

import collections
import numpy as np

from tensorflow.python.framework import ops
from tensorflow.python.framework import sparse_tensor
from tensorflow.python.ops import array_ops
from tensorflow.python.ops import clip_ops
from tensorflow.python.ops import math_ops
from tensorflow.python.ops import parsing_ops
from tensorflow.python.ops import string_ops
from tensorflow.python.ops import variables
from tensorflow.python.ops.ragged import ragged_array_ops
from tensorflow.python.ops.ragged import ragged_batch_gather_ops
from tensorflow.python.ops.ragged import ragged_concat_ops
from tensorflow.python.ops.ragged import ragged_gather_ops
from tensorflow.python.ops.ragged import ragged_math_ops
from tensorflow.python.ops.ragged import ragged_tensor
from tensorflow.python.ops.ragged import ragged_tensor_shape
from tensorflow.python.ops.ragged import ragged_util
from tensorflow.python.ops.ragged import ragged_where_op
from tensorflow.python.util import dispatch
from tensorflow.python.util import tf_decorator
from tensorflow.python.util import tf_export
from tensorflow.python.util import tf_inspect

# @TODO(edloper): Set this to True in the CL that exports RaggedTensors.
_UPDATE_DOCSTRINGS = False

# Information about an argument to an operation: The name of the argument, its
# position in the argument list, and a boolean flag indicating whether it
# expects a list of tensors.
_ArgInfo = collections.namedtuple('ArgInfo', ['name', 'position', 'is_list'])


def _get_arg_infos(func, arg_names):
  """Returns an `_ArgInfo` for each argument of `func` specified by `arg_names`.

  Args:
    func: The function whose arguments should be described.
    arg_names: The names of the arguments to get info for.

  Returns:
    A tuple of `_ArgInfo`s.
  """
  arg_infos = []

  # Inspect the func's argspec to find the position of each arg.
  arg_spec = tf_inspect.getargspec(func)
  for argname in arg_names:
    assert isinstance(argname, str)
    is_list = argname.startswith('[') and argname.endswith(']')
    if is_list:
      argname = argname[1:-1]
    if argname not in arg_spec.args:
      raise ValueError('Argument %r not found function in %s.  Args=%s' %
                       (argname, func, arg_spec.args))
    arg_infos.append(_ArgInfo(argname, arg_spec.args.index(argname), is_list))
  return arg_infos


def _is_convertible_to_tensor(value):
  """Returns true if `value` is convertible to a `Tensor`."""
  if value is None:
    return True
  if isinstance(value,
                (ops.Tensor, variables.Variable, np.ndarray, int, float, str)):
    return True
  elif isinstance(value, (sparse_tensor.SparseTensor,)):
    return False
  else:
    try:
      ops.convert_to_tensor(value)
      return True
    except (TypeError, ValueError):
      return False


class UnaryRaggedElementwiseDispatcher(dispatch.OpDispatcher):
  """OpDispatcher for unary ops that map a base op across ragged values."""

  def __init__(self, original_op, arg_is_list=False):
    self._original_op = original_op
    self._arg_is_list = arg_is_list
    arg_names = tf_inspect.getfullargspec(original_op)[0]
    self._x = arg_names[0]
    if _UPDATE_DOCSTRINGS:
      original_op.__doc__ = (
          original_op.__doc__.rstrip() + '\n\n' +
          '    `{x}` may be a `tf.RaggedTensor`.\n'.format(x=self._x))

  def handle(self, args, kwargs):
    if args:
      x, args = args[0], args[1:]
    else:
      kwargs = kwargs.copy()
      x = kwargs.pop(self._x, None)
    if x is None:
      return self.NOT_SUPPORTED
    if self._arg_is_list:
      found_ragged = False
      for elt in x:
        if ragged_tensor.is_ragged(elt):
          found_ragged = True
        elif not _is_convertible_to_tensor(elt):
          return self.NOT_SUPPORTED
      if found_ragged:
        nested_splits_lists = [
            elt.nested_row_splits for elt in x if ragged_tensor.is_ragged(elt)
        ]
        flat_values = [
            elt.flat_values if ragged_tensor.is_ragged(elt) else elt
            for elt in x
        ]
        with ops.control_dependencies(
            ragged_util.assert_splits_match(nested_splits_lists)):
          return ragged_tensor.RaggedTensor.from_nested_row_splits(
              self._original_op(flat_values, *args, **kwargs),
              nested_splits_lists[0])
      else:
        return self.NOT_SUPPORTED
    else:
      found_ragged = ragged_tensor.is_ragged(x)
      if found_ragged:
        mapped_values = self._original_op(x.flat_values, *args, **kwargs)
        return x.with_flat_values(mapped_values)
      else:
        return self.NOT_SUPPORTED


class BinaryRaggedElementwiseDispatcher(dispatch.OpDispatcher):
  """OpDispatcher for binary ops that map a base op across ragged values.

  Supports broadcasting.
  """

  def __init__(self, original_op):
    self._original_op = original_op
    arg_names = tf_inspect.getfullargspec(original_op)[0]
    self._x = arg_names[0]
    self._y = arg_names[1]
    if _UPDATE_DOCSTRINGS:
      original_op.__doc__ = (
          original_op.__doc__.rstrip() + '\n\n' +
          '    `{x}` and `{y}` may be a `tf.RaggedTensor`.\n'.format(
              x=self._x, y=self._y))

  def handle(self, args, kwargs):
    # Extract the binary args.
    if len(args) > 1:
      x = args[0]
      y = args[1]
      args = args[2:]
    elif args:
      kwargs = kwargs.copy()
      x = args[0]
      y = kwargs.pop(self._y, None)
      args = args[1:]
    else:
      kwargs = kwargs.copy()
      x = kwargs.pop(self._x, None)
      y = kwargs.pop(self._y, None)

    # Bail if we don't have at least one ragged argument.
    x_is_ragged = ragged_tensor.is_ragged(x)
    y_is_ragged = ragged_tensor.is_ragged(y)
    if not (x_is_ragged or y_is_ragged):
      return self.NOT_SUPPORTED

    # Convert args to tensors.  Bail if conversion fails.
    try:
      if not x_is_ragged:
        x = ops.convert_to_tensor(x, name=self._x, preferred_dtype=y.dtype)
      if not y_is_ragged:
        y = ops.convert_to_tensor(y, name=self._y, preferred_dtype=x.dtype)
    except (TypeError, ValueError):
      return self.NOT_SUPPORTED

    if ((x_is_ragged and y_is_ragged) or
        (x_is_ragged and x.flat_values.shape.ndims <= y.shape.ndims) or
        (y_is_ragged and y.flat_values.shape.ndims <= x.shape.ndims)):
      bcast_shape = ragged_tensor_shape.broadcast_dynamic_shape(
          ragged_tensor_shape.RaggedTensorDynamicShape.from_tensor(x),
          ragged_tensor_shape.RaggedTensorDynamicShape.from_tensor(y))
      x = ragged_tensor_shape.broadcast_to(
          x, bcast_shape, broadcast_inner_dimensions=False)
      y = ragged_tensor_shape.broadcast_to(
          y, bcast_shape, broadcast_inner_dimensions=False)

    x_values = x.flat_values if ragged_tensor.is_ragged(x) else x
    y_values = y.flat_values if ragged_tensor.is_ragged(y) else y
    mapped_values = self._original_op(x_values, y_values, *args, **kwargs)
    if ragged_tensor.is_ragged(x):
      return x.with_flat_values(mapped_values)
    else:
      return y.with_flat_values(mapped_values)


class RaggedDispatcher(dispatch.OpDispatcher):
  """OpDispatcher for ragged ops.

  Dispatches to a wrapped op-handler if at least one of the `tensor_args`
  arguments is a RaggedTensor or a RaggedTensorValue; and all of the
  `tensor_args` arguments are convertible to Tensor or RaggedTensor.
  """

  def __init__(self, original_op, ragged_op, ragged_args):
    op_arg_names = tf_inspect.getfullargspec(original_op)[0]
    ragged_arg_names = tf_inspect.getfullargspec(ragged_op)[0]
    if op_arg_names != ragged_arg_names:
      raise AssertionError(
          'Signature must exactly match when overriding %s with %s: %s vs %s' %
          (original_op, ragged_op, op_arg_names, ragged_arg_names))
    self._ragged_op = ragged_op
    self._ragged_args = _get_arg_infos(ragged_op, ragged_args)
    if _UPDATE_DOCSTRINGS:
      arg_list = ' and '.join('`%s`' % arg for arg in ragged_args)
      original_op.__doc__ = (
          original_op.__doc__.rstrip() + '\n\n' +
          '    {0} may be a `tf.RaggedTensor`.\n'.format(arg_list))

  def handle(self, args, kwargs):
    if self.is_supported(args, kwargs):
      return self._ragged_op(*args, **kwargs)
    else:
      return self.NOT_SUPPORTED

  def is_supported(self, args, kwargs):
    found_ragged = False
    for arg_info in self._ragged_args:
      if arg_info.position < len(args):
        arg = args[arg_info.position]
      else:
        arg = kwargs.get(arg_info.name, None)

      if arg_info.is_list:
        if not isinstance(arg, (list, tuple)):
          return False
        for elt in arg:
          if ragged_tensor.is_ragged(elt):
            found_ragged = True
          elif not _is_convertible_to_tensor(elt):
            return False
      else:
        if ragged_tensor.is_ragged(arg):
          found_ragged = True
        elif not _is_convertible_to_tensor(arg):
          return False
    return found_ragged


def ragged_dispatch(original_op, tensor_args):

  def decorator(ragged_op):
    dispatch.RaggedDispatcher(original_op, ragged_op,
                              tensor_args).register(original_op)
    return ragged_op

  return decorator


_UNARY_ELEMENTWISE_OPS = [
    array_ops.check_numerics,
    array_ops.identity,
    array_ops.ones_like,
    array_ops.ones_like_v2,
    array_ops.zeros_like,
    array_ops.zeros_like_v2,
    clip_ops.clip_by_value,
    math_ops.abs,
    math_ops.acos,
    math_ops.acosh,
    math_ops.angle,
    math_ops.asin,
    math_ops.asinh,
    math_ops.atan,
    math_ops.atanh,
    math_ops.cast,
    math_ops.ceil,
    math_ops.conj,
    math_ops.cos,
    math_ops.cosh,
    math_ops.digamma,
    math_ops.erf,
    math_ops.erfc,
    math_ops.exp,
    math_ops.expm1,
    math_ops.floor,
    math_ops.imag,
    math_ops.is_finite,
    math_ops.is_inf,
    math_ops.is_nan,
    math_ops.lgamma,
    math_ops.log,
    math_ops.log1p,
    math_ops.log_sigmoid,
    math_ops.logical_not,
    math_ops.negative,
    math_ops.real,
    math_ops.reciprocal,
    math_ops.rint,
    math_ops.round,
    math_ops.rsqrt,
    math_ops.saturate_cast,
    math_ops.sign,
    math_ops.sin,
    math_ops.sinh,
    math_ops.sqrt,
    math_ops.square,
    math_ops.tan,
    parsing_ops.decode_compressed,
    string_ops.string_to_number,
    string_ops.string_to_hash_bucket,
    string_ops.as_string,
    string_ops.decode_base64,
    string_ops.encode_base64,
    string_ops.regex_full_match,
    string_ops.regex_replace,
    string_ops.string_strip,
    string_ops.string_to_hash_bucket,
    string_ops.string_to_hash_bucket_fast,
    string_ops.string_to_hash_bucket_strong,
    string_ops.substr,
    string_ops.substr_v2,
    string_ops.string_length,
    string_ops.string_length_v2,
    string_ops.unicode_script,
]

_UNARY_LIST_ELEMENTWISE_OPS = [
    math_ops.add_n,
    string_ops.string_join,
]

_BINARY_ELEMENTWISE_OPS = [
    math_ops.add,
    math_ops.atan2,
    math_ops.complex,
    math_ops.div_no_nan,
    math_ops.divide,
    math_ops.equal,
    math_ops.floordiv,
    math_ops.floormod,
    math_ops.greater,
    math_ops.greater_equal,
    math_ops.less,
    math_ops.less_equal,
    math_ops.logical_and,
    math_ops.logical_or,
    math_ops.logical_xor,
    math_ops.maximum,
    math_ops.minimum,
    math_ops.multiply,
    math_ops.not_equal,
    math_ops.pow,
    math_ops.realdiv,
    math_ops.squared_difference,
    math_ops.subtract,
    math_ops.truediv,
    math_ops.truncatediv,
    math_ops.truncatemod,
]


# We don't need to register a separate delegation handler for these v1 ops,
# since they delegate to the v2 ops (which already have a handler).  But we
# still want to include them in the ragged_op_list() output.
_V1_OPS_THAT_DELEGATE_TO_V2_OPS = [
    math_ops.reduce_sum,
    math_ops.reduce_prod,
    math_ops.reduce_min,
    math_ops.reduce_max,
    math_ops.reduce_mean,
    math_ops.reduce_any,
    math_ops.reduce_all,
]


def _ragged_gather_v1(params, indices, validate_indices=None, name=None,
                      axis=0, batch_dims=0):
  return ragged_gather_ops.gather(
      params=params,
      indices=indices,
      validate_indices=validate_indices,
      axis=axis,
      batch_dims=batch_dims,
      name=name)


def _ragged_expand_dims_v1(input, axis=None, name=None, dim=None):  # pylint: disable=redefined-builtin
  if dim is not None:
    axis = dim
  return ragged_array_ops.expand_dims(input=input, axis=axis, name=name)


# (original_op, ragged_op, ragged_args)
_RAGGED_DISPATCH_OPS = [
    (array_ops.batch_gather, ragged_batch_gather_ops.batch_gather,
     ['params', 'indices']),
    (array_ops.concat, ragged_concat_ops.concat, ['[values]']),
    (array_ops.expand_dims, _ragged_expand_dims_v1, ['input']),
    (array_ops.expand_dims_v2, ragged_array_ops.expand_dims, ['input']),
    (array_ops.gather, _ragged_gather_v1, ['params', 'indices']),
    (array_ops.gather_v2, ragged_gather_ops.gather, ['params', 'indices']),
    (array_ops.gather_nd, ragged_gather_ops.gather_nd, ['params', 'indices']),
    (array_ops.rank, ragged_array_ops.rank, ['input']),
<<<<<<< HEAD
    (array_ops.stack, ragged_array_ops.stack, ['[values]']),
=======
    (array_ops.size, _ragged_size_v1, ['input']),
    (array_ops.size_v2, ragged_array_ops.size, ['input']),
    (array_ops.stack, ragged_concat_ops.stack, ['[values]']),
>>>>>>> e6dbfa17
    (array_ops.tile, ragged_array_ops.tile, ['input']),
    (array_ops.where, ragged_where_op.where, ['condition', 'x', 'y']),
    (math_ops.unsorted_segment_sum, ragged_math_ops.segment_sum,
     ['data', 'segment_ids']),
    (math_ops.unsorted_segment_prod, ragged_math_ops.segment_prod,
     ['data', 'segment_ids']),
    (math_ops.unsorted_segment_min, ragged_math_ops.segment_min,
     ['data', 'segment_ids']),
    (math_ops.unsorted_segment_max, ragged_math_ops.segment_max,
     ['data', 'segment_ids']),
    (math_ops.unsorted_segment_mean, ragged_math_ops.segment_mean,
     ['data', 'segment_ids']),
    (math_ops.unsorted_segment_sqrt_n, ragged_math_ops.segment_sqrt_n,
     ['data', 'segment_ids']),
    (math_ops.reduce_sum, ragged_math_ops.reduce_sum, ['input_tensor']),
    (math_ops.reduce_prod, ragged_math_ops.reduce_prod, ['input_tensor']),
    (math_ops.reduce_min, ragged_math_ops.reduce_min, ['input_tensor']),
    (math_ops.reduce_max, ragged_math_ops.reduce_max, ['input_tensor']),
    (math_ops.reduce_mean, ragged_math_ops.reduce_mean, ['input_tensor']),
    (math_ops.reduce_any, ragged_math_ops.reduce_any, ['input_tensor']),
    (math_ops.reduce_all, ragged_math_ops.reduce_all, ['input_tensor']),
]


def register_dispatchers():
  """Constructs & registers OpDispatchers for ragged ops."""

  op_list = (
      _UNARY_ELEMENTWISE_OPS + _UNARY_LIST_ELEMENTWISE_OPS +
      _BINARY_ELEMENTWISE_OPS + [x[0] for x in _RAGGED_DISPATCH_OPS])
  for op in op_list:
    _, undecorated_op = tf_decorator.unwrap(op)
    if not hasattr(undecorated_op, tf_export.API_ATTRS['tensorflow'].names):
      raise AssertionError('Expected %s to be an exported symbol '
                           '(while adding a RaggedTensor dispatcher)')

  for op in _UNARY_ELEMENTWISE_OPS:
    UnaryRaggedElementwiseDispatcher(op).register(op)

  for op in _UNARY_LIST_ELEMENTWISE_OPS:
    UnaryRaggedElementwiseDispatcher(op, True).register(op)

  for op in _BINARY_ELEMENTWISE_OPS:
    BinaryRaggedElementwiseDispatcher(op).register(op)

  for (original_op, ragged_op, args) in _RAGGED_DISPATCH_OPS:
    RaggedDispatcher(original_op, ragged_op, args).register(original_op)


def _ragged_op_signature(op, ragged_args):
  """Returns a signature for the given op, marking ragged args in bold."""
  op_name = tf_export.get_canonical_name_for_symbol(op)
  argspec = tf_inspect.getfullargspec(op)
  arg_names = argspec.args

  # Mark ragged arguments in bold.
  for pos in ragged_args:
    arg_names[pos] = '**' + arg_names[pos] + '**'

  # Add argument defaults.
  for pos in range(-1, -len(argspec.defaults) - 1, -1):
    arg_names[pos] += '=`{!r}`'.format(argspec.defaults[pos])

  # Add varargs and keyword args
  if argspec.varargs:
    arg_names.append('*' + argspec.varargs)
  if argspec.varkw:
    arg_names.append('**' + argspec.varkw)

  return '* `tf.{}`({})'.format(op_name, ', '.join(arg_names))


def _op_is_in_tf_version(op, version):
  if version == 1:
    return (tf_export.get_v1_names(tf_decorator.unwrap(op)[1]) or
            op in _V1_OPS_THAT_DELEGATE_TO_V2_OPS)
  elif version == 2:
    return tf_export.get_v2_names(tf_decorator.unwrap(op)[1])
  else:
    raise ValueError('Expected version 1 or 2.')


def ragged_op_list(tf_version=1):
  """Returns a string listing operators that have dispathers registered."""
  lines = []
  for op in _UNARY_ELEMENTWISE_OPS + _UNARY_LIST_ELEMENTWISE_OPS:
    if _op_is_in_tf_version(op, tf_version):
      lines.append(_ragged_op_signature(op, [0]))
  for op in _BINARY_ELEMENTWISE_OPS:
    if _op_is_in_tf_version(op, tf_version):
      lines.append(_ragged_op_signature(op, [0, 1]))
  for op, _, ragged_args in _RAGGED_DISPATCH_OPS:
    if _op_is_in_tf_version(op, tf_version):
      arginfos = _get_arg_infos(op, ragged_args)
      ragged_args = [arginfo.position for arginfo in arginfos]
      lines.append(_ragged_op_signature(op, ragged_args))
  return ('\n\n### Additional ops that support `RaggedTensor`\n\n'
          'Arguments that accept `RaggedTensor`s are marked in **bold**.\n\n' +
          '\n'.join(sorted(lines)) + 'n')


register_dispatchers()<|MERGE_RESOLUTION|>--- conflicted
+++ resolved
@@ -21,10 +21,12 @@
 import collections
 import numpy as np
 
+from tensorflow.python.framework import dtypes
 from tensorflow.python.framework import ops
 from tensorflow.python.framework import sparse_tensor
 from tensorflow.python.ops import array_ops
 from tensorflow.python.ops import clip_ops
+from tensorflow.python.ops import gen_bitwise_ops
 from tensorflow.python.ops import math_ops
 from tensorflow.python.ops import parsing_ops
 from tensorflow.python.ops import string_ops
@@ -286,6 +288,7 @@
     array_ops.zeros_like,
     array_ops.zeros_like_v2,
     clip_ops.clip_by_value,
+    gen_bitwise_ops.invert,
     math_ops.abs,
     math_ops.acos,
     math_ops.acosh,
@@ -352,6 +355,11 @@
 ]
 
 _BINARY_ELEMENTWISE_OPS = [
+    gen_bitwise_ops.bitwise_and,
+    gen_bitwise_ops.bitwise_or,
+    gen_bitwise_ops.bitwise_xor,
+    gen_bitwise_ops.left_shift,
+    gen_bitwise_ops.right_shift,
     math_ops.add,
     math_ops.atan2,
     math_ops.complex,
@@ -412,6 +420,10 @@
   return ragged_array_ops.expand_dims(input=input, axis=axis, name=name)
 
 
+def _ragged_size_v1(input, name=None, out_type=dtypes.int32):  # pylint: disable=redefined-builtin
+  return ragged_array_ops.size(input=input, out_type=out_type, name=name)
+
+
 # (original_op, ragged_op, ragged_args)
 _RAGGED_DISPATCH_OPS = [
     (array_ops.batch_gather, ragged_batch_gather_ops.batch_gather,
@@ -423,13 +435,9 @@
     (array_ops.gather_v2, ragged_gather_ops.gather, ['params', 'indices']),
     (array_ops.gather_nd, ragged_gather_ops.gather_nd, ['params', 'indices']),
     (array_ops.rank, ragged_array_ops.rank, ['input']),
-<<<<<<< HEAD
-    (array_ops.stack, ragged_array_ops.stack, ['[values]']),
-=======
     (array_ops.size, _ragged_size_v1, ['input']),
     (array_ops.size_v2, ragged_array_ops.size, ['input']),
     (array_ops.stack, ragged_concat_ops.stack, ['[values]']),
->>>>>>> e6dbfa17
     (array_ops.tile, ragged_array_ops.tile, ['input']),
     (array_ops.where, ragged_where_op.where, ['condition', 'x', 'y']),
     (math_ops.unsorted_segment_sum, ragged_math_ops.segment_sum,

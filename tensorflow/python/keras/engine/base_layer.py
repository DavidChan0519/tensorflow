# Copyright 2015 The TensorFlow Authors. All Rights Reserved.
#
# Licensed under the Apache License, Version 2.0 (the "License");
# you may not use this file except in compliance with the License.
# You may obtain a copy of the License at
#
#     http://www.apache.org/licenses/LICENSE-2.0
#
# Unless required by applicable law or agreed to in writing, software
# distributed under the License is distributed on an "AS IS" BASIS,
# WITHOUT WARRANTIES OR CONDITIONS OF ANY KIND, either express or implied.
# See the License for the specific language governing permissions and
# limitations under the License.
# ==============================================================================
# pylint: disable=protected-access
"""Contains the base Layer class, from which all layers inherit."""
from __future__ import absolute_import
from __future__ import division
from __future__ import print_function

import collections as collections_lib
import enum  # pylint: disable=g-bad-import-order
import functools
import inspect  # Necessary supplement to tf_inspect to deal with variadic args.

import numpy as np
from six.moves import zip  # pylint: disable=redefined-builtin

from tensorflow.core.framework import node_def_pb2
from tensorflow.python.eager import context
from tensorflow.python.eager import function
from tensorflow.python.framework import dtypes
from tensorflow.python.framework import func_graph
from tensorflow.python.framework import ops
from tensorflow.python.framework import tensor_shape
from tensorflow.python.framework import tensor_util
from tensorflow.python.keras import backend
from tensorflow.python.keras import constraints
from tensorflow.python.keras import initializers
from tensorflow.python.keras import regularizers
from tensorflow.python.keras.utils import generic_utils
from tensorflow.python.keras.utils import tf_utils
# A module that only depends on `keras.layers` import these from here.
from tensorflow.python.keras.utils.generic_utils import to_snake_case  # pylint: disable=unused-import
from tensorflow.python.keras.utils.tf_utils import is_tensor_or_tensor_list  # pylint: disable=unused-import
from tensorflow.python.ops import array_ops
from tensorflow.python.ops import init_ops
from tensorflow.python.ops import math_ops
from tensorflow.python.ops import variables as tf_variables
from tensorflow.python.training.checkpointable import base as checkpointable
from tensorflow.python.util import function_utils
from tensorflow.python.util import nest
from tensorflow.python.util import tf_decorator
from tensorflow.python.util import tf_inspect
from tensorflow.python.util.tf_export import tf_export
from tensorflow.tools.docs import doc_controls


<<<<<<< HEAD
class CallConvention(enum.Enum):
  """Calling conventions for passing `Layer` inputs to `Layer.call`."""
  # The Layer takes inputs as its first argument, named "inputs" for
  # compatibility with the signature of Layer.__call__. This is the mode assumed
  # for Layers which are not subclassed Models.
  EXPLICIT_INPUTS_ARGUMENT = 1
  # The Layer takes a single positional argument, not named "inputs". It's
  # treated like an "inputs" argument.
  SINGLE_POSITIONAL_ARGUMENT = 2
  # The Layer has multiple positional arguments to which its inputs should be
  # bound.
  POSITIONAL_ARGUMENTS_ARE_INPUTS = 3


@tf_export('keras.layers.Layer')
class Layer(checkpointable.CheckpointableBase):
=======
@keras_export('keras.layers.Layer')
class Layer(checkpointable.Checkpointable):
>>>>>>> ca2d0b65
  """Base layer class.

  This is the class from which all layers inherit.

  A layer is a class implementing common neural networks operations, such
  as convolution, batch norm, etc. These operations require managing weights,
  losses, updates, and inter-layer connectivity.

  Users will just instantiate a layer and then treat it as a callable.

  We recommend that descendants of `Layer` implement the following methods:

  * `__init__()`: Save configuration in member variables
  * `build()`: Called once from `__call__`, when we know the shapes of inputs
    and `dtype`. Should have the calls to `add_weight()`, and then
    call the super's `build()` (which sets `self.built = True`, which is
    nice in case the user wants to call `build()` manually before the
    first `__call__`).
  * `call()`: Called in `__call__` after making sure `build()` has been called
    once. Should actually perform the logic of applying the layer to the
    input tensors (which should be passed in as the first argument).

  Arguments:
    trainable: Boolean, whether the layer's variables should be trainable.
    name: String name of the layer.
    dtype: Default dtype of the layer's weights (default of `None` means use the
      type of the first input).

  Read-only properties:
    name: The name of the layer (string).
    dtype: Default dtype of the layer's weights (default of `None` means use the
      type of the first input).
    trainable_variables: List of trainable variables.
    non_trainable_variables: List of non-trainable variables.
    variables: List of all variables of this layer, trainable and
      non-trainable.
    updates: List of update ops of this layer.
    losses: List of losses added by this layer.
    trainable_weights: List of variables to be included in backprop.
    non_trainable_weights: List of variables that should not be
      included in backprop.
    weights: The concatenation of the lists trainable_weights and
      non_trainable_weights (in this order).

  Mutable properties:
    trainable: Whether the layer should be trained (boolean).
    input_spec: Optional (list of) `InputSpec` object(s) specifying the
      constraints on inputs that can be accepted by the layer.
  """

  @checkpointable.no_automatic_dependency_tracking
  def __init__(self, trainable=True, name=None, dtype=None, **kwargs):
    # These properties should be set by the user via keyword arguments.
    # note that 'dtype', 'input_shape' and 'batch_input_shape'
    # are only applicable to input layers: do not pass these keywords
    # to non-input layers.
    allowed_kwargs = {
        'input_shape',
        'batch_input_shape',
        'batch_size',
        'weights',
        'activity_regularizer',
    }
    # Validate optional keyword arguments.
    for kwarg in kwargs:
      if kwarg not in allowed_kwargs:
        raise TypeError('Keyword argument not understood:', kwarg)

    # Mutable properties
    # Indicates whether the layer's weights are updated during training
    # and whether the layer's updates are run during training
    self.trainable = trainable
    # A stateful layer is a layer whose updates are run during inference too,
    # for instance stateful RNNs.
    self.stateful = False
    # Indicates whether `build` needs to be called upon layer call, to create
    # the layer's weights.
    self.built = False
    # Provides information about which inputs are compatible with the layer.
    self.input_spec = None

    self._init_set_name(name)

    self._activity_regularizer = kwargs.pop('activity_regularizer', None)
    self._trainable_weights = []
    self._non_trainable_weights = []
    self._updates = []
    # A list of zero-argument lambdas which return Tensors, used for variable
    # regularizers.
    self._callable_losses = []
    # A list of Tensors containing activity regularizers and losses manually
    # added through `add_loss`.
    self._losses = []
    self._dtype = None if dtype is None else dtypes.as_dtype(dtype).name
    self._call_fn_args = function_utils.fn_args(self.call)
    self._compute_previous_mask = ('mask' in self._call_fn_args or
                                   hasattr(self, 'compute_mask'))
    self._call_convention = CallConvention.EXPLICIT_INPUTS_ARGUMENT

    # These lists will be filled via successive calls
    # to self._add_inbound_node().
    self._inbound_nodes = []
    self._outbound_nodes = []

    self.supports_masking = False

    call_argspec = tf_inspect.getfullargspec(self.call)
    if 'training' in call_argspec.args:
      self._expects_training_arg = True
    else:
      self._expects_training_arg = False

    # Manage input shape information if passed.
    if 'input_shape' in kwargs or 'batch_input_shape' in kwargs:
      # In this case we will later create an input layer
      # to insert before the current layer
      if 'batch_input_shape' in kwargs:
        batch_input_shape = tuple(kwargs['batch_input_shape'])
      elif 'input_shape' in kwargs:
        if 'batch_size' in kwargs:
          batch_size = kwargs['batch_size']
        else:
          batch_size = None
        batch_input_shape = (batch_size,) + tuple(kwargs['input_shape'])
      self._batch_input_shape = batch_input_shape

    # Manage initial weight values if passed.
    if 'weights' in kwargs:
      self._initial_weights = kwargs['weights']
    else:
      self._initial_weights = None

  def _init_set_name(self, name, zero_based=True):
    if not name:
      self._name = unique_layer_name(
          generic_utils.to_snake_case(self.__class__.__name__),
          zero_based=zero_based)
    else:
      self._name = name

  @property
  def dtype(self):
    return self._dtype

  @property
  def name(self):
    return self._name

  @property
  def activity_regularizer(self):
    """Optional regularizer function for the output of this layer."""
    return self._activity_regularizer

  @activity_regularizer.setter
  def activity_regularizer(self, regularizer):
    """Optional regularizer function for the output of this layer."""
    self._activity_regularizer = self._no_dependency(regularizer)

  @property
  def trainable_weights(self):
    return self._trainable_weights if self.trainable else []

  @property
  def non_trainable_weights(self):
    if self.trainable:
      return self._non_trainable_weights
    else:
      return self._trainable_weights + self._non_trainable_weights

  @property
  def trainable_variables(self):
    return self.trainable_weights

  @property
  def non_trainable_variables(self):
    return self.non_trainable_weights

  @property
  def weights(self):
    """Returns the list of all layer variables/weights.

    Returns:
      A list of variables.
    """
    return self.trainable_weights + self.non_trainable_weights

  @property
  def variables(self):
    """Returns the list of all layer variables/weights.

    Returns:
      A list of variables.
    """
    return self.weights

  @property
  def updates(self):
    if context.executing_eagerly():
      raise RuntimeError('Layer.updates not supported in Eager mode.')
    if not self.trainable and not self.stateful:
      return []
    return self._updates

  @doc_controls.for_subclass_implementers
  def add_update(self, updates, inputs=None):
    """Add update op(s), potentially dependent on layer inputs.

    Weight updates (for instance, the updates of the moving mean and variance
    in a BatchNormalization layer) may be dependent on the inputs passed
    when calling a layer. Hence, when reusing the same layer on
    different inputs `a` and `b`, some entries in `layer.updates` may be
    dependent on `a` and some on `b`. This method automatically keeps track
    of dependencies.

    The `get_updates_for` method allows to retrieve the updates relevant to a
    specific set of inputs.

    This call is ignored when eager execution is enabled (in that case, variable
    updates are run on the fly and thus do not need to be tracked for later
    execution).

    Arguments:
      updates: Update op, or list/tuple of update ops.
      inputs: If anything other than None is passed, it signals the updates
        are conditional on some of the layer's inputs,
        and thus they should only be run where these inputs are available.
        This is the case for BatchNormalization updates, for instance.
        If None, the updates will be taken into account unconditionally,
        and you are responsible for making sure that any dependency they might
        have is available at runtime.
        A step counter might fall into this category.
    """
    if context.executing_eagerly():
      return  # Updates already applied when in eager mode.

    def process_update(x):
      if isinstance(x, ops.Operation):
        return x
      elif hasattr(x, 'op'):
        return x.op
      else:
        return ops.convert_to_tensor(x)

    updates = generic_utils.to_list(updates)
    updates = [process_update(x) for x in updates]
    self._updates += updates
    if inputs is None:
      for u in updates:
        u._unconditional_update = True  # pylint: disable=protected-access
    else:
      for u in updates:
        u._unconditional_update = False  # pylint: disable=protected-access

  def get_updates_for(self, inputs):
    """Retrieves updates relevant to a specific set of inputs.

    Arguments:
      inputs: Input tensor or list/tuple of input tensors.

    Returns:
      List of update ops of the layer that depend on `inputs`.

    Raises:
      RuntimeError: If called in Eager mode.
    """
    if context.executing_eagerly():
      raise RuntimeError('`get_updates_for()` not supported in Eager mode.')

    # Updates disabled if layer is not trainable and not explicitly stateful.
    if not self.trainable and not self.stateful:
      return []

    if inputs is None:
      # Requesting unconditional updates.
      return [x for x in self.updates if x._unconditional_update]  # pylint: disable=protected-access

    # Requesting input-conditional updates.
    inputs = nest.flatten(inputs)
    reachable = tf_utils.get_reachable_from_inputs(inputs, self.updates)
    updates = []
    for update in self.updates:
      if update in reachable:
        updates.append(update)
    return updates

  @property
  def losses(self):
    """Losses which are associated with this `Layer`.

    Variable regularization tensors are created when this property is accessed,
    so it is eager safe: accessing `losses` under a `tf.GradientTape` will
    propagate gradients back to the corresponding variables.

    Returns:
      A list of tensors.
    """
    collected_losses = []
    collected_losses.extend(self._losses)
    for regularizer in self._callable_losses:
      loss_tensor = regularizer()
      if loss_tensor is not None:
        collected_losses.append(loss_tensor)
    return collected_losses

  @doc_controls.for_subclass_implementers
  def add_loss(self, losses, inputs=None):
    """Add loss tensor(s), potentially dependent on layer inputs.

    Some losses (for instance, activity regularization losses) may be dependent
    on the inputs passed when calling a layer. Hence, when reusing the same
    layer on different inputs `a` and `b`, some entries in `layer.losses` may
    be dependent on `a` and some on `b`. This method automatically keeps track
    of dependencies.

    The `get_losses_for` method allows to retrieve the losses relevant to a
    specific set of inputs.

    Note that `add_loss` is not supported when executing eagerly. Instead,
    variable regularizers may be added through `add_variable`. Activity
    regularization is not supported directly (but such losses may be returned
    from `Layer.call()`).

    Arguments:
      losses: Loss tensor, or list/tuple of tensors. Rather than tensors, losses
        may also be zero-argument callables which create a loss tensor. Only
        callable losses are supported when executing eagerly.
      inputs: Ignored when executing eagerly. If anything other than None is
        passed, it signals the losses are conditional on some of the layer's
        inputs, and thus they should only be run where these inputs are
        available. This is the case for activity regularization losses, for
        instance. If `None` is passed, the losses are assumed
        to be unconditional, and will apply across all dataflows of the layer
        (e.g. weight regularization losses).

    Raises:
      RuntimeError: If called in Eager mode with a `Tensor` rather than a
        callable, or if `inputs` is not None.
    """
    losses = generic_utils.to_list(losses)

    def _tag_unconditional(loss):
      if callable(loss):
        loss = loss()
      if loss is None:
        return None  # Will be filtered out when computing the .losses property
      if not tensor_util.is_tensor(loss):
        loss = ops.convert_to_tensor(loss, dtype=backend.floatx())
      loss._unconditional_loss = (inputs is None)  # pylint: disable=protected-access
      return loss

    for loss in losses:
      if callable(loss):
        self._callable_losses.append(
            functools.partial(_tag_unconditional, loss))
      else:
        self._losses.append(_tag_unconditional(loss))

  def get_losses_for(self, inputs):
    """Retrieves losses relevant to a specific set of inputs.

    Arguments:
      inputs: Input tensor or list/tuple of input tensors.

    Returns:
      List of loss tensors of the layer that depend on `inputs`.

    Raises:
      RuntimeError: If called in Eager mode.
    """
    if context.executing_eagerly():
      raise RuntimeError('Layer.get_losses_for not supported in Eager mode.')

    if inputs is None:
      # Requesting unconditional losses.
      return [x for x in self.losses if x._unconditional_loss]  # pylint: disable=protected-access

    # Requesting input-conditional losses.
    inputs = nest.flatten(inputs)
    # Retrieve the set of tensors in the TF graph that depend on `inputs`.
    # The losses we want to return will be part of this set.
    # To avoid unnecessary work, we stop the search in case all of
    # `self.losses` have been retrieved.
    reachable = tf_utils.get_reachable_from_inputs(inputs, self.losses)
    losses = []
    for loss in self.losses:
      if loss in reachable:
        losses.append(loss)
    return losses

  def _name_scope(self):
    return self.name

  def build(self, input_shape):
    """Creates the variables of the layer."""
    self.built = True

  @doc_controls.for_subclass_implementers
  def add_variable(self, *args, **kwargs):
    """Alias for `add_weight`."""
    return self.add_weight(*args, **kwargs)

  @doc_controls.for_subclass_implementers
  def add_weight(self,
                 name,
                 shape,
                 dtype=None,
                 initializer=None,
                 regularizer=None,
                 trainable=None,
                 constraint=None,
                 partitioner=None,
                 use_resource=None,
                 synchronization=tf_variables.VariableSynchronization.AUTO,
                 aggregation=tf_variables.VariableAggregation.NONE,
                 **kwargs):
    """Adds a new variable to the layer.

    Arguments:
      name: variable name.
      shape: variable shape.
      dtype: The type of the variable. Defaults to `self.dtype` or `float32`.
      initializer: initializer instance (callable).
      regularizer: regularizer instance (callable).
      trainable: whether the variable should be part of the layer's
        "trainable_variables" (e.g. variables, biases)
        or "non_trainable_variables" (e.g. BatchNorm mean, stddev).
        Note, if the current variable scope is marked as non-trainable
        then this parameter is ignored and any added variables are also
        marked as non-trainable. `trainable` defaults to `True` unless
        `synchronization` is set to `ON_READ`.
      constraint: constraint instance (callable).
      partitioner: Partitioner to be passed to the `Checkpointable` API.
      use_resource: Whether to use `ResourceVariable`.
      synchronization: Indicates when a distributed a variable will be
        aggregated. Accepted values are constants defined in the class
        `tf.VariableSynchronization`. By default the synchronization is set to
        `AUTO` and the current `DistributionStrategy` chooses
        when to synchronize. If `synchronization` is set to `ON_READ`,
        `trainable` must not be set to `True`.
      aggregation: Indicates how a distributed variable will be aggregated.
        Accepted values are constants defined in the class
        `tf.VariableAggregation`.
      **kwargs: Additional keyword arguments. Accepted values are `getter` and
        `collections`.

    Returns:
      The created variable.  Usually either a `Variable` or `ResourceVariable`
      instance.  If `partitioner` is not `None`, a `PartitionedVariable`
      instance is returned.

    Raises:
      RuntimeError: If called with partioned variable regularization and
        eager execution is enabled.
      ValueError: When giving unsupported dtype and no initializer or when
        trainable has been set to True with synchronization set as `ON_READ`.
    """
    # Validate optional keyword arguments.
    for kwarg in kwargs:
      if kwarg not in ['getter', 'collections']:
        raise TypeError('Unknown keyword argument:', kwarg)
    getter = kwargs.pop('getter', None)
    collections = kwargs.pop('collections', None)

    if dtype is None:
      dtype = self.dtype or backend.floatx()
    dtype = dtypes.as_dtype(dtype)
    initializer = initializers.get(initializer)
    regularizer = regularizers.get(regularizer)
    constraint = constraints.get(constraint)

    if synchronization == tf_variables.VariableSynchronization.ON_READ:
      if trainable:
        raise ValueError(
            'Synchronization value can be set to '
            'VariableSynchronization.ON_READ only for non-trainable variables. '
            'You have specified trainable=True and '
            'synchronization=VariableSynchronization.ON_READ.')
      else:
        # Set trainable to be false when variable is to be synced on read.
        trainable = False
    elif trainable is None:
      trainable = True

    # Initialize variable when no initializer provided
    if initializer is None:
      # If dtype is DT_FLOAT, provide a uniform unit scaling initializer
      if dtype.is_floating:
        initializer = initializers.glorot_uniform()
      # If dtype is DT_INT/DT_UINT, provide a default value `zero`
      # If dtype is DT_BOOL, provide a default value `FALSE`
      elif dtype.is_integer or dtype.is_unsigned or dtype.is_bool:
        initializer = initializers.zeros()
      # NOTES:Do we need to support for handling DT_STRING and DT_COMPLEX here?
      else:
        raise ValueError('An initializer for variable %s of type %s is required'
                         ' for layer %s' % (name, dtype.base_dtype, self.name))

    variable = self._add_variable_with_custom_getter(
        name=name,
        shape=shape,
        # TODO(allenl): a `make_variable` equivalent should be added as a
        # `Checkpointable` method.
        getter=getter or make_variable,
        # Manage errors in Layer rather than Checkpointable.
        overwrite=True,
        initializer=initializer,
        dtype=dtype,
        constraint=constraint,
        trainable=trainable and self.trainable,
        partitioner=partitioner,
        use_resource=use_resource,
        collections=collections,
        synchronization=synchronization,
        aggregation=aggregation)
    backend.track_variable(variable)

    if regularizer is not None:
      # TODO(fchollet): in the future, this should be handled at the
      # level of variable creation, and weight regularization losses
      # should be variable attributes.
      self._handle_weight_regularization(name, variable, regularizer)

    if trainable:
      self._trainable_weights.append(variable)
    else:
      self._non_trainable_weights.append(variable)
    return variable

  def _handle_weight_regularization(self, name, variable, regularizer):
    """Create lambdas which compute regularization losses."""

    def _loss_for_variable(v):
      """Creates a regularization loss `Tensor` for variable `v`."""
      with ops.colocate_with(v):
        with ops.name_scope(name + '/Regularizer'):
          regularization = regularizer(v)
      return regularization

    if isinstance(variable, tf_variables.PartitionedVariable):
      for v in variable:
        self.add_loss(functools.partial(_loss_for_variable, v))
    else:
      self.add_loss(functools.partial(_loss_for_variable, variable))

  def _handle_activity_regularization(self, inputs, outputs):
    # Apply activity regularization.
    # Note that it should be applied every time the layer creates a new
    # output, since it is output-specific.
    if self._activity_regularizer:
      output_list = nest.flatten(outputs)
      with ops.name_scope('ActivityRegularizer'):
        for output in output_list:
          activity_loss = self._activity_regularizer(output)
          batch_size = math_ops.cast(
              array_ops.shape(output)[0], activity_loss.dtype)
          # Make activity regularization strength batch-agnostic.
          mean_activity_loss = activity_loss / batch_size
          self.add_loss(mean_activity_loss, inputs=inputs)

  @doc_controls.for_subclass_implementers
  def call(self, inputs, **kwargs):  # pylint: disable=unused-argument
    """This is where the layer's logic lives.

    Arguments:
        inputs: Input tensor, or list/tuple of input tensors.
        **kwargs: Additional keyword arguments.

    Returns:
        A tensor or list/tuple of tensors.
    """
    return inputs

  def __call__(self, inputs, *args, **kwargs):
    """Wraps `call`, applying pre- and post-processing steps.

    Arguments:
      inputs: input tensor(s).
      *args: additional positional arguments to be passed to `self.call`.
      **kwargs: additional keyword arguments to be passed to `self.call`.

    Returns:
      Output tensor(s).

    Note:
      - The following optional keyword arguments are reserved for specific uses:
        * `training`: Boolean scalar tensor of Python boolean indicating
          whether the `call` is meant for training or inference.
        * `mask`: Boolean input mask.
      - If the layer's `call` method takes a `mask` argument (as some Keras
        layers do), its default value will be set to the mask generated
        for `inputs` by the previous layer (if `input` did come from
        a layer that generated a corresponding mask, i.e. if it came from
        a Keras layer with masking support.

    Raises:
      ValueError: if the layer's `call` method returns None (an invalid value).
    """
    input_list = nest.flatten(inputs)
    if context.executing_eagerly():
      # Accept NumPy inputs by converting to Tensors when executing eagerly.
      if all([isinstance(x, np.ndarray) for x in input_list]):
        inputs = nest.map_structure(ops.convert_to_tensor, inputs)
        input_list = nest.flatten(inputs)

    build_graph = not context.executing_eagerly()
    # TODO(fchollet, allenl): Make deferred mode work with subclassed Models
    # which don't use an "inputs" argument.
    in_deferred_mode = isinstance(input_list[0], DeferredTensor)

    if build_graph:
      # Only create Keras history if at least one tensor originates from a
      # `keras.Input`. Otherwise this Layer may be being used outside the Keras
      # framework.
      if base_layer_utils.uses_keras_input_layers(inputs):
        base_layer_utils.create_keras_history(inputs)

    # Handle Keras mask propagation from previous layer to current layer.
    previous_mask = None
    if build_graph and (not hasattr(self, '_compute_previous_mask') or
                        self._compute_previous_mask):
      previous_mask = collect_previous_mask(inputs)
      if not hasattr(self, '_call_fn_args'):
        self._call_fn_args = self._no_dependency(
            function_utils.fn_args(self.call))
      if ('mask' in self._call_fn_args and 'mask' not in kwargs and
          not generic_utils.is_all_none(previous_mask)):
        # The previous layer generated a mask, and mask was not explicitly pass
        # to __call__, hence we set previous_mask as the default value.
        kwargs['mask'] = previous_mask

    input_shapes = None

    with ops.name_scope(self._name_scope()):
      if not self.built:
        if not build_graph and not in_deferred_mode:
          for x in input_list:
            if hasattr(x, '_keras_history'):
              raise ValueError('_keras_history currently unsupported in '
                               'Eager mode. Found _keras_history in %s while '
                               'executing __call__ for %s(%s)' %
                               (x, self.__class_.__name__, self))

        # Check input assumptions set before layer building, e.g. input rank.
        self._assert_input_compatibility(inputs)
        if input_list and self._dtype is None:
          try:
            self._dtype = input_list[0].dtype.base_dtype.name
          except AttributeError:
            pass

        if all(hasattr(x, 'shape') for x in input_list):
          input_shapes = nest.map_structure(lambda x: x.shape, inputs)

        if (not hasattr(self, '_is_graph_network') or
            self.__class__.__name__ == 'Sequential' or
            not hasattr(self.build, '_is_default')):
          # Only if self is a layer, an instance of a sequential model, or
          # the user has manually overwritten the build method do we need to
          # build it.
          self.build(input_shapes)
        # We must set self.built since user defined build functions are not
        # constrained to set self.built.
        self.built = True

      # Check input assumptions set after layer building, e.g. input shape.
      if build_graph or in_deferred_mode:
        self._assert_input_compatibility(inputs)

      if not in_deferred_mode:
        outputs = self.call(inputs, *args, **kwargs)
        if outputs is None:
          raise ValueError('A layer\'s `call` method should return a Tensor '
                           'or a list of Tensors, not None (layer: ' +
                           self.name + ').')
      else:
        # Deferred mode behavior: use `compute_output_shape` to
        # infer the number of outputs of the layer and their shapes.
        if input_shapes is None:
          input_shapes = nest.map_structure(lambda x: x.shape, inputs)

        output_shapes = self.compute_output_shape(input_shapes)
        output_shapes = nest.flatten(output_shapes)
        outputs = [
            # TODO(fchollet): name the deferred tensors?
            DeferredTensor(shape=shape, dtype=self._dtype)
            for shape in output_shapes
        ]
        if len(outputs) == 1:
          outputs = outputs[0]

      if build_graph:
        self._set_mask_metadata(inputs, outputs, previous_mask)

      if not in_deferred_mode:
        self._handle_activity_regularization(inputs, outputs)

      if in_deferred_mode or build_graph and have_all_keras_metadata(inputs):
        inputs, outputs = self._set_connectivity_metadata_(
            inputs, outputs, args, kwargs)

      if context.executing_eagerly():
        return outputs

      if hasattr(self, '_symbolic_set_inputs') and not self.inputs:
        # Subclassed network: explicitly set metadata normally set by a call to
        # self._set_inputs(). This is not relevant in eager execution.
        self._symbolic_set_inputs(inputs, outputs)

      if in_deferred_mode or build_graph:
        self._set_learning_phase_metadata(inputs, outputs)

    # Optionally load weight values that were specified at layer instantiation.
    # TODO(fchollet): consider enabling this with eager execution too.
    if hasattr(self, '_initial_weights') and self._initial_weights is not None:
      self.set_weights(self._initial_weights)
      del self._initial_weights
    return outputs

  def apply(self, inputs, *args, **kwargs):
    """Apply the layer on a input.

    This simply wraps `self.__call__`.

    Arguments:
      inputs: Input tensor(s).
      *args: additional positional arguments to be passed to `self.call`.
      **kwargs: additional keyword arguments to be passed to `self.call`.

    Returns:
      Output tensor(s).
    """
    return self.__call__(inputs, *args, **kwargs)

  def _set_learning_phase_metadata(self, inputs, outputs):
    # Update learning phase info. To work with subclassed models,
    # this should be done even if Keras metadata is absent.
    output_tensors = generic_utils.to_list(outputs)
    uses_lp = any(
        [getattr(x, '_uses_learning_phase', False)
         for x in generic_utils.to_list(inputs)])
    uses_lp = getattr(self, 'uses_learning_phase', False) or uses_lp
    for i in range(len(output_tensors)):
      try:
        output_tensors[i]._uses_learning_phase = getattr(
            output_tensors[i], '_uses_learning_phase', False) or uses_lp
      except AttributeError:
        # An output element happens to be a C type (such as tuple or dict).
        # We don't track learning phase info in such edge cases.
        pass

  def _set_mask_metadata(self, inputs, outputs, previous_mask):
    # In some cases the mask of the outputs has already been computed by
    # inner layers and does not need to be recomputed by this layer.
    mask_already_computed = all(
        hasattr(x, '_keras_mask') for x in generic_utils.to_list(outputs))
    if hasattr(self, 'compute_mask') and not mask_already_computed:
      output_mask = self.compute_mask(inputs, previous_mask)
    else:
      output_mask = None
    if isinstance(outputs, (list, tuple)):
      if output_mask is None:
        output_mask = [None for _ in range(len(outputs))]
      for x, m in zip(outputs, output_mask):
        try:
          x._keras_mask = m  # pylint: disable=protected-access
        except AttributeError:
          pass  # C type such as dict. Masking not supported in this case.
    else:
      try:
        outputs._keras_mask = output_mask  # pylint: disable=protected-access
      except AttributeError:
        pass  # C type such as dict. Masking not supported in this case.

  def _set_connectivity_metadata_(self, inputs, outputs, args, kwargs):
    call_convention = getattr(self, '_call_convention',
                              CallConvention.EXPLICIT_INPUTS_ARGUMENT)
    if args:
      if call_convention == CallConvention.EXPLICIT_INPUTS_ARGUMENT:
        raise TypeError(
            'This Layer takes an `inputs` argument to call(), and only the '
            '`inputs` argument may be specified as a positional argument. '
            'Pass everything else as a keyword argument (those arguments will'
            ' not be tracked as inputs to the Layer).')
      elif call_convention == CallConvention.SINGLE_POSITIONAL_ARGUMENT:
        raise TypeError(
            'This Layer takes a single positional argument to call(), which is '
            'by convention the inputs argument, and only this argument may be '
            'specified as a positional argument. Pass everything else as a '
            'keyword argument (those arguments will not be tracked as inputs '
            'to the Layer).')

    # If the layer returns tensors from its inputs, unmodified,
    # we copy them to avoid loss of tensor metadata.
    output_ls = nest.flatten(outputs)
    output_ls_copy = []
    for x in output_ls:
      if x in nest.flatten(inputs):
        with ops.name_scope(self.name):
          x = array_ops.identity(x)
      output_ls_copy.append(x)
    if len(output_ls_copy) == 1:
      outputs = output_ls_copy[0]
    else:
      outputs = output_ls_copy

    inputs, kwargs = self._inputs_from_call_args(
        call_args=(inputs,) + args, call_kwargs=kwargs)
    # Add an inbound node to the layer, so it can keep track of this call.
    # This updates the layer history of the output tensor(s).
    kwargs.pop('mask', None)  # `mask` should not be serialized.
    self._add_inbound_node(
        input_tensors=inputs, output_tensors=outputs, arguments=kwargs)
    return inputs, outputs

  def _inputs_from_call_args(self, call_args, call_kwargs):
    """Get Layer inputs from __call__ *args and **kwargs.

    Args:
      call_args: The positional arguments passed to __call__.
      call_kwargs: The keyword argument dict passed to __call__.

    Returns:
      A tuple of (inputs, non_input_kwargs). These may be the same objects as
      were passed in (call_args and call_kwargs).
    """
    call_convention = getattr(self, '_call_convention',
                              CallConvention.EXPLICIT_INPUTS_ARGUMENT)
    if (call_convention in (
        CallConvention.EXPLICIT_INPUTS_ARGUMENT,
        CallConvention.SINGLE_POSITIONAL_ARGUMENT)):
      assert len(call_args) == 1  # TypeError raised earlier in __call__.
      return call_args[0], call_kwargs
    else:
      call_arg_spec = tf_inspect.getfullargspec(self.call)
      # There is no explicit "inputs" argument expected or provided to
      # call(). Arguments which have default values are considered non-inputs,
      # and arguments without are considered inputs.
      if call_arg_spec.defaults:
        if call_arg_spec.varargs is not None:
          raise TypeError(
              'Layer.call() may not accept both *args and arguments with '
              'default values (unable to determine which are inputs to the '
              'Layer).')
        keyword_arg_names = set(
            call_arg_spec.args[-len(call_arg_spec.defaults):])
      else:
        keyword_arg_names = set()
        # Training is never an input argument name, to allow signatures like
        # call(x, training).
      keyword_arg_names.add('training')
      _, unwrapped_call = tf_decorator.unwrap(self.call)
      bound_args = inspect.getcallargs(
          unwrapped_call, *call_args, **call_kwargs)
      if call_arg_spec.varkw is not None:
        var_kwargs = bound_args.pop(call_arg_spec.varkw)
        bound_args.update(var_kwargs)
        keyword_arg_names = keyword_arg_names.union(var_kwargs.keys())
      all_args = call_arg_spec.args
      if all_args and bound_args[all_args[0]] is self:
        # Ignore the 'self' argument of methods
        bound_args.pop(call_arg_spec.args[0])
        all_args = all_args[1:]
      non_input_arg_values = {}
      input_arg_values = []
      remaining_args_are_keyword = False
      for argument_name in all_args:
        if argument_name in keyword_arg_names:
          remaining_args_are_keyword = True
        else:
          if remaining_args_are_keyword:
            raise TypeError(
                'Found a positional argument to call() after a non-input '
                'argument. All arguments after "training" must be keyword '
                'arguments, and are not tracked as inputs to the Layer.')
        if remaining_args_are_keyword:
          non_input_arg_values[argument_name] = bound_args[argument_name]
        else:
          input_arg_values.append(bound_args[argument_name])
      if call_arg_spec.varargs is not None:
        input_arg_values.extend(bound_args[call_arg_spec.varargs])
      return input_arg_values, non_input_arg_values

  def compute_output_shape(self, input_shape):
    """Computes the output shape of the layer.

    Assumes that the layer will be built
    to match that input shape provided.

    Arguments:
        input_shape: Shape tuple (tuple of integers)
            or list of shape tuples (one per output tensor of the layer).
            Shape tuples can include None for free dimensions,
            instead of an integer.

    Returns:
        An input shape tuple.
    """
    if context.executing_eagerly():
      # In this case we build the model first in order to do shape inference.
      # This is acceptable because the framework only calls
      # `compute_output_shape` on shape values that the layer would later be
      # built for. It would however cause issues in case a user attempts to
      # use `compute_output_shape` manually (these users will have to
      # implement `compute_output_shape` themselves).
      self.build(input_shape)

      with context.graph_mode():
        graph = func_graph.FuncGraph('graph')
        with graph.as_default():
          if isinstance(input_shape, list):
            inputs = [generate_placeholders_from_shape(shape)
                      for shape in input_shape]
          else:
            inputs = generate_placeholders_from_shape(input_shape)

          try:
            if self._expects_training_arg:
              outputs = self(inputs, training=False)
            else:
              outputs = self(inputs)
          except TypeError:
            raise NotImplementedError('We could not automatically infer '
                                      'the static shape of the layer\'s output.'
                                      ' Please implement the '
                                      '`compute_output_shape` method on your '
                                      'layer (%s).' % self.__class__.__name__)
      if isinstance(outputs, list):
        return [output.shape for output in outputs]
      else:
        return outputs.shape
    raise NotImplementedError

  def compute_mask(self, inputs, mask=None):  # pylint: disable=unused-argument
    """Computes an output mask tensor.

    Arguments:
        inputs: Tensor or list of tensors.
        mask: Tensor or list of tensors.

    Returns:
        None or a tensor (or list of tensors,
            one per output tensor of the layer).
    """
    if not self.supports_masking:
      if mask is not None:
        if isinstance(mask, list):
          if any(m is not None for m in mask):
            raise TypeError('Layer ' + self.name + ' does not support masking, '
                            'but was passed an input_mask: ' + str(mask))
        else:
          raise TypeError('Layer ' + self.name + ' does not support masking, '
                          'but was passed an input_mask: ' + str(mask))
      # masking not explicitly supported: return None as mask
      return None
    # if masking is explicitly supported, by default
    # carry over the input mask
    return mask

  def _add_inbound_node(self,
                        input_tensors,
                        output_tensors,
                        arguments=None):
    """Internal method to create an inbound node for the layer.

    Arguments:
        input_tensors: list of input tensors.
        output_tensors: list of output tensors.
        arguments: dictionary of keyword arguments that were passed to the
            `call` method of the layer at the call that created the node.
    """
    input_tensors = nest.flatten(input_tensors)
    output_tensors = nest.flatten(output_tensors)

    # Collect input tensor(s) coordinates.
    inbound_layers = []
    node_indices = []
    tensor_indices = []
    for x in input_tensors:
      assert hasattr(x, '_keras_history')
      inbound_layer, node_index, tensor_index = x._keras_history  # pylint: disable=protected-access
      inbound_layers.append(inbound_layer)
      node_indices.append(node_index)
      tensor_indices.append(tensor_index)

    # Create node, add it to inbound nodes.
    Node(
        self,
        inbound_layers=inbound_layers,
        node_indices=node_indices,
        tensor_indices=tensor_indices,
        input_tensors=input_tensors,
        output_tensors=output_tensors,
        arguments=arguments)

    # Update tensor history metadata.
    for i in range(len(output_tensors)):
      # The metadata attribute consists of 1) a layer instance
      # 2) a node index for the layer, 3) a tensor index for the node.
      # The allows layer reuse (multiple nodes per layer) and multi-output
      # or multi-input layers (e.g. a layer can return multiple tensors,
      # and each can be sent to a different layer).
      output_tensors[i]._keras_history = (self, len(self._inbound_nodes) - 1, i)  # pylint: disable=protected-access

  def _get_node_attribute_at_index(self, node_index, attr, attr_name):
    """Private utility to retrieves an attribute (e.g. inputs) from a node.

    This is used to implement the methods:
        - get_input_shape_at
        - get_output_shape_at
        - get_input_at
        etc...

    Arguments:
        node_index: Integer index of the node from which
            to retrieve the attribute.
        attr: Exact node attribute name.
        attr_name: Human-readable attribute name, for error messages.

    Returns:
        The layer's attribute `attr` at the node of index `node_index`.

    Raises:
        RuntimeError: If the layer has no inbound nodes, or if called in Eager
        mode.
        ValueError: If the index provided does not match any node.
    """
    if not self._inbound_nodes:
      raise RuntimeError('The layer has never been called '
                         'and thus has no defined ' + attr_name + '.')
    if not len(self._inbound_nodes) > node_index:
      raise ValueError('Asked to get ' + attr_name + ' at node ' +
                       str(node_index) + ', but the layer has only ' +
                       str(len(self._inbound_nodes)) + ' inbound nodes.')
    values = getattr(self._inbound_nodes[node_index], attr)
    if len(values) == 1:
      return values[0]
    else:
      return values

  def get_input_mask_at(self, node_index):
    """Retrieves the input mask tensor(s) of a layer at a given node.

    Arguments:
        node_index: Integer, index of the node
            from which to retrieve the attribute.
            E.g. `node_index=0` will correspond to the
            first time the layer was called.

    Returns:
        A mask tensor
        (or list of tensors if the layer has multiple inputs).
    """
    inputs = self.get_input_at(node_index)
    if isinstance(inputs, list):
      return [getattr(x, '_keras_mask', None) for x in inputs]
    else:
      return getattr(inputs, '_keras_mask', None)

  def get_output_mask_at(self, node_index):
    """Retrieves the output mask tensor(s) of a layer at a given node.

    Arguments:
        node_index: Integer, index of the node
            from which to retrieve the attribute.
            E.g. `node_index=0` will correspond to the
            first time the layer was called.

    Returns:
        A mask tensor
        (or list of tensors if the layer has multiple outputs).
    """
    output = self.get_output_at(node_index)
    if isinstance(output, list):
      return [getattr(x, '_keras_mask', None) for x in output]
    else:
      return getattr(output, '_keras_mask', None)

  @property
  def input_mask(self):
    """Retrieves the input mask tensor(s) of a layer.

    Only applicable if the layer has exactly one inbound node,
    i.e. if it is connected to one incoming layer.

    Returns:
        Input mask tensor (potentially None) or list of input
        mask tensors.

    Raises:
        AttributeError: if the layer is connected to
        more than one incoming layers.
    """
    inputs = self.input
    if isinstance(inputs, list):
      return [getattr(x, '_keras_mask', None) for x in inputs]
    else:
      return getattr(inputs, '_keras_mask', None)

  @property
  def output_mask(self):
    """Retrieves the output mask tensor(s) of a layer.

    Only applicable if the layer has exactly one inbound node,
    i.e. if it is connected to one incoming layer.

    Returns:
        Output mask tensor (potentially None) or list of output
        mask tensors.

    Raises:
        AttributeError: if the layer is connected to
        more than one incoming layers.
    """
    output = self.output
    if isinstance(output, list):
      return [getattr(x, '_keras_mask', None) for x in output]
    else:
      return getattr(output, '_keras_mask', None)

  def get_input_shape_at(self, node_index):
    """Retrieves the input shape(s) of a layer at a given node.

    Arguments:
        node_index: Integer, index of the node
            from which to retrieve the attribute.
            E.g. `node_index=0` will correspond to the
            first time the layer was called.

    Returns:
        A shape tuple
        (or list of shape tuples if the layer has multiple inputs).

    Raises:
      RuntimeError: If called in Eager mode.
    """
    return self._get_node_attribute_at_index(node_index, 'input_shapes',
                                             'input shape')

  def get_output_shape_at(self, node_index):
    """Retrieves the output shape(s) of a layer at a given node.

    Arguments:
        node_index: Integer, index of the node
            from which to retrieve the attribute.
            E.g. `node_index=0` will correspond to the
            first time the layer was called.

    Returns:
        A shape tuple
        (or list of shape tuples if the layer has multiple outputs).

    Raises:
      RuntimeError: If called in Eager mode.
    """
    return self._get_node_attribute_at_index(node_index, 'output_shapes',
                                             'output shape')

  def get_input_at(self, node_index):
    """Retrieves the input tensor(s) of a layer at a given node.

    Arguments:
        node_index: Integer, index of the node
            from which to retrieve the attribute.
            E.g. `node_index=0` will correspond to the
            first time the layer was called.

    Returns:
        A tensor (or list of tensors if the layer has multiple inputs).

    Raises:
      RuntimeError: If called in Eager mode.
    """
    return self._get_node_attribute_at_index(node_index, 'input_tensors',
                                             'input')

  def get_output_at(self, node_index):
    """Retrieves the output tensor(s) of a layer at a given node.

    Arguments:
        node_index: Integer, index of the node
            from which to retrieve the attribute.
            E.g. `node_index=0` will correspond to the
            first time the layer was called.

    Returns:
        A tensor (or list of tensors if the layer has multiple outputs).

    Raises:
      RuntimeError: If called in Eager mode.
    """
    return self._get_node_attribute_at_index(node_index, 'output_tensors',
                                             'output')

  @property
  def input(self):
    """Retrieves the input tensor(s) of a layer.

    Only applicable if the layer has exactly one input,
    i.e. if it is connected to one incoming layer.

    Returns:
        Input tensor or list of input tensors.

    Raises:
        AttributeError: if the layer is connected to
        more than one incoming layers.

    Raises:
      RuntimeError: If called in Eager mode.
      AttributeError: If no inbound nodes are found.
    """
    if not self._inbound_nodes:
      raise AttributeError('Layer ' + self.name +
                           ' is not connected, no input to return.')
    return self._get_node_attribute_at_index(0, 'input_tensors', 'input')

  @property
  def output(self):
    """Retrieves the output tensor(s) of a layer.

    Only applicable if the layer has exactly one output,
    i.e. if it is connected to one incoming layer.

    Returns:
      Output tensor or list of output tensors.

    Raises:
      AttributeError: if the layer is connected to more than one incoming
        layers.
      RuntimeError: if called in Eager mode.
    """
    if not self._inbound_nodes:
      raise AttributeError('Layer ' + self.name + ' has no inbound nodes.')
    return self._get_node_attribute_at_index(0, 'output_tensors', 'output')

  @property
  def input_shape(self):
    """Retrieves the input shape(s) of a layer.

    Only applicable if the layer has exactly one input,
    i.e. if it is connected to one incoming layer, or if all inputs
    have the same shape.

    Returns:
        Input shape, as an integer shape tuple
        (or list of shape tuples, one tuple per input tensor).

    Raises:
        AttributeError: if the layer has no defined input_shape.
        RuntimeError: if called in Eager mode.
    """
    if not self._inbound_nodes:
      raise AttributeError('The layer has never been called '
                           'and thus has no defined input shape.')
    all_input_shapes = set(
        [str(node.input_shapes) for node in self._inbound_nodes])
    if len(all_input_shapes) == 1:
      input_shapes = self._inbound_nodes[0].input_shapes
      if len(input_shapes) == 1:
        return tuple(tensor_shape.TensorShape(input_shapes[0]).as_list())
      else:
        return [
            tuple(tensor_shape.TensorShape(shape).as_list())
            for shape in input_shapes
        ]
    else:
      raise AttributeError('The layer "' + str(self.name) +
                           ' has multiple inbound nodes, '
                           'with different input shapes. Hence '
                           'the notion of "input shape" is '
                           'ill-defined for the layer. '
                           'Use `get_input_shape_at(node_index)` '
                           'instead.')

  def count_params(self):
    """Count the total number of scalars composing the weights.

    Returns:
        An integer count.

    Raises:
        ValueError: if the layer isn't yet built
          (in which case its weights aren't yet defined).
    """
    if not self.built:
      if self.__class__.__name__ == 'Sequential':
        self.build()  # pylint: disable=no-value-for-parameter
      else:
        raise ValueError('You tried to call `count_params` on ' + self.name +
                         ', but the layer isn\'t built. '
                         'You can build it manually via: `' + self.name +
                         '.build(batch_input_shape)`.')
    weight_shapes = [w.shape.as_list() for w in self.weights]
    return int(sum([np.prod(w) for w in weight_shapes]))

  @property
  def output_shape(self):
    """Retrieves the output shape(s) of a layer.

    Only applicable if the layer has one output,
    or if all outputs have the same shape.

    Returns:
        Output shape, as an integer shape tuple
        (or list of shape tuples, one tuple per output tensor).

    Raises:
        AttributeError: if the layer has no defined output shape.
        RuntimeError: if called in Eager mode.
    """
    if not self._inbound_nodes:
      raise AttributeError('The layer has never been called '
                           'and thus has no defined output shape.')
    all_output_shapes = set(
        [str(node.output_shapes) for node in self._inbound_nodes])
    if len(all_output_shapes) == 1:
      output_shapes = self._inbound_nodes[0].output_shapes
      if len(output_shapes) == 1:
        return tuple(tensor_shape.TensorShape(output_shapes[0]).as_list())
      else:
        return [
            tuple(tensor_shape.TensorShape(shape).as_list())
            for shape in output_shapes
        ]
    else:
      raise AttributeError('The layer "%s"'
                           ' has multiple inbound nodes, '
                           'with different output shapes. Hence '
                           'the notion of "output shape" is '
                           'ill-defined for the layer. '
                           'Use `get_output_shape_at(node_index)` '
                           'instead.' % self.name)

  @property
  @doc_controls.do_not_doc_inheritable
  def inbound_nodes(self):
    """Deprecated, do NOT use! Only for compatibility with external Keras."""
    return self._inbound_nodes

  @property
  @doc_controls.do_not_doc_inheritable
  def outbound_nodes(self):
    """Deprecated, do NOT use! Only for compatibility with external Keras."""
    return self._outbound_nodes

  def _assert_input_compatibility(self, inputs):
    """Checks compatibility between the layer and provided inputs.

    This checks that the tensor(s) `inputs` verify the input assumptions
    of the layer (if any). If not, a clear and actional exception gets raised.

    Arguments:
        inputs: input tensor or list of input tensors.

    Raises:
        ValueError: in case of mismatch between
            the provided inputs and the expectations of the layer.
    """
    if not self.input_spec:
      return
    if not isinstance(self.input_spec, (list, tuple)):
      input_spec = nest.flatten(self.input_spec)
    else:
      input_spec = self.input_spec
    inputs = nest.flatten(inputs)
    if len(inputs) != len(input_spec):
      raise ValueError('Layer ' + self.name + ' expects ' +
                       str(len(input_spec)) + ' inputs, '
                       'but it received ' + str(len(inputs)) +
                       ' input tensors. Inputs received: ' + str(inputs))
    for input_index, (x, spec) in enumerate(zip(inputs, input_spec)):
      if spec is None:
        continue

      if (spec.ndim is not None or
          spec.min_ndim is not None or
          spec.max_ndim is not None):
        if x.shape.ndims is None:
          raise ValueError('Input ' + str(input_index) + ' of layer ' +
                           self.name + ' is incompatible with the layer: '
                           'its rank is undefined, but the layer requires a '
                           'defined rank.')

      # Check ndim.
      if spec.ndim is not None:
        ndim = x.shape.ndims
        if ndim != spec.ndim:
          raise ValueError('Input ' + str(input_index) + ' of layer ' +
                           self.name + ' is incompatible with the layer: '
                           'expected ndim=' + str(spec.ndim) + ', found ndim=' +
                           str(ndim) + '. Full shape received: ' +
                           str(x.shape.as_list()))
      if spec.max_ndim is not None:
        ndim = x.shape.ndims
        if ndim is not None and ndim > spec.max_ndim:
          raise ValueError('Input ' + str(input_index) + ' of layer ' +
                           self.name + ' is incompatible with the layer: '
                           'expected max_ndim=' + str(spec.max_ndim) +
                           ', found ndim=' + str(ndim))
      if spec.min_ndim is not None:
        ndim = x.shape.ndims
        if ndim is not None and ndim < spec.min_ndim:
          raise ValueError('Input ' + str(input_index) + ' of layer ' +
                           self.name + ' is incompatible with the layer: '
                           ': expected min_ndim=' + str(spec.min_ndim) +
                           ', found ndim=' + str(ndim) +
                           '. Full shape received: ' +
                           str(x.shape.as_list()))
      # Check dtype.
      if spec.dtype is not None:
        if x.dtype != spec.dtype:
          raise ValueError('Input ' + str(input_index) + ' of layer ' +
                           self.name + ' is incompatible with the layer: '
                           'expected dtype=' + str(spec.dtype) +
                           ', found dtype=' + str(x.dtype))
      # Check specific shape axes.
      if spec.axes:
        shape = x.shape.as_list()
        if shape is not None:
          for axis, value in spec.axes.items():
            if hasattr(value, 'value'):
              value = value.value
            if value is not None and shape[int(axis)] not in {value, None}:
              raise ValueError(
                  'Input ' + str(input_index) + ' of layer ' + self.name + ' is'
                  ' incompatible with the layer: expected axis ' + str(axis) +
                  ' of input shape to have value ' + str(value) +
                  ' but received input with shape ' + str(shape))
      # Check shape.
      if spec.shape is not None:
        shape = x.shape.as_list()
        if shape is not None:
          for spec_dim, dim in zip(spec.shape, shape):
            if spec_dim is not None and dim is not None:
              if spec_dim != dim:
                raise ValueError('Input ' + str(input_index) +
                                 ' is incompatible with layer ' + self.name +
                                 ': expected shape=' + str(spec.shape) +
                                 ', found shape=' + str(shape))

  def set_weights(self, weights):
    """Sets the weights of the layer, from Numpy arrays.

    Arguments:
        weights: a list of Numpy arrays. The number
            of arrays and their shape must match
            number of the dimensions of the weights
            of the layer (i.e. it should match the
            output of `get_weights`).

    Raises:
        ValueError: If the provided weights list does not match the
            layer's specifications.
    """
    params = self.weights
    if len(params) != len(weights):
      raise ValueError('You called `set_weights(weights)` on layer "' +
                       self.name + '" with a  weight list of length ' +
                       str(len(weights)) + ', but the layer was expecting ' +
                       str(len(params)) + ' weights. Provided weights: ' +
                       str(weights)[:50] + '...')
    if not params:
      return
    weight_value_tuples = []
    param_values = backend.batch_get_value(params)
    for pv, p, w in zip(param_values, params, weights):
      if pv.shape != w.shape:
        raise ValueError('Layer weight shape ' + str(pv.shape) +
                         ' not compatible with '
                         'provided weight shape ' + str(w.shape))
      weight_value_tuples.append((p, w))
    backend.batch_set_value(weight_value_tuples)

  def get_weights(self):
    """Returns the current weights of the layer.

    Returns:
        Weights values as a list of numpy arrays.
    """
    params = self.weights
    return backend.batch_get_value(params)

  def get_config(self):
    """Returns the config of the layer.

    A layer config is a Python dictionary (serializable)
    containing the configuration of a layer.
    The same layer can be reinstantiated later
    (without its trained weights) from this configuration.

    The config of a layer does not include connectivity
    information, nor the layer class name. These are handled
    by `Network` (one layer of abstraction above).

    Returns:
        Python dictionary.
    """
    config = {'name': self.name, 'trainable': self.trainable}
    if hasattr(self, '_batch_input_shape'):
      config['batch_input_shape'] = self._batch_input_shape
    if hasattr(self, 'dtype'):
      config['dtype'] = self.dtype
    return config

  @classmethod
  def from_config(cls, config):
    """Creates a layer from its config.

    This method is the reverse of `get_config`,
    capable of instantiating the same layer from the config
    dictionary. It does not handle layer connectivity
    (handled by Network), nor weights (handled by `set_weights`).

    Arguments:
        config: A Python dictionary, typically the
            output of get_config.

    Returns:
        A layer instance.
    """
    return cls(**config)


@tf_export(
    'keras.layers.InputSpec', v1=['keras.layers.InputSpec', 'layers.InputSpec'])
class InputSpec(object):
  """Specifies the ndim, dtype and shape of every input to a layer.

  Every layer should expose (if appropriate) an `input_spec` attribute:
  a list of instances of InputSpec (one per input tensor).

  A None entry in a shape is compatible with any dimension,
  a None shape is compatible with any shape.

  Arguments:
      dtype: Expected DataType of the input.
      shape: Shape tuple, expected shape of the input
          (may include None for unchecked axes).
      ndim: Integer, expected rank of the input.
      max_ndim: Integer, maximum rank of the input.
      min_ndim: Integer, minimum rank of the input.
      axes: Dictionary mapping integer axes to
          a specific dimension value.
  """

  def __init__(self,
               dtype=None,
               shape=None,
               ndim=None,
               max_ndim=None,
               min_ndim=None,
               axes=None):
    self.dtype = dtype
    self.shape = shape
    if shape is not None:
      self.ndim = len(shape)
    else:
      self.ndim = ndim
    self.max_ndim = max_ndim
    self.min_ndim = min_ndim
    self.axes = axes or {}

  def __repr__(self):
    spec = [('dtype=' + str(self.dtype)) if self.dtype else '',
            ('shape=' + str(self.shape)) if self.shape else '',
            ('ndim=' + str(self.ndim)) if self.ndim else '',
            ('max_ndim=' + str(self.max_ndim)) if self.max_ndim else '',
            ('min_ndim=' + str(self.min_ndim)) if self.min_ndim else '',
            ('axes=' + str(self.axes)) if self.axes else '']
    return 'InputSpec(%s)' % ', '.join(x for x in spec if x)


class Node(object):
  """A `Node` describes the connectivity between two layers.

  Each time a layer is connected to some new input,
  a node is added to `layer._inbound_nodes`.
  Each time the output of a layer is used by another layer,
  a node is added to `layer._outbound_nodes`.

  Arguments:
      outbound_layer: the layer that takes
          `input_tensors` and turns them into `output_tensors`
          (the node gets created when the `call`
          method of the layer was called).
      inbound_layers: a list of layers, the same length as `input_tensors`,
          the layers from where `input_tensors` originate.
      node_indices: a list of integers, the same length as `inbound_layers`.
          `node_indices[i]` is the origin node of `input_tensors[i]`
          (necessary since each inbound layer might have several nodes,
          e.g. if the layer is being shared with a different data stream).
      tensor_indices: a list of integers,
          the same length as `inbound_layers`.
          `tensor_indices[i]` is the index of `input_tensors[i]` within the
          output of the inbound layer
          (necessary since each inbound layer might
          have multiple tensor outputs, with each one being
          independently manipulable).
      input_tensors: list of input tensors.
      output_tensors: list of output tensors.
      arguments: dictionary of keyword arguments that were passed to the
          `call` method of the layer at the call that created the node.

  `node_indices` and `tensor_indices` are basically fine-grained coordinates
  describing the origin of the `input_tensors`.

  A node from layer A to layer B is added to:
    - A._outbound_nodes
    - B._inbound_nodes
  """

  def __init__(self,
               outbound_layer,
               inbound_layers,
               node_indices,
               tensor_indices,
               input_tensors,
               output_tensors,
               arguments=None):
    # Layer instance (NOT a list).
    if isinstance(outbound_layer, list):
      raise ValueError(
          '`outbound_layer` should be a layer instance, not a list.')
    # this is the layer that takes a list of input tensors
    # and turns them into a list of output tensors.
    # the current node will be added to
    # the inbound_nodes of outbound_layer.
    self.outbound_layer = outbound_layer

    # The following 3 properties describe where
    # the input tensors come from: which layers,
    # and for each layer, which node and which
    # tensor output of each node.

    # List of layer instances.
    self.inbound_layers = inbound_layers
    # List of integers, 1:1 mapping with inbound_layers.
    self.node_indices = node_indices
    # List of integers, 1:1 mapping with inbound_layers.
    self.tensor_indices = tensor_indices

    # Following 2 properties:
    # tensor inputs and outputs of outbound_layer.

    # List of tensors. 1:1 mapping with inbound_layers.
    self.input_tensors = input_tensors
    # List of tensors, created by outbound_layer.call().
    self.output_tensors = output_tensors

    # Following 2 properties: input and output shapes.

    # List of shape tuples, shapes of input_tensors.
    self.input_shapes = [backend.int_shape(x) for x in input_tensors]
    # List of shape tuples, shapes of output_tensors.
    self.output_shapes = [backend.int_shape(x) for x in output_tensors]

    # Optional keyword arguments to layer's `call`.
    self.arguments = arguments

    # Add nodes to all layers involved.
    for layer in inbound_layers:
      if layer is not None:
        # For compatibility with external Keras, we use the deprecated
        # accessor here.
        layer.outbound_nodes.append(self)
    # For compatibility with external Keras, we use the deprecated
    # accessor here.
    outbound_layer.inbound_nodes.append(self)

  def get_config(self):
    inbound_names = []
    for layer in self.inbound_layers:
      if layer:
        inbound_names.append(layer.name)
      else:
        inbound_names.append(None)
    return {
        'outbound_layer': self.outbound_layer.name,
        'inbound_layers': inbound_names,
        'node_indices': self.node_indices,
        'tensor_indices': self.tensor_indices
    }


<<<<<<< HEAD
class DeferredTensor(object):
  """Tensor-like object used to build graphs of layers in Eager mode.

  When calling a layer on a DeferredTensor, the layer will not perform any
  computation and will simply perform shape inference to return new
  DeferredTensors with appropriate shape information. Thus DeferredTensor
  behaves like a graph-mode Tensor when manipulated by layers.
  """

  def __init__(self, shape, dtype, name=None):
    self.shape = tensor_shape.TensorShape(shape)
    if dtype is None:
      self.dtype = dtypes.as_dtype(np.float32)
    else:
      self.dtype = dtypes.as_dtype(dtype)
    self.name = name

  def get_shape(self):
    return self.shape

  def __str__(self):
    return "DeferredTensor('%s', shape=%s, dtype=%s)" % (self.name,
                                                         self.shape,
                                                         self.dtype.name)

  def __repr__(self):
    return "<DeferredTensor '%s' shape=%s dtype=%s>" % (self.name,
                                                        self.shape,
                                                        self.dtype.name)


def unique_layer_name(name, name_uid_map=None, avoid_names=None, namespace='',
                      zero_based=False):
  """Makes a layer name (or arbitrary string) unique within a TensorFlow graph.

  Arguments:
    name: String name to make unique.
    name_uid_map: An optional defaultdict(int) to use when creating unique
      names. If None (default), uses a per-Graph dictionary.
    avoid_names: An optional set or dict with names which should not be used. If
      None (default) does not avoid any names.
    namespace: Gets a name which is unique within the (graph, namespace). Layers
      which are not Networks use a blank namespace and so get graph-global
      names.
    zero_based: If True, name sequences start with no suffix (e.g. "dense",
      "dense_1"). If False, naming is one-based ("dense_1", "dense_2").

  Returns:
    Unique string name.

  Example:

  ```python
  _unique_layer_name('dense')  # dense_1
  _unique_layer_name('dense')  # dense_2
  ```
  """
  if name_uid_map is None:
    name_uid_map = get_default_graph_uid_map()
  if avoid_names is None:
    avoid_names = set()
  proposed_name = None
  while proposed_name is None or proposed_name in avoid_names:
    name_key = (namespace, name)
    if zero_based:
      number = name_uid_map[name_key]
      if number:
        proposed_name = name + '_' + str(number)
      else:
        proposed_name = name
      name_uid_map[name_key] += 1
    else:
      name_uid_map[name_key] += 1
      proposed_name = name + '_' + str(name_uid_map[name_key])
  return proposed_name


def have_all_keras_metadata(iterable_or_element):
  if not isinstance(iterable_or_element, (list, tuple)):
    iterable = [iterable_or_element]
  else:
    iterable = nest.flatten(iterable_or_element)
  return all([hasattr(x, '_keras_history') for x in iterable])


def collect_previous_mask(input_tensors):
  """Retrieves the output mask(s) of the previous node.

  Arguments:
      input_tensors: A tensor or list of tensors.

  Returns:
      A mask tensor or list of mask tensors.
  """
  input_tensors = nest.flatten(input_tensors)
  masks = []
  for x in input_tensors:
    if hasattr(x, '_keras_mask'):
      mask = x._keras_mask  # pylint: disable=protected-access
      masks.append(mask)
    else:
      masks.append(None)
  if len(masks) == 1:
    return masks[0]
  return masks


def get_default_graph_uid_map():
  # TODO(fchollet): refactor this into backend.
  graph = ops.get_default_graph()
  name_uid_map = backend.PER_GRAPH_LAYER_NAME_UIDS.get(graph, None)
  if name_uid_map is None:
    name_uid_map = collections_lib.defaultdict(int)
    backend.PER_GRAPH_LAYER_NAME_UIDS[graph] = name_uid_map
  return name_uid_map


def make_variable(name,
                  shape=None,
                  dtype=dtypes.float32,
                  initializer=None,
                  partition_info=None,
                  trainable=None,
                  caching_device=None,
                  validate_shape=True,
                  constraint=None,
                  use_resource=None,
                  collections=None,
                  synchronization=tf_variables.VariableSynchronization.AUTO,
                  aggregation=tf_variables.VariableAggregation.NONE,
                  partitioner=None):  # pylint: disable=unused-argument
  """Temporary util to create a variable (relies on `variable_scope.variable`).

  Some reuse-related technicalities prevent us from using
  `variable_scope.get_variable()` directly, so we use a subcomponent
  that has fewer constraints (`variable_scope.variable()`).

  In the longer term, it seems like a similar "default variable creator" method
  should exist in `CheckpointableBase` instead. When this happens, we can get
  rid of this temporary solution.

  TODO(fchollet): remove this method when no longer needed.
  TODO(fchollet): handle `partitioner` argument.

  Arguments:
    name: Variable name.
    shape: Variable shape.
    dtype: The type of the variable. Defaults to `self.dtype` or `float32`.
    initializer: Initializer instance (callable).
    partition_info: Not handled at this time.
    trainable: Whether the variable should be part of the layer's
      "trainable_variables" (e.g. variables, biases)
      or "non_trainable_variables" (e.g. BatchNorm mean, stddev).
      Note, if the current variable scope is marked as non-trainable
      then this parameter is ignored and any added variables are also
      marked as non-trainable. `trainable` defaults to `True` unless
      `synchronization` is set to `ON_READ`.
    caching_device: Passed to `tf.Variable`.
    validate_shape: Passed to `tf.Variable`.
    constraint: Constraint instance (callable).
    use_resource: Whether to use a `ResourceVariable`.
    collections: List of graph collections keys. The new variable is added to
      these collections. Defaults to `[GraphKeys.GLOBAL_VARIABLES]`.
    synchronization: Indicates when a distributed a variable will be
      aggregated. Accepted values are constants defined in the class
      `tf.VariableSynchronization`. By default the synchronization is set to
      `AUTO` and the current `DistributionStrategy` chooses
      when to synchronize. If `synchronization` is set to `ON_READ`,
      `trainable` must not be set to `True`.
    aggregation: Indicates how a distributed variable will be aggregated.
      Accepted values are constants defined in the class
      `tf.VariableAggregation`.
    partitioner: Not handled at this time.

  Returns:
    Variable instance.
  """
  initializing_from_value = False
  if initializer is not None and not callable(initializer):
    initializing_from_value = True

  with ops.init_scope():
    if initializing_from_value:
      init_val = initializer
      variable_dtype = None
    else:
      # Instantiate initializer if provided initializer is a type object.
      if isinstance(initializer, type(init_ops.Initializer)):
        initializer = initializer(dtype=dtype)
      init_val = lambda: initializer(  # pylint: disable=g-long-lambda
          shape, dtype=dtype, partition_info=partition_info)
      variable_dtype = dtype.base_dtype
  if use_resource is None:
    use_resource = True

  # TODO(apassos,rohanj) figure out how to remove collections from here so we
  # can remove the V1.
  v = tf_variables.VariableV1(
      initial_value=init_val,
      name=name,
      trainable=trainable,
      caching_device=caching_device,
      dtype=variable_dtype,
      validate_shape=validate_shape,
      constraint=constraint,
      use_resource=use_resource,
      collections=collections,
      synchronization=synchronization,
      aggregation=aggregation)
  return v
=======
class TensorFlowOpLayer(Layer):
  """Wraps a TensorFlow Operation in a Layer.

  This class is used internally by the Functional API. When a user
  uses a raw TensorFlow Operation on symbolic tensors originating
  from an `Input` Layer, the resultant operation will be wrapped
  with this Layer object in order to make the operation compatible
  with the Keras API.

  This Layer will create a new, identical operation (except for inputs
  and outputs) every time it is called. If `run_eagerly` is `True`,
  the op creation and calculation will happen inside an Eager function.

  Instances of this Layer are created when `autolambda` is called, which
  is whenever a Layer's `__call__` encounters symbolic inputs that do
  not have Keras metadata, or when a Network's `__init__` encounters
  outputs that do not have Keras metadata.

  Attributes:
    node_def: String, the serialized NodeDef of the Op this layer will wrap.
    constants: Dict of NumPy arrays, the values of any Tensors needed for this
      Operation that do not originate from a Keras `Input` Layer. Since all
      placeholders must come from Keras `Input` Layers, these Tensors must be
      treated as constant in the Functional API.
    name: String, the name of the Layer.
    trainable: Bool, whether this Layer is trainable. Currently Variables are
      not supported, and so this parameter has no effect.
    dtype: The default dtype of this Layer. Inherited from `Layer` and has no
      effect on this class, however is used in `get_config`.
  """

  def __init__(self,
               node_def,
               constants=None,
               name=None,
               trainable=True,
               dtype=None):
    super(TensorFlowOpLayer, self).__init__(
        name=name, trainable=trainable, dtype=dtype)
    self.node_def = node_def_pb2.NodeDef.FromString(node_def)
    self.constants = constants or {}

  def call(self, inputs):
    if context.executing_eagerly():
      return self._defun_call(inputs)
    return self._make_op(inputs)

  def _make_op(self, inputs):
    inputs = nest.flatten(inputs)
    graph = inputs[0].graph
    with graph.as_default():
      for index, constant in self.constants.items():
        constant = ops.convert_to_tensor(constant)
        inputs.insert(index, constant)

      self.node_def.name = graph.unique_name(self.node_def.name)
      c_op = ops._create_c_op(graph, self.node_def, inputs, control_inputs=[])
      op = graph._create_op_from_tf_operation(c_op)

      if len(op.outputs) == 1:
        return op.outputs[0]
      return op.outputs

  @function.defun
  def _defun_call(self, inputs):
    """Wraps the op creation method in an Eager function for `run_eagerly`."""
    return self._make_op(inputs)

  def get_config(self):
    config = super(TensorFlowOpLayer, self).get_config()
    config.update({
        'node_def': self.node_def.SerializeToString(),
        'constants': self.constants
    })
    return config
>>>>>>> ca2d0b65


def default(method):
  """Decorates a method to detect overrides in subclasses."""
  method._is_default = True
  return method


def generate_placeholders_from_shape(shape):
  return array_ops.placeholder(shape=shape, dtype=backend.floatx())<|MERGE_RESOLUTION|>--- conflicted
+++ resolved
@@ -18,65 +18,44 @@
 from __future__ import division
 from __future__ import print_function
 
-import collections as collections_lib
-import enum  # pylint: disable=g-bad-import-order
 import functools
 import inspect  # Necessary supplement to tf_inspect to deal with variadic args.
+import itertools
 
 import numpy as np
 from six.moves import zip  # pylint: disable=redefined-builtin
 
-from tensorflow.core.framework import node_def_pb2
 from tensorflow.python.eager import context
-from tensorflow.python.eager import function
 from tensorflow.python.framework import dtypes
 from tensorflow.python.framework import func_graph
 from tensorflow.python.framework import ops
-from tensorflow.python.framework import tensor_shape
 from tensorflow.python.framework import tensor_util
 from tensorflow.python.keras import backend
 from tensorflow.python.keras import constraints
 from tensorflow.python.keras import initializers
 from tensorflow.python.keras import regularizers
+from tensorflow.python.keras.engine import base_layer_utils
+from tensorflow.python.keras.engine import input_spec
 from tensorflow.python.keras.utils import generic_utils
 from tensorflow.python.keras.utils import tf_utils
 # A module that only depends on `keras.layers` import these from here.
 from tensorflow.python.keras.utils.generic_utils import to_snake_case  # pylint: disable=unused-import
 from tensorflow.python.keras.utils.tf_utils import is_tensor_or_tensor_list  # pylint: disable=unused-import
 from tensorflow.python.ops import array_ops
-from tensorflow.python.ops import init_ops
 from tensorflow.python.ops import math_ops
 from tensorflow.python.ops import variables as tf_variables
 from tensorflow.python.training.checkpointable import base as checkpointable
+from tensorflow.python.training.checkpointable import layer_utils as checkpointable_layer_utils
 from tensorflow.python.util import function_utils
 from tensorflow.python.util import nest
 from tensorflow.python.util import tf_decorator
 from tensorflow.python.util import tf_inspect
-from tensorflow.python.util.tf_export import tf_export
+from tensorflow.python.util.tf_export import keras_export
 from tensorflow.tools.docs import doc_controls
 
 
-<<<<<<< HEAD
-class CallConvention(enum.Enum):
-  """Calling conventions for passing `Layer` inputs to `Layer.call`."""
-  # The Layer takes inputs as its first argument, named "inputs" for
-  # compatibility with the signature of Layer.__call__. This is the mode assumed
-  # for Layers which are not subclassed Models.
-  EXPLICIT_INPUTS_ARGUMENT = 1
-  # The Layer takes a single positional argument, not named "inputs". It's
-  # treated like an "inputs" argument.
-  SINGLE_POSITIONAL_ARGUMENT = 2
-  # The Layer has multiple positional arguments to which its inputs should be
-  # bound.
-  POSITIONAL_ARGUMENTS_ARE_INPUTS = 3
-
-
-@tf_export('keras.layers.Layer')
+@keras_export('keras.layers.Layer')
 class Layer(checkpointable.CheckpointableBase):
-=======
-@keras_export('keras.layers.Layer')
-class Layer(checkpointable.Checkpointable):
->>>>>>> ca2d0b65
   """Base layer class.
 
   This is the class from which all layers inherit.
@@ -104,15 +83,17 @@
     name: String name of the layer.
     dtype: Default dtype of the layer's weights (default of `None` means use the
       type of the first input).
+    dynamic: Set this to `True` if your layer should only be run eagerly, and
+      should not be used to generate a static computation graph.
+      This would be the case for a Tree-RNN or a recursive network,
+      for example, or generally for any layer that manipulates tensors
+      using Python control flow. If `False`, we assume that the layer can
+      safely be used to generate a static computation graph.
 
   Read-only properties:
     name: The name of the layer (string).
     dtype: Default dtype of the layer's weights (default of `None` means use the
       type of the first input).
-    trainable_variables: List of trainable variables.
-    non_trainable_variables: List of non-trainable variables.
-    variables: List of all variables of this layer, trainable and
-      non-trainable.
     updates: List of update ops of this layer.
     losses: List of losses added by this layer.
     trainable_weights: List of variables to be included in backprop.
@@ -128,7 +109,8 @@
   """
 
   @checkpointable.no_automatic_dependency_tracking
-  def __init__(self, trainable=True, name=None, dtype=None, **kwargs):
+  def __init__(self, trainable=True, name=None, dtype=None, dynamic=False,
+               **kwargs):
     # These properties should be set by the user via keyword arguments.
     # note that 'dtype', 'input_shape' and 'batch_input_shape'
     # are only applicable to input layers: do not pass these keywords
@@ -157,37 +139,57 @@
     self.built = False
     # Provides information about which inputs are compatible with the layer.
     self.input_spec = None
+    self.supports_masking = False
 
     self._init_set_name(name)
-
     self._activity_regularizer = kwargs.pop('activity_regularizer', None)
-    self._trainable_weights = []
-    self._non_trainable_weights = []
+    if not hasattr(self, '_trainable_weights'):
+      self._trainable_weights = []
+    if not hasattr(self, '_non_trainable_weights'):
+      self._non_trainable_weights = []
     self._updates = []
     # A list of zero-argument lambdas which return Tensors, used for variable
     # regularizers.
     self._callable_losses = []
-    # A list of Tensors containing activity regularizers and losses manually
-    # added through `add_loss`.
+    # A list of symbolic Tensors containing activity regularizers and losses
+    # manually added through `add_loss` in graph-building mode.
     self._losses = []
+    # A list of loss values containing activity regularizers and losses
+    # manually added through `add_loss` during eager execution. It is cleared
+    # after every batch.
+    # Because we plan on eventually allowing a same model instance to be trained
+    # in eager mode or graph mode alternatively, we need to keep track of
+    # eager losses and symbolic losses via separate attributes.
+    self._eager_losses = []
+    # A list of metric instances corresponding to the symbolic metric tensors
+    # added using the `add_metric` API.
+    self._metrics = []
+    # TODO(psv): Remove this property.
+    # A dictionary that maps metric names to metric result tensors. The results
+    # are the running averages of metric values over an epoch.
+    self._metrics_tensors = {}
     self._dtype = None if dtype is None else dtypes.as_dtype(dtype).name
     self._call_fn_args = function_utils.fn_args(self.call)
     self._compute_previous_mask = ('mask' in self._call_fn_args or
                                    hasattr(self, 'compute_mask'))
-    self._call_convention = CallConvention.EXPLICIT_INPUTS_ARGUMENT
+    self._call_convention = (base_layer_utils
+                             .CallConvention.EXPLICIT_INPUTS_ARGUMENT)
+    if not hasattr(self, '_layers'):
+      self._layers = []  # Dependencies tracked via attribute assignment.
 
     # These lists will be filled via successive calls
     # to self._add_inbound_node().
     self._inbound_nodes = []
     self._outbound_nodes = []
 
-    self.supports_masking = False
-
     call_argspec = tf_inspect.getfullargspec(self.call)
     if 'training' in call_argspec.args:
       self._expects_training_arg = True
     else:
       self._expects_training_arg = False
+
+    # Whether the `call` method can be used to build a TF graph without issues.
+    self._dynamic = dynamic
 
     # Manage input shape information if passed.
     if 'input_shape' in kwargs or 'batch_input_shape' in kwargs:
@@ -209,274 +211,34 @@
     else:
       self._initial_weights = None
 
-  def _init_set_name(self, name, zero_based=True):
-    if not name:
-      self._name = unique_layer_name(
-          generic_utils.to_snake_case(self.__class__.__name__),
-          zero_based=zero_based)
-    else:
-      self._name = name
-
-  @property
-  def dtype(self):
-    return self._dtype
-
-  @property
-  def name(self):
-    return self._name
-
-  @property
-  def activity_regularizer(self):
-    """Optional regularizer function for the output of this layer."""
-    return self._activity_regularizer
-
-  @activity_regularizer.setter
-  def activity_regularizer(self, regularizer):
-    """Optional regularizer function for the output of this layer."""
-    self._activity_regularizer = self._no_dependency(regularizer)
-
-  @property
-  def trainable_weights(self):
-    return self._trainable_weights if self.trainable else []
-
-  @property
-  def non_trainable_weights(self):
-    if self.trainable:
-      return self._non_trainable_weights
-    else:
-      return self._trainable_weights + self._non_trainable_weights
-
-  @property
-  def trainable_variables(self):
-    return self.trainable_weights
-
-  @property
-  def non_trainable_variables(self):
-    return self.non_trainable_weights
-
-  @property
-  def weights(self):
-    """Returns the list of all layer variables/weights.
-
-    Returns:
-      A list of variables.
-    """
-    return self.trainable_weights + self.non_trainable_weights
-
-  @property
-  def variables(self):
-    """Returns the list of all layer variables/weights.
-
-    Returns:
-      A list of variables.
-    """
-    return self.weights
-
-  @property
-  def updates(self):
-    if context.executing_eagerly():
-      raise RuntimeError('Layer.updates not supported in Eager mode.')
-    if not self.trainable and not self.stateful:
-      return []
-    return self._updates
+  def build(self, input_shape):
+    """Creates the variables of the layer (optional, for subclass implementers).
+
+    This is a method that implementers of subclasses of `Layer` or `Model`
+    can override if they need a state-creation step in-between
+    layer instantiation and layer call.
+
+    This is typically used to create the weights of `Layer` subclasses.
+
+    Arguments:
+      input_shape: Instance of `TensorShape`, or list of instances of
+        `TensorShape` if the layer expects a list of inputs
+        (one instance per input).
+    """
+    self.built = True
 
   @doc_controls.for_subclass_implementers
-  def add_update(self, updates, inputs=None):
-    """Add update op(s), potentially dependent on layer inputs.
-
-    Weight updates (for instance, the updates of the moving mean and variance
-    in a BatchNormalization layer) may be dependent on the inputs passed
-    when calling a layer. Hence, when reusing the same layer on
-    different inputs `a` and `b`, some entries in `layer.updates` may be
-    dependent on `a` and some on `b`. This method automatically keeps track
-    of dependencies.
-
-    The `get_updates_for` method allows to retrieve the updates relevant to a
-    specific set of inputs.
-
-    This call is ignored when eager execution is enabled (in that case, variable
-    updates are run on the fly and thus do not need to be tracked for later
-    execution).
-
-    Arguments:
-      updates: Update op, or list/tuple of update ops.
-      inputs: If anything other than None is passed, it signals the updates
-        are conditional on some of the layer's inputs,
-        and thus they should only be run where these inputs are available.
-        This is the case for BatchNormalization updates, for instance.
-        If None, the updates will be taken into account unconditionally,
-        and you are responsible for making sure that any dependency they might
-        have is available at runtime.
-        A step counter might fall into this category.
-    """
-    if context.executing_eagerly():
-      return  # Updates already applied when in eager mode.
-
-    def process_update(x):
-      if isinstance(x, ops.Operation):
-        return x
-      elif hasattr(x, 'op'):
-        return x.op
-      else:
-        return ops.convert_to_tensor(x)
-
-    updates = generic_utils.to_list(updates)
-    updates = [process_update(x) for x in updates]
-    self._updates += updates
-    if inputs is None:
-      for u in updates:
-        u._unconditional_update = True  # pylint: disable=protected-access
-    else:
-      for u in updates:
-        u._unconditional_update = False  # pylint: disable=protected-access
-
-  def get_updates_for(self, inputs):
-    """Retrieves updates relevant to a specific set of inputs.
-
-    Arguments:
-      inputs: Input tensor or list/tuple of input tensors.
-
-    Returns:
-      List of update ops of the layer that depend on `inputs`.
-
-    Raises:
-      RuntimeError: If called in Eager mode.
-    """
-    if context.executing_eagerly():
-      raise RuntimeError('`get_updates_for()` not supported in Eager mode.')
-
-    # Updates disabled if layer is not trainable and not explicitly stateful.
-    if not self.trainable and not self.stateful:
-      return []
-
-    if inputs is None:
-      # Requesting unconditional updates.
-      return [x for x in self.updates if x._unconditional_update]  # pylint: disable=protected-access
-
-    # Requesting input-conditional updates.
-    inputs = nest.flatten(inputs)
-    reachable = tf_utils.get_reachable_from_inputs(inputs, self.updates)
-    updates = []
-    for update in self.updates:
-      if update in reachable:
-        updates.append(update)
-    return updates
-
-  @property
-  def losses(self):
-    """Losses which are associated with this `Layer`.
-
-    Variable regularization tensors are created when this property is accessed,
-    so it is eager safe: accessing `losses` under a `tf.GradientTape` will
-    propagate gradients back to the corresponding variables.
-
-    Returns:
-      A list of tensors.
-    """
-    collected_losses = []
-    collected_losses.extend(self._losses)
-    for regularizer in self._callable_losses:
-      loss_tensor = regularizer()
-      if loss_tensor is not None:
-        collected_losses.append(loss_tensor)
-    return collected_losses
-
-  @doc_controls.for_subclass_implementers
-  def add_loss(self, losses, inputs=None):
-    """Add loss tensor(s), potentially dependent on layer inputs.
-
-    Some losses (for instance, activity regularization losses) may be dependent
-    on the inputs passed when calling a layer. Hence, when reusing the same
-    layer on different inputs `a` and `b`, some entries in `layer.losses` may
-    be dependent on `a` and some on `b`. This method automatically keeps track
-    of dependencies.
-
-    The `get_losses_for` method allows to retrieve the losses relevant to a
-    specific set of inputs.
-
-    Note that `add_loss` is not supported when executing eagerly. Instead,
-    variable regularizers may be added through `add_variable`. Activity
-    regularization is not supported directly (but such losses may be returned
-    from `Layer.call()`).
-
-    Arguments:
-      losses: Loss tensor, or list/tuple of tensors. Rather than tensors, losses
-        may also be zero-argument callables which create a loss tensor. Only
-        callable losses are supported when executing eagerly.
-      inputs: Ignored when executing eagerly. If anything other than None is
-        passed, it signals the losses are conditional on some of the layer's
-        inputs, and thus they should only be run where these inputs are
-        available. This is the case for activity regularization losses, for
-        instance. If `None` is passed, the losses are assumed
-        to be unconditional, and will apply across all dataflows of the layer
-        (e.g. weight regularization losses).
-
-    Raises:
-      RuntimeError: If called in Eager mode with a `Tensor` rather than a
-        callable, or if `inputs` is not None.
-    """
-    losses = generic_utils.to_list(losses)
-
-    def _tag_unconditional(loss):
-      if callable(loss):
-        loss = loss()
-      if loss is None:
-        return None  # Will be filtered out when computing the .losses property
-      if not tensor_util.is_tensor(loss):
-        loss = ops.convert_to_tensor(loss, dtype=backend.floatx())
-      loss._unconditional_loss = (inputs is None)  # pylint: disable=protected-access
-      return loss
-
-    for loss in losses:
-      if callable(loss):
-        self._callable_losses.append(
-            functools.partial(_tag_unconditional, loss))
-      else:
-        self._losses.append(_tag_unconditional(loss))
-
-  def get_losses_for(self, inputs):
-    """Retrieves losses relevant to a specific set of inputs.
-
-    Arguments:
-      inputs: Input tensor or list/tuple of input tensors.
-
-    Returns:
-      List of loss tensors of the layer that depend on `inputs`.
-
-    Raises:
-      RuntimeError: If called in Eager mode.
-    """
-    if context.executing_eagerly():
-      raise RuntimeError('Layer.get_losses_for not supported in Eager mode.')
-
-    if inputs is None:
-      # Requesting unconditional losses.
-      return [x for x in self.losses if x._unconditional_loss]  # pylint: disable=protected-access
-
-    # Requesting input-conditional losses.
-    inputs = nest.flatten(inputs)
-    # Retrieve the set of tensors in the TF graph that depend on `inputs`.
-    # The losses we want to return will be part of this set.
-    # To avoid unnecessary work, we stop the search in case all of
-    # `self.losses` have been retrieved.
-    reachable = tf_utils.get_reachable_from_inputs(inputs, self.losses)
-    losses = []
-    for loss in self.losses:
-      if loss in reachable:
-        losses.append(loss)
-    return losses
-
-  def _name_scope(self):
-    return self.name
-
-  def build(self, input_shape):
-    """Creates the variables of the layer."""
-    self.built = True
-
-  @doc_controls.for_subclass_implementers
-  def add_variable(self, *args, **kwargs):
-    """Alias for `add_weight`."""
-    return self.add_weight(*args, **kwargs)
+  def call(self, inputs, **kwargs):  # pylint: disable=unused-argument
+    """This is where the layer's logic lives.
+
+    Arguments:
+        inputs: Input tensor, or list/tuple of input tensors.
+        **kwargs: Additional keyword arguments.
+
+    Returns:
+        A tensor or list/tuple of tensors.
+    """
+    return inputs
 
   @doc_controls.for_subclass_implementers
   def add_weight(self,
@@ -492,7 +254,7 @@
                  synchronization=tf_variables.VariableSynchronization.AUTO,
                  aggregation=tf_variables.VariableAggregation.NONE,
                  **kwargs):
-    """Adds a new variable to the layer.
+    """Adds a new variable to the layer, or gets an existing one; returns it.
 
     Arguments:
       name: variable name.
@@ -579,7 +341,7 @@
         shape=shape,
         # TODO(allenl): a `make_variable` equivalent should be added as a
         # `Checkpointable` method.
-        getter=getter or make_variable,
+        getter=getter or base_layer_utils.make_variable,
         # Manage errors in Layer rather than Checkpointable.
         overwrite=True,
         initializer=initializer,
@@ -605,14 +367,956 @@
       self._non_trainable_weights.append(variable)
     return variable
 
+  def get_config(self):
+    """Returns the config of the layer.
+
+    A layer config is a Python dictionary (serializable)
+    containing the configuration of a layer.
+    The same layer can be reinstantiated later
+    (without its trained weights) from this configuration.
+
+    The config of a layer does not include connectivity
+    information, nor the layer class name. These are handled
+    by `Network` (one layer of abstraction above).
+
+    Returns:
+        Python dictionary.
+    """
+    config = {'name': self.name, 'trainable': self.trainable}
+    if hasattr(self, '_batch_input_shape'):
+      config['batch_input_shape'] = self._batch_input_shape
+    if hasattr(self, 'dtype'):
+      config['dtype'] = self.dtype
+    return config
+
+  @classmethod
+  def from_config(cls, config):
+    """Creates a layer from its config.
+
+    This method is the reverse of `get_config`,
+    capable of instantiating the same layer from the config
+    dictionary. It does not handle layer connectivity
+    (handled by Network), nor weights (handled by `set_weights`).
+
+    Arguments:
+        config: A Python dictionary, typically the
+            output of get_config.
+
+    Returns:
+        A layer instance.
+    """
+    return cls(**config)
+
+  def compute_output_shape(self, input_shape):
+    """Computes the output shape of the layer.
+
+    Assumes that the layer will be built
+    to match that input shape provided.
+
+    Arguments:
+        input_shape: Shape tuple (tuple of integers)
+            or list of shape tuples (one per output tensor of the layer).
+            Shape tuples can include None for free dimensions,
+            instead of an integer.
+
+    Returns:
+        An input shape tuple.
+    """
+    if context.executing_eagerly():
+      # In this case we build the model first in order to do shape inference.
+      # This is acceptable because the framework only calls
+      # `compute_output_shape` on shape values that the layer would later be
+      # built for. It would however cause issues in case a user attempts to
+      # use `compute_output_shape` manually (these users will have to
+      # implement `compute_output_shape` themselves).
+      self.build(input_shape)
+      with context.graph_mode():
+        graph = func_graph.FuncGraph('graph')
+        with graph.as_default():
+          if isinstance(input_shape, list):
+            inputs = [base_layer_utils.generate_placeholders_from_shape(shape)
+                      for shape in input_shape]
+          else:
+            inputs = base_layer_utils.generate_placeholders_from_shape(
+                input_shape)
+
+          try:
+            if self._expects_training_arg:
+              outputs = self(inputs, training=False)
+            else:
+              outputs = self(inputs)
+          except TypeError:
+            raise NotImplementedError('We could not automatically infer '
+                                      'the static shape of the layer\'s output.'
+                                      ' Please implement the '
+                                      '`compute_output_shape` method on your '
+                                      'layer (%s).' % self.__class__.__name__)
+      if isinstance(outputs, list):
+        return [output.shape for output in outputs]
+      else:
+        return outputs.shape
+    raise NotImplementedError
+
+  def compute_mask(self, inputs, mask=None):  # pylint: disable=unused-argument
+    """Computes an output mask tensor.
+
+    Arguments:
+        inputs: Tensor or list of tensors.
+        mask: Tensor or list of tensors.
+
+    Returns:
+        None or a tensor (or list of tensors,
+            one per output tensor of the layer).
+    """
+    if not self.supports_masking:
+      if mask is not None:
+        if isinstance(mask, list):
+          if any(m is not None for m in mask):
+            raise TypeError('Layer ' + self.name + ' does not support masking, '
+                            'but was passed an input_mask: ' + str(mask))
+        else:
+          raise TypeError('Layer ' + self.name + ' does not support masking, '
+                          'but was passed an input_mask: ' + str(mask))
+      # masking not explicitly supported: return None as mask
+      return None
+    # if masking is explicitly supported, by default
+    # carry over the input mask
+    return mask
+
+  def __call__(self, inputs, *args, **kwargs):
+    """Wraps `call`, applying pre- and post-processing steps.
+
+    Arguments:
+      inputs: input tensor(s).
+      *args: additional positional arguments to be passed to `self.call`.
+      **kwargs: additional keyword arguments to be passed to `self.call`.
+
+    Returns:
+      Output tensor(s).
+
+    Note:
+      - The following optional keyword arguments are reserved for specific uses:
+        * `training`: Boolean scalar tensor of Python boolean indicating
+          whether the `call` is meant for training or inference.
+        * `mask`: Boolean input mask.
+      - If the layer's `call` method takes a `mask` argument (as some Keras
+        layers do), its default value will be set to the mask generated
+        for `inputs` by the previous layer (if `input` did come from
+        a layer that generated a corresponding mask, i.e. if it came from
+        a Keras layer with masking support.
+
+    Raises:
+      ValueError: if the layer's `call` method returns None (an invalid value).
+    """
+    input_list = nest.flatten(inputs)
+
+    if context.executing_eagerly():
+      # Accept NumPy inputs by converting to Tensors when executing eagerly.
+      if all(isinstance(x, (np.ndarray, float, int)) for x in input_list):
+        inputs = nest.map_structure(ops.convert_to_tensor, inputs)
+        input_list = nest.flatten(inputs)
+
+    # We will attempt to build a TF graph if & only if all inputs are symbolic.
+    # This is always the case in graph mode. It can also be the case in eager
+    # mode when all inputs can be traced back to `keras.Input()` (when building
+    # models using the functional API).
+    build_graph = tf_utils.are_all_symbolic_tensors(input_list)
+
+    # Handle Keras mask propagation from previous layer to current layer.
+    previous_mask = None
+    if build_graph and (not hasattr(self, '_compute_previous_mask') or
+                        self._compute_previous_mask):
+      previous_mask = base_layer_utils.collect_previous_mask(inputs)
+      if not hasattr(self, '_call_fn_args'):
+        self._call_fn_args = function_utils.fn_args(self.call)
+      if ('mask' in self._call_fn_args and 'mask' not in kwargs and
+          not generic_utils.is_all_none(previous_mask)):
+        # The previous layer generated a mask, and mask was not explicitly pass
+        # to __call__, hence we set previous_mask as the default value.
+        kwargs['mask'] = previous_mask
+
+    with ops.name_scope(self._name_scope()):
+      if not self.built:
+        # Build layer if applicable (if the `build` method has been overridden).
+        self._maybe_build(inputs)
+        # We must set self.built since user defined build functions are not
+        # constrained to set self.built.
+        self.built = True
+
+      # Check input assumptions set after layer building, e.g. input shape.
+      if build_graph:
+        # Symbolic execution on symbolic tensors. We will attempt to build
+        # the corresponding TF subgraph inside `backend.get_graph()`
+        input_spec.assert_input_compatibility(
+            self.input_spec, inputs, self.name)
+        graph = backend.get_graph()
+        with graph.as_default():
+          if not self.dynamic:
+            try:
+              outputs = self.call(inputs, *args, **kwargs)
+            except TypeError as e:
+              messages = ['`tf.Tensor` as a Python `bool` is not allowed',
+                          'Tensor objects are only iterable when eager']
+              for msg in messages:
+                if msg in str(e):
+                  raise TypeError('You are attempting to use Python control '
+                                  'flow in a layer that was not declared to be '
+                                  'dynamic. Pass `dynamic=True` to the class '
+                                  'constructor.\nEncountered error:\n"""\n' +
+                                  str(e) + '\n"""')
+              raise e
+          else:
+            # We will use static shape inference to return symbolic tensors
+            # matching the specifications of the layer outputs.
+            # Since `self.dynamic` is True, we will never attempt to
+            # run the underlying TF graph (which is disconnected).
+            # TODO(fchollet): consider py_func as an alternative, which
+            # would enable us to run the underlying graph if needed.
+            outputs = self._symbolic_call(inputs)
+
+          if outputs is None:
+            raise ValueError('A layer\'s `call` method should return a '
+                             'Tensor or a list of Tensors, not None '
+                             '(layer: ' + self.name + ').')
+          self._handle_activity_regularization(inputs, outputs)
+          self._set_mask_metadata(inputs, outputs, previous_mask)
+          if base_layer_utils.have_all_keras_metadata(inputs):
+            inputs, outputs = self._set_connectivity_metadata_(
+                inputs, outputs, args, kwargs)
+          if hasattr(self, '_set_inputs') and not self.inputs:
+            # Subclassed network: explicitly set metadata normally set by
+            # a call to self._set_inputs().
+            # TODO(b/120997007): This should be done in Eager as well, but
+            # causes garbage collection issues because of the placeholders
+            # created on the default Keras graph.
+            self._set_inputs(inputs, outputs)
+      else:
+        # Eager execution on data tensors.
+        outputs = self.call(inputs, *args, **kwargs)
+        self._handle_activity_regularization(inputs, outputs)
+        return outputs
+
+    if not context.executing_eagerly():
+      # Optionally load weight values specified at layer instantiation.
+      # TODO(fchollet): consider enabling this with eager execution too.
+      if (hasattr(self, '_initial_weights') and
+          self._initial_weights is not None):
+        self.set_weights(self._initial_weights)
+        del self._initial_weights
+    return outputs
+
+  @property
+  def dtype(self):
+    return self._dtype
+
+  @property
+  def name(self):
+    return self._name
+
+  @property
+  def dynamic(self):
+    return self._dynamic
+
+  @property
+  def activity_regularizer(self):
+    """Optional regularizer function for the output of this layer."""
+    return self._activity_regularizer
+
+  @activity_regularizer.setter
+  def activity_regularizer(self, regularizer):
+    """Optional regularizer function for the output of this layer."""
+    self._activity_regularizer = regularizer
+
+  @property
+  def trainable_weights(self):
+    if self.trainable:
+      nested = self._gather_children_attribute('trainable_weights')
+      return self._trainable_weights + nested
+    else:
+      return []
+
+  @property
+  def non_trainable_weights(self):
+    if self.trainable:
+      nested = self._gather_children_attribute('non_trainable_weights')
+      return self._non_trainable_weights + nested
+    else:
+      nested = self._gather_children_attribute('weights')
+      return self._trainable_weights + self._non_trainable_weights + nested
+
+  @property
+  def weights(self):
+    """Returns the list of all layer variables/weights.
+
+    Returns:
+      A list of variables.
+    """
+    return self.trainable_weights + self.non_trainable_weights
+
+  @property
+  def updates(self):
+    if not self.trainable and not self.stateful:
+      return []
+    return self._updates + self._gather_children_attribute('updates')
+
+  @property
+  def losses(self):
+    """Losses which are associated with this `Layer`.
+
+    Variable regularization tensors are created when this property is accessed,
+    so it is eager safe: accessing `losses` under a `tf.GradientTape` will
+    propagate gradients back to the corresponding variables.
+
+    Returns:
+      A list of tensors.
+    """
+    collected_losses = []
+    if context.executing_eagerly():
+      collected_losses.extend(self._eager_losses)
+    else:
+      collected_losses.extend(self._losses)
+    for regularizer in self._callable_losses:
+      loss_tensor = regularizer()
+      if loss_tensor is not None:
+        collected_losses.append(loss_tensor)
+    return collected_losses + self._gather_children_attribute('losses')
+
+  @doc_controls.for_subclass_implementers
+  def add_loss(self, losses, inputs=None):
+    """Add loss tensor(s), potentially dependent on layer inputs.
+
+    Some losses (for instance, activity regularization losses) may be dependent
+    on the inputs passed when calling a layer. Hence, when reusing the same
+    layer on different inputs `a` and `b`, some entries in `layer.losses` may
+    be dependent on `a` and some on `b`. This method automatically keeps track
+    of dependencies.
+
+    The `get_losses_for` method allows to retrieve the losses relevant to a
+    specific set of inputs.
+
+    Note that `add_loss` is not supported when executing eagerly. Instead,
+    variable regularizers may be added through `add_variable`. Activity
+    regularization is not supported directly (but such losses may be returned
+    from `Layer.call()`).
+
+    Arguments:
+      losses: Loss tensor, or list/tuple of tensors. Rather than tensors, losses
+        may also be zero-argument callables which create a loss tensor.
+      inputs: Ignored when executing eagerly. If anything other than None is
+        passed, it signals the losses are conditional on some of the layer's
+        inputs, and thus they should only be run where these inputs are
+        available. This is the case for activity regularization losses, for
+        instance. If `None` is passed, the losses are assumed
+        to be unconditional, and will apply across all dataflows of the layer
+        (e.g. weight regularization losses).
+    """
+    losses = generic_utils.to_list(losses)
+
+    def _tag_unconditional(loss):
+      if callable(loss):
+        loss = loss()
+      if loss is None:
+        return None  # Will be filtered out when computing the .losses property
+      if not tensor_util.is_tensor(loss):
+        loss = ops.convert_to_tensor(loss, dtype=backend.floatx())
+      loss._unconditional_loss = (inputs is None)  # pylint: disable=protected-access
+      return loss
+
+    for loss in losses:
+      if callable(loss):
+        self._callable_losses.append(
+            functools.partial(_tag_unconditional, loss))
+      else:
+        if context.executing_eagerly():
+          self._eager_losses.append(_tag_unconditional(loss))
+        else:
+          self._losses.append(_tag_unconditional(loss))
+
+  @doc_controls.for_subclass_implementers
+  def add_metric(self, value, aggregation=None, name=None):
+    """Adds metric tensor to the layer.
+
+    Args:
+      value: Metric tensor.
+      aggregation: Sample-wise metric reduction function. If `aggregation=None`,
+        it indicates that the metric tensor provided has been aggregated
+        already. eg, `model.add_metric(BinaryAccuracy(name='acc')(y_true,
+        y_pred))`. If aggregation='mean', the given metric tensor will be
+        sample-wise reduced using `mean` function. eg, `model.add_metric(
+        tf.reduce_mean(outputs), name='output_mean', aggregation='mean')`.
+      name: String metric name.
+
+    Raises:
+      ValueError: If `aggregation` is anything other than None or `mean`.
+    """
+    if aggregation is not None and aggregation != 'mean':
+      raise ValueError(
+          'We currently support only `mean` sample-wise metric aggregation. '
+          'You provided aggregation=`%s`' % aggregation)
+
+    if tf_utils.is_symbolic_tensor(value):
+      self._symbolic_add_metric(value, aggregation, name)
+    else:
+      self._eager_add_metric(value, aggregation, name)
+
+  @doc_controls.for_subclass_implementers
+  def add_update(self, updates, inputs=None):
+    """Add update op(s), potentially dependent on layer inputs.
+
+    Weight updates (for instance, the updates of the moving mean and variance
+    in a BatchNormalization layer) may be dependent on the inputs passed
+    when calling a layer. Hence, when reusing the same layer on
+    different inputs `a` and `b`, some entries in `layer.updates` may be
+    dependent on `a` and some on `b`. This method automatically keeps track
+    of dependencies.
+
+    The `get_updates_for` method allows to retrieve the updates relevant to a
+    specific set of inputs.
+
+    This call is ignored when eager execution is enabled (in that case, variable
+    updates are run on the fly and thus do not need to be tracked for later
+    execution).
+
+    Arguments:
+      updates: Update op, or list/tuple of update ops.
+      inputs: If anything other than None is passed, it signals the updates
+        are conditional on some of the layer's inputs,
+        and thus they should only be run where these inputs are available.
+        This is the case for BatchNormalization updates, for instance.
+        If None, the updates will be taken into account unconditionally,
+        and you are responsible for making sure that any dependency they might
+        have is available at runtime.
+        A step counter might fall into this category.
+    """
+    if context.executing_eagerly():
+      return  # Updates already applied when in eager mode.
+
+    def process_update(x):
+      if isinstance(x, ops.Operation):
+        return x
+      elif hasattr(x, 'op'):
+        return x.op
+      else:
+        return ops.convert_to_tensor(x)
+
+    updates = generic_utils.to_list(updates)
+    updates = [process_update(x) for x in updates]
+    self._updates += updates
+    if inputs is None:
+      for u in updates:
+        u._unconditional_update = True  # pylint: disable=protected-access
+    else:
+      for u in updates:
+        u._unconditional_update = False  # pylint: disable=protected-access
+
+  def set_weights(self, weights):
+    """Sets the weights of the layer, from Numpy arrays.
+
+    Arguments:
+        weights: a list of Numpy arrays. The number
+            of arrays and their shape must match
+            number of the dimensions of the weights
+            of the layer (i.e. it should match the
+            output of `get_weights`).
+
+    Raises:
+        ValueError: If the provided weights list does not match the
+            layer's specifications.
+    """
+    params = self.weights
+    if len(params) != len(weights):
+      raise ValueError('You called `set_weights(weights)` on layer "' +
+                       self.name + '" with a  weight list of length ' +
+                       str(len(weights)) + ', but the layer was expecting ' +
+                       str(len(params)) + ' weights. Provided weights: ' +
+                       str(weights)[:50] + '...')
+    if not params:
+      return
+    weight_value_tuples = []
+    param_values = backend.batch_get_value(params)
+    for pv, p, w in zip(param_values, params, weights):
+      if pv.shape != w.shape:
+        raise ValueError('Layer weight shape ' + str(pv.shape) +
+                         ' not compatible with '
+                         'provided weight shape ' + str(w.shape))
+      weight_value_tuples.append((p, w))
+    backend.batch_set_value(weight_value_tuples)
+
+  def get_weights(self):
+    """Returns the current weights of the layer.
+
+    Returns:
+        Weights values as a list of numpy arrays.
+    """
+    params = self.weights
+    return backend.batch_get_value(params)
+
+  def get_updates_for(self, inputs):
+    """Retrieves updates relevant to a specific set of inputs.
+
+    Arguments:
+      inputs: Input tensor or list/tuple of input tensors.
+
+    Returns:
+      List of update ops of the layer that depend on `inputs`.
+
+    Raises:
+      RuntimeError: If called in Eager mode.
+    """
+    # Updates disabled if layer is not trainable and not explicitly stateful.
+    if not self.trainable and not self.stateful:
+      return []
+
+    if inputs is None:
+      # Requesting unconditional updates.
+      return [x for x in self.updates if x._unconditional_update]  # pylint: disable=protected-access
+
+    # Requesting input-conditional updates.
+    inputs = nest.flatten(inputs)
+    reachable = tf_utils.get_reachable_from_inputs(inputs, self.updates)
+    updates = []
+    for update in self.updates:
+      if update in reachable:
+        updates.append(update)
+    return updates
+
+  def get_losses_for(self, inputs):
+    """Retrieves losses relevant to a specific set of inputs.
+
+    Arguments:
+      inputs: Input tensor or list/tuple of input tensors.
+
+    Returns:
+      List of loss tensors of the layer that depend on `inputs`.
+
+    Raises:
+      RuntimeError: If called in Eager mode.
+    """
+    if inputs is None:
+      # Requesting unconditional losses.
+      return [x for x in self.losses if x._unconditional_loss]  # pylint: disable=protected-access
+
+    # Requesting input-conditional losses.
+    inputs = nest.flatten(inputs)
+    # Retrieve the set of tensors in the TF graph that depend on `inputs`.
+    # The losses we want to return will be part of this set.
+    # To avoid unnecessary work, we stop the search in case all of
+    # `self.losses` have been retrieved.
+    reachable = tf_utils.get_reachable_from_inputs(inputs, self.losses)
+    losses = []
+    for loss in self.losses:
+      if loss in reachable:
+        losses.append(loss)
+    return losses
+
+  def get_input_mask_at(self, node_index):
+    """Retrieves the input mask tensor(s) of a layer at a given node.
+
+    Arguments:
+        node_index: Integer, index of the node
+            from which to retrieve the attribute.
+            E.g. `node_index=0` will correspond to the
+            first time the layer was called.
+
+    Returns:
+        A mask tensor
+        (or list of tensors if the layer has multiple inputs).
+    """
+    inputs = self.get_input_at(node_index)
+    if isinstance(inputs, list):
+      return [getattr(x, '_keras_mask', None) for x in inputs]
+    else:
+      return getattr(inputs, '_keras_mask', None)
+
+  def get_output_mask_at(self, node_index):
+    """Retrieves the output mask tensor(s) of a layer at a given node.
+
+    Arguments:
+        node_index: Integer, index of the node
+            from which to retrieve the attribute.
+            E.g. `node_index=0` will correspond to the
+            first time the layer was called.
+
+    Returns:
+        A mask tensor
+        (or list of tensors if the layer has multiple outputs).
+    """
+    output = self.get_output_at(node_index)
+    if isinstance(output, list):
+      return [getattr(x, '_keras_mask', None) for x in output]
+    else:
+      return getattr(output, '_keras_mask', None)
+
+  @property
+  def input_mask(self):
+    """Retrieves the input mask tensor(s) of a layer.
+
+    Only applicable if the layer has exactly one inbound node,
+    i.e. if it is connected to one incoming layer.
+
+    Returns:
+        Input mask tensor (potentially None) or list of input
+        mask tensors.
+
+    Raises:
+        AttributeError: if the layer is connected to
+        more than one incoming layers.
+    """
+    inputs = self.input
+    if isinstance(inputs, list):
+      return [getattr(x, '_keras_mask', None) for x in inputs]
+    else:
+      return getattr(inputs, '_keras_mask', None)
+
+  @property
+  def output_mask(self):
+    """Retrieves the output mask tensor(s) of a layer.
+
+    Only applicable if the layer has exactly one inbound node,
+    i.e. if it is connected to one incoming layer.
+
+    Returns:
+        Output mask tensor (potentially None) or list of output
+        mask tensors.
+
+    Raises:
+        AttributeError: if the layer is connected to
+        more than one incoming layers.
+    """
+    output = self.output
+    if isinstance(output, list):
+      return [getattr(x, '_keras_mask', None) for x in output]
+    else:
+      return getattr(output, '_keras_mask', None)
+
+  def get_input_shape_at(self, node_index):
+    """Retrieves the input shape(s) of a layer at a given node.
+
+    Arguments:
+        node_index: Integer, index of the node
+            from which to retrieve the attribute.
+            E.g. `node_index=0` will correspond to the
+            first time the layer was called.
+
+    Returns:
+        A shape tuple
+        (or list of shape tuples if the layer has multiple inputs).
+
+    Raises:
+      RuntimeError: If called in Eager mode.
+    """
+    return self._get_node_attribute_at_index(node_index, 'input_shapes',
+                                             'input shape')
+
+  def get_output_shape_at(self, node_index):
+    """Retrieves the output shape(s) of a layer at a given node.
+
+    Arguments:
+        node_index: Integer, index of the node
+            from which to retrieve the attribute.
+            E.g. `node_index=0` will correspond to the
+            first time the layer was called.
+
+    Returns:
+        A shape tuple
+        (or list of shape tuples if the layer has multiple outputs).
+
+    Raises:
+      RuntimeError: If called in Eager mode.
+    """
+    return self._get_node_attribute_at_index(node_index, 'output_shapes',
+                                             'output shape')
+
+  def get_input_at(self, node_index):
+    """Retrieves the input tensor(s) of a layer at a given node.
+
+    Arguments:
+        node_index: Integer, index of the node
+            from which to retrieve the attribute.
+            E.g. `node_index=0` will correspond to the
+            first time the layer was called.
+
+    Returns:
+        A tensor (or list of tensors if the layer has multiple inputs).
+
+    Raises:
+      RuntimeError: If called in Eager mode.
+    """
+    return self._get_node_attribute_at_index(node_index, 'input_tensors',
+                                             'input')
+
+  def get_output_at(self, node_index):
+    """Retrieves the output tensor(s) of a layer at a given node.
+
+    Arguments:
+        node_index: Integer, index of the node
+            from which to retrieve the attribute.
+            E.g. `node_index=0` will correspond to the
+            first time the layer was called.
+
+    Returns:
+        A tensor (or list of tensors if the layer has multiple outputs).
+
+    Raises:
+      RuntimeError: If called in Eager mode.
+    """
+    return self._get_node_attribute_at_index(node_index, 'output_tensors',
+                                             'output')
+
+  @property
+  def input(self):
+    """Retrieves the input tensor(s) of a layer.
+
+    Only applicable if the layer has exactly one input,
+    i.e. if it is connected to one incoming layer.
+
+    Returns:
+        Input tensor or list of input tensors.
+
+    Raises:
+        AttributeError: if the layer is connected to
+        more than one incoming layers.
+
+    Raises:
+      RuntimeError: If called in Eager mode.
+      AttributeError: If no inbound nodes are found.
+    """
+    if not self._inbound_nodes:
+      raise AttributeError('Layer ' + self.name +
+                           ' is not connected, no input to return.')
+    return self._get_node_attribute_at_index(0, 'input_tensors', 'input')
+
+  @property
+  def output(self):
+    """Retrieves the output tensor(s) of a layer.
+
+    Only applicable if the layer has exactly one output,
+    i.e. if it is connected to one incoming layer.
+
+    Returns:
+      Output tensor or list of output tensors.
+
+    Raises:
+      AttributeError: if the layer is connected to more than one incoming
+        layers.
+      RuntimeError: if called in Eager mode.
+    """
+    if not self._inbound_nodes:
+      raise AttributeError('Layer ' + self.name + ' has no inbound nodes.')
+    return self._get_node_attribute_at_index(0, 'output_tensors', 'output')
+
+  @property
+  def input_shape(self):
+    """Retrieves the input shape(s) of a layer.
+
+    Only applicable if the layer has exactly one input,
+    i.e. if it is connected to one incoming layer, or if all inputs
+    have the same shape.
+
+    Returns:
+        Input shape, as an integer shape tuple
+        (or list of shape tuples, one tuple per input tensor).
+
+    Raises:
+        AttributeError: if the layer has no defined input_shape.
+        RuntimeError: if called in Eager mode.
+    """
+    if not self._inbound_nodes:
+      raise AttributeError('The layer has never been called '
+                           'and thus has no defined input shape.')
+    all_input_shapes = set(
+        [str(node.input_shapes) for node in self._inbound_nodes])
+    if len(all_input_shapes) == 1:
+      return self._inbound_nodes[0].input_shapes
+    else:
+      raise AttributeError('The layer "' + str(self.name) +
+                           ' has multiple inbound nodes, '
+                           'with different input shapes. Hence '
+                           'the notion of "input shape" is '
+                           'ill-defined for the layer. '
+                           'Use `get_input_shape_at(node_index)` '
+                           'instead.')
+
+  def count_params(self):
+    """Count the total number of scalars composing the weights.
+
+    Returns:
+        An integer count.
+
+    Raises:
+        ValueError: if the layer isn't yet built
+          (in which case its weights aren't yet defined).
+    """
+    if not self.built:
+      if self.__class__.__name__ == 'Sequential':
+        self.build()  # pylint: disable=no-value-for-parameter
+      else:
+        raise ValueError('You tried to call `count_params` on ' + self.name +
+                         ', but the layer isn\'t built. '
+                         'You can build it manually via: `' + self.name +
+                         '.build(batch_input_shape)`.')
+    return int(sum(np.prod(w.shape.as_list()) for w in self.weights))
+
+  @property
+  def output_shape(self):
+    """Retrieves the output shape(s) of a layer.
+
+    Only applicable if the layer has one output,
+    or if all outputs have the same shape.
+
+    Returns:
+        Output shape, as an integer shape tuple
+        (or list of shape tuples, one tuple per output tensor).
+
+    Raises:
+        AttributeError: if the layer has no defined output shape.
+        RuntimeError: if called in Eager mode.
+    """
+    if not self._inbound_nodes:
+      raise AttributeError('The layer has never been called '
+                           'and thus has no defined output shape.')
+    all_output_shapes = set(
+        [str(node.output_shapes) for node in self._inbound_nodes])
+    if len(all_output_shapes) == 1:
+      return self._inbound_nodes[0].output_shapes
+    else:
+      raise AttributeError('The layer "%s"'
+                           ' has multiple inbound nodes, '
+                           'with different output shapes. Hence '
+                           'the notion of "output shape" is '
+                           'ill-defined for the layer. '
+                           'Use `get_output_shape_at(node_index)` '
+                           'instead.' % self.name)
+
+  @property
+  @doc_controls.do_not_doc_inheritable
+  def inbound_nodes(self):
+    """Deprecated, do NOT use! Only for compatibility with external Keras."""
+    return self._inbound_nodes
+
+  @property
+  @doc_controls.do_not_doc_inheritable
+  def outbound_nodes(self):
+    """Deprecated, do NOT use! Only for compatibility with external Keras."""
+    return self._outbound_nodes
+
+  ##############################################################################
+  # Methods & attributes below are public aliases of other methods.            #
+  ##############################################################################
+
+  def apply(self, inputs, *args, **kwargs):
+    """Apply the layer on a input.
+
+    This is an alias of `self.__call__`.
+
+    Arguments:
+      inputs: Input tensor(s).
+      *args: additional positional arguments to be passed to `self.call`.
+      **kwargs: additional keyword arguments to be passed to `self.call`.
+
+    Returns:
+      Output tensor(s).
+    """
+    return self.__call__(inputs, *args, **kwargs)
+
+  @doc_controls.for_subclass_implementers
+  def add_variable(self, *args, **kwargs):
+    """Alias for `add_weight`."""
+    return self.add_weight(*args, **kwargs)
+
+  @property
+  def variables(self):
+    """Returns the list of all layer variables/weights.
+
+    Alias of `self.weights`.
+
+    Returns:
+      A list of variables.
+    """
+    return self.weights
+
+  @property
+  def trainable_variables(self):
+    return self.trainable_weights
+
+  @property
+  def non_trainable_variables(self):
+    return self.non_trainable_weights
+
+  ##############################################################################
+  # Methods & attributes below are all private and only used by the framework. #
+  ##############################################################################
+
+  def _name_scope(self):
+    return self.name
+
+  def _init_set_name(self, name, zero_based=True):
+    if not name:
+      self._name = base_layer_utils.unique_layer_name(
+          generic_utils.to_snake_case(self.__class__.__name__),
+          zero_based=zero_based)
+    else:
+      self._name = name
+
+  def _get_existing_metric(self, name=None):
+    match = [m for m in self._metrics if m.name == name]
+    if not match:
+      return
+    if len(match) > 1:
+      raise ValueError(
+          'Please provide different names for the metrics you have added. '
+          'We found {} metrics with the name: "{}"'.format(len(match), name))
+    return match[0]
+
+  def _eager_add_metric(self, value, aggregation=None, name=None):
+    # If the given metric is available in `metrics` list we just update state
+    # on it, otherwise we create a new metric instance and
+    # add it to the `metrics` list.
+    match = self._get_existing_metric(name)
+    if match:
+      match(value)  # Update the metric state.
+      return
+    else:
+      if aggregation is None:
+        raise ValueError('We do not support adding an aggregated metric tensor '
+                         'in `call` in eager execution.')
+      metric_obj, _ = base_layer_utils.create_mean_metric(value, name)
+      self._metrics.append(metric_obj)
+
+  def _symbolic_add_metric(self, value, aggregation=None, name=None):
+    if aggregation is None:
+      # Iterate over the metrics and check if the given metric exists already.
+      # This can happen when a metric instance is created in subclassed model
+      # layer `__init__` and we have tracked that instance already in
+      # model.__setattr__.
+      match = self._get_existing_metric(name)
+      if match:
+        result_tensor = value
+        if match.name not in self._metrics_tensors:
+          self._metrics_tensors[match.name] = result_tensor
+          return
+        else:
+          raise ValueError(
+              'We currently do not support reusing a metric instance.')
+      else:
+        # We track the instance using the metadata on the result tensor.
+        result_tensor = value
+        metric_obj = result_tensor._metric_obj
+    else:
+      # If a non-aggregated tensor is given as input (ie. `aggregation` is
+      # explicitly set to `mean`), we wrap the tensor in `Mean` metric.
+      metric_obj, result_tensor = base_layer_utils.create_mean_metric(
+          value, name)
+    self._metrics.append(metric_obj)
+    self._metrics_tensors[metric_obj.name] = result_tensor
+
   def _handle_weight_regularization(self, name, variable, regularizer):
     """Create lambdas which compute regularization losses."""
 
     def _loss_for_variable(v):
       """Creates a regularization loss `Tensor` for variable `v`."""
-      with ops.colocate_with(v):
-        with ops.name_scope(name + '/Regularizer'):
-          regularization = regularizer(v)
+      with ops.name_scope(name + '/Regularizer'):
+        regularization = regularizer(v)
       return regularization
 
     if isinstance(variable, tf_variables.PartitionedVariable):
@@ -636,197 +1340,6 @@
           mean_activity_loss = activity_loss / batch_size
           self.add_loss(mean_activity_loss, inputs=inputs)
 
-  @doc_controls.for_subclass_implementers
-  def call(self, inputs, **kwargs):  # pylint: disable=unused-argument
-    """This is where the layer's logic lives.
-
-    Arguments:
-        inputs: Input tensor, or list/tuple of input tensors.
-        **kwargs: Additional keyword arguments.
-
-    Returns:
-        A tensor or list/tuple of tensors.
-    """
-    return inputs
-
-  def __call__(self, inputs, *args, **kwargs):
-    """Wraps `call`, applying pre- and post-processing steps.
-
-    Arguments:
-      inputs: input tensor(s).
-      *args: additional positional arguments to be passed to `self.call`.
-      **kwargs: additional keyword arguments to be passed to `self.call`.
-
-    Returns:
-      Output tensor(s).
-
-    Note:
-      - The following optional keyword arguments are reserved for specific uses:
-        * `training`: Boolean scalar tensor of Python boolean indicating
-          whether the `call` is meant for training or inference.
-        * `mask`: Boolean input mask.
-      - If the layer's `call` method takes a `mask` argument (as some Keras
-        layers do), its default value will be set to the mask generated
-        for `inputs` by the previous layer (if `input` did come from
-        a layer that generated a corresponding mask, i.e. if it came from
-        a Keras layer with masking support.
-
-    Raises:
-      ValueError: if the layer's `call` method returns None (an invalid value).
-    """
-    input_list = nest.flatten(inputs)
-    if context.executing_eagerly():
-      # Accept NumPy inputs by converting to Tensors when executing eagerly.
-      if all([isinstance(x, np.ndarray) for x in input_list]):
-        inputs = nest.map_structure(ops.convert_to_tensor, inputs)
-        input_list = nest.flatten(inputs)
-
-    build_graph = not context.executing_eagerly()
-    # TODO(fchollet, allenl): Make deferred mode work with subclassed Models
-    # which don't use an "inputs" argument.
-    in_deferred_mode = isinstance(input_list[0], DeferredTensor)
-
-    if build_graph:
-      # Only create Keras history if at least one tensor originates from a
-      # `keras.Input`. Otherwise this Layer may be being used outside the Keras
-      # framework.
-      if base_layer_utils.uses_keras_input_layers(inputs):
-        base_layer_utils.create_keras_history(inputs)
-
-    # Handle Keras mask propagation from previous layer to current layer.
-    previous_mask = None
-    if build_graph and (not hasattr(self, '_compute_previous_mask') or
-                        self._compute_previous_mask):
-      previous_mask = collect_previous_mask(inputs)
-      if not hasattr(self, '_call_fn_args'):
-        self._call_fn_args = self._no_dependency(
-            function_utils.fn_args(self.call))
-      if ('mask' in self._call_fn_args and 'mask' not in kwargs and
-          not generic_utils.is_all_none(previous_mask)):
-        # The previous layer generated a mask, and mask was not explicitly pass
-        # to __call__, hence we set previous_mask as the default value.
-        kwargs['mask'] = previous_mask
-
-    input_shapes = None
-
-    with ops.name_scope(self._name_scope()):
-      if not self.built:
-        if not build_graph and not in_deferred_mode:
-          for x in input_list:
-            if hasattr(x, '_keras_history'):
-              raise ValueError('_keras_history currently unsupported in '
-                               'Eager mode. Found _keras_history in %s while '
-                               'executing __call__ for %s(%s)' %
-                               (x, self.__class_.__name__, self))
-
-        # Check input assumptions set before layer building, e.g. input rank.
-        self._assert_input_compatibility(inputs)
-        if input_list and self._dtype is None:
-          try:
-            self._dtype = input_list[0].dtype.base_dtype.name
-          except AttributeError:
-            pass
-
-        if all(hasattr(x, 'shape') for x in input_list):
-          input_shapes = nest.map_structure(lambda x: x.shape, inputs)
-
-        if (not hasattr(self, '_is_graph_network') or
-            self.__class__.__name__ == 'Sequential' or
-            not hasattr(self.build, '_is_default')):
-          # Only if self is a layer, an instance of a sequential model, or
-          # the user has manually overwritten the build method do we need to
-          # build it.
-          self.build(input_shapes)
-        # We must set self.built since user defined build functions are not
-        # constrained to set self.built.
-        self.built = True
-
-      # Check input assumptions set after layer building, e.g. input shape.
-      if build_graph or in_deferred_mode:
-        self._assert_input_compatibility(inputs)
-
-      if not in_deferred_mode:
-        outputs = self.call(inputs, *args, **kwargs)
-        if outputs is None:
-          raise ValueError('A layer\'s `call` method should return a Tensor '
-                           'or a list of Tensors, not None (layer: ' +
-                           self.name + ').')
-      else:
-        # Deferred mode behavior: use `compute_output_shape` to
-        # infer the number of outputs of the layer and their shapes.
-        if input_shapes is None:
-          input_shapes = nest.map_structure(lambda x: x.shape, inputs)
-
-        output_shapes = self.compute_output_shape(input_shapes)
-        output_shapes = nest.flatten(output_shapes)
-        outputs = [
-            # TODO(fchollet): name the deferred tensors?
-            DeferredTensor(shape=shape, dtype=self._dtype)
-            for shape in output_shapes
-        ]
-        if len(outputs) == 1:
-          outputs = outputs[0]
-
-      if build_graph:
-        self._set_mask_metadata(inputs, outputs, previous_mask)
-
-      if not in_deferred_mode:
-        self._handle_activity_regularization(inputs, outputs)
-
-      if in_deferred_mode or build_graph and have_all_keras_metadata(inputs):
-        inputs, outputs = self._set_connectivity_metadata_(
-            inputs, outputs, args, kwargs)
-
-      if context.executing_eagerly():
-        return outputs
-
-      if hasattr(self, '_symbolic_set_inputs') and not self.inputs:
-        # Subclassed network: explicitly set metadata normally set by a call to
-        # self._set_inputs(). This is not relevant in eager execution.
-        self._symbolic_set_inputs(inputs, outputs)
-
-      if in_deferred_mode or build_graph:
-        self._set_learning_phase_metadata(inputs, outputs)
-
-    # Optionally load weight values that were specified at layer instantiation.
-    # TODO(fchollet): consider enabling this with eager execution too.
-    if hasattr(self, '_initial_weights') and self._initial_weights is not None:
-      self.set_weights(self._initial_weights)
-      del self._initial_weights
-    return outputs
-
-  def apply(self, inputs, *args, **kwargs):
-    """Apply the layer on a input.
-
-    This simply wraps `self.__call__`.
-
-    Arguments:
-      inputs: Input tensor(s).
-      *args: additional positional arguments to be passed to `self.call`.
-      **kwargs: additional keyword arguments to be passed to `self.call`.
-
-    Returns:
-      Output tensor(s).
-    """
-    return self.__call__(inputs, *args, **kwargs)
-
-  def _set_learning_phase_metadata(self, inputs, outputs):
-    # Update learning phase info. To work with subclassed models,
-    # this should be done even if Keras metadata is absent.
-    output_tensors = generic_utils.to_list(outputs)
-    uses_lp = any(
-        [getattr(x, '_uses_learning_phase', False)
-         for x in generic_utils.to_list(inputs)])
-    uses_lp = getattr(self, 'uses_learning_phase', False) or uses_lp
-    for i in range(len(output_tensors)):
-      try:
-        output_tensors[i]._uses_learning_phase = getattr(
-            output_tensors[i], '_uses_learning_phase', False) or uses_lp
-      except AttributeError:
-        # An output element happens to be a C type (such as tuple or dict).
-        # We don't track learning phase info in such edge cases.
-        pass
-
   def _set_mask_metadata(self, inputs, outputs, previous_mask):
     # In some cases the mask of the outputs has already been computed by
     # inner layers and does not need to be recomputed by this layer.
@@ -851,36 +1364,39 @@
         pass  # C type such as dict. Masking not supported in this case.
 
   def _set_connectivity_metadata_(self, inputs, outputs, args, kwargs):
-    call_convention = getattr(self, '_call_convention',
-                              CallConvention.EXPLICIT_INPUTS_ARGUMENT)
+    call_convention = getattr(
+        self, '_call_convention',
+        base_layer_utils.CallConvention.EXPLICIT_INPUTS_ARGUMENT)
     if args:
-      if call_convention == CallConvention.EXPLICIT_INPUTS_ARGUMENT:
+      if call_convention == (base_layer_utils
+                             .CallConvention.EXPLICIT_INPUTS_ARGUMENT):
         raise TypeError(
-            'This Layer takes an `inputs` argument to call(), and only the '
-            '`inputs` argument may be specified as a positional argument. '
-            'Pass everything else as a keyword argument (those arguments will'
-            ' not be tracked as inputs to the Layer).')
-      elif call_convention == CallConvention.SINGLE_POSITIONAL_ARGUMENT:
+            'This layer ("{}") takes an `inputs` argument in `call()`, '
+            'and only the `inputs` argument may be specified as a positional '
+            'argument. Pass everything else as a keyword argument '
+            '(those arguments will not be tracked '
+            'as inputs to the layer).'.format(self.name))
+      elif call_convention == (base_layer_utils
+                               .CallConvention.SINGLE_POSITIONAL_ARGUMENT):
         raise TypeError(
-            'This Layer takes a single positional argument to call(), which is '
-            'by convention the inputs argument, and only this argument may be '
-            'specified as a positional argument. Pass everything else as a '
-            'keyword argument (those arguments will not be tracked as inputs '
-            'to the Layer).')
+            'This layer ("{}") takes a single positional argument in `call()`,'
+            ' which is by convention the `inputs` argument, '
+            'and only this argument may be specified as a positional argument. '
+            'Pass everything else as a keyword argument '
+            '(those arguments will not be tracked '
+            'as inputs to the layer).'.format(self.name))
 
     # If the layer returns tensors from its inputs, unmodified,
     # we copy them to avoid loss of tensor metadata.
     output_ls = nest.flatten(outputs)
+    inputs_ls = nest.flatten(inputs)
     output_ls_copy = []
     for x in output_ls:
-      if x in nest.flatten(inputs):
+      if x in inputs_ls:
         with ops.name_scope(self.name):
           x = array_ops.identity(x)
       output_ls_copy.append(x)
-    if len(output_ls_copy) == 1:
-      outputs = output_ls_copy[0]
-    else:
-      outputs = output_ls_copy
+    outputs = nest.pack_sequence_as(outputs, output_ls_copy)
 
     inputs, kwargs = self._inputs_from_call_args(
         call_args=(inputs,) + args, call_kwargs=kwargs)
@@ -902,11 +1418,12 @@
       A tuple of (inputs, non_input_kwargs). These may be the same objects as
       were passed in (call_args and call_kwargs).
     """
-    call_convention = getattr(self, '_call_convention',
-                              CallConvention.EXPLICIT_INPUTS_ARGUMENT)
+    call_convention = getattr(
+        self, '_call_convention',
+        base_layer_utils.CallConvention.EXPLICIT_INPUTS_ARGUMENT)
     if (call_convention in (
-        CallConvention.EXPLICIT_INPUTS_ARGUMENT,
-        CallConvention.SINGLE_POSITIONAL_ARGUMENT)):
+        base_layer_utils.CallConvention.EXPLICIT_INPUTS_ARGUMENT,
+        base_layer_utils.CallConvention.SINGLE_POSITIONAL_ARGUMENT)):
       assert len(call_args) == 1  # TypeError raised earlier in __call__.
       return call_args[0], call_kwargs
     else:
@@ -917,9 +1434,10 @@
       if call_arg_spec.defaults:
         if call_arg_spec.varargs is not None:
           raise TypeError(
-              'Layer.call() may not accept both *args and arguments with '
-              'default values (unable to determine which are inputs to the '
-              'Layer).')
+              'Layers may not accept both positional arguments and '
+              'arguments with default values (unable to determine which '
+              'are inputs to the layer). '
+              'Issue occurred with layer "%s"' % (self.name))
         keyword_arg_names = set(
             call_arg_spec.args[-len(call_arg_spec.defaults):])
       else:
@@ -948,9 +1466,10 @@
         else:
           if remaining_args_are_keyword:
             raise TypeError(
-                'Found a positional argument to call() after a non-input '
+                'Found a positional argument in a layer call after a non-input '
                 'argument. All arguments after "training" must be keyword '
-                'arguments, and are not tracked as inputs to the Layer.')
+                'arguments, and are not tracked as inputs to the layer. '
+                'Issue occurred with layer "%s"' % (self.name))
         if remaining_args_are_keyword:
           non_input_arg_values[argument_name] = bound_args[argument_name]
         else:
@@ -959,82 +1478,6 @@
         input_arg_values.extend(bound_args[call_arg_spec.varargs])
       return input_arg_values, non_input_arg_values
 
-  def compute_output_shape(self, input_shape):
-    """Computes the output shape of the layer.
-
-    Assumes that the layer will be built
-    to match that input shape provided.
-
-    Arguments:
-        input_shape: Shape tuple (tuple of integers)
-            or list of shape tuples (one per output tensor of the layer).
-            Shape tuples can include None for free dimensions,
-            instead of an integer.
-
-    Returns:
-        An input shape tuple.
-    """
-    if context.executing_eagerly():
-      # In this case we build the model first in order to do shape inference.
-      # This is acceptable because the framework only calls
-      # `compute_output_shape` on shape values that the layer would later be
-      # built for. It would however cause issues in case a user attempts to
-      # use `compute_output_shape` manually (these users will have to
-      # implement `compute_output_shape` themselves).
-      self.build(input_shape)
-
-      with context.graph_mode():
-        graph = func_graph.FuncGraph('graph')
-        with graph.as_default():
-          if isinstance(input_shape, list):
-            inputs = [generate_placeholders_from_shape(shape)
-                      for shape in input_shape]
-          else:
-            inputs = generate_placeholders_from_shape(input_shape)
-
-          try:
-            if self._expects_training_arg:
-              outputs = self(inputs, training=False)
-            else:
-              outputs = self(inputs)
-          except TypeError:
-            raise NotImplementedError('We could not automatically infer '
-                                      'the static shape of the layer\'s output.'
-                                      ' Please implement the '
-                                      '`compute_output_shape` method on your '
-                                      'layer (%s).' % self.__class__.__name__)
-      if isinstance(outputs, list):
-        return [output.shape for output in outputs]
-      else:
-        return outputs.shape
-    raise NotImplementedError
-
-  def compute_mask(self, inputs, mask=None):  # pylint: disable=unused-argument
-    """Computes an output mask tensor.
-
-    Arguments:
-        inputs: Tensor or list of tensors.
-        mask: Tensor or list of tensors.
-
-    Returns:
-        None or a tensor (or list of tensors,
-            one per output tensor of the layer).
-    """
-    if not self.supports_masking:
-      if mask is not None:
-        if isinstance(mask, list):
-          if any(m is not None for m in mask):
-            raise TypeError('Layer ' + self.name + ' does not support masking, '
-                            'but was passed an input_mask: ' + str(mask))
-        else:
-          raise TypeError('Layer ' + self.name + ' does not support masking, '
-                          'but was passed an input_mask: ' + str(mask))
-      # masking not explicitly supported: return None as mask
-      return None
-    # if masking is explicitly supported, by default
-    # carry over the input mask
-    return mask
-
   def _add_inbound_node(self,
                         input_tensors,
                         output_tensors,
@@ -1047,19 +1490,12 @@
         arguments: dictionary of keyword arguments that were passed to the
             `call` method of the layer at the call that created the node.
     """
-    input_tensors = nest.flatten(input_tensors)
-    output_tensors = nest.flatten(output_tensors)
-
-    # Collect input tensor(s) coordinates.
-    inbound_layers = []
-    node_indices = []
-    tensor_indices = []
-    for x in input_tensors:
-      assert hasattr(x, '_keras_history')
-      inbound_layer, node_index, tensor_index = x._keras_history  # pylint: disable=protected-access
-      inbound_layers.append(inbound_layer)
-      node_indices.append(node_index)
-      tensor_indices.append(tensor_index)
+    inbound_layers = nest.map_structure(lambda t: t._keras_history[0],
+                                        input_tensors)
+    node_indices = nest.map_structure(lambda t: t._keras_history[1],
+                                      input_tensors)
+    tensor_indices = nest.map_structure(lambda t: t._keras_history[2],
+                                        input_tensors)
 
     # Create node, add it to inbound nodes.
     Node(
@@ -1072,13 +1508,15 @@
         arguments=arguments)
 
     # Update tensor history metadata.
-    for i in range(len(output_tensors)):
-      # The metadata attribute consists of 1) a layer instance
-      # 2) a node index for the layer, 3) a tensor index for the node.
-      # The allows layer reuse (multiple nodes per layer) and multi-output
-      # or multi-input layers (e.g. a layer can return multiple tensors,
-      # and each can be sent to a different layer).
-      output_tensors[i]._keras_history = (self, len(self._inbound_nodes) - 1, i)  # pylint: disable=protected-access
+    # The metadata attribute consists of
+    # 1) a layer instance
+    # 2) a node index for the layer
+    # 3) a tensor index for the node.
+    # The allows layer reuse (multiple nodes per layer) and multi-output
+    # or multi-input layers (e.g. a layer can return multiple tensors,
+    # and each can be sent to a different layer).
+    for i, tensor in enumerate(nest.flatten(output_tensors)):
+      tensor._keras_history = (self, len(self._inbound_nodes) - 1, i)  # pylint: disable=protected-access
 
   def _get_node_attribute_at_index(self, node_index, attr, attr_name):
     """Private utility to retrieves an attribute (e.g. inputs) from a node.
@@ -1111,542 +1549,84 @@
                        str(node_index) + ', but the layer has only ' +
                        str(len(self._inbound_nodes)) + ' inbound nodes.')
     values = getattr(self._inbound_nodes[node_index], attr)
-    if len(values) == 1:
+    if isinstance(values, list) and len(values) == 1:
       return values[0]
     else:
       return values
 
-  def get_input_mask_at(self, node_index):
-    """Retrieves the input mask tensor(s) of a layer at a given node.
-
-    Arguments:
-        node_index: Integer, index of the node
-            from which to retrieve the attribute.
-            E.g. `node_index=0` will correspond to the
-            first time the layer was called.
-
-    Returns:
-        A mask tensor
-        (or list of tensors if the layer has multiple inputs).
-    """
-    inputs = self.get_input_at(node_index)
-    if isinstance(inputs, list):
-      return [getattr(x, '_keras_mask', None) for x in inputs]
-    else:
-      return getattr(inputs, '_keras_mask', None)
-
-  def get_output_mask_at(self, node_index):
-    """Retrieves the output mask tensor(s) of a layer at a given node.
-
-    Arguments:
-        node_index: Integer, index of the node
-            from which to retrieve the attribute.
-            E.g. `node_index=0` will correspond to the
-            first time the layer was called.
-
-    Returns:
-        A mask tensor
-        (or list of tensors if the layer has multiple outputs).
-    """
-    output = self.get_output_at(node_index)
-    if isinstance(output, list):
-      return [getattr(x, '_keras_mask', None) for x in output]
-    else:
-      return getattr(output, '_keras_mask', None)
-
-  @property
-  def input_mask(self):
-    """Retrieves the input mask tensor(s) of a layer.
-
-    Only applicable if the layer has exactly one inbound node,
-    i.e. if it is connected to one incoming layer.
-
-    Returns:
-        Input mask tensor (potentially None) or list of input
-        mask tensors.
-
-    Raises:
-        AttributeError: if the layer is connected to
-        more than one incoming layers.
-    """
-    inputs = self.input
-    if isinstance(inputs, list):
-      return [getattr(x, '_keras_mask', None) for x in inputs]
-    else:
-      return getattr(inputs, '_keras_mask', None)
-
-  @property
-  def output_mask(self):
-    """Retrieves the output mask tensor(s) of a layer.
-
-    Only applicable if the layer has exactly one inbound node,
-    i.e. if it is connected to one incoming layer.
-
-    Returns:
-        Output mask tensor (potentially None) or list of output
-        mask tensors.
-
-    Raises:
-        AttributeError: if the layer is connected to
-        more than one incoming layers.
-    """
-    output = self.output
-    if isinstance(output, list):
-      return [getattr(x, '_keras_mask', None) for x in output]
-    else:
-      return getattr(output, '_keras_mask', None)
-
-  def get_input_shape_at(self, node_index):
-    """Retrieves the input shape(s) of a layer at a given node.
-
-    Arguments:
-        node_index: Integer, index of the node
-            from which to retrieve the attribute.
-            E.g. `node_index=0` will correspond to the
-            first time the layer was called.
-
-    Returns:
-        A shape tuple
-        (or list of shape tuples if the layer has multiple inputs).
-
-    Raises:
-      RuntimeError: If called in Eager mode.
-    """
-    return self._get_node_attribute_at_index(node_index, 'input_shapes',
-                                             'input shape')
-
-  def get_output_shape_at(self, node_index):
-    """Retrieves the output shape(s) of a layer at a given node.
-
-    Arguments:
-        node_index: Integer, index of the node
-            from which to retrieve the attribute.
-            E.g. `node_index=0` will correspond to the
-            first time the layer was called.
-
-    Returns:
-        A shape tuple
-        (or list of shape tuples if the layer has multiple outputs).
-
-    Raises:
-      RuntimeError: If called in Eager mode.
-    """
-    return self._get_node_attribute_at_index(node_index, 'output_shapes',
-                                             'output shape')
-
-  def get_input_at(self, node_index):
-    """Retrieves the input tensor(s) of a layer at a given node.
-
-    Arguments:
-        node_index: Integer, index of the node
-            from which to retrieve the attribute.
-            E.g. `node_index=0` will correspond to the
-            first time the layer was called.
-
-    Returns:
-        A tensor (or list of tensors if the layer has multiple inputs).
-
-    Raises:
-      RuntimeError: If called in Eager mode.
-    """
-    return self._get_node_attribute_at_index(node_index, 'input_tensors',
-                                             'input')
-
-  def get_output_at(self, node_index):
-    """Retrieves the output tensor(s) of a layer at a given node.
-
-    Arguments:
-        node_index: Integer, index of the node
-            from which to retrieve the attribute.
-            E.g. `node_index=0` will correspond to the
-            first time the layer was called.
-
-    Returns:
-        A tensor (or list of tensors if the layer has multiple outputs).
-
-    Raises:
-      RuntimeError: If called in Eager mode.
-    """
-    return self._get_node_attribute_at_index(node_index, 'output_tensors',
-                                             'output')
-
-  @property
-  def input(self):
-    """Retrieves the input tensor(s) of a layer.
-
-    Only applicable if the layer has exactly one input,
-    i.e. if it is connected to one incoming layer.
-
-    Returns:
-        Input tensor or list of input tensors.
-
-    Raises:
-        AttributeError: if the layer is connected to
-        more than one incoming layers.
-
-    Raises:
-      RuntimeError: If called in Eager mode.
-      AttributeError: If no inbound nodes are found.
-    """
-    if not self._inbound_nodes:
-      raise AttributeError('Layer ' + self.name +
-                           ' is not connected, no input to return.')
-    return self._get_node_attribute_at_index(0, 'input_tensors', 'input')
-
-  @property
-  def output(self):
-    """Retrieves the output tensor(s) of a layer.
-
-    Only applicable if the layer has exactly one output,
-    i.e. if it is connected to one incoming layer.
-
-    Returns:
-      Output tensor or list of output tensors.
-
-    Raises:
-      AttributeError: if the layer is connected to more than one incoming
-        layers.
-      RuntimeError: if called in Eager mode.
-    """
-    if not self._inbound_nodes:
-      raise AttributeError('Layer ' + self.name + ' has no inbound nodes.')
-    return self._get_node_attribute_at_index(0, 'output_tensors', 'output')
-
-  @property
-  def input_shape(self):
-    """Retrieves the input shape(s) of a layer.
-
-    Only applicable if the layer has exactly one input,
-    i.e. if it is connected to one incoming layer, or if all inputs
-    have the same shape.
-
-    Returns:
-        Input shape, as an integer shape tuple
-        (or list of shape tuples, one tuple per input tensor).
-
-    Raises:
-        AttributeError: if the layer has no defined input_shape.
-        RuntimeError: if called in Eager mode.
-    """
-    if not self._inbound_nodes:
-      raise AttributeError('The layer has never been called '
-                           'and thus has no defined input shape.')
-    all_input_shapes = set(
-        [str(node.input_shapes) for node in self._inbound_nodes])
-    if len(all_input_shapes) == 1:
-      input_shapes = self._inbound_nodes[0].input_shapes
-      if len(input_shapes) == 1:
-        return tuple(tensor_shape.TensorShape(input_shapes[0]).as_list())
-      else:
-        return [
-            tuple(tensor_shape.TensorShape(shape).as_list())
-            for shape in input_shapes
-        ]
-    else:
-      raise AttributeError('The layer "' + str(self.name) +
-                           ' has multiple inbound nodes, '
-                           'with different input shapes. Hence '
-                           'the notion of "input shape" is '
-                           'ill-defined for the layer. '
-                           'Use `get_input_shape_at(node_index)` '
-                           'instead.')
-
-  def count_params(self):
-    """Count the total number of scalars composing the weights.
-
-    Returns:
-        An integer count.
-
-    Raises:
-        ValueError: if the layer isn't yet built
-          (in which case its weights aren't yet defined).
-    """
-    if not self.built:
-      if self.__class__.__name__ == 'Sequential':
-        self.build()  # pylint: disable=no-value-for-parameter
-      else:
-        raise ValueError('You tried to call `count_params` on ' + self.name +
-                         ', but the layer isn\'t built. '
-                         'You can build it manually via: `' + self.name +
-                         '.build(batch_input_shape)`.')
-    weight_shapes = [w.shape.as_list() for w in self.weights]
-    return int(sum([np.prod(w) for w in weight_shapes]))
-
-  @property
-  def output_shape(self):
-    """Retrieves the output shape(s) of a layer.
-
-    Only applicable if the layer has one output,
-    or if all outputs have the same shape.
-
-    Returns:
-        Output shape, as an integer shape tuple
-        (or list of shape tuples, one tuple per output tensor).
-
-    Raises:
-        AttributeError: if the layer has no defined output shape.
-        RuntimeError: if called in Eager mode.
-    """
-    if not self._inbound_nodes:
-      raise AttributeError('The layer has never been called '
-                           'and thus has no defined output shape.')
-    all_output_shapes = set(
-        [str(node.output_shapes) for node in self._inbound_nodes])
-    if len(all_output_shapes) == 1:
-      output_shapes = self._inbound_nodes[0].output_shapes
-      if len(output_shapes) == 1:
-        return tuple(tensor_shape.TensorShape(output_shapes[0]).as_list())
-      else:
-        return [
-            tuple(tensor_shape.TensorShape(shape).as_list())
-            for shape in output_shapes
-        ]
-    else:
-      raise AttributeError('The layer "%s"'
-                           ' has multiple inbound nodes, '
-                           'with different output shapes. Hence '
-                           'the notion of "output shape" is '
-                           'ill-defined for the layer. '
-                           'Use `get_output_shape_at(node_index)` '
-                           'instead.' % self.name)
-
-  @property
-  @doc_controls.do_not_doc_inheritable
-  def inbound_nodes(self):
-    """Deprecated, do NOT use! Only for compatibility with external Keras."""
-    return self._inbound_nodes
-
-  @property
-  @doc_controls.do_not_doc_inheritable
-  def outbound_nodes(self):
-    """Deprecated, do NOT use! Only for compatibility with external Keras."""
-    return self._outbound_nodes
-
-  def _assert_input_compatibility(self, inputs):
-    """Checks compatibility between the layer and provided inputs.
-
-    This checks that the tensor(s) `inputs` verify the input assumptions
-    of the layer (if any). If not, a clear and actional exception gets raised.
-
-    Arguments:
-        inputs: input tensor or list of input tensors.
-
-    Raises:
-        ValueError: in case of mismatch between
-            the provided inputs and the expectations of the layer.
-    """
-    if not self.input_spec:
+  def _maybe_build(self, inputs):
+    # Check input assumptions set before layer building, e.g. input rank.
+    input_spec.assert_input_compatibility(
+        self.input_spec, inputs, self.name)
+    input_list = nest.flatten(inputs)
+    if input_list and self._dtype is None:
+      try:
+        self._dtype = input_list[0].dtype.base_dtype.name
+      except AttributeError:
+        pass
+    input_shapes = None
+    if all(hasattr(x, 'shape') for x in input_list):
+      input_shapes = nest.map_structure(lambda x: x.shape, inputs)
+    # Only call `build` if the user has manually overridden the build method.
+    if not hasattr(self.build, '_is_default'):
+      self.build(input_shapes)
+
+  def _symbolic_call(self, inputs):
+    input_shapes = nest.map_structure(lambda x: x.shape, inputs)
+    output_shapes = self.compute_output_shape(input_shapes)
+    return nest.map_structure(
+        lambda shape: backend.placeholder(shape, dtype=self.dtype),
+        output_shapes)
+
+  def __setattr__(self, name, value):
+    if (not getattr(self, '_setattr_tracking', True) or
+        getattr(self, '_is_graph_network', False)):
+      super(Layer, self).__setattr__(name, value)
       return
-    if not isinstance(self.input_spec, (list, tuple)):
-      input_spec = nest.flatten(self.input_spec)
-    else:
-      input_spec = self.input_spec
-    inputs = nest.flatten(inputs)
-    if len(inputs) != len(input_spec):
-      raise ValueError('Layer ' + self.name + ' expects ' +
-                       str(len(input_spec)) + ' inputs, '
-                       'but it received ' + str(len(inputs)) +
-                       ' input tensors. Inputs received: ' + str(inputs))
-    for input_index, (x, spec) in enumerate(zip(inputs, input_spec)):
-      if spec is None:
-        continue
-
-      if (spec.ndim is not None or
-          spec.min_ndim is not None or
-          spec.max_ndim is not None):
-        if x.shape.ndims is None:
-          raise ValueError('Input ' + str(input_index) + ' of layer ' +
-                           self.name + ' is incompatible with the layer: '
-                           'its rank is undefined, but the layer requires a '
-                           'defined rank.')
-
-      # Check ndim.
-      if spec.ndim is not None:
-        ndim = x.shape.ndims
-        if ndim != spec.ndim:
-          raise ValueError('Input ' + str(input_index) + ' of layer ' +
-                           self.name + ' is incompatible with the layer: '
-                           'expected ndim=' + str(spec.ndim) + ', found ndim=' +
-                           str(ndim) + '. Full shape received: ' +
-                           str(x.shape.as_list()))
-      if spec.max_ndim is not None:
-        ndim = x.shape.ndims
-        if ndim is not None and ndim > spec.max_ndim:
-          raise ValueError('Input ' + str(input_index) + ' of layer ' +
-                           self.name + ' is incompatible with the layer: '
-                           'expected max_ndim=' + str(spec.max_ndim) +
-                           ', found ndim=' + str(ndim))
-      if spec.min_ndim is not None:
-        ndim = x.shape.ndims
-        if ndim is not None and ndim < spec.min_ndim:
-          raise ValueError('Input ' + str(input_index) + ' of layer ' +
-                           self.name + ' is incompatible with the layer: '
-                           ': expected min_ndim=' + str(spec.min_ndim) +
-                           ', found ndim=' + str(ndim) +
-                           '. Full shape received: ' +
-                           str(x.shape.as_list()))
-      # Check dtype.
-      if spec.dtype is not None:
-        if x.dtype != spec.dtype:
-          raise ValueError('Input ' + str(input_index) + ' of layer ' +
-                           self.name + ' is incompatible with the layer: '
-                           'expected dtype=' + str(spec.dtype) +
-                           ', found dtype=' + str(x.dtype))
-      # Check specific shape axes.
-      if spec.axes:
-        shape = x.shape.as_list()
-        if shape is not None:
-          for axis, value in spec.axes.items():
-            if hasattr(value, 'value'):
-              value = value.value
-            if value is not None and shape[int(axis)] not in {value, None}:
-              raise ValueError(
-                  'Input ' + str(input_index) + ' of layer ' + self.name + ' is'
-                  ' incompatible with the layer: expected axis ' + str(axis) +
-                  ' of input shape to have value ' + str(value) +
-                  ' but received input with shape ' + str(shape))
-      # Check shape.
-      if spec.shape is not None:
-        shape = x.shape.as_list()
-        if shape is not None:
-          for spec_dim, dim in zip(spec.shape, shape):
-            if spec_dim is not None and dim is not None:
-              if spec_dim != dim:
-                raise ValueError('Input ' + str(input_index) +
-                                 ' is incompatible with layer ' + self.name +
-                                 ': expected shape=' + str(spec.shape) +
-                                 ', found shape=' + str(shape))
-
-  def set_weights(self, weights):
-    """Sets the weights of the layer, from Numpy arrays.
-
-    Arguments:
-        weights: a list of Numpy arrays. The number
-            of arrays and their shape must match
-            number of the dimensions of the weights
-            of the layer (i.e. it should match the
-            output of `get_weights`).
-
-    Raises:
-        ValueError: If the provided weights list does not match the
-            layer's specifications.
-    """
-    params = self.weights
-    if len(params) != len(weights):
-      raise ValueError('You called `set_weights(weights)` on layer "' +
-                       self.name + '" with a  weight list of length ' +
-                       str(len(weights)) + ', but the layer was expecting ' +
-                       str(len(params)) + ' weights. Provided weights: ' +
-                       str(weights)[:50] + '...')
-    if not params:
-      return
-    weight_value_tuples = []
-    param_values = backend.batch_get_value(params)
-    for pv, p, w in zip(param_values, params, weights):
-      if pv.shape != w.shape:
-        raise ValueError('Layer weight shape ' + str(pv.shape) +
-                         ' not compatible with '
-                         'provided weight shape ' + str(w.shape))
-      weight_value_tuples.append((p, w))
-    backend.batch_set_value(weight_value_tuples)
-
-  def get_weights(self):
-    """Returns the current weights of the layer.
-
-    Returns:
-        Weights values as a list of numpy arrays.
-    """
-    params = self.weights
-    return backend.batch_get_value(params)
-
-  def get_config(self):
-    """Returns the config of the layer.
-
-    A layer config is a Python dictionary (serializable)
-    containing the configuration of a layer.
-    The same layer can be reinstantiated later
-    (without its trained weights) from this configuration.
-
-    The config of a layer does not include connectivity
-    information, nor the layer class name. These are handled
-    by `Network` (one layer of abstraction above).
-
-    Returns:
-        Python dictionary.
-    """
-    config = {'name': self.name, 'trainable': self.trainable}
-    if hasattr(self, '_batch_input_shape'):
-      config['batch_input_shape'] = self._batch_input_shape
-    if hasattr(self, 'dtype'):
-      config['dtype'] = self.dtype
-    return config
-
-  @classmethod
-  def from_config(cls, config):
-    """Creates a layer from its config.
-
-    This method is the reverse of `get_config`,
-    capable of instantiating the same layer from the config
-    dictionary. It does not handle layer connectivity
-    (handled by Network), nor weights (handled by `set_weights`).
-
-    Arguments:
-        config: A Python dictionary, typically the
-            output of get_config.
-
-    Returns:
-        A layer instance.
-    """
-    return cls(**config)
-
-
-@tf_export(
-    'keras.layers.InputSpec', v1=['keras.layers.InputSpec', 'layers.InputSpec'])
-class InputSpec(object):
-  """Specifies the ndim, dtype and shape of every input to a layer.
-
-  Every layer should expose (if appropriate) an `input_spec` attribute:
-  a list of instances of InputSpec (one per input tensor).
-
-  A None entry in a shape is compatible with any dimension,
-  a None shape is compatible with any shape.
-
-  Arguments:
-      dtype: Expected DataType of the input.
-      shape: Shape tuple, expected shape of the input
-          (may include None for unchecked axes).
-      ndim: Integer, expected rank of the input.
-      max_ndim: Integer, maximum rank of the input.
-      min_ndim: Integer, minimum rank of the input.
-      axes: Dictionary mapping integer axes to
-          a specific dimension value.
-  """
-
-  def __init__(self,
-               dtype=None,
-               shape=None,
-               ndim=None,
-               max_ndim=None,
-               min_ndim=None,
-               axes=None):
-    self.dtype = dtype
-    self.shape = shape
-    if shape is not None:
-      self.ndim = len(shape)
-    else:
-      self.ndim = ndim
-    self.max_ndim = max_ndim
-    self.min_ndim = min_ndim
-    self.axes = axes or {}
-
-  def __repr__(self):
-    spec = [('dtype=' + str(self.dtype)) if self.dtype else '',
-            ('shape=' + str(self.shape)) if self.shape else '',
-            ('ndim=' + str(self.ndim)) if self.ndim else '',
-            ('max_ndim=' + str(self.max_ndim)) if self.max_ndim else '',
-            ('min_ndim=' + str(self.min_ndim)) if self.min_ndim else '',
-            ('axes=' + str(self.axes)) if self.axes else '']
-    return 'InputSpec(%s)' % ', '.join(x for x in spec if x)
+
+    # Append value to self._layers if relevant
+    if (isinstance(value, Layer) or
+        checkpointable_layer_utils.has_weights(value)):
+      # Initialize `_layers` here in case `__init__` has not yet been called.
+      if not hasattr(self, '_layers'):
+        self._layers = []
+      # We need to check object identity to avoid de-duplicating empty
+      # container types which compare equal.
+      if not any((layer is value for layer in self._layers)):
+        self._layers.append(value)
+        if hasattr(value, '_use_resource_variables'):
+          # Legacy layers (V1 tf.layers) must always use
+          # resource variables.
+          value._use_resource_variables = True
+
+    # Append value to list of trainable / non-trainable weights if relevant
+    if isinstance(value, tf_variables.Variable):
+      # Users may add extra weights/variables
+      # simply by assigning them to attributes (invalid for graph networks)
+      if not hasattr(self, '_trainable_weights'):
+        self._trainable_weights = []
+      if not hasattr(self, '_non_trainable_weights'):
+        self._non_trainable_weights = []
+      if value not in self._trainable_weights + self._non_trainable_weights:
+        if value.trainable:
+          self._trainable_weights.append(value)
+        else:
+          self._non_trainable_weights.append(value)
+    super(Layer, self).__setattr__(name, value)
+
+  def _gather_children_attribute(self, attribute):
+    assert attribute in {'weights', 'trainable_weights',
+                         'non_trainable_weights', 'updates', 'losses'}
+    if hasattr(self, '_layers'):
+      return list(itertools.chain.from_iterable(
+          getattr(layer, attribute) for layer in self._layers))
+    return []
+
+  # This is a hack so that the is_layer (within
+  # training/checkpointable/layer_utils.py) check doesn't get the weights attr.
+  # TODO(b/110718070): Remove when fixed.
+  def _is_layer(self):
+    return True
 
 
 class Node(object):
@@ -1696,12 +1676,13 @@
                input_tensors,
                output_tensors,
                arguments=None):
-    # Layer instance (NOT a list).
-    if isinstance(outbound_layer, list):
-      raise ValueError(
-          '`outbound_layer` should be a layer instance, not a list.')
-    # this is the layer that takes a list of input tensors
-    # and turns them into a list of output tensors.
+    # Layer instance (NOT a sequence)
+    if isinstance(outbound_layer, (list, tuple, dict)):
+      raise ValueError('`outbound_layer` should be a layer instance, '
+                       'not a list, tuple, or, dict.')
+
+    # this is the layer that takes a nested structure of input tensors
+    # and turns them into a nested structure of output tensors.
     # the current node will be added to
     # the inbound_nodes of outbound_layer.
     self.outbound_layer = outbound_layer
@@ -1711,33 +1692,33 @@
     # and for each layer, which node and which
     # tensor output of each node.
 
-    # List of layer instances.
+    # Nested structure of layer instances.
     self.inbound_layers = inbound_layers
-    # List of integers, 1:1 mapping with inbound_layers.
+    # Nested structure of integers, 1:1 mapping with inbound_layers.
     self.node_indices = node_indices
-    # List of integers, 1:1 mapping with inbound_layers.
+    # Nested of integers, 1:1 mapping with inbound_layers.
     self.tensor_indices = tensor_indices
 
     # Following 2 properties:
     # tensor inputs and outputs of outbound_layer.
 
-    # List of tensors. 1:1 mapping with inbound_layers.
+    # Nested structure of tensors. 1:1 mapping with inbound_layers.
     self.input_tensors = input_tensors
-    # List of tensors, created by outbound_layer.call().
+    # Nested structure of tensors, created by outbound_layer.call().
     self.output_tensors = output_tensors
 
     # Following 2 properties: input and output shapes.
 
-    # List of shape tuples, shapes of input_tensors.
-    self.input_shapes = [backend.int_shape(x) for x in input_tensors]
-    # List of shape tuples, shapes of output_tensors.
-    self.output_shapes = [backend.int_shape(x) for x in output_tensors]
+    # Nested structure of shape tuples, shapes of input_tensors.
+    self.input_shapes = nest.map_structure(backend.int_shape, input_tensors)
+    # Nested structure of shape tuples, shapes of output_tensors.
+    self.output_shapes = nest.map_structure(backend.int_shape, output_tensors)
 
     # Optional keyword arguments to layer's `call`.
     self.arguments = arguments
 
     # Add nodes to all layers involved.
-    for layer in inbound_layers:
+    for layer in nest.flatten(inbound_layers):
       if layer is not None:
         # For compatibility with external Keras, we use the deprecated
         # accessor here.
@@ -1746,13 +1727,19 @@
     # accessor here.
     outbound_layer.inbound_nodes.append(self)
 
+  def iterate_inbound(self):
+    """Returns a list of tuples representing the inbound data.
+
+    Returns:
+      List of tuples like: (inbound_layer, node_index, tensor_index, tensor).
+    """
+    return zip(
+        nest.flatten(self.inbound_layers), nest.flatten(self.node_indices),
+        nest.flatten(self.tensor_indices), nest.flatten(self.input_tensors))
+
   def get_config(self):
-    inbound_names = []
-    for layer in self.inbound_layers:
-      if layer:
-        inbound_names.append(layer.name)
-      else:
-        inbound_names.append(None)
+    inbound_names = nest.map_structure(
+        lambda layer: layer.name if layer else None, self.inbound_layers)
     return {
         'outbound_layer': self.outbound_layer.name,
         'inbound_layers': inbound_names,
@@ -1761,301 +1748,12 @@
     }
 
 
-<<<<<<< HEAD
-class DeferredTensor(object):
-  """Tensor-like object used to build graphs of layers in Eager mode.
-
-  When calling a layer on a DeferredTensor, the layer will not perform any
-  computation and will simply perform shape inference to return new
-  DeferredTensors with appropriate shape information. Thus DeferredTensor
-  behaves like a graph-mode Tensor when manipulated by layers.
-  """
-
-  def __init__(self, shape, dtype, name=None):
-    self.shape = tensor_shape.TensorShape(shape)
-    if dtype is None:
-      self.dtype = dtypes.as_dtype(np.float32)
-    else:
-      self.dtype = dtypes.as_dtype(dtype)
-    self.name = name
-
-  def get_shape(self):
-    return self.shape
-
-  def __str__(self):
-    return "DeferredTensor('%s', shape=%s, dtype=%s)" % (self.name,
-                                                         self.shape,
-                                                         self.dtype.name)
-
-  def __repr__(self):
-    return "<DeferredTensor '%s' shape=%s dtype=%s>" % (self.name,
-                                                        self.shape,
-                                                        self.dtype.name)
-
-
-def unique_layer_name(name, name_uid_map=None, avoid_names=None, namespace='',
-                      zero_based=False):
-  """Makes a layer name (or arbitrary string) unique within a TensorFlow graph.
-
-  Arguments:
-    name: String name to make unique.
-    name_uid_map: An optional defaultdict(int) to use when creating unique
-      names. If None (default), uses a per-Graph dictionary.
-    avoid_names: An optional set or dict with names which should not be used. If
-      None (default) does not avoid any names.
-    namespace: Gets a name which is unique within the (graph, namespace). Layers
-      which are not Networks use a blank namespace and so get graph-global
-      names.
-    zero_based: If True, name sequences start with no suffix (e.g. "dense",
-      "dense_1"). If False, naming is one-based ("dense_1", "dense_2").
-
-  Returns:
-    Unique string name.
-
-  Example:
-
-  ```python
-  _unique_layer_name('dense')  # dense_1
-  _unique_layer_name('dense')  # dense_2
-  ```
-  """
-  if name_uid_map is None:
-    name_uid_map = get_default_graph_uid_map()
-  if avoid_names is None:
-    avoid_names = set()
-  proposed_name = None
-  while proposed_name is None or proposed_name in avoid_names:
-    name_key = (namespace, name)
-    if zero_based:
-      number = name_uid_map[name_key]
-      if number:
-        proposed_name = name + '_' + str(number)
-      else:
-        proposed_name = name
-      name_uid_map[name_key] += 1
-    else:
-      name_uid_map[name_key] += 1
-      proposed_name = name + '_' + str(name_uid_map[name_key])
-  return proposed_name
-
-
-def have_all_keras_metadata(iterable_or_element):
-  if not isinstance(iterable_or_element, (list, tuple)):
-    iterable = [iterable_or_element]
-  else:
-    iterable = nest.flatten(iterable_or_element)
-  return all([hasattr(x, '_keras_history') for x in iterable])
-
-
-def collect_previous_mask(input_tensors):
-  """Retrieves the output mask(s) of the previous node.
-
-  Arguments:
-      input_tensors: A tensor or list of tensors.
-
-  Returns:
-      A mask tensor or list of mask tensors.
-  """
-  input_tensors = nest.flatten(input_tensors)
-  masks = []
-  for x in input_tensors:
-    if hasattr(x, '_keras_mask'):
-      mask = x._keras_mask  # pylint: disable=protected-access
-      masks.append(mask)
-    else:
-      masks.append(None)
-  if len(masks) == 1:
-    return masks[0]
-  return masks
-
-
-def get_default_graph_uid_map():
-  # TODO(fchollet): refactor this into backend.
-  graph = ops.get_default_graph()
-  name_uid_map = backend.PER_GRAPH_LAYER_NAME_UIDS.get(graph, None)
-  if name_uid_map is None:
-    name_uid_map = collections_lib.defaultdict(int)
-    backend.PER_GRAPH_LAYER_NAME_UIDS[graph] = name_uid_map
-  return name_uid_map
-
-
-def make_variable(name,
-                  shape=None,
-                  dtype=dtypes.float32,
-                  initializer=None,
-                  partition_info=None,
-                  trainable=None,
-                  caching_device=None,
-                  validate_shape=True,
-                  constraint=None,
-                  use_resource=None,
-                  collections=None,
-                  synchronization=tf_variables.VariableSynchronization.AUTO,
-                  aggregation=tf_variables.VariableAggregation.NONE,
-                  partitioner=None):  # pylint: disable=unused-argument
-  """Temporary util to create a variable (relies on `variable_scope.variable`).
-
-  Some reuse-related technicalities prevent us from using
-  `variable_scope.get_variable()` directly, so we use a subcomponent
-  that has fewer constraints (`variable_scope.variable()`).
-
-  In the longer term, it seems like a similar "default variable creator" method
-  should exist in `CheckpointableBase` instead. When this happens, we can get
-  rid of this temporary solution.
-
-  TODO(fchollet): remove this method when no longer needed.
-  TODO(fchollet): handle `partitioner` argument.
-
-  Arguments:
-    name: Variable name.
-    shape: Variable shape.
-    dtype: The type of the variable. Defaults to `self.dtype` or `float32`.
-    initializer: Initializer instance (callable).
-    partition_info: Not handled at this time.
-    trainable: Whether the variable should be part of the layer's
-      "trainable_variables" (e.g. variables, biases)
-      or "non_trainable_variables" (e.g. BatchNorm mean, stddev).
-      Note, if the current variable scope is marked as non-trainable
-      then this parameter is ignored and any added variables are also
-      marked as non-trainable. `trainable` defaults to `True` unless
-      `synchronization` is set to `ON_READ`.
-    caching_device: Passed to `tf.Variable`.
-    validate_shape: Passed to `tf.Variable`.
-    constraint: Constraint instance (callable).
-    use_resource: Whether to use a `ResourceVariable`.
-    collections: List of graph collections keys. The new variable is added to
-      these collections. Defaults to `[GraphKeys.GLOBAL_VARIABLES]`.
-    synchronization: Indicates when a distributed a variable will be
-      aggregated. Accepted values are constants defined in the class
-      `tf.VariableSynchronization`. By default the synchronization is set to
-      `AUTO` and the current `DistributionStrategy` chooses
-      when to synchronize. If `synchronization` is set to `ON_READ`,
-      `trainable` must not be set to `True`.
-    aggregation: Indicates how a distributed variable will be aggregated.
-      Accepted values are constants defined in the class
-      `tf.VariableAggregation`.
-    partitioner: Not handled at this time.
-
-  Returns:
-    Variable instance.
-  """
-  initializing_from_value = False
-  if initializer is not None and not callable(initializer):
-    initializing_from_value = True
-
-  with ops.init_scope():
-    if initializing_from_value:
-      init_val = initializer
-      variable_dtype = None
-    else:
-      # Instantiate initializer if provided initializer is a type object.
-      if isinstance(initializer, type(init_ops.Initializer)):
-        initializer = initializer(dtype=dtype)
-      init_val = lambda: initializer(  # pylint: disable=g-long-lambda
-          shape, dtype=dtype, partition_info=partition_info)
-      variable_dtype = dtype.base_dtype
-  if use_resource is None:
-    use_resource = True
-
-  # TODO(apassos,rohanj) figure out how to remove collections from here so we
-  # can remove the V1.
-  v = tf_variables.VariableV1(
-      initial_value=init_val,
-      name=name,
-      trainable=trainable,
-      caching_device=caching_device,
-      dtype=variable_dtype,
-      validate_shape=validate_shape,
-      constraint=constraint,
-      use_resource=use_resource,
-      collections=collections,
-      synchronization=synchronization,
-      aggregation=aggregation)
-  return v
-=======
-class TensorFlowOpLayer(Layer):
-  """Wraps a TensorFlow Operation in a Layer.
-
-  This class is used internally by the Functional API. When a user
-  uses a raw TensorFlow Operation on symbolic tensors originating
-  from an `Input` Layer, the resultant operation will be wrapped
-  with this Layer object in order to make the operation compatible
-  with the Keras API.
-
-  This Layer will create a new, identical operation (except for inputs
-  and outputs) every time it is called. If `run_eagerly` is `True`,
-  the op creation and calculation will happen inside an Eager function.
-
-  Instances of this Layer are created when `autolambda` is called, which
-  is whenever a Layer's `__call__` encounters symbolic inputs that do
-  not have Keras metadata, or when a Network's `__init__` encounters
-  outputs that do not have Keras metadata.
-
-  Attributes:
-    node_def: String, the serialized NodeDef of the Op this layer will wrap.
-    constants: Dict of NumPy arrays, the values of any Tensors needed for this
-      Operation that do not originate from a Keras `Input` Layer. Since all
-      placeholders must come from Keras `Input` Layers, these Tensors must be
-      treated as constant in the Functional API.
-    name: String, the name of the Layer.
-    trainable: Bool, whether this Layer is trainable. Currently Variables are
-      not supported, and so this parameter has no effect.
-    dtype: The default dtype of this Layer. Inherited from `Layer` and has no
-      effect on this class, however is used in `get_config`.
-  """
-
-  def __init__(self,
-               node_def,
-               constants=None,
-               name=None,
-               trainable=True,
-               dtype=None):
-    super(TensorFlowOpLayer, self).__init__(
-        name=name, trainable=trainable, dtype=dtype)
-    self.node_def = node_def_pb2.NodeDef.FromString(node_def)
-    self.constants = constants or {}
-
-  def call(self, inputs):
-    if context.executing_eagerly():
-      return self._defun_call(inputs)
-    return self._make_op(inputs)
-
-  def _make_op(self, inputs):
-    inputs = nest.flatten(inputs)
-    graph = inputs[0].graph
-    with graph.as_default():
-      for index, constant in self.constants.items():
-        constant = ops.convert_to_tensor(constant)
-        inputs.insert(index, constant)
-
-      self.node_def.name = graph.unique_name(self.node_def.name)
-      c_op = ops._create_c_op(graph, self.node_def, inputs, control_inputs=[])
-      op = graph._create_op_from_tf_operation(c_op)
-
-      if len(op.outputs) == 1:
-        return op.outputs[0]
-      return op.outputs
-
-  @function.defun
-  def _defun_call(self, inputs):
-    """Wraps the op creation method in an Eager function for `run_eagerly`."""
-    return self._make_op(inputs)
-
-  def get_config(self):
-    config = super(TensorFlowOpLayer, self).get_config()
-    config.update({
-        'node_def': self.node_def.SerializeToString(),
-        'constants': self.constants
-    })
-    return config
->>>>>>> ca2d0b65
-
-
 def default(method):
   """Decorates a method to detect overrides in subclasses."""
   method._is_default = True
   return method
 
 
-def generate_placeholders_from_shape(shape):
-  return array_ops.placeholder(shape=shape, dtype=backend.floatx())+# Avoid breaking users who directly import this symbol from this file.
+# TODO(fchollet): remove this.
+InputSpec = input_spec.InputSpec  # pylint:disable=invalid-name
# Copyright 2015 The TensorFlow Authors. All Rights Reserved.
#
# Licensed under the Apache License, Version 2.0 (the "License");
# you may not use this file except in compliance with the License.
# You may obtain a copy of the License at
#
#     http://www.apache.org/licenses/LICENSE-2.0
#
# Unless required by applicable law or agreed to in writing, software
# distributed under the License is distributed on an "AS IS" BASIS,
# WITHOUT WARRANTIES OR CONDITIONS OF ANY KIND, either express or implied.
# See the License for the specific language governing permissions and
# limitations under the License.
# ==============================================================================
"""Functional test for GradientDescent."""

from __future__ import absolute_import
from __future__ import division
from __future__ import print_function

from tensorflow.python.eager import backprop
from tensorflow.python.eager import context
from tensorflow.python.eager import function
from tensorflow.python.framework import constant_op
from tensorflow.python.framework import dtypes
from tensorflow.python.framework import ops
from tensorflow.python.keras.optimizer_v2 import gradient_descent
from tensorflow.python.ops import embedding_ops
from tensorflow.python.ops import math_ops
from tensorflow.python.ops import resource_variable_ops
from tensorflow.python.ops import resources
from tensorflow.python.ops import variables
from tensorflow.python.platform import test


class GradientDescentOptimizerTest(test.TestCase):

  def testBasic(self):
    for dtype in [dtypes.half, dtypes.float32, dtypes.float64]:
      with self.cached_session():
        var0 = variables.Variable([1.0, 2.0], dtype=dtype)
        var1 = variables.Variable([3.0, 4.0], dtype=dtype)
        grads0 = constant_op.constant([0.1, 0.1], dtype=dtype)
        grads1 = constant_op.constant([0.01, 0.01], dtype=dtype)
        optimizer = gradient_descent.SGD(3.0)
        sgd_op = optimizer.apply_gradients(zip([grads0, grads1], [var0, var1]))
        variables.global_variables_initializer().run()
        # Fetch params to validate initial values
        self.assertAllCloseAccordingToType([1.0, 2.0], var0.eval())
        self.assertAllCloseAccordingToType([3.0, 4.0], var1.eval())
        # Run 1 step of sgd
        sgd_op.run()
        # Validate updated params
        self.assertAllCloseAccordingToType([1.0 - 3.0 * 0.1, 2.0 - 3.0 * 0.1],
                                           var0.eval())
        self.assertAllCloseAccordingToType([3.0 - 3.0 * 0.01, 4.0 - 3.0 * 0.01],
                                           var1.eval())
        self.assertEqual(0, len(optimizer.variables()))

  def testBasicResourceVariable(self):
    for dtype in [dtypes.half, dtypes.float32, dtypes.float64]:
      with self.cached_session():
        var0 = resource_variable_ops.ResourceVariable([1.0, 2.0], dtype=dtype)
        var1 = resource_variable_ops.ResourceVariable([3.0, 4.0], dtype=dtype)
        grads0 = constant_op.constant([0.1, 0.1], dtype=dtype)
        grads1 = constant_op.constant([0.01, 0.01], dtype=dtype)
        sgd_op = gradient_descent.SGD(3.0).apply_gradients(
            zip([grads0, grads1], [var0, var1]))
        # TODO(apassos) calling initialize_resources on all resources here
        # doesn't work because the sessions and graph are reused across unit
        # tests and this would mean trying to reinitialize variables. Figure out
        # a long-term solution for this.
        resources.initialize_resources([var0, var1]).run()
        # Fetch params to validate initial values
        self.assertAllCloseAccordingToType([1.0, 2.0], var0.eval())
        self.assertAllCloseAccordingToType([3.0, 4.0], var1.eval())
        # Run 1 step of sgd
        sgd_op.run()
        # Validate updated params
        self.assertAllCloseAccordingToType([1.0 - 3.0 * 0.1, 2.0 - 3.0 * 0.1],
                                           var0.eval())
        self.assertAllCloseAccordingToType([3.0 - 3.0 * 0.01, 4.0 - 3.0 * 0.01],
                                           var1.eval())

  def testBasicCallableParams(self):
    for dtype in [dtypes.half, dtypes.float32, dtypes.float64]:
      with self.cached_session():
        var0 = resource_variable_ops.ResourceVariable([1.0, 2.0], dtype=dtype)
        var1 = resource_variable_ops.ResourceVariable([3.0, 4.0], dtype=dtype)
        grads0 = constant_op.constant([0.1, 0.1], dtype=dtype)
        grads1 = constant_op.constant([0.01, 0.01], dtype=dtype)
        lr = lambda: 3.0
        sgd_op = gradient_descent.SGD(lr).apply_gradients(
            zip([grads0, grads1], [var0, var1]))
        # TODO(apassos) calling initialize_resources on all resources here
        # doesn't work because the sessions and graph are reused across unit
        # tests and this would mean trying to reinitialize variables. Figure out
        # a long-term solution for this.
        resources.initialize_resources([var0, var1]).run()
        # Fetch params to validate initial values
        self.assertAllCloseAccordingToType([1.0, 2.0], var0.eval())
        self.assertAllCloseAccordingToType([3.0, 4.0], var1.eval())
        # Run 1 step of sgd
        sgd_op.run()
        # Validate updated params
        self.assertAllCloseAccordingToType([1.0 - 3.0 * 0.1, 2.0 - 3.0 * 0.1],
                                           var0.eval())
        self.assertAllCloseAccordingToType([3.0 - 3.0 * 0.01, 4.0 - 3.0 * 0.01],
                                           var1.eval())

  def testMinimizeResourceVariable(self):
    for dtype in [dtypes.half, dtypes.float32, dtypes.float64]:
      with self.cached_session():
        var0 = resource_variable_ops.ResourceVariable([[1.0, 2.0]], dtype=dtype)
        var1 = resource_variable_ops.ResourceVariable([3.0], dtype=dtype)
        x = constant_op.constant([[4.0], [5.0]], dtype=dtype)
        pred = math_ops.matmul(var0, x) + var1
        loss = pred * pred
        sgd_op = gradient_descent.SGD(1.0).minimize(loss)
        # TODO(apassos) calling initialize_resources on all resources here
        # doesn't work because the sessions and graph are reused across unit
        # tests and this would mean trying to reinitialize variables. Figure out
        # a long-term solution for this.
        resources.initialize_resources([var0, var1]).run()
        # Fetch params to validate initial values
        self.assertAllCloseAccordingToType([[1.0, 2.0]], var0.eval())
        self.assertAllCloseAccordingToType([3.0], var1.eval())
        # Run 1 step of sgd
        sgd_op.run()
        # Validate updated params
        np_pred = 1.0 * 4.0 + 2.0 * 5.0 + 3.0
        np_grad = 2 * np_pred
        self.assertAllCloseAccordingToType(
            [[1.0 - np_grad * 4.0, 2.0 - np_grad * 5.0]], var0.eval())
        self.assertAllCloseAccordingToType([3.0 - np_grad], var1.eval())

  def testMinimizeSparseResourceVariable(self):
    for dtype in [dtypes.half, dtypes.float32, dtypes.float64]:
      with self.cached_session():
        var0 = resource_variable_ops.ResourceVariable([[1.0, 2.0]], dtype=dtype)
        var1 = resource_variable_ops.ResourceVariable([3.0], dtype=dtype)
        x = constant_op.constant([[4.0], [5.0]], dtype=dtype)
        pred = math_ops.matmul(embedding_ops.embedding_lookup([var0], [0]), x)
        pred += var1
        loss = pred * pred
        sgd_op = gradient_descent.SGD(1.0).minimize(loss)
        variables.global_variables_initializer().run()
        # Fetch params to validate initial values
        self.assertAllCloseAccordingToType([[1.0, 2.0]], var0.eval())
        self.assertAllCloseAccordingToType([3.0], var1.eval())
        # Run 1 step of sgd
        sgd_op.run()
        # Validate updated params
        np_pred = 1.0 * 4.0 + 2.0 * 5.0 + 3.0
        np_grad = 2 * np_pred
        self.assertAllCloseAccordingToType(
            [[1.0 - np_grad * 4.0, 2.0 - np_grad * 5.0]], var0.eval())
        self.assertAllCloseAccordingToType([3.0 - np_grad], var1.eval())

  def testTensorLearningRate(self):
    for dtype in [dtypes.half, dtypes.float32, dtypes.float64]:
      with self.cached_session():
        var0 = variables.Variable([1.0, 2.0], dtype=dtype)
        var1 = variables.Variable([3.0, 4.0], dtype=dtype)
        grads0 = constant_op.constant([0.1, 0.1], dtype=dtype)
        grads1 = constant_op.constant([0.01, 0.01], dtype=dtype)
        lrate = constant_op.constant(3.0)
        sgd_op = gradient_descent.SGD(lrate).apply_gradients(
            zip([grads0, grads1], [var0, var1]))
        variables.global_variables_initializer().run()
        # Fetch params to validate initial values
        self.assertAllCloseAccordingToType([1.0, 2.0], var0.eval())
        self.assertAllCloseAccordingToType([3.0, 4.0], var1.eval())
        # Run 1 step of sgd
        sgd_op.run()
        # Validate updated params
        self.assertAllCloseAccordingToType([1.0 - 3.0 * 0.1, 2.0 - 3.0 * 0.1],
                                           var0.eval())
        self.assertAllCloseAccordingToType([3.0 - 3.0 * 0.01, 4.0 - 3.0 * 0.01],
                                           var1.eval())

  def testGradWrtRef(self):
    for dtype in [dtypes.half, dtypes.float32, dtypes.float64]:
      with self.cached_session():
        opt = gradient_descent.SGD(3.0)
        values = [1.0, 3.0]
        vars_ = [variables.Variable([v], dtype=dtype) for v in values]
        grads_and_vars = opt.compute_gradients(vars_[0] + vars_[1], vars_)
        variables.global_variables_initializer().run()
        for grad, _ in grads_and_vars:
          self.assertAllCloseAccordingToType([1.0], grad.eval())

  def testWithGlobalStep(self):
    for dtype in [dtypes.half, dtypes.float32, dtypes.float64]:
      with self.cached_session():
        global_step = variables.Variable(0, trainable=False)
        var0 = variables.Variable([1.0, 2.0], dtype=dtype)
        var1 = variables.Variable([3.0, 4.0], dtype=dtype)
        grads0 = constant_op.constant([0.1, 0.1], dtype=dtype)
        grads1 = constant_op.constant([0.01, 0.01], dtype=dtype)
        sgd_op = gradient_descent.SGD(3.0).apply_gradients(
            zip([grads0, grads1], [var0, var1]), global_step=global_step)
        variables.global_variables_initializer().run()
        # Fetch params to validate initial values
        self.assertAllCloseAccordingToType([1.0, 2.0], var0.eval())
        self.assertAllCloseAccordingToType([3.0, 4.0], var1.eval())
        # Run 1 step of sgd
        sgd_op.run()
        # Validate updated params and global_step
        self.assertAllCloseAccordingToType([1.0 - 3.0 * 0.1, 2.0 - 3.0 * 0.1],
                                           var0.eval())
        self.assertAllCloseAccordingToType([3.0 - 3.0 * 0.01, 4.0 - 3.0 * 0.01],
                                           var1.eval())
        self.assertAllCloseAccordingToType(1, global_step.eval())

  def testSparseBasic(self):
    for dtype in [dtypes.half, dtypes.float32, dtypes.float64]:
      with self.cached_session():
        var0 = variables.Variable([[1.0], [2.0]], dtype=dtype)
        var1 = variables.Variable([[3.0], [4.0]], dtype=dtype)
        grads0 = ops.IndexedSlices(
            constant_op.constant([0.1], shape=[1, 1], dtype=dtype),
            constant_op.constant([0]), constant_op.constant([2, 1]))
        grads1 = ops.IndexedSlices(
            constant_op.constant([0.01], shape=[1, 1], dtype=dtype),
            constant_op.constant([1]), constant_op.constant([2, 1]))
        sgd_op = gradient_descent.SGD(3.0).apply_gradients(
            zip([grads0, grads1], [var0, var1]))
        variables.global_variables_initializer().run()
        # Fetch params to validate initial values
        self.assertAllCloseAccordingToType([[1.0], [2.0]], var0.eval())
        self.assertAllCloseAccordingToType([[3.0], [4.0]], var1.eval())
        # Run 1 step of sgd
        sgd_op.run()
        # Validate updated params
        self.assertAllCloseAccordingToType([[1.0 - 3.0 * 0.1], [2.0]],
                                           var0.eval())
        self.assertAllCloseAccordingToType([[3.0], [4.0 - 3.0 * 0.01]],
                                           var1.eval())

  def testCapturingInDefunWhileExecutingEagerly(self):
    with context.eager_mode():
      optimizer = gradient_descent.SGD(1.0)

      def step():
        self.v = resource_variable_ops.ResourceVariable(1.0)
        with backprop.GradientTape() as tape:
          loss = self.v**2
        grad = tape.gradient(loss, self.v)
        optimizer.apply_gradients([(grad, self.v)])
        return self.v.read_value()

      compiled_step = function.defun(step)

      self.assertEqual(float(step()), -1.0)
      self.assertEqual(float(compiled_step()), -1.0)
      # This shouldn't fail; in particular, the learning rate tensor should
      # be an EagerTensor once again, not a graph Tensor.
      self.assertEqual(float(step()), -1.0)

<<<<<<< HEAD
  def testConfig(self):
    opt = gradient_descent.SGD(learning_rate=1.0)
    config = opt.get_config()
    opt2 = gradient_descent.SGD.from_config(config)
    self.assertEqual(opt._hyper["learning_rate"], opt2._hyper["learning_rate"])
=======
  def testConstructSGDWithLR(self):
    opt = gradient_descent.SGD(lr=1.0)
    opt_2 = gradient_descent.SGD(learning_rate=0.1, lr=1.0)
    opt_3 = gradient_descent.SGD(learning_rate=0.1)
    self.assertIsInstance(opt.lr, variables.Variable)
    self.assertIsInstance(opt_2.lr, variables.Variable)
    self.assertIsInstance(opt_3.lr, variables.Variable)

    self.evaluate(variables.global_variables_initializer())
    self.assertAllClose(self.evaluate(opt.lr), (1.0))
    self.assertAllClose(self.evaluate(opt_2.lr), (1.0))
    self.assertAllClose(self.evaluate(opt_3.lr), (0.1))


class MomentumOptimizerTest(test.TestCase):

  def _update_nesterov_momentum_numpy(self, var, accum, g, lr, momentum):
    accum = accum * momentum - g * lr
    var += (accum * momentum - g * lr)
    return var, accum

  @test_util.run_in_graph_and_eager_modes
  def testBasic(self):
    for _, dtype in enumerate([dtypes.half, dtypes.float32, dtypes.float64]):
      with self.cached_session():
        var0 = resource_variable_ops.ResourceVariable([1.0, 2.0],
                                                      dtype=dtype,
                                                      name="var0")
        var1 = resource_variable_ops.ResourceVariable([3.0, 4.0],
                                                      dtype=dtype,
                                                      name="var1")
        grads0 = constant_op.constant([0.1, 0.1], dtype=dtype)
        grads1 = constant_op.constant([0.01, 0.01], dtype=dtype)
        learning_rate = 2.0
        momentum = 0.9
        mom_opt = gradient_descent.SGD(
            learning_rate=learning_rate, momentum=momentum)
        # self.assertFalse(mom_opt._initial_decay)
        mom_update = mom_opt.apply_gradients(
            zip([grads0, grads1], [var0, var1]))

        # Check we have slots
        slot0 = mom_opt.get_slot(var0, "momentum")
        self.assertEqual(slot0.get_shape(), var0.get_shape())
        slot1 = mom_opt.get_slot(var1, "momentum")
        self.assertEqual(slot1.get_shape(), var1.get_shape())

        # Step 1: the momentum accumulators where 0. So we should see a normal
        # update: v -= grad * learning_rate
        self.evaluate(variables.global_variables_initializer())
        self.evaluate(mom_update)
        # Check that the momentum accumulators have been updated.
        self.assertAllCloseAccordingToType(
            np.array([-0.2, -0.2]), self.evaluate(slot0))
        self.assertAllCloseAccordingToType(
            np.array([-0.02, -0.02]), self.evaluate(slot1))
        # Check that the parameters have been updated.
        self.assertAllCloseAccordingToType(
            np.array([1.0 - (0.1 * 2.0), 2.0 - (0.1 * 2.0)]),
            self.evaluate(var0))
        self.assertAllCloseAccordingToType(
            np.array([3.0 - (0.01 * 2.0), 4.0 - (0.01 * 2.0)]),
            self.evaluate(var1))
        # Step 2: the momentum accumulators contain the previous update.
        self.evaluate(mom_update)
        if context.executing_eagerly():
          mom_opt.apply_gradients(zip([grads0, grads1], [var0, var1]))
        # Check that the momentum accumulators have been updated.
        self.assertAllCloseAccordingToType(
            np.array([(0.9 * (-0.2) - 2.0 * 0.1), (0.9 * (-0.2) - 2.0 * 0.1)]),
            self.evaluate(slot0))
        self.assertAllCloseAccordingToType(
            np.array([(0.9 * (-0.02) - 2.0 * 0.01),
                      (0.9 * (-0.02) - 2.0 * 0.01)]), self.evaluate(slot1))
        # Check that the parameters have been updated.
        self.assertAllCloseAccordingToType(
            np.array([
                1.0 - (0.1 * 2.0) - ((0.9 * 0.1 + 0.1) * 2.0),
                2.0 - (0.1 * 2.0) - ((0.9 * 0.1 + 0.1) * 2.0)
            ]), self.evaluate(var0))
        self.assertAllCloseAccordingToType(
            np.array([
                2.98 - ((0.9 * 0.01 + 0.01) * 2.0),
                3.98 - ((0.9 * 0.01 + 0.01) * 2.0)
            ]), self.evaluate(var1))

  @test_util.run_deprecated_v1
  def testNesterovMomentum(self):
    for dtype in [dtypes.float32, dtypes.float64]:
      with self.cached_session():
        var0 = resource_variable_ops.ResourceVariable([1.0, 2.0],
                                                      dtype=dtype,
                                                      name="var0")
        var1 = resource_variable_ops.ResourceVariable([3.0, 4.0],
                                                      dtype=dtype,
                                                      name="var1")
        var0_np = np.array([1.0, 2.0], dtype=dtype.as_numpy_dtype)
        var1_np = np.array([3.0, 4.0], dtype=dtype.as_numpy_dtype)
        accum0_np = np.array([0.0, 0.0], dtype=dtype.as_numpy_dtype)
        accum1_np = np.array([0.0, 0.0], dtype=dtype.as_numpy_dtype)
        loss = lambda: 5 * var0 * var0 + 3 * var1  # pylint: disable=cell-var-from-loop
        mom_op = gradient_descent.SGD(
            learning_rate=2.0, momentum=0.9, nesterov=True)
        opt_op = mom_op.minimize(loss, [var0, var1])
        variables.global_variables_initializer().run()
        for _ in range(1, 5):
          opt_op.run()
          var0_np, accum0_np = self._update_nesterov_momentum_numpy(
              var0_np, accum0_np, var0_np * 10, 2.0, 0.9)
          var1_np, accum1_np = self._update_nesterov_momentum_numpy(
              var1_np, accum1_np, 3, 2.0, 0.9)
          self.assertAllClose(var0_np, self.evaluate(var0))
          self.assertAllClose(var1_np, self.evaluate(var1))

  @test_util.run_deprecated_v1
  def testSparseNesterovMomentum(self):
    for dtype in [dtypes.float32, dtypes.float64]:
      with self.cached_session():
        var0_np = np.array([1.0, 2.0], dtype=dtype.as_numpy_dtype)
        var1_np = np.array([3.0, 4.0], dtype=dtype.as_numpy_dtype)
        accum0_np = np.array([0.0, 0.0], dtype=dtype.as_numpy_dtype)
        accum1_np = np.array([0.0, 0.0], dtype=dtype.as_numpy_dtype)
        grads = []
        for t in range(1, 5):
          grads.append(var0_np * 10)
          var0_np, accum0_np = self._update_nesterov_momentum_numpy(
              var0_np, accum0_np, var0_np * 10, 2.0, 0.9)
          var1_np, accum1_np = self._update_nesterov_momentum_numpy(
              var1_np, accum1_np, 3, 2.0, 0.9)
        var0_np = np.array([1.0, 2.0], dtype=dtype.as_numpy_dtype)
        var1_np = np.array([3.0, 4.0], dtype=dtype.as_numpy_dtype)
        accum0_np = np.array([0.0, 0.0], dtype=dtype.as_numpy_dtype)
        accum1_np = np.array([0.0, 0.0], dtype=dtype.as_numpy_dtype)
        var0 = resource_variable_ops.ResourceVariable(
            var0_np, dtype=dtype, name="var0")
        var1 = resource_variable_ops.ResourceVariable(
            var1_np, dtype=dtype, name="var1")
        mom_op = gradient_descent.SGD(
            learning_rate=2.0, momentum=0.9, nesterov=True)
        x_feed = array_ops.placeholder(dtype)
        y_feed = ops.IndexedSlices(x_feed, constant_op.constant([0, 1]),
                                   constant_op.constant([2]))
        grads_and_vars = [(y_feed, var0),
                          (constant_op.constant([3.0, 3.0], dtype=dtype), var1)]
        opt_update = mom_op.apply_gradients(grads_and_vars)
        variables.global_variables_initializer().run()
        for t in range(1, 5):
          opt_update.run(feed_dict={x_feed: grads[t - 1]})
          var0_np, accum0_np = self._update_nesterov_momentum_numpy(
              var0_np, accum0_np, var0_np * 10, 2.0, 0.9)
          var1_np, accum1_np = self._update_nesterov_momentum_numpy(
              var1_np, accum1_np, 3, 2.0, 0.9)
          self.assertAllClose(var0_np, self.evaluate(var0))
          self.assertAllClose(var1_np, self.evaluate(var1))

  @test_util.run_in_graph_and_eager_modes
  @test_util.run_deprecated_v1
  def testMinimizeSparseResourceVariable(self):
    for dtype in [dtypes.half, dtypes.float32, dtypes.float64]:
      # This test invokes the ResourceSparseApplyMomentum operation, which
      # did not have a registered GPU kernel as of April 2018. With graph
      # execution, the placement algorithm notices this and automatically
      # places the variable in CPU (host) memory. With eager execution,
      # the variable would be placed in GPU memory if available, which
      # would then conflict with the future invocation of the
      # ResourceSparseApplyMomentum operation.
      # To work around this discrepancy, for now we force the variable
      # to be placed on CPU.
      with ops.device("/cpu:0"):
        var0 = resource_variable_ops.ResourceVariable([[1.0, 2.0]], dtype=dtype)

      # pylint: disable=cell-var-from-loop
      def loss():
        x = constant_op.constant([[4.0], [5.0]], dtype=dtype)
        pred = math_ops.matmul(embedding_ops.embedding_lookup([var0], [0]), x)
        return pred * pred

      # pylint: enable=cell-var-from-loop

      opt = gradient_descent.SGD(learning_rate=1.0, momentum=0.0)
      sgd_op = opt.minimize(loss, [var0])
      self.evaluate(variables.global_variables_initializer())
      # Run 1 step of sgd
      self.evaluate(sgd_op)
      # Validate updated params
      self.assertAllCloseAccordingToType([[-111, -138]], self.evaluate(var0))

  @test_util.run_in_graph_and_eager_modes(reset_test=True)
  def testMinimizeWith2DIndicesForEmbeddingLookup(self):
    # This test invokes the ResourceSparseApplyMomentum operation, which
    # did not have a registered GPU kernel as of April 2018. With graph
    # execution, the placement algorithm notices this and automatically
    # places the variable in CPU (host) memory. With eager execution,
    # the variable would be placed in GPU memory if available, which
    # would then conflict with the future invocation of the
    # ResourceSparseApplyMomentum operation.
    # To work around this discrepancy, for now we force the variable
    # to be placed on CPU.
    with ops.device("/cpu:0"):
      var0 = resource_variable_ops.ResourceVariable(array_ops.ones([2, 2]))

    def loss():
      return math_ops.reduce_sum(embedding_ops.embedding_lookup(var0, [[1]]))

    opt = gradient_descent.SGD(learning_rate=1.0, momentum=0.0)
    sgd_op = opt.minimize(loss, [var0])
    self.evaluate(variables.global_variables_initializer())
    self.evaluate(sgd_op)
    self.assertAllCloseAccordingToType([[1, 1], [0, 0]], self.evaluate(var0))

  @test_util.run_deprecated_v1
  def testTensorLearningRateAndMomentum(self):
    for dtype in [dtypes.half, dtypes.float32, dtypes.float64]:
      with self.cached_session():
        var0 = variables.Variable([1.0, 2.0], dtype=dtype)
        var1 = variables.Variable([3.0, 4.0], dtype=dtype)
        grads0 = constant_op.constant([0.1, 0.1], dtype=dtype)
        grads1 = constant_op.constant([0.01, 0.01], dtype=dtype)
        mom_opt = gradient_descent.SGD(
            learning_rate=constant_op.constant(2.0),
            momentum=constant_op.constant(0.9))
        mom_update = mom_opt.apply_gradients(
            zip([grads0, grads1], [var0, var1]))
        variables.global_variables_initializer().run()
        # Check we have slots
        slot0 = mom_opt.get_slot(var0, "momentum")
        self.assertEqual(slot0.get_shape(), var0.get_shape())
        slot1 = mom_opt.get_slot(var1, "momentum")
        self.assertEqual(slot1.get_shape(), var1.get_shape())

        # Fetch params to validate initial values
        self.assertAllClose([1.0, 2.0], self.evaluate(var0))
        self.assertAllClose([3.0, 4.0], self.evaluate(var1))
        # Step 1: the momentum accumulators where 0. So we should see a normal
        # update: v -= grad * learning_rate
        mom_update.run()
        # Check that the momentum accumulators have been updated.
        self.assertAllCloseAccordingToType(
            np.array([-0.2, -0.2]), self.evaluate(slot0))
        self.assertAllCloseAccordingToType(
            np.array([-0.02, -0.02]), self.evaluate(slot1))
        # Check that the parameters have been updated.
        self.assertAllCloseAccordingToType(
            np.array([1.0 - (0.1 * 2.0), 2.0 - (0.1 * 2.0)]),
            self.evaluate(var0))
        self.assertAllCloseAccordingToType(
            np.array([3.0 - (0.01 * 2.0), 4.0 - (0.01 * 2.0)]),
            self.evaluate(var1))
        # Step 2: the momentum accumulators contain the previous update.
        mom_update.run()
        # Check that the momentum accumulators have been updated.
        self.assertAllCloseAccordingToType(
            np.array([(0.9 * (-0.2) - 2.0 * 0.1), (0.9 * (-0.2) - 2.0 * 0.1)]),
            self.evaluate(slot0))
        self.assertAllCloseAccordingToType(
            np.array([(0.9 * (-0.02) - 2.0 * 0.01),
                      (0.9 * (-0.02) - 2.0 * 0.01)]), self.evaluate(slot1))
        # Check that the parameters have been updated.
        self.assertAllCloseAccordingToType(
            np.array([
                1.0 - (0.1 * 2.0) - ((0.9 * 0.1 + 0.1) * 2.0),
                2.0 - (0.1 * 2.0) - ((0.9 * 0.1 + 0.1) * 2.0)
            ]), self.evaluate(var0))
        self.assertAllCloseAccordingToType(
            np.array([
                2.98 - ((0.9 * 0.01 + 0.01) * 2.0),
                3.98 - ((0.9 * 0.01 + 0.01) * 2.0)
            ]), self.evaluate(var1))

  @test_util.run_deprecated_v1
  def testSparse(self):
    for dtype in [dtypes.half, dtypes.float32, dtypes.float64]:
      with self.cached_session():
        var0 = variables.Variable(array_ops.zeros([4, 2], dtype=dtype))
        var1 = variables.Variable(constant_op.constant(1.0, dtype, [4, 2]))
        grads0 = ops.IndexedSlices(
            constant_op.constant([[.1, .1]], dtype=dtype),
            constant_op.constant([1]), constant_op.constant([4, 2]))
        grads1 = ops.IndexedSlices(
            constant_op.constant([[.01, .01], [.01, .01]], dtype=dtype),
            constant_op.constant([2, 3]), constant_op.constant([4, 2]))
        mom_opt = gradient_descent.SGD(learning_rate=2.0, momentum=0.9)
        mom_update = mom_opt.apply_gradients(
            zip([grads0, grads1], [var0, var1]))
        variables.global_variables_initializer().run()

        # Check we have slots
        slot0 = mom_opt.get_slot(var0, "momentum")
        self.assertEqual(slot0.get_shape(), var0.get_shape())
        slot1 = mom_opt.get_slot(var1, "momentum")
        self.assertEqual(slot1.get_shape(), var1.get_shape())

        # Fetch params to validate initial values
        self.assertAllClose([0, 0], self.evaluate(var0)[0])
        self.assertAllClose([0, 0], self.evaluate(var0)[1])
        self.assertAllClose([1, 1], self.evaluate(var1)[2])

        # Step 1: the momentum accumulators are 0. So we should see a normal
        # update: v -= grad * learning_rate
        mom_update.run()
        # Check that the momentum accumulators have been updated.
        self.assertAllCloseAccordingToType(
            np.array([0, 0]),
            self.evaluate(slot0)[0])
        self.assertAllCloseAccordingToType(
            np.array([-2.0 * .1, -2.0 * .1]),
            self.evaluate(slot0)[1])
        self.assertAllCloseAccordingToType(
            np.array([-2.0 * .01, -2.0 * .01]),
            self.evaluate(slot1)[2])
        # Check that the parameters have been updated.
        self.assertAllCloseAccordingToType(
            np.array([0, 0]),
            self.evaluate(var0)[0])
        self.assertAllCloseAccordingToType(
            np.array([-(0.1 * 2.0), -(0.1 * 2.0)]),
            self.evaluate(var0)[1])
        self.assertAllCloseAccordingToType(
            np.array([1.0 - (0.01 * 2.0), 1.0 - (0.01 * 2.0)]),
            self.evaluate(var1)[2])
        # Step 2: the momentum accumulators contain the previous update.
        mom_update.run()
        # Check that the momentum accumulators have been updated.
        self.assertAllClose(np.array([0, 0]), self.evaluate(slot0)[0])
        self.assertAllCloseAccordingToType(
            np.array([(0.9 * (-0.2) - 2.0 * 0.1), (0.9 * (-0.2) - 2.0 * 0.1)]),
            self.evaluate(slot0)[1])
        self.assertAllCloseAccordingToType(
            np.array([(0.9 * (-0.02) - 2.0 * 0.01),
                      (0.9 * (-0.02) - 2.0 * 0.01)]),
            self.evaluate(slot1)[2])
        # Check that the parameters have been updated.
        self.assertAllClose(np.array([0, 0]), self.evaluate(var0)[0])
        self.assertAllCloseAccordingToType(
            np.array([
                -(0.1 * 2.0) - ((0.9 * 0.1 + 0.1) * 2.0),
                -(0.1 * 2.0) - ((0.9 * 0.1 + 0.1) * 2.0)
            ]),
            self.evaluate(var0)[1])
        self.assertAllCloseAccordingToType(
            np.array([
                0.98 - ((0.9 * 0.01 + 0.01) * 2.0),
                0.98 - ((0.9 * 0.01 + 0.01) * 2.0)
            ]),
            self.evaluate(var1)[2])

  @test_util.run_deprecated_v1
  def testSharing(self):
    for dtype in [dtypes.half, dtypes.float32, dtypes.float64]:
      with self.cached_session():
        var0 = variables.Variable([1.0, 2.0], dtype=dtype)
        var1 = variables.Variable([3.0, 4.0], dtype=dtype)
        grads0 = constant_op.constant([0.1, 0.1], dtype=dtype)
        grads1 = constant_op.constant([0.01, 0.01], dtype=dtype)
        mom_opt = gradient_descent.SGD(learning_rate=2.0, momentum=0.9)
        mom_update1 = mom_opt.apply_gradients(
            zip([grads0, grads1], [var0, var1]))
        mom_update2 = mom_opt.apply_gradients(
            zip([grads0, grads1], [var0, var1]))
        variables.global_variables_initializer().run()

        slot0 = mom_opt.get_slot(var0, "momentum")
        self.assertEqual(slot0.get_shape(), var0.get_shape())
        slot1 = mom_opt.get_slot(var1, "momentum")
        self.assertEqual(slot1.get_shape(), var1.get_shape())

        # Fetch params to validate initial values
        self.assertAllClose([1.0, 2.0], self.evaluate(var0))
        self.assertAllClose([3.0, 4.0], self.evaluate(var1))
        # Step 1: the momentum accumulators where 0. So we should see a normal
        # update: v -= grad * learning_rate
        mom_update1.run()
        # Check that the momentum accumulators have been updated.
        self.assertAllCloseAccordingToType(
            np.array([-0.2, -0.2]), self.evaluate(slot0))
        self.assertAllCloseAccordingToType(
            np.array([-0.02, -0.02]), self.evaluate(slot1))
        # Check that the parameters have been updated.
        self.assertAllCloseAccordingToType(
            np.array([1.0 - (0.1 * 2.0), 2.0 - (0.1 * 2.0)]),
            self.evaluate(var0))
        self.assertAllCloseAccordingToType(
            np.array([3.0 - (0.01 * 2.0), 4.0 - (0.01 * 2.0)]),
            self.evaluate(var1))
        # Step 2: the second momentum accumulators contain the previous update.
        mom_update2.run()
        # Check that the momentum accumulators have been updated.
        self.assertAllCloseAccordingToType(
            np.array([(0.9 * (-0.2) - 2.0 * 0.1), (0.9 * (-0.2) - 2.0 * 0.1)]),
            self.evaluate(slot0))
        self.assertAllCloseAccordingToType(
            np.array([(0.9 * (-0.02) - 2.0 * 0.01),
                      (0.9 * (-0.02) - 2.0 * 0.01)]), self.evaluate(slot1))
        # Check that the parameters have been updated.
        self.assertAllCloseAccordingToType(
            np.array([
                1.0 - (0.1 * 2.0) - ((0.9 * 0.1 + 0.1) * 2.0),
                2.0 - (0.1 * 2.0) - ((0.9 * 0.1 + 0.1) * 2.0)
            ]), self.evaluate(var0))
        self.assertAllCloseAccordingToType(
            np.array([
                2.98 - ((0.9 * 0.01 + 0.01) * 2.0),
                3.98 - ((0.9 * 0.01 + 0.01) * 2.0)
            ]), self.evaluate(var1))

  @test_util.run_in_graph_and_eager_modes
  def testConfig(self):
    with self.cached_session():
      opt = gradient_descent.SGD(learning_rate=1.0, momentum=0.9, nesterov=True)
      config = opt.get_config()
      opt2 = gradient_descent.SGD.from_config(config)
      lr = opt.lr
      lr2 = opt2.lr
      self.evaluate(variables.global_variables_initializer())
      self.assertAllClose(self.evaluate(lr), self.evaluate(lr2))
      self.assertAllClose(
          self.evaluate(opt._get_hyper("momentum")),
          self.evaluate(opt2._get_hyper("momentum")))
      self.assertAllClose(
          self.evaluate(opt._get_hyper("decay")),
          self.evaluate(opt2._get_hyper("decay")))
      var0 = variables.Variable([[1.0], [2.0]], dtype=dtypes.float32)
      loss = lambda: 3 * var0
      # learning rate variable created when calling minimize.
      opt.minimize(loss, [var0])
      self.evaluate(variables.global_variables_initializer())
      config = opt.get_config()
      opt3 = gradient_descent.SGD.from_config(config)
      lr3 = opt3.lr
      self.evaluate(variables.global_variables_initializer())
      self.assertAllClose(self.evaluate(lr), self.evaluate(lr3))
      self.assertAllClose(
          self.evaluate(opt._get_hyper("momentum")),
          self.evaluate(opt3._get_hyper("momentum")))
      self.assertAllClose(
          self.evaluate(opt._get_hyper("decay")),
          self.evaluate(opt3._get_hyper("decay")))
      self.assertTrue(opt3.nesterov)

  def testNesterovWithoutMomentum(self):
    with self.assertRaisesRegexp(ValueError, "must be between"):
      gradient_descent.SGD(learning_rate=1.0, momentum=2.0)

  def testConstructMomentumWithLR(self):
    opt = gradient_descent.SGD(lr=1.0, momentum=0.9)
    opt_2 = gradient_descent.SGD(learning_rate=0.1, momentum=0.9, lr=1.0)
    opt_3 = gradient_descent.SGD(learning_rate=0.1, momentum=0.9)
    self.assertIsInstance(opt.lr, variables.Variable)
    self.assertIsInstance(opt_2.lr, variables.Variable)
    self.assertIsInstance(opt_3.lr, variables.Variable)

    self.evaluate(variables.global_variables_initializer())
    self.assertAllClose(self.evaluate(opt.lr), (1.0))
    self.assertAllClose(self.evaluate(opt_2.lr), (1.0))
    self.assertAllClose(self.evaluate(opt_3.lr), (0.1))
>>>>>>> ca2d0b65


if __name__ == "__main__":
  test.main()<|MERGE_RESOLUTION|>--- conflicted
+++ resolved
@@ -18,70 +18,83 @@
 from __future__ import division
 from __future__ import print_function
 
+import numpy as np
+
 from tensorflow.python.eager import backprop
 from tensorflow.python.eager import context
 from tensorflow.python.eager import function
 from tensorflow.python.framework import constant_op
 from tensorflow.python.framework import dtypes
 from tensorflow.python.framework import ops
+from tensorflow.python.framework import test_util
 from tensorflow.python.keras.optimizer_v2 import gradient_descent
+from tensorflow.python.ops import array_ops
 from tensorflow.python.ops import embedding_ops
 from tensorflow.python.ops import math_ops
 from tensorflow.python.ops import resource_variable_ops
-from tensorflow.python.ops import resources
 from tensorflow.python.ops import variables
 from tensorflow.python.platform import test
 
 
 class GradientDescentOptimizerTest(test.TestCase):
 
+  @test_util.run_in_graph_and_eager_modes
   def testBasic(self):
-    for dtype in [dtypes.half, dtypes.float32, dtypes.float64]:
-      with self.cached_session():
-        var0 = variables.Variable([1.0, 2.0], dtype=dtype)
-        var1 = variables.Variable([3.0, 4.0], dtype=dtype)
-        grads0 = constant_op.constant([0.1, 0.1], dtype=dtype)
-        grads1 = constant_op.constant([0.01, 0.01], dtype=dtype)
-        optimizer = gradient_descent.SGD(3.0)
-        sgd_op = optimizer.apply_gradients(zip([grads0, grads1], [var0, var1]))
-        variables.global_variables_initializer().run()
-        # Fetch params to validate initial values
-        self.assertAllCloseAccordingToType([1.0, 2.0], var0.eval())
-        self.assertAllCloseAccordingToType([3.0, 4.0], var1.eval())
-        # Run 1 step of sgd
-        sgd_op.run()
-        # Validate updated params
-        self.assertAllCloseAccordingToType([1.0 - 3.0 * 0.1, 2.0 - 3.0 * 0.1],
-                                           var0.eval())
-        self.assertAllCloseAccordingToType([3.0 - 3.0 * 0.01, 4.0 - 3.0 * 0.01],
-                                           var1.eval())
-        self.assertEqual(0, len(optimizer.variables()))
-
-  def testBasicResourceVariable(self):
     for dtype in [dtypes.half, dtypes.float32, dtypes.float64]:
       with self.cached_session():
         var0 = resource_variable_ops.ResourceVariable([1.0, 2.0], dtype=dtype)
         var1 = resource_variable_ops.ResourceVariable([3.0, 4.0], dtype=dtype)
         grads0 = constant_op.constant([0.1, 0.1], dtype=dtype)
         grads1 = constant_op.constant([0.01, 0.01], dtype=dtype)
-        sgd_op = gradient_descent.SGD(3.0).apply_gradients(
-            zip([grads0, grads1], [var0, var1]))
-        # TODO(apassos) calling initialize_resources on all resources here
-        # doesn't work because the sessions and graph are reused across unit
-        # tests and this would mean trying to reinitialize variables. Figure out
-        # a long-term solution for this.
-        resources.initialize_resources([var0, var1]).run()
-        # Fetch params to validate initial values
-        self.assertAllCloseAccordingToType([1.0, 2.0], var0.eval())
-        self.assertAllCloseAccordingToType([3.0, 4.0], var1.eval())
+        sgd = gradient_descent.SGD(3.0)
+        sgd_op = sgd.apply_gradients(zip([grads0, grads1], [var0, var1]))
+        self.evaluate(variables.global_variables_initializer())
         # Run 1 step of sgd
-        sgd_op.run()
+        self.evaluate(sgd_op)
         # Validate updated params
         self.assertAllCloseAccordingToType([1.0 - 3.0 * 0.1, 2.0 - 3.0 * 0.1],
-                                           var0.eval())
+                                           self.evaluate(var0))
         self.assertAllCloseAccordingToType([3.0 - 3.0 * 0.01, 4.0 - 3.0 * 0.01],
-                                           var1.eval())
-
+                                           self.evaluate(var1))
+
+  @test_util.run_in_graph_and_eager_modes
+  def testBasicWithLearningRateDecay(self):
+    for dtype in [dtypes.half, dtypes.float32, dtypes.float64]:
+      with self.cached_session():
+        var0 = resource_variable_ops.ResourceVariable([1.0, 2.0], dtype=dtype)
+        var1 = resource_variable_ops.ResourceVariable([3.0, 4.0], dtype=dtype)
+        grads0 = constant_op.constant([0.1, 0.1], dtype=dtype)
+        grads1 = constant_op.constant([0.01, 0.01], dtype=dtype)
+        learning_rate = 3.0
+        decay = 0.5
+        sgd = gradient_descent.SGD(learning_rate=learning_rate, decay=decay)
+        if not context.executing_eagerly():
+          sgd_op = sgd.apply_gradients(zip([grads0, grads1], [var0, var1]))
+        self.evaluate(variables.global_variables_initializer())
+        # Run 2 steps of sgd
+        if not context.executing_eagerly():
+          self.evaluate(sgd_op)
+        else:
+          sgd.apply_gradients(zip([grads0, grads1], [var0, var1]))
+        # Validate updated params
+        self.assertAllCloseAccordingToType([1.0 - 3.0 * 0.1, 2.0 - 3.0 * 0.1],
+                                           self.evaluate(var0))
+        self.assertAllCloseAccordingToType([3.0 - 3.0 * 0.01, 4.0 - 3.0 * 0.01],
+                                           self.evaluate(var1))
+
+        if not context.executing_eagerly():
+          self.evaluate(sgd_op)
+        else:
+          sgd.apply_gradients(zip([grads0, grads1], [var0, var1]))
+        # Validate updated params
+        self.assertAllCloseAccordingToType(
+            [1.0 - 3.0 * 0.1 - 2.0 * 0.1, 2.0 - 3.0 * 0.1 - 2.0 * 0.1],
+            self.evaluate(var0))
+        self.assertAllCloseAccordingToType(
+            [3.0 - 3.0 * 0.01 - 2.0 * 0.01, 4.0 - 3.0 * 0.01 - 2.0 * 0.01],
+            self.evaluate(var1))
+
+  @test_util.run_in_graph_and_eager_modes
   def testBasicCallableParams(self):
     for dtype in [dtypes.half, dtypes.float32, dtypes.float64]:
       with self.cached_session():
@@ -90,72 +103,58 @@
         grads0 = constant_op.constant([0.1, 0.1], dtype=dtype)
         grads1 = constant_op.constant([0.01, 0.01], dtype=dtype)
         lr = lambda: 3.0
-        sgd_op = gradient_descent.SGD(lr).apply_gradients(
-            zip([grads0, grads1], [var0, var1]))
-        # TODO(apassos) calling initialize_resources on all resources here
-        # doesn't work because the sessions and graph are reused across unit
-        # tests and this would mean trying to reinitialize variables. Figure out
-        # a long-term solution for this.
-        resources.initialize_resources([var0, var1]).run()
-        # Fetch params to validate initial values
-        self.assertAllCloseAccordingToType([1.0, 2.0], var0.eval())
-        self.assertAllCloseAccordingToType([3.0, 4.0], var1.eval())
+        sgd = gradient_descent.SGD(lr)
+        sgd_op = sgd.apply_gradients(zip([grads0, grads1], [var0, var1]))
+        self.evaluate(variables.global_variables_initializer())
         # Run 1 step of sgd
-        sgd_op.run()
+        self.evaluate(sgd_op)
         # Validate updated params
         self.assertAllCloseAccordingToType([1.0 - 3.0 * 0.1, 2.0 - 3.0 * 0.1],
-                                           var0.eval())
+                                           self.evaluate(var0))
         self.assertAllCloseAccordingToType([3.0 - 3.0 * 0.01, 4.0 - 3.0 * 0.01],
-                                           var1.eval())
-
+                                           self.evaluate(var1))
+
+  @test_util.run_in_graph_and_eager_modes
   def testMinimizeResourceVariable(self):
     for dtype in [dtypes.half, dtypes.float32, dtypes.float64]:
       with self.cached_session():
         var0 = resource_variable_ops.ResourceVariable([[1.0, 2.0]], dtype=dtype)
         var1 = resource_variable_ops.ResourceVariable([3.0], dtype=dtype)
         x = constant_op.constant([[4.0], [5.0]], dtype=dtype)
-        pred = math_ops.matmul(var0, x) + var1
-        loss = pred * pred
-        sgd_op = gradient_descent.SGD(1.0).minimize(loss)
-        # TODO(apassos) calling initialize_resources on all resources here
-        # doesn't work because the sessions and graph are reused across unit
-        # tests and this would mean trying to reinitialize variables. Figure out
-        # a long-term solution for this.
-        resources.initialize_resources([var0, var1]).run()
-        # Fetch params to validate initial values
-        self.assertAllCloseAccordingToType([[1.0, 2.0]], var0.eval())
-        self.assertAllCloseAccordingToType([3.0], var1.eval())
+        loss = lambda: math_ops.matmul(var0, x) + var1  # pylint: disable=cell-var-from-loop
+        sgd = gradient_descent.SGD(1.0)
+        sgd_op = sgd.minimize(loss, [var0, var1])
+        self.evaluate(variables.global_variables_initializer())
         # Run 1 step of sgd
-        sgd_op.run()
-        # Validate updated params
-        np_pred = 1.0 * 4.0 + 2.0 * 5.0 + 3.0
-        np_grad = 2 * np_pred
-        self.assertAllCloseAccordingToType(
-            [[1.0 - np_grad * 4.0, 2.0 - np_grad * 5.0]], var0.eval())
-        self.assertAllCloseAccordingToType([3.0 - np_grad], var1.eval())
-
+        self.evaluate(sgd_op)
+        # Validate updated params
+        self.assertAllCloseAccordingToType([[1.0 - 4.0, 2.0 - 5.0]],
+                                           self.evaluate(var0))
+        self.assertAllCloseAccordingToType([3.0 - 1.0], self.evaluate(var1))
+
+  @test_util.run_deprecated_v1
   def testMinimizeSparseResourceVariable(self):
     for dtype in [dtypes.half, dtypes.float32, dtypes.float64]:
       with self.cached_session():
         var0 = resource_variable_ops.ResourceVariable([[1.0, 2.0]], dtype=dtype)
         var1 = resource_variable_ops.ResourceVariable([3.0], dtype=dtype)
         x = constant_op.constant([[4.0], [5.0]], dtype=dtype)
-        pred = math_ops.matmul(embedding_ops.embedding_lookup([var0], [0]), x)
-        pred += var1
-        loss = pred * pred
-        sgd_op = gradient_descent.SGD(1.0).minimize(loss)
-        variables.global_variables_initializer().run()
-        # Fetch params to validate initial values
-        self.assertAllCloseAccordingToType([[1.0, 2.0]], var0.eval())
-        self.assertAllCloseAccordingToType([3.0], var1.eval())
+
+        def loss():
+          pred = math_ops.matmul(embedding_ops.embedding_lookup([var0], [0]), x)  # pylint: disable=cell-var-from-loop
+          pred += var1  # pylint: disable=cell-var-from-loop
+          return pred * pred
+
+        sgd_op = gradient_descent.SGD(1.0).minimize(loss, [var0, var1])
+        self.evaluate(variables.global_variables_initializer())
         # Run 1 step of sgd
-        sgd_op.run()
+        self.evaluate(sgd_op)
         # Validate updated params
         np_pred = 1.0 * 4.0 + 2.0 * 5.0 + 3.0
         np_grad = 2 * np_pred
         self.assertAllCloseAccordingToType(
-            [[1.0 - np_grad * 4.0, 2.0 - np_grad * 5.0]], var0.eval())
-        self.assertAllCloseAccordingToType([3.0 - np_grad], var1.eval())
+            [[1.0 - np_grad * 4.0, 2.0 - np_grad * 5.0]], self.evaluate(var0))
+        self.assertAllCloseAccordingToType([3.0 - np_grad], self.evaluate(var1))
 
   def testTensorLearningRate(self):
     for dtype in [dtypes.half, dtypes.float32, dtypes.float64]:
@@ -167,51 +166,27 @@
         lrate = constant_op.constant(3.0)
         sgd_op = gradient_descent.SGD(lrate).apply_gradients(
             zip([grads0, grads1], [var0, var1]))
-        variables.global_variables_initializer().run()
-        # Fetch params to validate initial values
-        self.assertAllCloseAccordingToType([1.0, 2.0], var0.eval())
-        self.assertAllCloseAccordingToType([3.0, 4.0], var1.eval())
+        self.evaluate(variables.global_variables_initializer())
         # Run 1 step of sgd
-        sgd_op.run()
+        self.evaluate(sgd_op)
         # Validate updated params
         self.assertAllCloseAccordingToType([1.0 - 3.0 * 0.1, 2.0 - 3.0 * 0.1],
-                                           var0.eval())
+                                           self.evaluate(var0))
         self.assertAllCloseAccordingToType([3.0 - 3.0 * 0.01, 4.0 - 3.0 * 0.01],
-                                           var1.eval())
-
+                                           self.evaluate(var1))
+
+  @test_util.run_deprecated_v1
   def testGradWrtRef(self):
     for dtype in [dtypes.half, dtypes.float32, dtypes.float64]:
       with self.cached_session():
         opt = gradient_descent.SGD(3.0)
         values = [1.0, 3.0]
         vars_ = [variables.Variable([v], dtype=dtype) for v in values]
-        grads_and_vars = opt.compute_gradients(vars_[0] + vars_[1], vars_)
-        variables.global_variables_initializer().run()
+        loss = lambda: vars_[0] + vars_[1]  # pylint: disable=cell-var-from-loop
+        grads_and_vars = opt._compute_gradients(loss, vars_)
+        self.evaluate(variables.global_variables_initializer())
         for grad, _ in grads_and_vars:
-          self.assertAllCloseAccordingToType([1.0], grad.eval())
-
-  def testWithGlobalStep(self):
-    for dtype in [dtypes.half, dtypes.float32, dtypes.float64]:
-      with self.cached_session():
-        global_step = variables.Variable(0, trainable=False)
-        var0 = variables.Variable([1.0, 2.0], dtype=dtype)
-        var1 = variables.Variable([3.0, 4.0], dtype=dtype)
-        grads0 = constant_op.constant([0.1, 0.1], dtype=dtype)
-        grads1 = constant_op.constant([0.01, 0.01], dtype=dtype)
-        sgd_op = gradient_descent.SGD(3.0).apply_gradients(
-            zip([grads0, grads1], [var0, var1]), global_step=global_step)
-        variables.global_variables_initializer().run()
-        # Fetch params to validate initial values
-        self.assertAllCloseAccordingToType([1.0, 2.0], var0.eval())
-        self.assertAllCloseAccordingToType([3.0, 4.0], var1.eval())
-        # Run 1 step of sgd
-        sgd_op.run()
-        # Validate updated params and global_step
-        self.assertAllCloseAccordingToType([1.0 - 3.0 * 0.1, 2.0 - 3.0 * 0.1],
-                                           var0.eval())
-        self.assertAllCloseAccordingToType([3.0 - 3.0 * 0.01, 4.0 - 3.0 * 0.01],
-                                           var1.eval())
-        self.assertAllCloseAccordingToType(1, global_step.eval())
+          self.assertAllCloseAccordingToType([1.0], self.evaluate(grad))
 
   def testSparseBasic(self):
     for dtype in [dtypes.half, dtypes.float32, dtypes.float64]:
@@ -226,17 +201,45 @@
             constant_op.constant([1]), constant_op.constant([2, 1]))
         sgd_op = gradient_descent.SGD(3.0).apply_gradients(
             zip([grads0, grads1], [var0, var1]))
-        variables.global_variables_initializer().run()
-        # Fetch params to validate initial values
-        self.assertAllCloseAccordingToType([[1.0], [2.0]], var0.eval())
-        self.assertAllCloseAccordingToType([[3.0], [4.0]], var1.eval())
+        self.evaluate(variables.global_variables_initializer())
         # Run 1 step of sgd
-        sgd_op.run()
+        self.evaluate(sgd_op)
         # Validate updated params
         self.assertAllCloseAccordingToType([[1.0 - 3.0 * 0.1], [2.0]],
-                                           var0.eval())
+                                           self.evaluate(var0))
         self.assertAllCloseAccordingToType([[3.0], [4.0 - 3.0 * 0.01]],
-                                           var1.eval())
+                                           self.evaluate(var1))
+
+  @test_util.run_deprecated_v1
+  def testSparseBasicWithLearningRateDecay(self):
+    for dtype in [dtypes.half, dtypes.float32, dtypes.float64]:
+      with self.cached_session():
+        var0 = variables.Variable([[1.0], [2.0]], dtype=dtype)
+        var1 = variables.Variable([[3.0], [4.0]], dtype=dtype)
+        grads0 = ops.IndexedSlices(
+            constant_op.constant([0.1], shape=[1, 1], dtype=dtype),
+            constant_op.constant([0]), constant_op.constant([2, 1]))
+        grads1 = ops.IndexedSlices(
+            constant_op.constant([0.01], shape=[1, 1], dtype=dtype),
+            constant_op.constant([1]), constant_op.constant([2, 1]))
+        sgd_op = gradient_descent.SGD(
+            3.0, decay=0.5).apply_gradients(
+                zip([grads0, grads1], [var0, var1]))
+        self.evaluate(variables.global_variables_initializer())
+        # Run 2 steps of sgd
+        self.evaluate(sgd_op)
+        # Validate updated params
+        self.assertAllCloseAccordingToType([[1.0 - 3.0 * 0.1], [2.0]],
+                                           self.evaluate(var0))
+        self.assertAllCloseAccordingToType([[3.0], [4.0 - 3.0 * 0.01]],
+                                           self.evaluate(var1))
+
+        self.evaluate(sgd_op)
+        # Validate updated params
+        self.assertAllCloseAccordingToType(
+            [[1.0 - 3.0 * 0.1 - 2.0 * 0.1], [2.0]], self.evaluate(var0))
+        self.assertAllCloseAccordingToType(
+            [[3.0], [4.0 - 3.0 * 0.01 - 2.0 * 0.01]], self.evaluate(var1))
 
   def testCapturingInDefunWhileExecutingEagerly(self):
     with context.eager_mode():
@@ -258,25 +261,13 @@
       # be an EagerTensor once again, not a graph Tensor.
       self.assertEqual(float(step()), -1.0)
 
-<<<<<<< HEAD
-  def testConfig(self):
-    opt = gradient_descent.SGD(learning_rate=1.0)
-    config = opt.get_config()
-    opt2 = gradient_descent.SGD.from_config(config)
-    self.assertEqual(opt._hyper["learning_rate"], opt2._hyper["learning_rate"])
-=======
   def testConstructSGDWithLR(self):
     opt = gradient_descent.SGD(lr=1.0)
+    self.assertEqual(opt.lr, 1.0)
     opt_2 = gradient_descent.SGD(learning_rate=0.1, lr=1.0)
+    self.assertEqual(opt_2.lr, 1.0)
     opt_3 = gradient_descent.SGD(learning_rate=0.1)
-    self.assertIsInstance(opt.lr, variables.Variable)
-    self.assertIsInstance(opt_2.lr, variables.Variable)
-    self.assertIsInstance(opt_3.lr, variables.Variable)
-
-    self.evaluate(variables.global_variables_initializer())
-    self.assertAllClose(self.evaluate(opt.lr), (1.0))
-    self.assertAllClose(self.evaluate(opt_2.lr), (1.0))
-    self.assertAllClose(self.evaluate(opt_3.lr), (0.1))
+    self.assertEqual(opt_3.lr, 0.1)
 
 
 class MomentumOptimizerTest(test.TestCase):
@@ -676,16 +667,11 @@
       opt = gradient_descent.SGD(learning_rate=1.0, momentum=0.9, nesterov=True)
       config = opt.get_config()
       opt2 = gradient_descent.SGD.from_config(config)
-      lr = opt.lr
-      lr2 = opt2.lr
-      self.evaluate(variables.global_variables_initializer())
-      self.assertAllClose(self.evaluate(lr), self.evaluate(lr2))
-      self.assertAllClose(
-          self.evaluate(opt._get_hyper("momentum")),
-          self.evaluate(opt2._get_hyper("momentum")))
-      self.assertAllClose(
-          self.evaluate(opt._get_hyper("decay")),
-          self.evaluate(opt2._get_hyper("decay")))
+      # assert both are equal float values.
+      self.assertEqual(
+          opt._get_hyper("learning_rate"), opt2._get_hyper("learning_rate"))
+      self.assertEqual(opt._get_hyper("momentum"), opt2._get_hyper("momentum"))
+      # self.assertEqual(opt._get_hyper("decay"), opt2._get_hyper("decay"))
       var0 = variables.Variable([[1.0], [2.0]], dtype=dtypes.float32)
       loss = lambda: 3 * var0
       # learning rate variable created when calling minimize.
@@ -693,15 +679,14 @@
       self.evaluate(variables.global_variables_initializer())
       config = opt.get_config()
       opt3 = gradient_descent.SGD.from_config(config)
-      lr3 = opt3.lr
-      self.evaluate(variables.global_variables_initializer())
-      self.assertAllClose(self.evaluate(lr), self.evaluate(lr3))
-      self.assertAllClose(
+      self.assertEqual(
+          self.evaluate(opt._get_hyper("learning_rate")),
+          opt3._get_hyper("learning_rate"))
+      self.assertEqual(
           self.evaluate(opt._get_hyper("momentum")),
-          self.evaluate(opt3._get_hyper("momentum")))
-      self.assertAllClose(
-          self.evaluate(opt._get_hyper("decay")),
-          self.evaluate(opt3._get_hyper("decay")))
+          opt3._get_hyper("momentum"))
+      # self.assertEqual(
+      #     self.evaluate(opt._get_hyper("decay")), opt3._get_hyper("decay"))
       self.assertTrue(opt3.nesterov)
 
   def testNesterovWithoutMomentum(self):
@@ -710,17 +695,11 @@
 
   def testConstructMomentumWithLR(self):
     opt = gradient_descent.SGD(lr=1.0, momentum=0.9)
+    self.assertEqual(opt.lr, 1.0)
     opt_2 = gradient_descent.SGD(learning_rate=0.1, momentum=0.9, lr=1.0)
+    self.assertEqual(opt_2.lr, 1.0)
     opt_3 = gradient_descent.SGD(learning_rate=0.1, momentum=0.9)
-    self.assertIsInstance(opt.lr, variables.Variable)
-    self.assertIsInstance(opt_2.lr, variables.Variable)
-    self.assertIsInstance(opt_3.lr, variables.Variable)
-
-    self.evaluate(variables.global_variables_initializer())
-    self.assertAllClose(self.evaluate(opt.lr), (1.0))
-    self.assertAllClose(self.evaluate(opt_2.lr), (1.0))
-    self.assertAllClose(self.evaluate(opt_3.lr), (0.1))
->>>>>>> ca2d0b65
+    self.assertEqual(opt_3.lr, 0.1)
 
 
 if __name__ == "__main__":

--- conflicted
+++ resolved
@@ -125,11 +125,8 @@
         "//tensorflow/core:framework",
         "//tensorflow/core:lib",
         "//tensorflow/core:lib_internal",
-<<<<<<< HEAD
-=======
         "//tensorflow/core:metrics",
         "//tensorflow/core:nn_ops_op_lib",
->>>>>>> e6dbfa17
         "//tensorflow/core/kernels:inplace_ops",
         "//tensorflow/core/kernels/data:captured_function",
         "//tensorflow/core/kernels/data:dataset_utils",
@@ -139,6 +136,18 @@
 tf_kernel_library(
     name = "matching_files_dataset_op",
     srcs = ["matching_files_dataset_op.cc"],
+    deps = [
+        "//tensorflow/core:experimental_dataset_ops_op_lib",
+        "//tensorflow/core:framework",
+        "//tensorflow/core:lib",
+        "//tensorflow/core:lib_internal",
+        "//tensorflow/core/kernels/data:dataset",
+    ],
+)
+
+tf_kernel_library(
+    name = "choose_fastest_dataset_op",
+    srcs = ["choose_fastest_dataset_op.cc"],
     deps = [
         "//tensorflow/core:experimental_dataset_ops_op_lib",
         "//tensorflow/core:framework",
@@ -303,6 +312,20 @@
 )
 
 tf_kernel_library(
+    name = "take_while_dataset_op",
+    srcs = ["take_while_dataset_op.cc"],
+    deps = [
+        "//tensorflow/core:core_cpu_internal",
+        "//tensorflow/core:dataset_ops_op_lib",
+        "//tensorflow/core:framework",
+        "//tensorflow/core:lib",
+        "//tensorflow/core:lib_internal",
+        "//tensorflow/core/kernels/data:captured_function",
+        "//tensorflow/core/kernels/data:dataset_utils",
+    ],
+)
+
+tf_kernel_library(
     name = "to_tf_record_op",
     srcs = ["to_tf_record_op.cc"],
     deps = [
@@ -351,6 +374,7 @@
     name = "dataset_kernels",
     deps = [
         ":assert_next_dataset_op",
+        ":choose_fastest_dataset_op",
         ":csv_dataset_op",
         ":dense_to_sparse_batch_dataset_op",
         ":directed_interleave_dataset_op",
@@ -374,6 +398,7 @@
         ":sql_dataset_op",
         ":stats_aggregator_ops",
         ":stats_dataset_ops",
+        ":take_while_dataset_op",
         ":threadpool_dataset_op",
         ":to_tf_record_op",
         ":unbatch_dataset_op",

# Copyright 2018 The TensorFlow Authors. All Rights Reserved.
#
# Licensed under the Apache License, Version 2.0 (the "License");
# you may not use this file except in compliance with the License.
# You may obtain a copy of the License at
#
#     http://www.apache.org/licenses/LICENSE-2.0
#
# Unless required by applicable law or agreed to in writing, software
# distributed under the License is distributed on an "AS IS" BASIS,
# WITHOUT WARRANTIES OR CONDITIONS OF ANY KIND, either express or implied.
# See the License for the specific language governing permissions and
# limitations under the License.
# ==============================================================================
"""Utilities to test TF-TensorRT integration."""

from __future__ import absolute_import
from __future__ import division
from __future__ import print_function

from collections import namedtuple
import itertools
import os
import warnings
import numpy as np
import six

from tensorflow.contrib.tensorrt.python import trt_convert
# pylint: disable=unused-import
from tensorflow.contrib.tensorrt.python.ops import trt_engine_op
# pylint: enable=unused-import
from tensorflow.core.protobuf import config_pb2
from tensorflow.core.protobuf import rewriter_config_pb2
from tensorflow.python.framework import dtypes
from tensorflow.python.framework import graph_io
from tensorflow.python.framework import importer
from tensorflow.python.framework import ops
from tensorflow.python.framework import test_util
from tensorflow.python.ops import math_ops
from tensorflow.python.platform import tf_logging as logging

TfTrtIntegrationTestParams = namedtuple("TfTrtIntegrationTestParams", [
    "gdef", "input_names", "input_dims", "output_names", "expected_output_dims"
])

RunParams = namedtuple("RunParams", [
    "use_optimizer", "precision_mode", "dynamic_engine", "test_name",
    "use_calibration"
])

ConversionParams = namedtuple("ConversionParams", [
    "max_batch_size", "max_workspace_size_bytes", "precision_mode",
    "minimum_segment_size", "is_dynamic_op", "maximum_cached_engines",
    "cached_engine_batch_sizes", "rewriter_config", "use_calibration"
])

PRECISION_MODES = ["FP32", "FP16", "INT8"]


def IsQuantizationMode(mode):
  return mode == "INT8"


class GraphState(object):
  ORIGINAL = 0
  CALIBRATE = 1
  INFERENCE = 2


def OptimizerDisabledRewriterConfig():
  """Returns a RewriterConfig with all default Grappler optimizers disabled."""
  rewriter_config = rewriter_config_pb2.RewriterConfig()

  # Turn off all default Grappler optimizers.
  off = rewriter_config_pb2.RewriterConfig.OFF
  rewriter_config.layout_optimizer = off
  rewriter_config.constant_folding = off
  rewriter_config.shape_optimization = off
  rewriter_config.remapping = off
  rewriter_config.arithmetic_optimization = off
  rewriter_config.dependency_optimization = off
  rewriter_config.loop_optimization = off
  rewriter_config.function_optimization = off
  rewriter_config.debug_stripper = off
  rewriter_config.disable_model_pruning = True
  rewriter_config.scoped_allocator_optimization = off
  rewriter_config.memory_optimization = (
      rewriter_config_pb2.RewriterConfig.NO_MEM_OPT)
  rewriter_config.pin_to_host_optimization = off
  rewriter_config.auto_parallel.enable = False

  # Run only once for each enabled optimizer.
  rewriter_config.meta_optimizer_iterations = (
      rewriter_config_pb2.RewriterConfig.ONE)
  return rewriter_config


class TfTrtIntegrationTestBase(test_util.TensorFlowTestCase):
  """Class to test Tensorflow-TensorRT integration."""

  @property
  def trt_incompatible_op(self):
    return math_ops.sin

  @property
  def precision_modes(self):
    return ["FP32", "FP16", "INT8"]

  # str is bytes in py2, but unicode in py3.
  def _ToUnicode(self, s):
    if six.PY2:
      if isinstance(s, unicode):
        return s
      return s.decode("utf-8")
    else:
      if isinstance(s, str):
        return s
      return s.decode("utf-8")

  def _ToBytes(self, s):
    if six.PY2:
      if isinstance(s, unicode):
        return s.encode("utf-8")
      return s
    else:
      if isinstance(s, str):
        return s.encode("utf-8")
      return s

  def _ToString(self, s):
    if six.PY2:
      if isinstance(s, unicode):
        return s.encode("utf-8")
      return s
    else:
      if isinstance(s, str):
        return s
      return s.decode("utf-8")

  @classmethod
  def setUpClass(cls):
    """Setup method for the module."""
    super(TfTrtIntegrationTestBase, cls).setUpClass()
    trt_convert.enable_test_value()

  def __init__(self, methodName="runTest"):  # pylint: disable=invalid-name
    super(TfTrtIntegrationTestBase, self).__init__(methodName)
    self._trt_test_params = None

  def setUp(self):
    """Setup method."""
    super(TfTrtIntegrationTestBase, self).setUp()
    warnings.simplefilter("always")
    trt_convert.clear_test_values("")

  def GetParams(self):
    """Return a TfTrtIntegrationTestParams for test, implemented by subclass."""
    raise NotImplementedError()

  def GetConversionParams(self, run_params):
    """Return a ConversionParams for test."""
    return ConversionParams(
        max_batch_size=max([
            dims[0] for dims in self._GetParamsCached().input_dims if len(dims)
        ]),
        max_workspace_size_bytes=1 << 25,
        precision_mode=run_params.precision_mode,
        minimum_segment_size=2,
        is_dynamic_op=run_params.dynamic_engine,
        maximum_cached_engines=1,
        cached_engine_batch_sizes=None,
        rewriter_config=None,
        use_calibration=run_params.use_calibration)

  def ShouldRunTest(self, run_params):
    """Whether to run the test."""
    # This setting combination requires quantization nodes to be present in
    # order to build the engine.
    return not (IsQuantizationMode(run_params.precision_mode) and
                not run_params.use_calibration)

  def VerifyRunForEngine(self, engine_name, graph_state, expect_run=True):
    """Verify the state of a particular engine after sess.run()."""
    if graph_state == GraphState.ORIGINAL:
      self._ExpectCalibration(engine_name, "")
      self._ExpectNativeSegment(engine_name, "")
      self._ExpectTrtEngine(engine_name, "")
    elif graph_state == GraphState.CALIBRATE:
      self._ExpectCalibration(engine_name, "done")
      self._ExpectNativeSegment(engine_name, "done")
      self._ExpectTrtEngine(engine_name, "")
    elif graph_state == GraphState.INFERENCE:
      self._ExpectCalibration(engine_name, "")
      if expect_run:
        self._ExpectNativeSegment(engine_name, "")
        self._ExpectTrtEngine(engine_name, "done")
      else:
        self._ExpectNativeSegment(engine_name, "done")
        self._ExpectTrtEngine(engine_name, "")

  def VerifyRun(self, run_params, graph_state):
    """Verify the state of all engines after sess.run()."""
    for engine_name in self.ExpectedEnginesToBuild(run_params):
      expect_run = (engine_name in self.ExpectedEnginesToRun(run_params))
      self.VerifyRunForEngine(engine_name, graph_state, expect_run)

  def ExpectedEnginesToBuild(self, run_params):
    """Return the expected engines to build, implemented by subclass."""
    raise NotImplementedError()

  def ExpectedEnginesToRun(self, run_params):
    """Return the expected engines to run."""
    return self.ExpectedEnginesToBuild(run_params)

  def ExpectedAbsoluteTolerance(self, run_params):
    """The absolute tolerance to compare floating point results."""
    return 1.e-05 if run_params.precision_mode == "FP32" else 1.e-02

  def ExpectedRelativeTolerance(self, run_params):
    """The relative tolerance to compare floating point results."""
    return 1.e-05 if run_params.precision_mode == "FP32" else 1.e-02

  def _GetParamsCached(self):
    if self._trt_test_params is None:
      self._trt_test_params = self.GetParams()
    return self._trt_test_params

  def _PrepareRun(self, graph_state):
    """Set up necessary testing environment before calling sess.run()."""
    # Clear test values added by TRTEngineOp.
    trt_convert.clear_test_values("TRTEngineOp_.*:ExecuteTrtEngine")
    trt_convert.clear_test_values("TRTEngineOp_.*:ExecuteCalibration")
    trt_convert.clear_test_values("TRTEngineOp_.*:ExecuteNativeSegment")

  def _GetGPUOptions(self):
    gpu_options = config_pb2.GPUOptions()
    gpu_options.allow_growth = True
    return gpu_options

  def _GetConfigProto(self, run_params, graph_state):
    """Get config proto based on specific settings."""
    conversion_params = self.GetConversionParams(run_params)
    if graph_state != GraphState.ORIGINAL and run_params.use_optimizer:
<<<<<<< HEAD
      conversion_params = self.GetConversionParams(run_params)
=======
>>>>>>> f91aeed3
      rewriter_cfg = trt_convert.get_tensorrt_rewriter_config(
          conversion_params.rewriter_config, conversion_params.max_batch_size,
          conversion_params.max_workspace_size_bytes,
          conversion_params.precision_mode,
          conversion_params.minimum_segment_size,
          conversion_params.is_dynamic_op,
          conversion_params.maximum_cached_engines,
          conversion_params.cached_engine_batch_sizes,
          conversion_params.use_calibration)

      graph_options = config_pb2.GraphOptions(rewrite_options=rewriter_cfg)
    else:
      graph_options = config_pb2.GraphOptions()
<<<<<<< HEAD
=======
      if conversion_params.rewriter_config is not None:
        graph_options.rewrite_options.CopyFrom(
            conversion_params.rewriter_config)
>>>>>>> f91aeed3

    config = config_pb2.ConfigProto(
        gpu_options=self._GetGPUOptions(), graph_options=graph_options)
    return config

  def _ExpectTestValue(self, engine_name, method, expected_value):
    label = "%s:%s" % (engine_name, method)
    actual_value = trt_convert.get_test_value(label)
    self.assertEqual(
        expected_value,
        actual_value,
        msg="Unexpected test value with label %s. Actual: %s; expected: %s" %
        (label, actual_value, expected_value))

  def _ExpectCalibration(self, engine_name, value):
    self._ExpectTestValue(engine_name, "ExecuteCalibration", value)

  def _ExpectTrtEngine(self, engine_name, value):
    self._ExpectTestValue(engine_name, "ExecuteTrtEngine", value)

  def _ExpectNativeSegment(self, engine_name, value):
    self._ExpectTestValue(engine_name, "ExecuteNativeSegment", value)

  def _RunGraph(self,
                run_params,
                gdef,
                input_data,
                config,
                graph_state,
                num_runs=2):
    """Run given graphdef multiple times."""
    params = self._GetParamsCached()
    assert len(params.input_names) == len(input_data)
    g = ops.Graph()
    with g.as_default():
      io_ops = importer.import_graph_def(
          graph_def=gdef,
          return_elements=params.input_names + params.output_names,
          name="")
      inputs = [op.outputs[0] for op in io_ops[:len(params.input_names)]]
      assert len(inputs) == len(input_data)
      outputs = [op.outputs[0] for op in io_ops[len(params.input_names):]]
    with self.test_session(
        graph=g, config=config, use_gpu=True, force_gpu=True) as sess:
      val = None
      # Defaults to 2 runs to verify result across multiple runs is same.
      for _ in range(num_runs):
        self._PrepareRun(graph_state)
        new_val = sess.run(
            outputs, {inputs[i]: input_data[i] for i in range(len(inputs))})
        output_len = len(params.expected_output_dims)
        self.assertEqual(output_len, len(new_val))
        for i in range(output_len):
          self.assertEqual(params.expected_output_dims[i], new_val[i].shape)
        if val is not None:
          self.assertAllClose(val, new_val, atol=1.e-06, rtol=1.e-06)
        val = new_val
        self.VerifyRun(run_params, graph_state)
    return val

  # Use real data that is representative of the inference dataset
  # for calibration. For this test script it is random data.
  def _RunCalibration(self, run_params, gdef, input_data, config):
    """Run calibration on given graph."""
    return self._RunGraph(
        run_params, gdef, input_data, config, GraphState.CALIBRATE, num_runs=5)

  def _GetTrtGraphDef(self, run_params, graph_state, gdef):
    """Return trt converted graphdef."""
    params = self._GetParamsCached()
    conversion_params = self.GetConversionParams(run_params)
    logging.info(conversion_params)

<<<<<<< HEAD
    config_for_trt = config_pb2.ConfigProto(gpu_options=self._GetGPUOptions())
    if conversion_params.rewriter_config is not None:
      config_for_trt.graph_options.rewrite_options.CopyFrom(
          conversion_params.rewriter_config)
=======
    config_for_trt = self._GetConfigProto(run_params, graph_state)
>>>>>>> f91aeed3
    return trt_convert.create_inference_graph(
        input_graph_def=gdef,
        outputs=params.input_names + params.output_names,
        max_batch_size=conversion_params.max_batch_size,
        max_workspace_size_bytes=conversion_params.max_workspace_size_bytes,
        precision_mode=conversion_params.precision_mode,
        minimum_segment_size=conversion_params.minimum_segment_size,
        is_dynamic_op=conversion_params.is_dynamic_op,
        maximum_cached_engines=conversion_params.maximum_cached_engines,
        cached_engine_batch_sizes=conversion_params.cached_engine_batch_sizes,
        use_calibration=conversion_params.use_calibration,
        session_config=config_for_trt)

  def _WriteGraph(self, run_params, gdef, graph_state):
    if graph_state == GraphState.ORIGINAL:
      label = "Original"
    elif graph_state == GraphState.CALIBRATE:
      label = "CalibEngine"
    elif graph_state == GraphState.INFERENCE:
      label = "InferEngine"
    graph_name = (
        self.__class__.__name__ + "_" + run_params.test_name + "_" + label +
        ".pbtxt")
    temp_dir = os.getenv("TRT_TEST_TMPDIR", self.get_temp_dir())
    if temp_dir:
      logging.info("Writing graph to %s/%s", temp_dir, graph_name)
      graph_io.write_graph(gdef, temp_dir, graph_name)

  def _VerifyConnections(self, expected_engines, converted_gdef):
    params = self._GetParamsCached()
    old_to_new_node_map = {
        self._ToString(node.name): self._ToString(node.name)
        for node in params.gdef.node
    }
    for engine_name, node_names in expected_engines.items():
      for node_name in node_names:
        old_to_new_node_map[node_name] = engine_name
    name_to_node_map = {
        self._ToString(node.name): node for node in params.gdef.node
    }

    def _InputName(inp):
      inp = self._ToString(inp)
      prefix = ""
      if inp[0] == "^":
        prefix = "^"
        inp = inp[1:]
      parts = inp.split(":")
      if len(parts) > 1 and parts[-1].isdigit():
        inp = inp[:-len(parts[-1]) - 1]
      return (prefix, inp)

    expected_input_map = {}
    for node in params.gdef.node:
      name_str = self._ToString(node.name)
      target_node_name = old_to_new_node_map[name_str]
      is_engine_op = (target_node_name != name_str)
      if target_node_name not in expected_input_map:
        expected_input_map[target_node_name] = set()
      input_set = expected_input_map[target_node_name]
      for inp in node.input:
        (prefix, inp_name) = _InputName(inp)
        # Add the input only if it's outside the segment (note that it could be
        # in a different engine).
        if (not is_engine_op or
            old_to_new_node_map[inp_name] != target_node_name):
          if is_engine_op and name_to_node_map[inp_name].op == "Const":
            # Const data input nodes to the segment has been copied to the
            # segment graphdef and the engine, and the dependency has been
            # converted to control dependendy.
            input_set.add("^" + old_to_new_node_map[inp_name])
          else:
            input_set.add(prefix + old_to_new_node_map[inp_name])

    actual_input_map = {}
    for node in converted_gdef.node:
      name_str = self._ToString(node.name)
      actual_input_map[name_str] = set()
      input_set = actual_input_map[name_str]
      for inp in node.input:
        (prefix, node_name) = _InputName(inp)
        input_set.add(prefix + node_name)

    self.assertEqual(
        expected_input_map,
        actual_input_map,
        msg="expected:\n%s\nvs actual:\n%s" % (sorted(
            expected_input_map.items()), sorted(actual_input_map.items())))

  def _VerifyGraphDef(self, run_params, gdef, graph_state):
    self._WriteGraph(run_params, gdef, graph_state)

    expected_engines = self.ExpectedEnginesToBuild(run_params)
    num_engines = 0
    for node in gdef.node:
      if node.op == "TRTEngineOp":
        logging.info("Found TRTEngineOp: " + node.name)
    for node in gdef.node:
      if node.op == "TRTEngineOp":
        num_engines += 1
        self.assertTrue(node.name in expected_engines, node.name)
        self.assertTrue(len(node.attr["serialized_segment"].s), node.name)
        self.assertTrue(len(node.attr["segment_funcdef_name"].s), node.name)
        self.assertEqual(
            self._ToBytes(run_params.precision_mode),
            node.attr["precision_mode"].s, node.name)

        is_dynamic_engine = not node.attr["static_engine"].b
        self.assertEqual(run_params.dynamic_engine, is_dynamic_engine,
                         node.name)
        self.assertEqual(node.attr["use_calibration"].b,
                         run_params.use_calibration, node.name)

        has_calibration_data = len(node.attr["calibration_data"].s)
        if (IsQuantizationMode(run_params.precision_mode) and
            run_params.use_calibration and graph_state == GraphState.INFERENCE):
          self.assertTrue(has_calibration_data, node.name)
        else:
          self.assertFalse(has_calibration_data, node.name)
    if graph_state == GraphState.ORIGINAL:
      self.assertEqual(0, num_engines)
    else:
      self.assertEqual(num_engines, len(expected_engines))
      if isinstance(expected_engines, dict):
        self._VerifyConnections(expected_engines, gdef)
      # TODO(aaroey): consider verifying the corresponding TF function.

  def RunTest(self, run_params):
    if not self.ShouldRunTest(run_params):
      return
    assert run_params.precision_mode in PRECISION_MODES
    np.random.seed(12345)

    params = self._GetParamsCached()
    input_gdef = params.gdef
    input_dtypes = {}
    for node in input_gdef.node:
      if self._ToString(node.name) in params.input_names:
        assert self._ToString(node.op) == "Placeholder"
        input_dtypes[self._ToString(node.name)] = (
            dtypes.as_dtype(node.attr["dtype"].type).as_numpy_dtype())
    assert len(params.input_names) == len(input_dtypes)

    input_data = []
    for i in range(len(params.input_names)):
      dtype = input_dtypes[params.input_names[i]]
      # Multiply the input by some constant to avoid all zeros input for integer
      # types.
      scale = 10.0 if np.issubdtype(dtype, np.integer) else 1.0
      dims = params.input_dims[i]
      # TODO(laigd): add debug options. E.g. we can set the input data to be
      # continuous natural numbers:
      # seq = np.arange(np.prod(dims))
      # seq.resize(dims)
      # input_data.append(scale * seq.astype(dtype))
      input_data.append((scale * np.random.random_sample(dims)).astype(dtype))
    self._VerifyGraphDef(run_params, input_gdef, GraphState.ORIGINAL)

    # Get reference result without running trt.
    config_no_trt = self._GetConfigProto(run_params, GraphState.ORIGINAL)
    logging.info("Running original graph w/o trt, config:\n%s",
                 str(config_no_trt))
    ref_result = self._RunGraph(run_params, input_gdef, input_data,
                                config_no_trt, GraphState.ORIGINAL)

    # Run calibration if necessary.
    if (IsQuantizationMode(run_params.precision_mode) and
        run_params.use_calibration):

      calib_config = self._GetConfigProto(run_params, GraphState.CALIBRATE)
      logging.info("Running calibration graph, config:\n%s", str(calib_config))
      if run_params.use_optimizer:
        result = self._RunCalibration(run_params, input_gdef, input_data,
                                      calib_config)
      else:
        calib_gdef = self._GetTrtGraphDef(run_params, GraphState.CALIBRATE,
                                          input_gdef)
        self._VerifyGraphDef(run_params, calib_gdef, GraphState.CALIBRATE)
        result = self._RunCalibration(run_params, calib_gdef, input_data,
                                      calib_config)
      infer_gdef = trt_convert.calib_graph_to_infer_graph(
          calib_gdef, run_params.dynamic_engine)
      self._VerifyGraphDef(run_params, infer_gdef, GraphState.INFERENCE)

      self.assertAllClose(
          ref_result,
          result,
          atol=self.ExpectedAbsoluteTolerance(run_params),
          rtol=self.ExpectedRelativeTolerance(run_params))
    else:
      infer_gdef = input_gdef

    # Run inference.
    infer_config = self._GetConfigProto(run_params, GraphState.INFERENCE)
    logging.info("Running final inference graph, config:\n%s",
                 str(infer_config))
    if not run_params.use_optimizer:
      infer_gdef = self._GetTrtGraphDef(run_params, GraphState.INFERENCE,
                                        infer_gdef)
      self._VerifyGraphDef(run_params, infer_gdef, GraphState.INFERENCE)

    result = self._RunGraph(run_params, infer_gdef, input_data, infer_config,
                            GraphState.INFERENCE)
    self.assertAllClose(
        ref_result,
        result,
        atol=self.ExpectedAbsoluteTolerance(run_params),
        rtol=self.ExpectedRelativeTolerance(run_params))

  def testIdempotence(self):
    # Test that applying tensorrt optimizer or offline conversion tools multiple
    # times to the same graph will result in same graph.
    #
    # TODO(aaroey): currently the conversion is not deterministic, this is
    # mainly because during tensorflow::ConvertGraphDefToGraph(), the graph uses
    # EdgeSet which use a map keyed by Edge*, so the order of input/output edges
    # of a node is nondeterministic, thus the order for segmenter to contract
    # edges is nondeterministic. Need to evaluate whether we should fix this.
    pass


def _AddTests(test_class):
  """Adds test methods to TfTrtIntegrationTestBase."""

  def _GetTest(run_params):
    """Gets a single test method based on the parameters."""

    def _Test(self):
      logging.info(
          "Running test %s with parameters: use_optimizer=%s, "
          "precision_mode=%s, dynamic_engine=%s",
          "testTfTrt_" + run_params.test_name, run_params.use_optimizer,
          run_params.precision_mode, run_params.dynamic_engine)
      self.RunTest(run_params)

    return _Test

  use_optimizer_options = [False, True]
  dynamic_engine_options = [False, True]
  use_calibration_options = [False, True]
  opts = itertools.product(use_optimizer_options, PRECISION_MODES,
                           dynamic_engine_options, use_calibration_options)
  for (use_optimizer, precision_mode, dynamic_engine, use_calibration) in opts:
    if IsQuantizationMode(precision_mode):
      if use_optimizer:
        # TODO(aaroey): if use_optimizer is True we need to get the inference
        # graphdef using custom python wrapper class, which is not currently
        # supported yet.
        continue
      if use_calibration and not dynamic_engine:
        # Static engine with use_calibration=False will be static, so we want to
        # test that. If use_calibration=True, only dynamic op is supported.
        # TODO(aaroey): construction of static calibration engine is not
        # supported yet.
        continue
    else:
      if use_calibration:
        # Don't calibrate in FP32 or FP16 mode
        continue

    conversion = "OptimizerConversion" if use_optimizer else "ToolConversion"
    engine_type = "DynamicEngine" if dynamic_engine else "StaticEngine"
    calibration_type = "UseCalibration" if use_calibration else "NoCalibration"
    test_name = "%s_%s_%s_%s" % (conversion, engine_type, precision_mode,
                                 calibration_type)
    run_params = RunParams(
        use_optimizer=use_optimizer,
        precision_mode=precision_mode,
        dynamic_engine=dynamic_engine,
        test_name=test_name,
        use_calibration=use_calibration)
    setattr(test_class, "testTfTrt_" + test_name, _GetTest(run_params))


if trt_convert.is_tensorrt_enabled():
  _AddTests(TfTrtIntegrationTestBase)<|MERGE_RESOLUTION|>--- conflicted
+++ resolved
@@ -241,10 +241,6 @@
     """Get config proto based on specific settings."""
     conversion_params = self.GetConversionParams(run_params)
     if graph_state != GraphState.ORIGINAL and run_params.use_optimizer:
-<<<<<<< HEAD
-      conversion_params = self.GetConversionParams(run_params)
-=======
->>>>>>> f91aeed3
       rewriter_cfg = trt_convert.get_tensorrt_rewriter_config(
           conversion_params.rewriter_config, conversion_params.max_batch_size,
           conversion_params.max_workspace_size_bytes,
@@ -258,12 +254,9 @@
       graph_options = config_pb2.GraphOptions(rewrite_options=rewriter_cfg)
     else:
       graph_options = config_pb2.GraphOptions()
-<<<<<<< HEAD
-=======
       if conversion_params.rewriter_config is not None:
         graph_options.rewrite_options.CopyFrom(
             conversion_params.rewriter_config)
->>>>>>> f91aeed3
 
     config = config_pb2.ConfigProto(
         gpu_options=self._GetGPUOptions(), graph_options=graph_options)
@@ -337,14 +330,7 @@
     conversion_params = self.GetConversionParams(run_params)
     logging.info(conversion_params)
 
-<<<<<<< HEAD
-    config_for_trt = config_pb2.ConfigProto(gpu_options=self._GetGPUOptions())
-    if conversion_params.rewriter_config is not None:
-      config_for_trt.graph_options.rewrite_options.CopyFrom(
-          conversion_params.rewriter_config)
-=======
     config_for_trt = self._GetConfigProto(run_params, graph_state)
->>>>>>> f91aeed3
     return trt_convert.create_inference_graph(
         input_graph_def=gdef,
         outputs=params.input_names + params.output_names,

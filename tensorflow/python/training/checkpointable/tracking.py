--- conflicted
+++ resolved
@@ -17,8 +17,17 @@
 from __future__ import division
 from __future__ import print_function
 
+from tensorflow.python.eager import context
+from tensorflow.python.framework import dtypes
+from tensorflow.python.framework import ops
+from tensorflow.python.ops import resource_variable_ops
 from tensorflow.python.training.checkpointable import base
 from tensorflow.python.training.checkpointable import data_structures
+from tensorflow.python.util import tf_contextlib
+
+
+# global _RESOURCE_TRACKER_STACK
+_RESOURCE_TRACKER_STACK = []
 
 
 class NotCheckpointable(object):
@@ -32,7 +41,7 @@
   pass
 
 
-class AutoCheckpointable(base.Checkpointable):
+class Checkpointable(base.CheckpointableBase):
   """Manages dependencies on other objects.
 
   `Checkpointable` objects may have dependencies: other `Checkpointable` objects
@@ -65,16 +74,13 @@
     if getattr(self, "_setattr_tracking", True):
       value = data_structures.sticky_attribute_assignment(
           checkpointable=self, value=value, name=name)
-    super(AutoCheckpointable, self).__setattr__(name, value)
+    super(Checkpointable, self).__setattr__(name, value)
 
   def _no_dependency(self, value):
     """Override to allow CheckpointableBase to disable dependency tracking."""
     return data_structures.NoDependency(value)
 
 
-<<<<<<< HEAD
-class TrackableResource(base.CheckpointableBase):
-=======
 class ResourceTracker(object):
   """An object that tracks a list of resources."""
 
@@ -118,11 +124,14 @@
     _RESOURCE_TRACKER_STACK = old
 
 
-class TrackableResource(base.Checkpointable):
->>>>>>> ca2d0b65
+class TrackableResource(base.CheckpointableBase):
   """Base class for all resources that need to be tracked."""
 
   def __init__(self):
+    global _RESOURCE_TRACKER_STACK
+    for resource_tracker in _RESOURCE_TRACKER_STACK:
+      resource_tracker.add_resource(self)
+
     self._resource_handle = None
 
   def create_resource(self):
@@ -139,13 +148,10 @@
     """Returns the resource handle associated with this Resource."""
     if self._resource_handle is None:
       self._resource_handle = self.create_resource()
-<<<<<<< HEAD
-    return self._resource_handle
-=======
     return self._resource_handle
 
 
-class TrackableAsset(base.Checkpointable):
+class TrackableAsset(base.CheckpointableBase):
   """Base class for asset files which need to be tracked."""
 
   def __init__(self, path):
@@ -175,5 +181,4 @@
 
 ops.register_tensor_conversion_function(
     TrackableAsset,
-    lambda asset, **kw: ops.internal_convert_to_tensor(asset.asset_path, **kw))
->>>>>>> ca2d0b65
+    lambda asset, **kw: ops.internal_convert_to_tensor(asset.asset_path, **kw))
--- conflicted
+++ resolved
@@ -25,6 +25,7 @@
 from tensorflow.contrib.layers.python.layers import feature_column as contrib_feature_column
 from tensorflow.contrib.learn.python.learn.estimators import run_config
 from tensorflow.python.estimator.canned import head as head_lib
+from tensorflow.python.estimator.inputs import numpy_io
 from tensorflow.python.feature_column import feature_column_lib as core_feature_column
 from tensorflow.python.framework import constant_op
 from tensorflow.python.framework import dtypes
@@ -47,8 +48,8 @@
   features = {
       "x": constant_op.constant([[2.], [1.], [1.], [5.], [3.5], [4.6], [3.5]])
   }
-  label = constant_op.constant(
-      [[1], [0], [0], [2], [2], [0], [1]], dtype=dtypes.int32)
+  label = constant_op.constant([[1], [0], [0], [2], [2], [0], [1]],
+                               dtype=dtypes.int32)
   return features, label
 
 
@@ -77,6 +78,59 @@
   return features, None
 
 
+_QUANTILE_REGRESSION_SIZE = 1000
+
+
+def _quantile_regression_input_fns(two_dimension=False):
+  # The data generation is taken from
+  # http://scikit-learn.org/stable/auto_examples/ensemble/plot_gradient_boosting_quantile.html
+  np.random.seed(1)
+
+  def f(x):
+    """The function to predict."""
+    return x * np.sin(x)
+
+  def g(x):
+    """The function to predict."""
+    return x * np.cos(x)
+
+  #  Training data.
+  x = np.atleast_2d(np.random.uniform(0, 10.0,
+                                      size=_QUANTILE_REGRESSION_SIZE)).T
+  x = x.astype(np.float32)
+
+  # Labels.
+  if not two_dimension:
+    y = f(x).ravel()
+  else:
+    y = np.column_stack((f(x).ravel(), g(x).ravel()))
+
+  # Add random noise.
+  dy = 1.5 + 1.0 * np.random.random(y.shape)
+  noise = np.random.normal(0, dy)
+  y += noise
+  y_original = y.astype(np.float32)
+  if not two_dimension:
+    y = y.reshape(_QUANTILE_REGRESSION_SIZE, 1)
+
+  train_input_fn = numpy_io.numpy_input_fn(
+      x=x,
+      y=y,
+      batch_size=_QUANTILE_REGRESSION_SIZE,
+      num_epochs=None,
+      shuffle=True)
+
+  # Test on the training data to make sure the predictions are calibrated.
+  test_input_fn = numpy_io.numpy_input_fn(
+      x=x,
+      y=y,
+      batch_size=_QUANTILE_REGRESSION_SIZE,
+      num_epochs=1,
+      shuffle=False)
+
+  return train_input_fn, test_input_fn, y_original
+
+
 class BoostedTreeEstimatorTest(test_util.TensorFlowTestCase):
 
   def setUp(self):
@@ -341,8 +395,6 @@
     for prediction_dict in result_iter:
       self.assertTrue("classes" in prediction_dict)
 
-<<<<<<< HEAD
-=======
   # One dimensional quantile regression.
   def testQuantileRegression(self):
     learner_config = learner_pb2.LearnerConfig()
@@ -435,8 +487,8 @@
     self.assertTrue(frac_below_upper_0 <= 0.98)
     self.assertTrue(frac_below_upper_1 >= 0.92)
     self.assertTrue(frac_below_upper_1 <= 0.98)
-    self.assertTrue(frac_both_below_upper >= 0.91)
-    self.assertTrue(frac_both_below_upper <= 0.99)
+    self.assertTrue(frac_both_below_upper >= 0.92)
+    self.assertTrue(frac_both_below_upper <= 0.98)
 
     train_input_fn, test_input_fn, _ = _quantile_regression_input_fns(
         two_dimension=True)
@@ -464,10 +516,9 @@
     self.assertTrue(frac_above_lower_0 <= 0.98)
     self.assertTrue(frac_above_lower_1 >= 0.92)
     self.assertTrue(frac_above_lower_1 <= 0.98)
-    self.assertTrue(frac_both_above_lower >= 0.91)
-    self.assertTrue(frac_both_above_lower <= 0.99)
-
->>>>>>> ca2d0b65
+    self.assertTrue(frac_both_above_lower >= 0.92)
+    self.assertTrue(frac_both_above_lower <= 0.98)
+
 
 class CoreGradientBoostedDecisionTreeEstimators(test_util.TensorFlowTestCase):
 
@@ -616,8 +667,8 @@
 
     feature_columns = [
         core_feature_column.weighted_categorical_column(
-            categorical_column=core_feature_column.
-            categorical_column_with_vocabulary_list(
+            categorical_column=core_feature_column
+            .categorical_column_with_vocabulary_list(
                 key="word", vocabulary_list=["the", "cat", "dog"]),
             weight_feature_key="weight")
     ]
@@ -636,8 +687,8 @@
         # Weights for the words are 5 - cat, 6- dog and 1 -the.
         features_dict["word"] = sparse_tensor.SparseTensor(
             indices=[[0, 0], [0, 1], [1, 0], [3, 0]],
-            values=constant_op.constant(
-                ["the", "cat", "dog", "the"], dtype=dtypes.string),
+            values=constant_op.constant(["the", "cat", "dog", "the"],
+                                        dtype=dtypes.string),
             dense_shape=[4, 3])
         features_dict["weight"] = sparse_tensor.SparseTensor(
             indices=[[0, 0], [0, 1], [1, 0], [3, 0]],
@@ -661,8 +712,6 @@
     est.evaluate(input_fn=input_fn, steps=1)
     est.predict(input_fn=input_fn)
 
-<<<<<<< HEAD
-=======
   # One dimensional quantile regression.
   def testQuantileRegression(self):
     learner_config = learner_pb2.LearnerConfig()
@@ -757,8 +806,8 @@
     self.assertTrue(frac_below_upper_0 <= 0.98)
     self.assertTrue(frac_below_upper_1 >= 0.92)
     self.assertTrue(frac_below_upper_1 <= 0.98)
-    self.assertTrue(frac_both_below_upper >= 0.91)
-    self.assertTrue(frac_both_below_upper <= 0.99)
+    self.assertTrue(frac_both_below_upper >= 0.92)
+    self.assertTrue(frac_both_below_upper <= 0.98)
 
     train_input_fn, test_input_fn, _ = _quantile_regression_input_fns(
         two_dimension=True)
@@ -786,10 +835,9 @@
     self.assertTrue(frac_above_lower_0 <= 0.98)
     self.assertTrue(frac_above_lower_1 >= 0.92)
     self.assertTrue(frac_above_lower_1 <= 0.98)
-    self.assertTrue(frac_both_above_lower >= 0.91)
-    self.assertTrue(frac_both_above_lower <= 0.99)
-
->>>>>>> ca2d0b65
+    self.assertTrue(frac_both_above_lower >= 0.92)
+    self.assertTrue(frac_both_above_lower <= 0.98)
+
 
 if __name__ == "__main__":
   googletest.main()
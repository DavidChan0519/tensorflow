--- conflicted
+++ resolved
@@ -20,8 +20,14 @@
 from __future__ import print_function
 
 from tensorflow.python.eager import function
+from tensorflow.python.eager import lift_to_graph
 from tensorflow.python.framework import func_graph
+from tensorflow.python.framework import ops
+from tensorflow.python.ops import array_ops
+from tensorflow.python.ops import control_flow_ops
 from tensorflow.python.ops import variable_scope
+from tensorflow.python.util import nest
+from tensorflow.python.util.tf_export import tf_export
 
 
 class VariableHolder(object):
@@ -53,10 +59,8 @@
       return self._fn(*args, **kwargs)
 
 
-<<<<<<< HEAD
-=======
 # TODO(allenl): make this checkpointable
-class WrappedFunction(function.ConcreteFunction):
+class WrappedFunction(function.Function):
   """Wraps a tf V1 piece of code in a function."""
 
   def __init__(self, fn_graph, variable_holder, attrs=None, signature=None):
@@ -131,7 +135,6 @@
 
 
 @tf_export(v1=["wrap_function"])
->>>>>>> ca2d0b65
 def wrap_function(fn, signature, name=None):
   """Wraps the TF 1.x function fn into a graph function.
 
@@ -164,6 +167,21 @@
   assert float(f_sub(1.0)) == 3.0
   ```
 
+  Both `tf.compat.v1.wrap_function` and `tf.function` create a callable
+  TensorFlow graph. But while `tf.function` runs all stateful operations
+  (e.g. `tf.print`) and sequences operations to provide the same semantics as
+  eager execution, `wrap_function` is closer to the behavior of `session.run` in
+  TensorFlow 1.x. It will not run any operations unless they are required to
+  compute the function's outputs, either through a data dependency or a control
+  dependency. Nor will it sequence operations.
+
+  Unlike `tf.function`, `wrap_function` will only trace the Python function
+  once. As with placeholders in TF 1.x, shapes and dtypes must be provided to
+  `wrap_function`'s `signature` argument.
+
+  Since it is only traced once, variables and state may be created inside the
+  function and owned by the function wrapper object.
+
   Args:
     fn: python function to be wrapped
     signature: the placeholder and python arguments to be passed to the
@@ -174,19 +192,11 @@
     the wrapped graph function.
   """
   holder = VariableHolder(fn)
-  fn = function.Function(
+  return WrappedFunction(
       func_graph.func_graph_from_py_func(
           name,
           holder,
           args=None, kwargs=None, signature=signature,
-<<<<<<< HEAD
           add_control_dependencies=False),
-      signature=signature)
-  fn._variable_holder = holder
-  return fn
-=======
-          add_control_dependencies=False,
-          collections={}),
       variable_holder=holder,
-      signature=signature)
->>>>>>> ca2d0b65
+      signature=signature)
--- conflicted
+++ resolved
@@ -27,18 +27,13 @@
 from tensorflow.python.data.experimental.ops import parsing_ops as contrib_parsing_ops
 from tensorflow.python.data.kernel_tests import test_base
 from tensorflow.python.data.ops import dataset_ops
-<<<<<<< HEAD
-from tensorflow.python.data.util import nest
-=======
-from tensorflow.python.eager import context
->>>>>>> ca2d0b65
 from tensorflow.python.framework import dtypes
 from tensorflow.python.framework import errors_impl
 from tensorflow.python.framework import ops
 from tensorflow.python.framework import sparse_tensor
+from tensorflow.python.framework import test_util
 from tensorflow.python.ops import parsing_ops
 from tensorflow.python.platform import test
-from tensorflow.python.platform import tf_logging
 
 # Helpers for creating Example objects
 example = example_pb2.Example
@@ -53,70 +48,63 @@
 sequence_example = example_pb2.SequenceExample
 
 
-def _compare_output_to_expected(tester, dict_tensors, expected_tensors,
-                                flat_output):
-  tester.assertEqual(set(dict_tensors.keys()), set(expected_tensors.keys()))
-
-  i = 0  # Index into the flattened output of session.run()
-  for k, v in sorted(dict_tensors.items()):
-    # TODO(shivaniagrawal): flat_output is same as v.
-    expected_v = expected_tensors[k]
-    tf_logging.info("Comparing key: %s", k)
-    print("i", i, "flat_output", flat_output[i], "expected_v", expected_v)
-    if sparse_tensor.is_sparse(v):
-      # Three outputs for SparseTensor : indices, values, shape.
-      tester.assertEqual([k, len(expected_v)], [k, 3])
-      print("i", i, "flat_output", flat_output[i].indices, "expected_v",
-            expected_v[0])
-      tester.assertAllEqual(expected_v[0], flat_output[i].indices)
-      tester.assertAllEqual(expected_v[1], flat_output[i].values)
-      tester.assertAllEqual(expected_v[2], flat_output[i].dense_shape)
-    else:
-      # One output for standard Tensor.
-      tester.assertAllEqual(expected_v, flat_output[i])
-    i += 1
-
-
+@test_util.run_all_in_graph_and_eager_modes
 class ParseExampleDatasetTest(test_base.DatasetTestBase):
+
+  def _compare_output_to_expected(self, dict_tensors, expected_tensors):
+    self.assertEqual(set(dict_tensors.keys()), set(expected_tensors.keys()))
+
+    for k, v in sorted(dict_tensors.items()):
+      expected_v = expected_tensors[k]
+      if sparse_tensor.is_sparse(v):
+        self.assertSparseValuesEqual(expected_v, v)
+      else:
+        # One output for standard Tensor.
+        self.assertAllEqual(expected_v, v)
 
   def _test(self,
             input_tensor,
             feature_val,
             expected_values=None,
-            expected_err=None):
-
-    with self.cached_session() as sess:
-      if expected_err:
-        with self.assertRaisesWithPredicateMatch(expected_err[0],
-                                                 expected_err[1]):
-          dataset = dataset_ops.Dataset.from_tensors(input_tensor).apply(
-              contrib_parsing_ops.parse_example_dataset(feature_val))
-          get_next = dataset.make_one_shot_iterator().get_next()
-          sess.run(get_next)
-        return
-      else:
-        # Returns dict w/ Tensors and SparseTensors.
-        # Check values.
+            expected_err=None,
+            create_iterator_twice=False):
+
+    if expected_err:
+      with self.assertRaisesWithPredicateMatch(expected_err[0],
+                                               expected_err[1]):
         dataset = dataset_ops.Dataset.from_tensors(input_tensor).apply(
             contrib_parsing_ops.parse_example_dataset(feature_val))
-        get_next = dataset.make_one_shot_iterator().get_next()
-        result = sess.run(get_next)
-        flattened = nest.flatten(result)
-        print("result", result, "expected_values", expected_values)
-        _compare_output_to_expected(self, result, expected_values, flattened)
-
-      # Check shapes; if serialized is a Tensor we need its size to
-      # properly check.
-      batch_size = (
-          input_tensor.eval().size if isinstance(input_tensor, ops.Tensor) else
-          np.asarray(input_tensor).size)
-      for k, f in feature_val.items():
-        print("output_shapes as list ",
-              tuple(dataset.output_shapes[k].as_list()))
-        if isinstance(f, parsing_ops.FixedLenFeature) and f.shape is not None:
-          self.assertEqual(dataset.output_shapes[k].as_list()[0], batch_size)
-        elif isinstance(f, parsing_ops.VarLenFeature):
-          self.assertEqual(dataset.output_shapes[k].as_list()[1], None)
+        get_next = self.getNext(dataset)
+        self.evaluate(get_next())
+      return
+    else:
+      # Returns dict w/ Tensors and SparseTensors.
+      # Check values.
+      dataset = dataset_ops.Dataset.from_tensors(input_tensor).apply(
+          contrib_parsing_ops.parse_example_dataset(feature_val))
+      get_next = self.getNext(dataset)
+      result = self.evaluate(get_next())
+      self._compare_output_to_expected(result, expected_values)
+      with self.assertRaises(errors_impl.OutOfRangeError):
+        self.evaluate(get_next())
+      with self.assertRaises(errors_impl.OutOfRangeError):
+        self.evaluate(get_next())
+      if create_iterator_twice:
+        get_next = self.getNext(dataset)
+        result = self.evaluate(get_next())
+        self._compare_output_to_expected(result, expected_values)
+        with self.assertRaises(errors_impl.OutOfRangeError):
+          self.evaluate(get_next())
+    # Check shapes; if serialized is a Tensor we need its size to
+    # properly check.
+    batch_size = (
+        self.evaluate(input_tensor).size if isinstance(input_tensor, ops.Tensor)
+        else np.asarray(input_tensor).size)
+    for k, f in feature_val.items():
+      if isinstance(f, parsing_ops.FixedLenFeature) and f.shape is not None:
+        self.assertEqual(dataset.output_shapes[k].as_list()[0], batch_size)
+      elif isinstance(f, parsing_ops.VarLenFeature):
+        self.assertEqual(dataset.output_shapes[k].as_list()[1], None)
 
   def testEmptySerializedWithAllDefaults(self):
     sparse_name = "st_a"
@@ -127,13 +115,10 @@
     b_default = np.random.rand(3, 3).astype(bytes)
     c_default = np.random.rand(2).astype(np.float32)
 
-    expected_st_a = (  # indices, values, shape
-        np.empty(
-            (0, 2), dtype=np.int64),  # indices
-        np.empty(
-            (0,), dtype=np.int64),  # sp_a is DT_INT64
-        np.array(
-            [2, 0], dtype=np.int64))  # batch == 2, max_elems = 0
+    expected_st_a = sparse_tensor.SparseTensorValue(  # indices, values, shape
+        np.empty((0, 2), dtype=np.int64),  # indices
+        np.empty((0,), dtype=np.int64),  # sp_a is DT_INT64
+        np.array([2, 0], dtype=np.int64))  # batch == 2, max_elems = 0
 
     expected_output = {
         sparse_name: expected_st_a,
@@ -156,8 +141,10 @@
                 parsing_ops.FixedLenFeature(
                     (2,), dtypes.float32, default_value=c_default),
         },
-        expected_values=expected_output)
-
+        expected_values=expected_output,
+        create_iterator_twice=True)
+
+  @test_util.run_deprecated_v1
   def testEmptySerializedWithoutDefaultsShouldFail(self):
     input_features = {
         "st_a":
@@ -191,6 +178,7 @@
         expected_err=(errors_impl.InvalidArgumentError,
                       "Feature: c \\(data type: float\\) is required"))
 
+  @test_util.run_deprecated_v1
   def testDenseNotMatchingShapeShouldFail(self):
     original = [
         example(features=features({
@@ -237,17 +225,14 @@
 
     serialized = [m.SerializeToString() for m in original]
 
-    expected_st_c = (  # indices, values, shape
-        np.array(
-            [[0, 0], [0, 1], [3, 0], [3, 1], [3, 2]], dtype=np.int64), np.array(
-                [3.0, 4.0, 1.0, 2.0, -1.0], dtype=np.float32), np.array(
-                    [4, 3], dtype=np.int64))  # batch == 2, max_elems = 3
-
-    expected_st_d = (  # indices, values, shape
-        np.array(
-            [[3, 0]], dtype=np.int64), np.array(
-                ["hi"], dtype=bytes), np.array(
-                    [4, 1], dtype=np.int64))  # batch == 2, max_elems = 1
+    expected_st_c = sparse_tensor.SparseTensorValue(  # indices, values, shape
+        np.array([[0, 0], [0, 1], [3, 0], [3, 1], [3, 2]], dtype=np.int64),
+        np.array([3.0, 4.0, 1.0, 2.0, -1.0], dtype=np.float32),
+        np.array([4, 3], dtype=np.int64))  # batch == 2, max_elems = 3
+
+    expected_st_d = sparse_tensor.SparseTensorValue(  # indices, values, shape
+        np.array([[3, 0]], dtype=np.int64), np.array(["hi"], dtype=bytes),
+        np.array([4, 1], dtype=np.int64))  # batch == 2, max_elems = 1
 
     expected_output = {
         "st_c": expected_st_c,
@@ -259,7 +244,8 @@
             "st_c": parsing_ops.VarLenFeature(dtypes.float32),
             "st_d": parsing_ops.VarLenFeature(dtypes.string)
         },
-        expected_values=expected_output)
+        expected_values=expected_output,
+        create_iterator_twice=True)
 
   def testSerializedContainingSparseFeature(self):
     original = [
@@ -284,19 +270,18 @@
 
     serialized = [m.SerializeToString() for m in original]
 
-    expected_sp = (  # indices, values, shape
-        np.array(
-            [[0, 5], [0, 10], [3, 0], [3, 3], [3, 9]], dtype=np.int64),
-        np.array(
-            [3.0, 4.0, 1.0, -1.0, 2.0], dtype=np.float32), np.array(
-                [4, 13], dtype=np.int64))  # batch == 4, max_elems = 13
+    expected_sp = sparse_tensor.SparseTensorValue(  # indices, values, shape
+        np.array([[0, 5], [0, 10], [3, 0], [3, 3], [3, 9]], dtype=np.int64),
+        np.array([3.0, 4.0, 1.0, -1.0, 2.0], dtype=np.float32),
+        np.array([4, 13], dtype=np.int64))  # batch == 4, max_elems = 13
 
     expected_output = {"sp": expected_sp,}
 
     self._test(
         ops.convert_to_tensor(serialized),
         {"sp": parsing_ops.SparseFeature(["idx"], "val", dtypes.float32, [13])},
-        expected_values=expected_output)
+        expected_values=expected_output,
+        create_iterator_twice=True)
 
   def testSerializedContainingSparseFeatureReuse(self):
     original = [
@@ -313,17 +298,15 @@
 
     serialized = [m.SerializeToString() for m in original]
 
-    expected_sp1 = (  # indices, values, shape
-        np.array(
-            [[0, 5], [0, 10]], dtype=np.int64), np.array(
-                [3.0, 4.0], dtype=np.float32), np.array(
-                    [2, 13], dtype=np.int64))  # batch == 2, max_elems = 13
-
-    expected_sp2 = (  # indices, values, shape
-        np.array(
-            [[0, 5], [0, 10]], dtype=np.int64), np.array(
-                [5.0, 6.0], dtype=np.float32), np.array(
-                    [2, 7], dtype=np.int64))  # batch == 2, max_elems = 13
+    expected_sp1 = sparse_tensor.SparseTensorValue(  # indices, values, shape
+        np.array([[0, 5], [0, 10]], dtype=np.int64),
+        np.array([3.0, 4.0], dtype=np.float32),
+        np.array([2, 13], dtype=np.int64))  # batch == 2, max_elems = 13
+
+    expected_sp2 = sparse_tensor.SparseTensorValue(  # indices, values, shape
+        np.array([[0, 5], [0, 10]], dtype=np.int64),
+        np.array([5.0, 6.0], dtype=np.float32),
+        np.array([2, 7], dtype=np.int64))  # batch == 2, max_elems = 13
 
     expected_output = {
         "sp1": expected_sp1,
@@ -338,7 +321,8 @@
                 parsing_ops.SparseFeature(
                     "idx", "val2", dtypes.float32, size=7, already_sorted=True)
         },
-        expected_values=expected_output)
+        expected_values=expected_output,
+        create_iterator_twice=True)
 
   def testSerializedContaining3DSparseFeature(self):
     original = [
@@ -365,11 +349,10 @@
 
     serialized = [m.SerializeToString() for m in original]
 
-    expected_sp = (
+    expected_sp = sparse_tensor.SparseTensorValue(
         # indices
-        np.array(
-            [[0, 5, 0], [0, 10, 2], [3, 0, 1], [3, 3, 2], [3, 9, 0]],
-            dtype=np.int64),
+        np.array([[0, 5, 0], [0, 10, 2], [3, 0, 1], [3, 3, 2], [3, 9, 0]],
+                 dtype=np.int64),
         # values
         np.array([3.0, 4.0, 1.0, -1.0, 2.0], dtype=np.float32),
         # shape batch == 4, max_elems = 13
@@ -383,7 +366,8 @@
                 parsing_ops.SparseFeature(["idx0", "idx1"], "val",
                                           dtypes.float32, [13, 3])
         },
-        expected_values=expected_output)
+        expected_values=expected_output,
+        create_iterator_twice=True)
 
   def testSerializedContainingDense(self):
     aname = "a"
@@ -417,7 +401,8 @@
             bname:
                 parsing_ops.FixedLenFeature((1, 1, 1, 1), dtype=dtypes.string),
         },
-        expected_values=expected_output)
+        expected_values=expected_output,
+        create_iterator_twice=True)
 
   # This test is identical as the previous one except
   # for the creation of 'serialized'.
@@ -463,7 +448,8 @@
             bname:
                 parsing_ops.FixedLenFeature((1, 1, 1, 1), dtype=dtypes.string),
         },
-        expected_values=expected_output)
+        expected_values=expected_output,
+        create_iterator_twice=True)
 
   def testSerializedContainingDenseScalar(self):
     original = [
@@ -486,7 +472,8 @@
                 parsing_ops.FixedLenFeature(
                     (1,), dtype=dtypes.float32, default_value=-1),
         },
-        expected_values=expected_output)
+        expected_values=expected_output,
+        create_iterator_twice=True)
 
   def testSerializedContainingDenseWithDefaults(self):
     original = [
@@ -523,21 +510,18 @@
                 parsing_ops.FixedLenFeature(
                     (1, 1, 1, 1), dtype=dtypes.string, default_value="tmp_str"),
         },
-        expected_values=expected_output)
-
-  def testSerializedContainingSparseAndSparseFeatureAndDenseWithNoDefault(self):
-    expected_st_a = (  # indices, values, shape
-        np.empty(
-            (0, 2), dtype=np.int64),  # indices
-        np.empty(
-            (0,), dtype=np.int64),  # sp_a is DT_INT64
-        np.array(
-            [2, 0], dtype=np.int64))  # batch == 2, max_elems = 0
-    expected_sp = (  # indices, values, shape
-        np.array(
-            [[0, 0], [0, 3], [1, 7]], dtype=np.int64), np.array(
-                ["a", "b", "c"], dtype="|S"), np.array(
-                    [2, 13], dtype=np.int64))  # batch == 4, max_elems = 13
+        expected_values=expected_output,
+        create_iterator_twice=True)
+
+  def testSerializedSparseAndSparseFeatureAndDenseWithNoDefault(self):
+    expected_st_a = sparse_tensor.SparseTensorValue(  # indices, values, shape
+        np.empty((0, 2), dtype=np.int64),  # indices
+        np.empty((0,), dtype=np.int64),  # sp_a is DT_INT64
+        np.array([2, 0], dtype=np.int64))  # batch == 2, max_elems = 0
+    expected_sp = sparse_tensor.SparseTensorValue(  # indices, values, shape
+        np.array([[0, 0], [0, 3], [1, 7]], dtype=np.int64),
+        np.array(["a", "b", "c"], dtype="|S"),
+        np.array([2, 13], dtype=np.int64))  # batch == 4, max_elems = 13
 
     original = [
         example(features=features({
@@ -581,20 +565,19 @@
             "c":
                 parsing_ops.FixedLenFeature((2,), dtypes.float32),
         },
-        expected_values=expected_output)
-
-  def testSerializedContainingSparseAndSparseFeatureWithReuse(self):
-    expected_idx = (  # indices, values, shape
-        np.array(
-            [[0, 0], [0, 1], [1, 0], [1, 1]], dtype=np.int64),
-        np.array([0, 3, 7, 1]), np.array(
-            [2, 2], dtype=np.int64))  # batch == 4, max_elems = 2
-
-    expected_sp = (  # indices, values, shape
-        np.array(
-            [[0, 0], [0, 3], [1, 1], [1, 7]], dtype=np.int64), np.array(
-                ["a", "b", "d", "c"], dtype="|S"), np.array(
-                    [2, 13], dtype=np.int64))  # batch == 4, max_elems = 13
+        expected_values=expected_output,
+        create_iterator_twice=True)
+
+  def testerializedContainingSparseAndSparseFeatureWithReuse(self):
+    expected_idx = sparse_tensor.SparseTensorValue(  # indices, values, shape
+        np.array([[0, 0], [0, 1], [1, 0], [1, 1]], dtype=np.int64),
+        np.array([0, 3, 7, 1]),
+        np.array([2, 2], dtype=np.int64))  # batch == 4, max_elems = 2
+
+    expected_sp = sparse_tensor.SparseTensorValue(  # indices, values, shape
+        np.array([[0, 0], [0, 3], [1, 1], [1, 7]], dtype=np.int64),
+        np.array(["a", "b", "d", "c"], dtype="|S"),
+        np.array([2, 13], dtype=np.int64))  # batch == 4, max_elems = 13
 
     original = [
         example(features=features({
@@ -620,7 +603,8 @@
             "sp":
                 parsing_ops.SparseFeature(["idx"], "val", dtypes.string, [13]),
         },
-        expected_values=expected_output)
+        expected_values=expected_output,
+        create_iterator_twice=True)
 
   def _testSerializedContainingVarLenDenseLargerBatch(self, batch_size):
     # During parsing, data read from the serialized proto is stored in buffers.
@@ -679,22 +663,19 @@
                     allow_missing=True,
                     default_value="default"),
         },
-        expected_values=expected_output)
+        expected_values=expected_output,
+        create_iterator_twice=True)
 
   def testSerializedContainingVarLenDenseLargerBatch(self):
     np.random.seed(3456)
     for batch_size in (1, 10, 20, 100, 256):
       self._testSerializedContainingVarLenDenseLargerBatch(batch_size)
 
-<<<<<<< HEAD
-  def testSerializedContainingVarLenDense(self):
-=======
-  def testSerializedShapeMismatch(self):
->>>>>>> ca2d0b65
+  @test_util.run_deprecated_v1
+  def testSkipEagerSerializedShapeMismatch(self):
     aname = "a"
     bname = "b"
     cname = "c"
-    dname = "d"
     original = [
         example(features=features({
             cname: int64_feature([2]),
@@ -714,36 +695,19 @@
     ]
 
     serialized = [m.SerializeToString() for m in original]
-<<<<<<< HEAD
-=======
-    if context.executing_eagerly():
-      self._test(
-          ops.convert_to_tensor(serialized), {
-              aname:
-                  parsing_ops.FixedLenSequenceFeature((2, 1),
-                                                      dtype=dtypes.float32,
-                                                      allow_missing=True,
-                                                      default_value=[]),
-              bname:
-                  parsing_ops.FixedLenSequenceFeature(
-                      (2, 1, 1), dtype=dtypes.string, allow_missing=True),
-          },
-          expected_err=(errors_impl.InvalidArgumentError,
-                        "Input to reshape is a tensor with 0 values"))
-    else:
-      self._test(
-          ops.convert_to_tensor(serialized), {
-              aname:
-                  parsing_ops.FixedLenSequenceFeature((2, 1),
-                                                      dtype=dtypes.float32,
-                                                      allow_missing=True,
-                                                      default_value=[]),
-              bname:
-                  parsing_ops.FixedLenSequenceFeature(
-                      (2, 1, 1), dtype=dtypes.string, allow_missing=True),
-          },
-          expected_err=(ValueError,
-                        "Cannot reshape a tensor with 0 elements to shape"))
+    self._test(
+        ops.convert_to_tensor(serialized), {
+            aname:
+                parsing_ops.FixedLenSequenceFeature((2, 1),
+                                                    dtype=dtypes.float32,
+                                                    allow_missing=True,
+                                                    default_value=[]),
+            bname:
+                parsing_ops.FixedLenSequenceFeature(
+                    (2, 1, 1), dtype=dtypes.string, allow_missing=True),
+        },
+        expected_err=(ValueError,
+                      "Cannot reshape a tensor with 0 elements to shape"))
 
   @test_util.run_deprecated_v1
   def testSerializedContainingVarLenDense(self):
@@ -773,7 +737,6 @@
     ]
 
     serialized = [m.SerializeToString() for m in original]
->>>>>>> ca2d0b65
 
     expected_output = {
         aname:
@@ -810,7 +773,8 @@
                 parsing_ops.FixedLenSequenceFeature(
                     shape=[], dtype=dtypes.string, allow_missing=True),
         },
-        expected_values=expected_output)
+        expected_values=expected_output,
+        create_iterator_twice=True)
 
     # Test with padding values.
     expected_output_custom_padding = dict(expected_output)
@@ -860,21 +824,6 @@
     self._test(
         ops.convert_to_tensor(serialized), {
             aname:
-                parsing_ops.FixedLenSequenceFeature(
-                    (2, 1),
-                    dtype=dtypes.float32,
-                    allow_missing=True,
-                    default_value=[]),
-            bname:
-                parsing_ops.FixedLenSequenceFeature(
-                    (2, 1, 1), dtype=dtypes.string, allow_missing=True),
-        },
-        expected_err=(ValueError,
-                      "Cannot reshape a tensor with 0 elements to shape"))
-
-    self._test(
-        ops.convert_to_tensor(serialized), {
-            aname:
                 parsing_ops.FixedLenFeature((None, 2, 1), dtype=dtypes.float32),
             bname:
                 parsing_ops.FixedLenSequenceFeature(

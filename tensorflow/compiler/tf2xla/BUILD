--- conflicted
+++ resolved
@@ -39,13 +39,9 @@
     hdrs = ["tf2xla_supported_ops.h"],
     visibility = ["//visibility:public"],
     deps = [
-<<<<<<< HEAD
-        ":tf2xla",
-=======
         ":xla_compiler",
         "//tensorflow/compiler/plugin:plugin_backend",
         "//tensorflow/compiler/tf2xla/kernels:xla_ops",
->>>>>>> 3fabe64a
         "//tensorflow/core:framework",
         "//tensorflow/core:framework_internal",
         "//tensorflow/core:lib",
@@ -113,10 +109,6 @@
         ":tf2xla_util",
         ":xla_compiler",
         "//tensorflow/compiler/plugin:plugin_backend",
-<<<<<<< HEAD
-        "//tensorflow/compiler/tf2xla/kernels:xla_cpu_only_ops",
-=======
->>>>>>> 3fabe64a
         "//tensorflow/compiler/tf2xla/kernels:xla_ops",
         "//tensorflow/compiler/xla/client",
         "//tensorflow/compiler/xla/client:xla_computation",

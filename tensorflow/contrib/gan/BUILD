<<<<<<< HEAD
# Files for using TFGAN framework.
package(default_visibility = ["//tensorflow:__subpackages__"])
=======
# Files for using TF-GAN framework.
load("//tensorflow:tensorflow.bzl", "py_test")

package(default_visibility = [
    "//tensorflow:__subpackages__",
])
>>>>>>> ca2d0b65

licenses(["notice"])  # Apache 2.0

exports_files(["LICENSE"])

load("//tensorflow:tensorflow.bzl", "py_test")

py_library(
    name = "gan",
    srcs = [
        "__init__.py",
    ],
    srcs_version = "PY2AND3",
    deps = [
        ":estimator",
        ":eval",
        ":features",
        ":losses",
        ":namedtuples",
        ":train",
        "//tensorflow/python:util",
    ],
)

py_library(
    name = "namedtuples",
    srcs = ["python/namedtuples.py"],
    srcs_version = "PY2AND3",
)

py_library(
    name = "train",
    srcs = ["python/train.py"],
    srcs_version = "PY2AND3",
    deps = [
        ":losses",
        ":namedtuples",
        "//tensorflow/contrib/framework:framework_py",
        "//tensorflow/contrib/slim:learning",
        "//tensorflow/contrib/training:training_py",
        "//tensorflow/python:array_ops",
        "//tensorflow/python:check_ops",
        "//tensorflow/python:dtypes",
        "//tensorflow/python:framework_ops",
        "//tensorflow/python:init_ops",
        "//tensorflow/python:random_ops",
        "//tensorflow/python:training",
        "//tensorflow/python:training_util",
        "//tensorflow/python:variable_scope",
        "//tensorflow/python/ops/losses",
    ],
)

py_test(
    name = "train_test",
    srcs = ["python/train_test.py"],
    shard_count = 50,
    srcs_version = "PY2AND3",
    tags = ["notsan"],
    deps = [
        ":namedtuples",
        ":random_tensor_pool",
        ":train",
        "//tensorflow/contrib/framework:framework_py",
        "//tensorflow/contrib/layers:layers_py",
        "//tensorflow/contrib/slim:learning",
        "//tensorflow/python:array_ops",
        "//tensorflow/python:client_testlib",
        "//tensorflow/python:constant_op",
        "//tensorflow/python:dtypes",
        "//tensorflow/python:framework_ops",
        "//tensorflow/python:math_ops",
        "//tensorflow/python:random_ops",
        "//tensorflow/python:random_seed",
        "//tensorflow/python:training",
        "//tensorflow/python:training_util",
        "//tensorflow/python:variable_scope",
        "//tensorflow/python:variables",
        "//tensorflow/python/ops/distributions",
        "//third_party/py/numpy",
        "@absl_py//absl/testing:parameterized",
    ],
)

py_library(
    name = "eval",
    srcs = ["python/eval/__init__.py"],
    srcs_version = "PY2AND3",
    deps = [
        ":classifier_metrics",
        ":eval_utils",
        ":sliced_wasserstein",
        ":summaries",
        "//tensorflow/python:util",
    ],
)

py_library(
    name = "estimator",
    srcs = ["python/estimator/__init__.py"],
    srcs_version = "PY2AND3",
    deps = [
        ":gan_estimator",
        ":head",
        ":latent_gan_estimator",
        ":stargan_estimator",
        "//tensorflow/python:util",
    ],
)

py_library(
    name = "losses",
    srcs = ["python/losses/__init__.py"],
    srcs_version = "PY2AND3",
    deps = [
        ":losses_impl",
        ":tuple_losses",
        "//tensorflow/python:util",
    ],
)

py_library(
    name = "features",
    srcs = ["python/features/__init__.py"],
    srcs_version = "PY2AND3",
    deps = [
        ":clip_weights",
        ":conditioning_utils",
        ":random_tensor_pool",
        ":spectral_normalization",
        ":virtual_batchnorm",
        "//tensorflow/python:util",
    ],
)

py_library(
    name = "losses_impl",
    srcs = ["python/losses/python/losses_impl.py"],
    srcs_version = "PY2AND3",
    deps = [
        "//tensorflow/contrib/framework:framework_py",
        "//tensorflow/python:array_ops",
        "//tensorflow/python:clip_ops",
        "//tensorflow/python:framework_ops",
        "//tensorflow/python:gradients",
        "//tensorflow/python:math_ops",
        "//tensorflow/python:random_ops",
        "//tensorflow/python:summary",
        "//tensorflow/python:tensor_util",
        "//tensorflow/python:variable_scope",
        "//tensorflow/python/ops/distributions",
        "//tensorflow/python/ops/losses",
        "//third_party/py/numpy",
    ],
)

py_test(
    name = "losses_impl_test",
    srcs = ["python/losses/python/losses_impl_test.py"],
    srcs_version = "PY2AND3",
    deps = [
        ":losses_impl",
        "//tensorflow/python:array_ops",
        "//tensorflow/python:client_testlib",
        "//tensorflow/python:clip_ops",
        "//tensorflow/python:constant_op",
        "//tensorflow/python:dtypes",
        "//tensorflow/python:framework_ops",
        "//tensorflow/python:math_ops",
        "//tensorflow/python:random_ops",
        "//tensorflow/python:random_seed",
        "//tensorflow/python:variable_scope",
        "//tensorflow/python:variables",
        "//tensorflow/python/ops/distributions",
        "//tensorflow/python/ops/losses",
    ],
)

py_library(
    name = "tuple_losses",
    srcs = [
        "python/losses/python/losses_wargs.py",
        "python/losses/python/tuple_losses.py",
        "python/losses/python/tuple_losses_impl.py",
    ],
    srcs_version = "PY2AND3",
    deps = [
        ":losses_impl",
        ":namedtuples",
        "//tensorflow/python:util",
    ],
)

py_test(
    name = "tuple_losses_test",
    srcs = ["python/losses/python/tuple_losses_test.py"],
    srcs_version = "PY2AND3",
    deps = [
        ":losses_impl",
        ":namedtuples",
        ":tuple_losses",
        "//tensorflow/contrib/layers:layers_py",
        "//tensorflow/python:array_ops",
        "//tensorflow/python:client_testlib",
        "//tensorflow/python:constant_op",
        "//tensorflow/python:dtypes",
        "//tensorflow/python:math_ops",
        "//tensorflow/python:variable_scope",
        "//tensorflow/python:variables",
        "//third_party/py/numpy",
    ],
)

py_library(
    name = "conditioning_utils",
    srcs = [
        "python/features/python/conditioning_utils.py",
        "python/features/python/conditioning_utils_impl.py",
    ],
    srcs_version = "PY2AND3",
    deps = [
        "//tensorflow/contrib/layers:layers_py",
        "//tensorflow/python:array_ops",
        "//tensorflow/python:embedding_ops",
        "//tensorflow/python:math_ops",
        "//tensorflow/python:tensor_util",
        "//tensorflow/python:util",
        "//tensorflow/python:variable_scope",
    ],
)

py_test(
    name = "conditioning_utils_test",
    srcs = ["python/features/python/conditioning_utils_test.py"],
    srcs_version = "PY2AND3",
    deps = [
        ":conditioning_utils",
        "//tensorflow/python:array_ops",
        "//tensorflow/python:client_testlib",
        "//tensorflow/python:dtypes",
    ],
)

py_library(
    name = "random_tensor_pool",
    srcs = [
        "python/features/python/random_tensor_pool.py",
        "python/features/python/random_tensor_pool_impl.py",
    ],
    srcs_version = "PY2AND3",
    deps = [
        "//tensorflow/python:array_ops",
        "//tensorflow/python:control_flow_ops",
        "//tensorflow/python:data_flow_ops",
        "//tensorflow/python:dtypes",
        "//tensorflow/python:framework_ops",
        "//tensorflow/python:random_ops",
        "//tensorflow/python:util",
    ],
)

py_test(
    name = "random_tensor_pool_test",
    srcs = ["python/features/python/random_tensor_pool_test.py"],
    shard_count = 6,
    srcs_version = "PY2AND3",
    deps = [
        ":random_tensor_pool",
        "//tensorflow/python:array_ops",
        "//tensorflow/python:client_testlib",
        "//tensorflow/python:constant_op",
        "//tensorflow/python:dtypes",
        "//tensorflow/python:framework_ops",
        "//third_party/py/numpy",
    ],
)

py_library(
    name = "virtual_batchnorm",
    srcs = [
        "python/features/python/virtual_batchnorm.py",
        "python/features/python/virtual_batchnorm_impl.py",
    ],
    srcs_version = "PY2AND3",
    deps = [
        "//tensorflow/python:array_ops",
        "//tensorflow/python:dtypes",
        "//tensorflow/python:framework_ops",
        "//tensorflow/python:init_ops",
        "//tensorflow/python:math_ops",
        "//tensorflow/python:nn",
        "//tensorflow/python:tensor_shape",
        "//tensorflow/python:tensor_util",
        "//tensorflow/python:util",
        "//tensorflow/python:variable_scope",
    ],
)

py_test(
    name = "virtual_batchnorm_test",
    srcs = ["python/features/python/virtual_batchnorm_test.py"],
    srcs_version = "PY2AND3",
    deps = [
        ":virtual_batchnorm",
        "//tensorflow/contrib/framework:framework_py",
        "//tensorflow/python:array_ops",
        "//tensorflow/python:client_testlib",
        "//tensorflow/python:constant_op",
        "//tensorflow/python:dtypes",
        "//tensorflow/python:layers",
        "//tensorflow/python:math_ops",
        "//tensorflow/python:nn",
        "//tensorflow/python:random_ops",
        "//tensorflow/python:random_seed",
        "//tensorflow/python:variable_scope",
        "//tensorflow/python:variables",
        "//third_party/py/numpy",
    ],
)

py_library(
    name = "clip_weights",
    srcs = [
        "python/features/python/clip_weights.py",
        "python/features/python/clip_weights_impl.py",
    ],
    srcs_version = "PY2AND3",
    deps = [
        "//tensorflow/contrib/opt:opt_py",
        "//tensorflow/python:util",
    ],
)

py_test(
    name = "clip_weights_test",
    srcs = ["python/features/python/clip_weights_test.py"],
    srcs_version = "PY2AND3",
    deps = [
        ":clip_weights",
        "//tensorflow/python:client_testlib",
        "//tensorflow/python:training",
        "//tensorflow/python:variables",
    ],
)

py_library(
    name = "classifier_metrics",
    srcs = [
        "python/eval/python/classifier_metrics.py",
        "python/eval/python/classifier_metrics_impl.py",
    ],
    srcs_version = "PY2AND3",
    deps = [
        "//tensorflow/contrib/layers:layers_py",
        "//tensorflow/core:protos_all_py",
        "//tensorflow/python:array_ops",
        "//tensorflow/python:dtypes",
        "//tensorflow/python:framework",
        "//tensorflow/python:framework_ops",
        "//tensorflow/python:functional_ops",
        "//tensorflow/python:image_ops",
        "//tensorflow/python:linalg_ops",
        "//tensorflow/python:math_ops",
        "//tensorflow/python:nn",
        "//tensorflow/python:nn_ops",
        "//tensorflow/python:platform",
        "//tensorflow/python:util",
        "@six_archive//:six",
    ],
)

py_test(
    name = "classifier_metrics_test",
    srcs = ["python/eval/python/classifier_metrics_test.py"],
    srcs_version = "PY2AND3",
    tags = ["no_windows"],  # TODO: needs investigation on Windows
    deps = [
        ":classifier_metrics",
        "//tensorflow/core:protos_all_py",
        "//tensorflow/python:array_ops",
        "//tensorflow/python:client_testlib",
        "//tensorflow/python:dtypes",
        "//tensorflow/python:framework_ops",
        "//tensorflow/python:variables",
        "//third_party/py/numpy",
        "@absl_py//absl/testing:parameterized",
    ],
)

py_library(
    name = "eval_utils",
    srcs = [
        "python/eval/python/eval_utils.py",
        "python/eval/python/eval_utils_impl.py",
    ],
    srcs_version = "PY2AND3",
    deps = [
        "//tensorflow/python:array_ops",
        "//tensorflow/python:framework_ops",
        "//tensorflow/python:util",
    ],
)

py_test(
    name = "eval_utils_test",
    srcs = ["python/eval/python/eval_utils_test.py"],
    srcs_version = "PY2AND3",
    deps = [
        ":eval_utils",
        "//tensorflow/python:array_ops",
        "//tensorflow/python:client_testlib",
    ],
)

py_library(
    name = "summaries",
    srcs = [
        "python/eval/python/summaries.py",
        "python/eval/python/summaries_impl.py",
    ],
    srcs_version = "PY2AND3",
    deps = [
        ":eval_utils",
        ":namedtuples",
        "//tensorflow/python:array_ops",
        "//tensorflow/python:framework_ops",
        "//tensorflow/python:functional_ops",
        "//tensorflow/python:math_ops",
        "//tensorflow/python:summary",
        "//tensorflow/python:util",
        "//tensorflow/python:variable_scope",
        "//tensorflow/python/ops/losses",
    ],
)

py_test(
    name = "summaries_test",
    srcs = ["python/eval/python/summaries_test.py"],
    srcs_version = "PY2AND3",
    deps = [
        ":namedtuples",
        ":summaries",
        "//tensorflow/python:array_ops",
        "//tensorflow/python:client_testlib",
        "//tensorflow/python:framework_ops",
        "//tensorflow/python:summary",
        "//tensorflow/python:variable_scope",
        "//tensorflow/python:variables",
    ],
)

py_library(
    name = "head",
    srcs = [
        "python/estimator/python/head.py",
        "python/estimator/python/head_impl.py",
    ],
    srcs_version = "PY2AND3",
    deps = [
        ":namedtuples",
        ":train",
        "//tensorflow/python:framework_ops",
        "//tensorflow/python:util",
        "//tensorflow/python/estimator:estimator_py",
    ],
)

py_test(
    name = "head_test",
    srcs = ["python/estimator/python/head_test.py"],
    shard_count = 1,
    srcs_version = "PY2AND3",
    deps = [
        ":head",
        ":namedtuples",
        "//tensorflow/python:array_ops",
        "//tensorflow/python:client_testlib",
        "//tensorflow/python:math_ops",
        "//tensorflow/python:training",
        "//tensorflow/python:variable_scope",
        "//tensorflow/python/estimator:estimator_py",
    ],
)

py_library(
    name = "gan_estimator",
    srcs = [
        "python/estimator/python/gan_estimator.py",
        "python/estimator/python/gan_estimator_impl.py",
    ],
    srcs_version = "PY2AND3",
    deps = [
        ":namedtuples",
        ":summaries",
        ":train",
        "//tensorflow/contrib/framework:framework_py",
        "//tensorflow/python:framework_ops",
        "//tensorflow/python:metrics",
        "//tensorflow/python:util",
        "//tensorflow/python:variable_scope",
        "//tensorflow/python/estimator:estimator_py",
    ],
)

py_test(
    name = "gan_estimator_test",
    srcs = ["python/estimator/python/gan_estimator_test.py"],
    shard_count = 1,
    srcs_version = "PY2AND3",
    tags = ["notsan"],
    deps = [
        ":gan_estimator",
        ":namedtuples",
        ":tuple_losses",
        "//tensorflow/contrib/layers:layers_py",
        "//tensorflow/contrib/learn",
        "//tensorflow/core:protos_all_py",
        "//tensorflow/python:array_ops",
        "//tensorflow/python:client_testlib",
        "//tensorflow/python:dtypes",
        "//tensorflow/python:framework_ops",
        "//tensorflow/python:math_ops",
        "//tensorflow/python:metrics",
        "//tensorflow/python:parsing_ops",
        "//tensorflow/python:summary",
        "//tensorflow/python:training",
        "//tensorflow/python:training_util",
        "//tensorflow/python:variable_scope",
        "//tensorflow/python/estimator:estimator_py",
        "//third_party/py/numpy",
        "@absl_py//absl/testing:parameterized",
        "@six_archive//:six",
    ],
)

py_library(
    name = "stargan_estimator",
    srcs = [
        "python/estimator/python/stargan_estimator.py",
        "python/estimator/python/stargan_estimator_impl.py",
    ],
    srcs_version = "PY2AND3",
    deps = [
        ":namedtuples",
        ":summaries",
        ":train",
        "//tensorflow/contrib/framework:framework_py",
        "//tensorflow/python:framework_ops",
        "//tensorflow/python:metrics",
        "//tensorflow/python:util",
        "//tensorflow/python:variable_scope",
        "//tensorflow/python/estimator:estimator_py",
    ],
)

py_test(
    name = "stargan_estimator_test",
    srcs = ["python/estimator/python/stargan_estimator_test.py"],
    shard_count = 1,
    srcs_version = "PY2AND3",
    tags = ["notsan"],
    deps = [
        ":namedtuples",
        ":stargan_estimator",
        "//tensorflow/contrib/layers:layers_py",
        "//tensorflow/python:array_ops",
        "//tensorflow/python:client_testlib",
        "//tensorflow/python:framework_ops",
        "//tensorflow/python:math_ops",
        "//tensorflow/python:metrics",
        "//tensorflow/python:summary",
        "//tensorflow/python:training",
        "//tensorflow/python:training_util",
        "//tensorflow/python:variable_scope",
        "//tensorflow/python/estimator:model_fn",
        "//tensorflow/python/estimator:numpy_io",
        "//third_party/py/numpy",
        "@absl_py//absl/testing:parameterized",
        "@six_archive//:six",
    ],
)

py_library(
<<<<<<< HEAD
=======
    name = "tpu_gan_estimator",
    srcs = [
        "python/estimator/python/tpu_gan_estimator.py",
        "python/estimator/python/tpu_gan_estimator_impl.py",
    ],
    srcs_version = "PY2AND3",
    deps = [
        ":gan_estimator",
        ":namedtuples",
        ":train",
        "//tensorflow/contrib/tpu:tpu_estimator",
        "//tensorflow/contrib/tpu:tpu_lib",
        "//tensorflow/contrib/training:training_py",
        "//tensorflow/python:control_flow_ops",
        "//tensorflow/python:framework_ops",
        "//tensorflow/python:metrics",
        "//tensorflow/python:util",
        "//tensorflow/python/estimator:model_fn",
        "//tensorflow/python/ops/losses",
    ],
)

py_test(
    name = "tpu_gan_estimator_test",
    srcs = ["python/estimator/python/tpu_gan_estimator_test.py"],
    shard_count = 11,
    srcs_version = "PY2AND3",
    tags = ["notsan"],
    deps = [
        ":namedtuples",
        ":tpu_gan_estimator",
        ":tuple_losses",
        "//tensorflow/contrib/layers:layers_py",
        "//tensorflow/contrib/tpu:tpu_estimator",
        "//tensorflow/contrib/tpu:tpu_lib",
        "//tensorflow/python:array_ops",
        "//tensorflow/python:client_testlib",
        "//tensorflow/python:errors",
        "//tensorflow/python:framework_ops",
        "//tensorflow/python:metrics",
        "//tensorflow/python:summary",
        "//tensorflow/python:tensor_shape",
        "//tensorflow/python:training",
        "//tensorflow/python:training_util",
        "//tensorflow/python:variable_scope",
        "//tensorflow/python/data/ops:dataset_ops",
        "//tensorflow/python/estimator",
        "//tensorflow/python/estimator:model_fn",
        "//third_party/py/numpy",
        "@absl_py//absl/testing:parameterized",
        "@six_archive//:six",
    ],
)

py_library(
    name = "latent_gan_estimator",
    srcs = [
        "python/estimator/python/latent_gan_estimator.py",
        "python/estimator/python/latent_gan_estimator_impl.py",
    ],
    srcs_version = "PY2AND3",
    deps = [
        ":train",
        "//tensorflow/python:clip_ops",
        "//tensorflow/python:gradients",
        "//tensorflow/python:random_ops",
        "//tensorflow/python:summary",
        "//tensorflow/python:training_util",
        "//tensorflow/python:variable_scope",
        "//tensorflow/python/estimator:estimator_py",
    ],
)

py_test(
    name = "latent_gan_estimator_test",
    srcs = [
        "python/estimator/python/latent_gan_estimator_test.py",
    ],
    srcs_version = "PY2AND3",
    deps = [
        ":latent_gan_estimator",
        "//tensorflow/python:array_ops",
        "//tensorflow/python:training",
        "//tensorflow/python:variable_scope",
        "//tensorflow/python/estimator:run_config",
        "//tensorflow/python/ops/losses",
    ],
)

py_library(
>>>>>>> ca2d0b65
    name = "sliced_wasserstein",
    srcs = [
        "python/eval/python/sliced_wasserstein.py",
        "python/eval/python/sliced_wasserstein_impl.py",
    ],
    srcs_version = "PY2AND3",
    deps = [
        "//tensorflow/python:array_ops",
        "//tensorflow/python:constant_op",
        "//tensorflow/python:linalg_ops",
        "//tensorflow/python:math_ops",
        "//tensorflow/python:nn",
        "//tensorflow/python:nn_ops",
        "//tensorflow/python:random_ops",
        "//tensorflow/python:script_ops",
        "//tensorflow/python:util",
        "//third_party/py/numpy",
    ],
)

py_test(
    name = "sliced_wasserstein_test",
    srcs = ["python/eval/python/sliced_wasserstein_test.py"],
    srcs_version = "PY2AND3",
    deps = [
        ":sliced_wasserstein",
        "//tensorflow/python:array_ops",
        "//tensorflow/python:client_testlib",
        "//tensorflow/python:dtypes",
        "//tensorflow/python:random_ops",
        "//third_party/py/numpy",
    ],
)

py_library(
    name = "spectral_normalization",
    srcs = [
        "python/features/python/spectral_normalization.py",
        "python/features/python/spectral_normalization_impl.py",
    ],
    srcs_version = "PY2AND3",
    deps = [
        "//tensorflow/python:array_ops",
        "//tensorflow/python:dtypes",
        "//tensorflow/python:framework_ops",
        "//tensorflow/python:init_ops",
        "//tensorflow/python:math_ops",
        "//tensorflow/python:standard_ops",
        "//tensorflow/python:variable_scope",
        "//tensorflow/python/keras:engine",
    ],
)

py_test(
    name = "spectral_normalization_test",
    srcs = ["python/features/python/spectral_normalization_test.py"],
    srcs_version = "PY2AND3",
    deps = [
        ":spectral_normalization",
        "//tensorflow/contrib/layers:layers_py",
        "//tensorflow/contrib/slim",
        "//tensorflow/python:array_ops",
        "//tensorflow/python:client_testlib",
        "//tensorflow/python:dtypes",
        "//tensorflow/python:framework_ops",
        "//tensorflow/python:init_ops",
        "//tensorflow/python:layers",
        "//tensorflow/python:linalg_ops",
        "//tensorflow/python:math_ops",
        "//tensorflow/python:variable_scope",
        "//tensorflow/python:variables",
        "//tensorflow/python/keras:layers",
        "//third_party/py/numpy",
    ],
)<|MERGE_RESOLUTION|>--- conflicted
+++ resolved
@@ -1,20 +1,13 @@
-<<<<<<< HEAD
-# Files for using TFGAN framework.
-package(default_visibility = ["//tensorflow:__subpackages__"])
-=======
 # Files for using TF-GAN framework.
 load("//tensorflow:tensorflow.bzl", "py_test")
 
 package(default_visibility = [
     "//tensorflow:__subpackages__",
 ])
->>>>>>> ca2d0b65
 
 licenses(["notice"])  # Apache 2.0
 
 exports_files(["LICENSE"])
-
-load("//tensorflow:tensorflow.bzl", "py_test")
 
 py_library(
     name = "gan",
@@ -115,6 +108,7 @@
         ":head",
         ":latent_gan_estimator",
         ":stargan_estimator",
+        ":tpu_gan_estimator",
         "//tensorflow/python:util",
     ],
 )
@@ -152,16 +146,15 @@
         "//tensorflow/contrib/framework:framework_py",
         "//tensorflow/python:array_ops",
         "//tensorflow/python:clip_ops",
-        "//tensorflow/python:framework_ops",
-        "//tensorflow/python:gradients",
+        "//tensorflow/python:dtypes",
+        "//tensorflow/python:framework_ops",
+        "//tensorflow/python:gradients_impl",
         "//tensorflow/python:math_ops",
         "//tensorflow/python:random_ops",
         "//tensorflow/python:summary",
         "//tensorflow/python:tensor_util",
         "//tensorflow/python:variable_scope",
-        "//tensorflow/python/ops/distributions",
         "//tensorflow/python/ops/losses",
-        "//third_party/py/numpy",
     ],
 )
 
@@ -529,15 +522,19 @@
         "//tensorflow/python:array_ops",
         "//tensorflow/python:client_testlib",
         "//tensorflow/python:dtypes",
+        "//tensorflow/python:errors",
         "//tensorflow/python:framework_ops",
         "//tensorflow/python:math_ops",
         "//tensorflow/python:metrics",
         "//tensorflow/python:parsing_ops",
         "//tensorflow/python:summary",
+        "//tensorflow/python:tensor_shape",
         "//tensorflow/python:training",
         "//tensorflow/python:training_util",
         "//tensorflow/python:variable_scope",
-        "//tensorflow/python/estimator:estimator_py",
+        "//tensorflow/python/estimator",
+        "//tensorflow/python/estimator:model_fn",
+        "//tensorflow/python/estimator:numpy_io",
         "//third_party/py/numpy",
         "@absl_py//absl/testing:parameterized",
         "@six_archive//:six",
@@ -592,8 +589,6 @@
 )
 
 py_library(
-<<<<<<< HEAD
-=======
     name = "tpu_gan_estimator",
     srcs = [
         "python/estimator/python/tpu_gan_estimator.py",
@@ -684,7 +679,6 @@
 )
 
 py_library(
->>>>>>> ca2d0b65
     name = "sliced_wasserstein",
     srcs = [
         "python/eval/python/sliced_wasserstein.py",

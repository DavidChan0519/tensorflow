--- conflicted
+++ resolved
@@ -1,21 +1,36 @@
 path: "tensorflow.keras.optimizers.Adagrad"
 tf_class {
-<<<<<<< HEAD
-  is_instance: "<class \'tensorflow.python.keras.optimizers.Adagrad\'>"
-  is_instance: "<class \'tensorflow.python.keras.optimizers.Optimizer\'>"
-=======
   is_instance: "<class \'tensorflow.python.keras.optimizer_v2.adagrad.Adagrad\'>"
   is_instance: "<class \'tensorflow.python.keras.optimizer_v2.optimizer_v2.OptimizerV2\'>"
-  is_instance: "<class \'tensorflow.python.training.checkpointable.base.Checkpointable\'>"
->>>>>>> ca2d0b65
+  is_instance: "<class \'tensorflow.python.training.checkpointable.base.CheckpointableBase\'>"
   is_instance: "<type \'object\'>"
+  member {
+    name: "iterations"
+    mtype: "<type \'property\'>"
+  }
+  member {
+    name: "weights"
+    mtype: "<type \'property\'>"
+  }
   member_method {
     name: "__init__"
-    argspec: "args=[\'self\', \'lr\', \'epsilon\', \'decay\'], varargs=None, keywords=kwargs, defaults=[\'0.01\', \'None\', \'0.0\'], "
+    argspec: "args=[\'self\', \'learning_rate\', \'initial_accumulator_value\', \'epsilon\', \'name\'], varargs=None, keywords=kwargs, defaults=[\'0.001\', \'0.1\', \'1e-07\', \'Adagrad\'], "
+  }
+  member_method {
+    name: "add_slot"
+    argspec: "args=[\'self\', \'var\', \'slot_name\', \'initializer\'], varargs=None, keywords=None, defaults=[\'zeros\'], "
+  }
+  member_method {
+    name: "add_weight"
+    argspec: "args=[\'self\', \'name\', \'shape\', \'dtype\', \'initializer\', \'trainable\', \'synchronization\', \'aggregation\'], varargs=None, keywords=None, defaults=[\'None\', \'zeros\', \'None\', \'VariableSynchronization.AUTO\', \'VariableAggregation.NONE\'], "
+  }
+  member_method {
+    name: "apply_gradients"
+    argspec: "args=[\'self\', \'grads_and_vars\', \'name\'], varargs=None, keywords=None, defaults=[\'None\'], "
   }
   member_method {
     name: "from_config"
-    argspec: "args=[\'cls\', \'config\'], varargs=None, keywords=None, defaults=None"
+    argspec: "args=[\'cls\', \'config\', \'custom_objects\'], varargs=None, keywords=None, defaults=[\'None\'], "
   }
   member_method {
     name: "get_config"
@@ -26,6 +41,14 @@
     argspec: "args=[\'self\', \'loss\', \'params\'], varargs=None, keywords=None, defaults=None"
   }
   member_method {
+    name: "get_slot"
+    argspec: "args=[\'self\', \'var\', \'slot_name\'], varargs=None, keywords=None, defaults=None"
+  }
+  member_method {
+    name: "get_slot_names"
+    argspec: "args=[\'self\'], varargs=None, keywords=None, defaults=None"
+  }
+  member_method {
     name: "get_updates"
     argspec: "args=[\'self\', \'loss\', \'params\'], varargs=None, keywords=None, defaults=None"
   }
@@ -34,7 +57,15 @@
     argspec: "args=[\'self\'], varargs=None, keywords=None, defaults=None"
   }
   member_method {
+    name: "minimize"
+    argspec: "args=[\'self\', \'loss\', \'var_list\', \'grad_loss\', \'name\'], varargs=None, keywords=None, defaults=[\'None\', \'None\'], "
+  }
+  member_method {
     name: "set_weights"
     argspec: "args=[\'self\', \'weights\'], varargs=None, keywords=None, defaults=None"
   }
+  member_method {
+    name: "variables"
+    argspec: "args=[\'self\'], varargs=None, keywords=None, defaults=None"
+  }
 }
--- conflicted
+++ resolved
@@ -22,7 +22,6 @@
         "//tensorflow/python:math_ops",
         "//tensorflow/python:platform_test",
     ],
-    xla_enable_strict_auto_jit = True,
 )
 
 cuda_py_test(
@@ -39,12 +38,9 @@
         "//tensorflow/python:math_ops",
         "//tensorflow/python:platform_test",
     ],
-    xla_enable_strict_auto_jit = True,
-)
-
-cuda_py_test(
-<<<<<<< HEAD
-=======
+)
+
+cuda_py_test(
     name = "linear_operator_adjoint_test",
     size = "medium",
     srcs = ["linear_operator_adjoint_test.py"],
@@ -64,7 +60,6 @@
         "noasan",  # times out, b/63678675
         "optonly",  # times out
     ],
-    xla_enable_strict_auto_jit = True,
 )
 
 cuda_py_test(
@@ -81,11 +76,9 @@
         "//tensorflow/python:math_ops",
         "//tensorflow/python:platform_test",
     ],
-    xla_enable_strict_auto_jit = True,
-)
-
-cuda_py_test(
->>>>>>> ca2d0b65
+)
+
+cuda_py_test(
     name = "linear_operator_block_diag_test",
     size = "medium",
     srcs = ["linear_operator_block_diag_test.py"],
@@ -105,7 +98,6 @@
         "noasan",
         "optonly",
     ],
-    xla_enable_strict_auto_jit = True,
 )
 
 cuda_py_test(
@@ -128,7 +120,6 @@
         "noasan",  # times out, b/63678675
         "optonly",  # times out
     ],
-    xla_enable_strict_auto_jit = True,
 )
 
 cuda_py_test(
@@ -136,7 +127,6 @@
     size = "medium",
     srcs = ["linear_operator_circulant_test.py"],
     additional_deps = [
-        "//tensorflow/python/ops/linalg",
         "//third_party/py/numpy",
         "//tensorflow/python:array_ops",
         "//tensorflow/python:spectral_ops_test_util",
@@ -146,13 +136,14 @@
         "//tensorflow/python:framework_test_lib",
         "//tensorflow/python:math_ops",
         "//tensorflow/python:platform_test",
+        "//tensorflow/python/ops/linalg",
+        "//tensorflow/python/ops/signal",
     ],
     shard_count = 5,
     tags = [
         "noasan",  # times out, b/63678675
         "optonly",  # times out, b/79171797
     ],
-    xla_enable_strict_auto_jit = True,
 )
 
 cuda_py_test(
@@ -175,7 +166,6 @@
         "noasan",
         "optonly",
     ],
-    xla_enable_strict_auto_jit = True,
 )
 
 cuda_py_test(
@@ -197,12 +187,9 @@
         "noasan",
         "optonly",
     ],
-    xla_enable_strict_auto_jit = True,
-)
-
-cuda_py_test(
-<<<<<<< HEAD
-=======
+)
+
+cuda_py_test(
     name = "linear_operator_inversion_test",
     size = "medium",
     srcs = ["linear_operator_inversion_test.py"],
@@ -222,11 +209,9 @@
         "noasan",  # times out, b/63678675
         "optonly",  # times out
     ],
-    xla_enable_strict_auto_jit = True,
-)
-
-cuda_py_test(
->>>>>>> ca2d0b65
+)
+
+cuda_py_test(
     name = "linear_operator_full_matrix_test",
     size = "medium",
     srcs = ["linear_operator_full_matrix_test.py"],
@@ -244,7 +229,6 @@
         "noasan",
         "optonly",
     ],
-    xla_enable_strict_auto_jit = True,
 )
 
 cuda_py_test(
@@ -267,7 +251,6 @@
         "noasan",
         "optonly",
     ],
-    xla_enable_strict_auto_jit = True,
 )
 
 cuda_py_test(
@@ -287,7 +270,6 @@
         "noasan",
         "optonly",
     ],
-    xla_enable_strict_auto_jit = True,
 )
 
 cuda_py_test(
@@ -308,7 +290,6 @@
         "noasan",  # times out
         "optonly",
     ],
-    xla_enable_strict_auto_jit = True,
 )
 
 cuda_py_test(
@@ -329,7 +310,6 @@
         "noasan",
         "optonly",
     ],
-    xla_enable_strict_auto_jit = True,
 )
 
 cuda_py_test(
@@ -348,5 +328,4 @@
     ],
     shard_count = 5,
     tags = ["optonly"],  # Test is flaky without optimization.
-    xla_enable_strict_auto_jit = True,
 )
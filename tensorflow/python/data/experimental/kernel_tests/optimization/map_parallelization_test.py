# Copyright 2018 The TensorFlow Authors. All Rights Reserved.
#
# Licensed under the Apache License, Version 2.0 (the "License");
# you may not use this file except in compliance with the License.
# You may obtain a copy of the License at
#
#     http://www.apache.org/licenses/LICENSE-2.0
#
# Unless required by applicable law or agreed to in writing, software
# distributed under the License is distributed on an "AS IS" BASIS,
# WITHOUT WARRANTIES OR CONDITIONS OF ANY KIND, either express or implied.
# See the License for the specific language governing permissions and
# limitations under the License.
# ==============================================================================
"""Tests for the `MapParallelization` optimization."""
from __future__ import absolute_import
from __future__ import division
from __future__ import print_function

from absl.testing import parameterized

from tensorflow.python.data.experimental.ops import optimization
from tensorflow.python.data.kernel_tests import test_base
from tensorflow.python.data.ops import dataset_ops
from tensorflow.python.framework import constant_op
from tensorflow.python.framework import dtypes
from tensorflow.python.framework import errors
from tensorflow.python.framework import ops
from tensorflow.python.ops import control_flow_ops
from tensorflow.python.ops import math_ops
from tensorflow.python.ops import variables
from tensorflow.python.platform import test


def _map_parallelization_test_cases():
  """Generates test cases for the MapParallelization optimization."""

  identity = lambda x: x
  increment = lambda x: x + 1

  def assert_greater(x):
    assert_op = control_flow_ops.Assert(math_ops.greater(x, -1), [x])
    with ops.control_dependencies([assert_op]):
      return x

  return (("Identity", identity, True),
          ("Increment", increment, True),
          ("AssertGreater", assert_greater, True))


class MapParallelizationTest(test_base.DatasetTestBase, parameterized.TestCase):

  @parameterized.named_parameters(*_map_parallelization_test_cases())
  def testMapParallelization(self, function, should_be_parallel):
    next_nodes = ["ParallelMap"] if should_be_parallel else ["Map"]
    dataset = dataset_ops.Dataset.range(5).apply(
        optimization.assert_next(next_nodes)).map(function)
    options = dataset_ops.Options()
<<<<<<< HEAD
    options.experimental_map_parallelization = True
    dataset = dataset.with_options(options)
    iterator = dataset.make_one_shot_iterator()
    get_next = iterator.get_next()

    with self.test_session() as sess:
      for x in range(5):
        result = sess.run(get_next)
        # No need to run the pipeline if it was not optimized.  Also the results
        # might be hard to check because of random.
        if not should_optimize:
          return
        r = function(x)
        self.assertAllEqual(r, result)

      with self.assertRaises(errors.OutOfRangeError):
        sess.run(get_next)
=======
    options.experimental_optimization.apply_default_optimizations = False
    options.experimental_optimization.map_parallelization = True
    dataset = dataset.with_options(options)
    self.assertDatasetProduces(
        dataset, expected_output=[function(x) for x in range(5)])

  def testMapParallelizationWithCapturedConstant(self):
    """Tests that functions with captured constants are parallelized."""

    captured_t = constant_op.constant(42, dtype=dtypes.int64)
    def fn(x):
      return x + captured_t
    dataset = dataset_ops.Dataset.range(5).apply(
        optimization.assert_next(["ParallelMap"])).map(fn)
    options = dataset_ops.Options()
    options.experimental_optimization.apply_default_optimizations = False
    options.experimental_optimization.map_parallelization = True
    dataset = dataset.with_options(options)
    self.assertDatasetProduces(
        dataset, expected_output=[x + 42 for x in range(5)])

  def testMapParallelizationWithCapturedVariable(self):
    """Tests that functions with captured variables are not parallelized."""

    captured_t = variables.Variable(42, dtype=dtypes.int64)
    def fn(x):
      return x + captured_t
    dataset = dataset_ops.Dataset.range(5).apply(
        optimization.assert_next(["Map"])).map(fn)
    options = dataset_ops.Options()
    options.experimental_optimization.apply_default_optimizations = False
    options.experimental_optimization.map_parallelization = True
    dataset = dataset.with_options(options)
    self.evaluate(variables.global_variables_initializer())
    self.assertDatasetProduces(
        dataset,
        expected_output=[x + 42 for x in range(5)],
        requires_initialization=True)
>>>>>>> ca2d0b65


if __name__ == "__main__":
  test.main()<|MERGE_RESOLUTION|>--- conflicted
+++ resolved
@@ -22,13 +22,12 @@
 from tensorflow.python.data.experimental.ops import optimization
 from tensorflow.python.data.kernel_tests import test_base
 from tensorflow.python.data.ops import dataset_ops
-from tensorflow.python.framework import constant_op
 from tensorflow.python.framework import dtypes
-from tensorflow.python.framework import errors
 from tensorflow.python.framework import ops
+from tensorflow.python.framework import test_util
 from tensorflow.python.ops import control_flow_ops
 from tensorflow.python.ops import math_ops
-from tensorflow.python.ops import variables
+from tensorflow.python.ops import random_ops
 from tensorflow.python.platform import test
 
 
@@ -43,77 +42,36 @@
     with ops.control_dependencies([assert_op]):
       return x
 
-  return (("Identity", identity, True),
-          ("Increment", increment, True),
-          ("AssertGreater", assert_greater, True))
+  def random(_):
+    return random_ops.random_uniform([],
+                                     minval=0,
+                                     maxval=10,
+                                     dtype=dtypes.int64,
+                                     seed=42)
+
+  def assert_with_random(x):
+    x = assert_greater(x)
+    return random(x)
+
+  return (("Identity", identity, True), ("Increment", increment, True),
+          ("AssertGreater", assert_greater, True), ("Random", random, False),
+          ("AssertWithRandom", assert_with_random, False))
 
 
+@test_util.run_all_in_graph_and_eager_modes
 class MapParallelizationTest(test_base.DatasetTestBase, parameterized.TestCase):
 
   @parameterized.named_parameters(*_map_parallelization_test_cases())
-  def testMapParallelization(self, function, should_be_parallel):
-    next_nodes = ["ParallelMap"] if should_be_parallel else ["Map"]
+  def testMapParallelization(self, function, should_optimize):
+    next_nodes = ["ParallelMap"] if should_optimize else ["Map"]
     dataset = dataset_ops.Dataset.range(5).apply(
         optimization.assert_next(next_nodes)).map(function)
     options = dataset_ops.Options()
-<<<<<<< HEAD
-    options.experimental_map_parallelization = True
-    dataset = dataset.with_options(options)
-    iterator = dataset.make_one_shot_iterator()
-    get_next = iterator.get_next()
-
-    with self.test_session() as sess:
-      for x in range(5):
-        result = sess.run(get_next)
-        # No need to run the pipeline if it was not optimized.  Also the results
-        # might be hard to check because of random.
-        if not should_optimize:
-          return
-        r = function(x)
-        self.assertAllEqual(r, result)
-
-      with self.assertRaises(errors.OutOfRangeError):
-        sess.run(get_next)
-=======
-    options.experimental_optimization.apply_default_optimizations = False
     options.experimental_optimization.map_parallelization = True
     dataset = dataset.with_options(options)
-    self.assertDatasetProduces(
-        dataset, expected_output=[function(x) for x in range(5)])
-
-  def testMapParallelizationWithCapturedConstant(self):
-    """Tests that functions with captured constants are parallelized."""
-
-    captured_t = constant_op.constant(42, dtype=dtypes.int64)
-    def fn(x):
-      return x + captured_t
-    dataset = dataset_ops.Dataset.range(5).apply(
-        optimization.assert_next(["ParallelMap"])).map(fn)
-    options = dataset_ops.Options()
-    options.experimental_optimization.apply_default_optimizations = False
-    options.experimental_optimization.map_parallelization = True
-    dataset = dataset.with_options(options)
-    self.assertDatasetProduces(
-        dataset, expected_output=[x + 42 for x in range(5)])
-
-  def testMapParallelizationWithCapturedVariable(self):
-    """Tests that functions with captured variables are not parallelized."""
-
-    captured_t = variables.Variable(42, dtype=dtypes.int64)
-    def fn(x):
-      return x + captured_t
-    dataset = dataset_ops.Dataset.range(5).apply(
-        optimization.assert_next(["Map"])).map(fn)
-    options = dataset_ops.Options()
-    options.experimental_optimization.apply_default_optimizations = False
-    options.experimental_optimization.map_parallelization = True
-    dataset = dataset.with_options(options)
-    self.evaluate(variables.global_variables_initializer())
-    self.assertDatasetProduces(
-        dataset,
-        expected_output=[x + 42 for x in range(5)],
-        requires_initialization=True)
->>>>>>> ca2d0b65
+    if should_optimize:
+      self.assertDatasetProduces(
+          dataset, expected_output=[function(x) for x in range(5)])
 
 
 if __name__ == "__main__":

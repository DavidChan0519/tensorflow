# Copyright 2015 The TensorFlow Authors. All Rights Reserved.
#
# Licensed under the Apache License, Version 2.0 (the "License");
# you may not use this file except in compliance with the License.
# You may obtain a copy of the License at
#
#     http://www.apache.org/licenses/LICENSE-2.0
#
# Unless required by applicable law or agreed to in writing, software
# distributed under the License is distributed on an "AS IS" BASIS,
# WITHOUT WARRANTIES OR CONDITIONS OF ANY KIND, either express or implied.
# See the License for the specific language governing permissions and
# limitations under the License.
# ==============================================================================
# pylint: disable=invalid-name
"""Built-in optimizer classes.
"""
from __future__ import absolute_import
from __future__ import division
from __future__ import print_function

import six
from six.moves import zip  # pylint: disable=redefined-builtin

<<<<<<< HEAD
=======
from tensorflow.python.distribute import distribution_strategy_context
from tensorflow.python.framework import ops
>>>>>>> ca2d0b65
from tensorflow.python.keras import backend as K
from tensorflow.python.keras.utils.generic_utils import deserialize_keras_object
from tensorflow.python.keras.utils.generic_utils import serialize_keras_object
from tensorflow.python.ops import clip_ops
from tensorflow.python.ops import math_ops
from tensorflow.python.ops import state_ops
from tensorflow.python.training import distribution_strategy_context
from tensorflow.python.training import optimizer as tf_optimizer_module
from tensorflow.python.training import training_util
from tensorflow.python.training.checkpointable import base as checkpointable
from tensorflow.python.util.tf_export import tf_export


<<<<<<< HEAD
@tf_export('keras.optimizers.Optimizer')
=======
>>>>>>> ca2d0b65
class Optimizer(object):
  """Abstract optimizer base class.

  Note: this is the parent class of all optimizers, not an actual optimizer
  that can be used for training models.

  All Keras optimizers support the following keyword arguments:

      clipnorm: float >= 0. Gradients will be clipped
          when their L2 norm exceeds this value.
      clipvalue: float >= 0. Gradients will be clipped
          when their absolute value exceeds this value.
  """

  def __init__(self, **kwargs):
    allowed_kwargs = {'clipnorm', 'clipvalue'}
    for k in kwargs:
      if k not in allowed_kwargs:
        raise TypeError('Unexpected keyword argument '
                        'passed to optimizer: ' + str(k))
      # checks that clipnorm >= 0 and clipvalue >= 0
      if kwargs[k] < 0:
        raise ValueError('Expected {} >= 0, received: {}'.format(k, kwargs[k]))
    self.__dict__.update(kwargs)
    self.updates = []
    self.weights = []

  def get_updates(self, loss, params):
    raise NotImplementedError

  def get_gradients(self, loss, params):
    """Returns gradients of `loss` with respect to `params`.

    Arguments:
        loss: Loss tensor.
        params: List of variables.

    Returns:
        List of gradient tensors.

    Raises:
        ValueError: In case any gradient cannot be computed (e.g. if gradient
          function not implemented).
    """
    grads = K.gradients(loss, params)
    if None in grads:
      raise ValueError('An operation has `None` for gradient. '
                       'Please make sure that all of your ops have a '
                       'gradient defined (i.e. are differentiable). '
                       'Common ops without gradient: '
                       'K.argmax, K.round, K.eval.')
    if hasattr(self, 'clipnorm'):
      grads = [clip_ops.clip_by_norm(g, self.clipnorm) for g in grads]
    if hasattr(self, 'clipvalue'):
      grads = [
          clip_ops.clip_by_value(g, -self.clipvalue, self.clipvalue)
          for g in grads
      ]
    return grads

  def set_weights(self, weights):
    """Sets the weights of the optimizer, from Numpy arrays.

    Should only be called after computing the gradients
    (otherwise the optimizer has no weights).

    Arguments:
        weights: a list of Numpy arrays. The number
            of arrays and their shape must match
            number of the dimensions of the weights
            of the optimizer (i.e. it should match the
            output of `get_weights`).

    Raises:
        ValueError: in case of incompatible weight shapes.
    """
    params = self.weights
    if len(params) != len(weights):
      raise ValueError(
          'Length of the specified weight list (' + str(len(weights)) +
          ') does not match the number of weights '
          'of the optimizer (' + str(len(params)) + ')')
    weight_value_tuples = []
    param_values = K.batch_get_value(params)
    for pv, p, w in zip(param_values, params, weights):
      if pv.shape != w.shape:
        raise ValueError(
            'Optimizer weight shape ' + str(pv.shape) + ' not compatible with '
            'provided weight shape ' + str(w.shape))
      weight_value_tuples.append((p, w))
    K.batch_set_value(weight_value_tuples)

  def get_weights(self):
    """Returns the current value of the weights of the optimizer.

    Returns:
        A list of numpy arrays.
    """
    return K.batch_get_value(self.weights)

  def get_config(self):
    config = {}
    if hasattr(self, 'clipnorm'):
      config['clipnorm'] = self.clipnorm
    if hasattr(self, 'clipvalue'):
      config['clipvalue'] = self.clipvalue
    return config

  @classmethod
  def from_config(cls, config):
    return cls(**config)


<<<<<<< HEAD
@tf_export('keras.optimizers.SGD')
=======
>>>>>>> ca2d0b65
class SGD(Optimizer):
  """Stochastic gradient descent optimizer.

  Includes support for momentum,
  learning rate decay, and Nesterov momentum.

  Arguments:
      lr: float >= 0. Learning rate.
      momentum: float >= 0. Parameter that accelerates SGD
          in the relevant direction and dampens oscillations.
      decay: float >= 0. Learning rate decay over each update.
      nesterov: boolean. Whether to apply Nesterov momentum.
  """

  def __init__(self, lr=0.01, momentum=0., decay=0., nesterov=False, **kwargs):
    super(SGD, self).__init__(**kwargs)
    with K.name_scope(self.__class__.__name__):
      self.iterations = K.variable(0, dtype='int64', name='iterations')
      self.lr = K.variable(lr, name='lr')
      self.momentum = K.variable(momentum, name='momentum')
      self.decay = K.variable(decay, name='decay')
    self.initial_decay = decay
    self.nesterov = nesterov

  def get_updates(self, loss, params):
    grads = self.get_gradients(loss, params)
    self.updates = [state_ops.assign_add(self.iterations, 1)]

    lr = self.lr
    if self.initial_decay > 0:
      lr = lr * (  # pylint: disable=g-no-augmented-assignment
          1. / (1. + self.decay * math_ops.cast(self.iterations,
                                                K.dtype(self.decay))))
    # momentum
    shapes = [K.int_shape(p) for p in params]
    moments = [K.zeros(shape) for shape in shapes]
    self.weights = [self.iterations] + moments
    for p, g, m in zip(params, grads, moments):
      v = self.momentum * m - lr * g  # velocity
      self.updates.append(state_ops.assign(m, v))

      if self.nesterov:
        new_p = p + self.momentum * v - lr * g
      else:
        new_p = p + v

      # Apply constraints.
      if getattr(p, 'constraint', None) is not None:
        new_p = p.constraint(new_p)

      self.updates.append(state_ops.assign(p, new_p))
    return self.updates

  def get_config(self):
    config = {
        'lr': float(K.get_value(self.lr)),
        'momentum': float(K.get_value(self.momentum)),
        'decay': float(K.get_value(self.decay)),
        'nesterov': self.nesterov
    }
    base_config = super(SGD, self).get_config()
    return dict(list(base_config.items()) + list(config.items()))


<<<<<<< HEAD
@tf_export('keras.optimizers.RMSprop')
=======
>>>>>>> ca2d0b65
class RMSprop(Optimizer):
  """RMSProp optimizer.

  It is recommended to leave the parameters of this optimizer
  at their default values
  (except the learning rate, which can be freely tuned).

  This optimizer is usually a good choice for recurrent
  neural networks.

  Arguments:
      lr: float >= 0. Learning rate.
      rho: float >= 0.
      epsilon: float >= 0. Fuzz factor. If `None`, defaults to `K.epsilon()`.
      decay: float >= 0. Learning rate decay over each update.

  """

  def __init__(self, lr=0.001, rho=0.9, epsilon=None, decay=0., **kwargs):
    super(RMSprop, self).__init__(**kwargs)
    with K.name_scope(self.__class__.__name__):
      self.lr = K.variable(lr, name='lr')
      self.rho = K.variable(rho, name='rho')
      self.decay = K.variable(decay, name='decay')
      self.iterations = K.variable(0, dtype='int64', name='iterations')
    if epsilon is None:
      epsilon = K.epsilon()
    self.epsilon = epsilon
    self.initial_decay = decay

  def get_updates(self, loss, params):
    grads = self.get_gradients(loss, params)
    accumulators = [K.zeros(K.int_shape(p), dtype=K.dtype(p)) for p in params]
    self.weights = accumulators
    self.updates = [state_ops.assign_add(self.iterations, 1)]

    lr = self.lr
    if self.initial_decay > 0:
      lr = lr * (  # pylint: disable=g-no-augmented-assignment
          1. / (1. + self.decay * math_ops.cast(self.iterations,
                                                K.dtype(self.decay))))

    for p, g, a in zip(params, grads, accumulators):
      # update accumulator
      new_a = self.rho * a + (1. - self.rho) * math_ops.square(g)
      self.updates.append(state_ops.assign(a, new_a))
      new_p = p - lr * g / (K.sqrt(new_a) + self.epsilon)

      # Apply constraints.
      if getattr(p, 'constraint', None) is not None:
        new_p = p.constraint(new_p)

      self.updates.append(state_ops.assign(p, new_p))
    return self.updates

  def get_config(self):
    config = {
        'lr': float(K.get_value(self.lr)),
        'rho': float(K.get_value(self.rho)),
        'decay': float(K.get_value(self.decay)),
        'epsilon': self.epsilon
    }
    base_config = super(RMSprop, self).get_config()
    return dict(list(base_config.items()) + list(config.items()))


<<<<<<< HEAD
@tf_export('keras.optimizers.Adagrad')
=======
>>>>>>> ca2d0b65
class Adagrad(Optimizer):
  """Adagrad optimizer.

  Adagrad is an optimizer with parameter-specific learning rates,
  which are adapted relative to how frequently a parameter gets
  updated during training. The more updates a parameter receives,
  the smaller the updates.

  It is recommended to leave the parameters of this optimizer
  at their default values.

  # Arguments
      lr: float >= 0. Initial learning rate.
      epsilon: float >= 0. If `None`, defaults to `K.epsilon()`.
      decay: float >= 0. Learning rate decay over each update.

  # References
      - [Adaptive Subgradient Methods for Online Learning and Stochastic Optimization](http://www.jmlr.org/papers/volume12/duchi11a/duchi11a.pdf)
  """

  def __init__(self, lr=0.01, epsilon=None, decay=0., **kwargs):
    super(Adagrad, self).__init__(**kwargs)
    with K.name_scope(self.__class__.__name__):
      self.lr = K.variable(lr, name='lr')
      self.decay = K.variable(decay, name='decay')
      self.iterations = K.variable(0, dtype='int64', name='iterations')
    if epsilon is None:
      epsilon = K.epsilon()
    self.epsilon = epsilon
    self.initial_decay = decay

  def get_updates(self, loss, params):
    grads = self.get_gradients(loss, params)
    shapes = [K.int_shape(p) for p in params]
    accumulators = [K.zeros(shape) for shape in shapes]
    self.weights = accumulators
    self.updates = [state_ops.assign_add(self.iterations, 1)]

    lr = self.lr
    if self.initial_decay > 0:
      lr = lr * (  # pylint: disable=g-no-augmented-assignment
          1. / (1. + self.decay * math_ops.cast(self.iterations,
                                                K.dtype(self.decay))))

    for p, g, a in zip(params, grads, accumulators):
      new_a = a + math_ops.square(g)  # update accumulator
      self.updates.append(state_ops.assign(a, new_a))
      new_p = p - lr * g / (K.sqrt(new_a) + self.epsilon)

      # Apply constraints.
      if getattr(p, 'constraint', None) is not None:
        new_p = p.constraint(new_p)

      self.updates.append(state_ops.assign(p, new_p))
    return self.updates

  def get_config(self):
    config = {
        'lr': float(K.get_value(self.lr)),
        'decay': float(K.get_value(self.decay)),
        'epsilon': self.epsilon
    }
    base_config = super(Adagrad, self).get_config()
    return dict(list(base_config.items()) + list(config.items()))


<<<<<<< HEAD
@tf_export('keras.optimizers.Adadelta')
=======
>>>>>>> ca2d0b65
class Adadelta(Optimizer):
  """Adadelta optimizer.

  Adadelta is a more robust extension of Adagrad
  that adapts learning rates based on a moving window of gradient updates,
  instead of accumulating all past gradients. This way, Adadelta continues
  learning even when many updates have been done. Compared to Adagrad, in the
  original version of Adadelta you don't have to set an initial learning
  rate. In this version, initial learning rate and decay factor can
  be set, as in most other Keras optimizers.

  It is recommended to leave the parameters of this optimizer
  at their default values.

  # Arguments
      lr: float >= 0. Initial learning rate, defaults to 1.
          It is recommended to leave it at the default value.
      rho: float >= 0. Adadelta decay factor, corresponding to fraction of
          gradient to keep at each time step.
      epsilon: float >= 0. Fuzz factor. If `None`, defaults to `K.epsilon()`.
      decay: float >= 0. Initial learning rate decay.

  # References
      - [Adadelta - an adaptive learning rate method](http://arxiv.org/abs/1212.5701)
  """

  def __init__(self, lr=1.0, rho=0.95, epsilon=None, decay=0., **kwargs):
    super(Adadelta, self).__init__(**kwargs)
    with K.name_scope(self.__class__.__name__):
      self.lr = K.variable(lr, name='lr')
      self.decay = K.variable(decay, name='decay')
      self.iterations = K.variable(0, dtype='int64', name='iterations')
    if epsilon is None:
      epsilon = K.epsilon()
    self.rho = rho
    self.epsilon = epsilon
    self.initial_decay = decay

  def get_updates(self, loss, params):
    grads = self.get_gradients(loss, params)
    shapes = [K.int_shape(p) for p in params]
    accumulators = [K.zeros(shape) for shape in shapes]
    delta_accumulators = [K.zeros(shape) for shape in shapes]
    self.weights = accumulators + delta_accumulators
    self.updates = [state_ops.assign_add(self.iterations, 1)]

    lr = self.lr
    if self.initial_decay > 0:
      lr = lr * (  # pylint: disable=g-no-augmented-assignment
          1. / (1. + self.decay * math_ops.cast(self.iterations,
                                                K.dtype(self.decay))))

    for p, g, a, d_a in zip(params, grads, accumulators, delta_accumulators):
      # update accumulator
      new_a = self.rho * a + (1. - self.rho) * math_ops.square(g)
      self.updates.append(state_ops.assign(a, new_a))

      # use the new accumulator and the *old* delta_accumulator
      update = g * K.sqrt(d_a + self.epsilon) / K.sqrt(new_a + self.epsilon)
      new_p = p - lr * update

      # Apply constraints.
      if getattr(p, 'constraint', None) is not None:
        new_p = p.constraint(new_p)

      self.updates.append(state_ops.assign(p, new_p))

      # update delta_accumulator
      new_d_a = self.rho * d_a + (1 - self.rho) * math_ops.square(update)
      self.updates.append(state_ops.assign(d_a, new_d_a))
    return self.updates

  def get_config(self):
    config = {
        'lr': float(K.get_value(self.lr)),
        'rho': self.rho,
        'decay': float(K.get_value(self.decay)),
        'epsilon': self.epsilon
    }
    base_config = super(Adadelta, self).get_config()
    return dict(list(base_config.items()) + list(config.items()))


<<<<<<< HEAD
@tf_export('keras.optimizers.Adam')
=======
>>>>>>> ca2d0b65
class Adam(Optimizer):
  """Adam optimizer.

  Default parameters follow those provided in the original paper.

  Arguments:
      lr: float >= 0. Learning rate.
      beta_1: float, 0 < beta < 1. Generally close to 1.
      beta_2: float, 0 < beta < 1. Generally close to 1.
      epsilon: float >= 0. Fuzz factor. If `None`, defaults to `K.epsilon()`.
      decay: float >= 0. Learning rate decay over each update.
      amsgrad: boolean. Whether to apply the AMSGrad variant of this
          algorithm from the paper "On the Convergence of Adam and
          Beyond".

  """

  def __init__(self,
               lr=0.001,
               beta_1=0.9,
               beta_2=0.999,
               epsilon=None,
               decay=0.,
               amsgrad=False,
               **kwargs):
    super(Adam, self).__init__(**kwargs)
    with K.name_scope(self.__class__.__name__):
      self.iterations = K.variable(0, dtype='int64', name='iterations')
      self.lr = K.variable(lr, name='lr')
      self.beta_1 = K.variable(beta_1, name='beta_1')
      self.beta_2 = K.variable(beta_2, name='beta_2')
      self.decay = K.variable(decay, name='decay')
    if epsilon is None:
      epsilon = K.epsilon()
    self.epsilon = epsilon
    self.initial_decay = decay
    self.amsgrad = amsgrad

  def get_updates(self, loss, params):
    grads = self.get_gradients(loss, params)
    self.updates = [state_ops.assign_add(self.iterations, 1)]

    lr = self.lr
    if self.initial_decay > 0:
      lr = lr * (  # pylint: disable=g-no-augmented-assignment
          1. / (1. + self.decay * math_ops.cast(self.iterations,
                                                K.dtype(self.decay))))

    t = math_ops.cast(self.iterations, K.floatx()) + 1
    lr_t = lr * (
        K.sqrt(1. - math_ops.pow(self.beta_2, t)) /
        (1. - math_ops.pow(self.beta_1, t)))

    ms = [K.zeros(K.int_shape(p), dtype=K.dtype(p)) for p in params]
    vs = [K.zeros(K.int_shape(p), dtype=K.dtype(p)) for p in params]
    if self.amsgrad:
      vhats = [K.zeros(K.int_shape(p), dtype=K.dtype(p)) for p in params]
    else:
      vhats = [K.zeros(1) for _ in params]
    self.weights = [self.iterations] + ms + vs + vhats

    for p, g, m, v, vhat in zip(params, grads, ms, vs, vhats):
      m_t = (self.beta_1 * m) + (1. - self.beta_1) * g
      v_t = (self.beta_2 * v) + (1. - self.beta_2) * math_ops.square(g)
      if self.amsgrad:
        vhat_t = math_ops.maximum(vhat, v_t)
        p_t = p - lr_t * m_t / (K.sqrt(vhat_t) + self.epsilon)
        self.updates.append(state_ops.assign(vhat, vhat_t))
      else:
        p_t = p - lr_t * m_t / (K.sqrt(v_t) + self.epsilon)

      self.updates.append(state_ops.assign(m, m_t))
      self.updates.append(state_ops.assign(v, v_t))
      new_p = p_t

      # Apply constraints.
      if getattr(p, 'constraint', None) is not None:
        new_p = p.constraint(new_p)

      self.updates.append(state_ops.assign(p, new_p))
    return self.updates

  def get_config(self):
    config = {
        'lr': float(K.get_value(self.lr)),
        'beta_1': float(K.get_value(self.beta_1)),
        'beta_2': float(K.get_value(self.beta_2)),
        'decay': float(K.get_value(self.decay)),
        'epsilon': self.epsilon,
        'amsgrad': self.amsgrad
    }
    base_config = super(Adam, self).get_config()
    return dict(list(base_config.items()) + list(config.items()))


<<<<<<< HEAD
@tf_export('keras.optimizers.Adamax')
=======
>>>>>>> ca2d0b65
class Adamax(Optimizer):
  """Adamax optimizer from Adam paper's Section 7.

  It is a variant of Adam based on the infinity norm.
  Default parameters follow those provided in the paper.

  Arguments:
      lr: float >= 0. Learning rate.
      beta_1/beta_2: floats, 0 < beta < 1. Generally close to 1.
      epsilon: float >= 0. Fuzz factor. If `None`, defaults to `K.epsilon()`.
      decay: float >= 0. Learning rate decay over each update.

  """

  def __init__(self,
               lr=0.002,
               beta_1=0.9,
               beta_2=0.999,
               epsilon=None,
               decay=0.,
               **kwargs):
    super(Adamax, self).__init__(**kwargs)
    with K.name_scope(self.__class__.__name__):
      self.iterations = K.variable(0, dtype='int64', name='iterations')
      self.lr = K.variable(lr, name='lr')
      self.beta_1 = K.variable(beta_1, name='beta_1')
      self.beta_2 = K.variable(beta_2, name='beta_2')
      self.decay = K.variable(decay, name='decay')
    if epsilon is None:
      epsilon = K.epsilon()
    self.epsilon = epsilon
    self.initial_decay = decay

  def get_updates(self, loss, params):
    grads = self.get_gradients(loss, params)
    self.updates = []

    lr = self.lr
    if self.initial_decay > 0:
      lr = lr * (  # pylint: disable=g-no-augmented-assignment
          1. / (1. + self.decay * math_ops.cast(self.iterations,
                                                K.dtype(self.decay))))

    with ops.control_dependencies([state_ops.assign_add(self.iterations, 1)]):
      t = math_ops.cast(self.iterations, K.floatx())
    lr_t = lr / (1. - math_ops.pow(self.beta_1, t))

    shapes = [K.int_shape(p) for p in params]
    # zero init of 1st moment
    ms = [K.zeros(shape) for shape in shapes]
    # zero init of exponentially weighted infinity norm
    us = [K.zeros(shape) for shape in shapes]
    self.weights = [self.iterations] + ms + us

    for p, g, m, u in zip(params, grads, ms, us):

      m_t = (self.beta_1 * m) + (1. - self.beta_1) * g
      u_t = math_ops.maximum(self.beta_2 * u, math_ops.abs(g))
      p_t = p - lr_t * m_t / (u_t + self.epsilon)

      self.updates.append(state_ops.assign(m, m_t))
      self.updates.append(state_ops.assign(u, u_t))
      new_p = p_t

      # Apply constraints.
      if getattr(p, 'constraint', None) is not None:
        new_p = p.constraint(new_p)

      self.updates.append(state_ops.assign(p, new_p))
    return self.updates

  def get_config(self):
    config = {
        'lr': float(K.get_value(self.lr)),
        'beta_1': float(K.get_value(self.beta_1)),
        'beta_2': float(K.get_value(self.beta_2)),
        'decay': float(K.get_value(self.decay)),
        'epsilon': self.epsilon
    }
    base_config = super(Adamax, self).get_config()
    return dict(list(base_config.items()) + list(config.items()))


<<<<<<< HEAD
@tf_export('keras.optimizers.Nadam')
=======
>>>>>>> ca2d0b65
class Nadam(Optimizer):
  """Nesterov Adam optimizer.

  Much like Adam is essentially RMSprop with momentum,
  Nadam is Adam RMSprop with Nesterov momentum.

  Default parameters follow those provided in the paper.
  It is recommended to leave the parameters of this optimizer
  at their default values.

  Arguments:
      lr: float >= 0. Learning rate.
      beta_1/beta_2: floats, 0 < beta < 1. Generally close to 1.
      epsilon: float >= 0. Fuzz factor. If `None`, defaults to `K.epsilon()`.

  """

  def __init__(self,
               lr=0.002,
               beta_1=0.9,
               beta_2=0.999,
               epsilon=None,
               schedule_decay=0.004,
               **kwargs):
    super(Nadam, self).__init__(**kwargs)
    with K.name_scope(self.__class__.__name__):
      self.iterations = K.variable(0, dtype='int64', name='iterations')
      self.m_schedule = K.variable(1., name='m_schedule')
      self.lr = K.variable(lr, name='lr')
      self.beta_1 = K.variable(beta_1, name='beta_1')
      self.beta_2 = K.variable(beta_2, name='beta_2')
    if epsilon is None:
      epsilon = K.epsilon()
    self.epsilon = epsilon
    self.schedule_decay = schedule_decay

  def get_updates(self, loss, params):
    grads = self.get_gradients(loss, params)
    self.updates = [state_ops.assign_add(self.iterations, 1)]

    t = math_ops.cast(self.iterations, K.floatx()) + 1

    # Due to the recommendations in [2], i.e. warming momentum schedule
    momentum_cache_t = self.beta_1 * (
        1. - 0.5 *
        (math_ops.pow(K.cast_to_floatx(0.96), t * self.schedule_decay)))
    momentum_cache_t_1 = self.beta_1 * (
        1. - 0.5 *
        (math_ops.pow(K.cast_to_floatx(0.96), (t + 1) * self.schedule_decay)))
    m_schedule_new = self.m_schedule * momentum_cache_t
    m_schedule_next = self.m_schedule * momentum_cache_t * momentum_cache_t_1
    self.updates.append((self.m_schedule, m_schedule_new))

    shapes = [K.int_shape(p) for p in params]
    ms = [K.zeros(shape) for shape in shapes]
    vs = [K.zeros(shape) for shape in shapes]

    self.weights = [self.iterations] + ms + vs

    for p, g, m, v in zip(params, grads, ms, vs):
      # the following equations given in [1]
      g_prime = g / (1. - m_schedule_new)
      m_t = self.beta_1 * m + (1. - self.beta_1) * g
      m_t_prime = m_t / (1. - m_schedule_next)
      v_t = self.beta_2 * v + (1. - self.beta_2) * math_ops.square(g)
      v_t_prime = v_t / (1. - math_ops.pow(self.beta_2, t))
      m_t_bar = (
          1. - momentum_cache_t) * g_prime + momentum_cache_t_1 * m_t_prime

      self.updates.append(state_ops.assign(m, m_t))
      self.updates.append(state_ops.assign(v, v_t))

      p_t = p - self.lr * m_t_bar / (K.sqrt(v_t_prime) + self.epsilon)
      new_p = p_t

      # Apply constraints.
      if getattr(p, 'constraint', None) is not None:
        new_p = p.constraint(new_p)

      self.updates.append(state_ops.assign(p, new_p))
    return self.updates

  def get_config(self):
    config = {
        'lr': float(K.get_value(self.lr)),
        'beta_1': float(K.get_value(self.beta_1)),
        'beta_2': float(K.get_value(self.beta_2)),
        'epsilon': self.epsilon,
        'schedule_decay': self.schedule_decay
    }
    base_config = super(Nadam, self).get_config()
    return dict(list(base_config.items()) + list(config.items()))


class TFOptimizer(Optimizer, checkpointable.Checkpointable):
  """Wrapper class for native TensorFlow optimizers.
  """

  def __init__(self, optimizer, iterations=None):  # pylint: disable=super-init-not-called
    self.optimizer = optimizer
    self._track_checkpointable(optimizer, name='optimizer')
    if iterations is None:
      with K.name_scope(self.__class__.__name__):
        self.iterations = K.variable(0, dtype='int64', name='iterations')
    else:
      self.iterations = iterations
    self._track_checkpointable(self.iterations, name='global_step')

  def apply_gradients(self, grads):
    self.optimizer.apply_gradients(grads, global_step=self.iterations)

  def get_grads(self, loss, params):
    return self.optimizer.compute_gradients(loss, params)

  def get_updates(self, loss, params):
    if distribution_strategy_context.has_strategy():
      self.updates = []

      if not params:
        # After the model vars have been created, the second call to get_updates
        # is called with params as an empty list. This ensures that we call
        # compute_gradients with params=None.
        grads = self.optimizer.compute_gradients(loss)
      else:
        grads = self.optimizer.compute_gradients(loss, params)
      global_step = training_util.get_global_step()
      opt_update = self.optimizer.apply_gradients(grads, global_step)
    else:
      if not params:
        self.updates = [state_ops.assign_add(self.iterations, 1)]
        return self.updates

      # Updates list starts out empty because the iterations variable is
      # incremented in optimizer.apply_gradients()
      self.updates = []
      grads = self.optimizer.compute_gradients(loss, params)
      opt_update = self.optimizer.apply_gradients(
          grads, global_step=self.iterations)

    self.updates.append(opt_update)
    return self.updates

  @property
  def weights(self):
    raise NotImplementedError

  def get_config(self):
    raise NotImplementedError

  def from_config(self, config):
    raise NotImplementedError


# Aliases.

sgd = SGD
rmsprop = RMSprop
adagrad = Adagrad
adadelta = Adadelta
adam = Adam
adamax = Adamax
nadam = Nadam


@tf_export('keras.optimizers.serialize')
def serialize(optimizer):
  return serialize_keras_object(optimizer)


@tf_export('keras.optimizers.deserialize')
def deserialize(config, custom_objects=None):
  """Inverse of the `serialize` function.

  Arguments:
      config: Optimizer configuration dictionary.
      custom_objects: Optional dictionary mapping
          names (strings) to custom objects
          (classes and functions)
          to be considered during deserialization.

  Returns:
      A Keras Optimizer instance.
  """
  all_classes = {
<<<<<<< HEAD
      'sgd': SGD,
      'rmsprop': RMSprop,
      'adagrad': Adagrad,
      'adadelta': Adadelta,
      'adam': Adam,
      'adamax': Adamax,
      'nadam': Nadam,
      'tfoptimizer': TFOptimizer,
  }
=======
      'adadelta': adadelta_v2.Adadelta,
      'adagrad': adagrad_v2.Adagrad,
      'adam': adam_v2.Adam,
      'adamax': adamax_v2.Adamax,
      'nadam': nadam_v2.Nadam,
      'rmsprop': rmsprop_v2.RMSprop,
      'sgd': gradient_descent_v2.SGD
  }

>>>>>>> ca2d0b65
  # Make deserialization case-insensitive for built-in optimizers.
  if config['class_name'].lower() in all_classes:
    config['class_name'] = config['class_name'].lower()
  return deserialize_keras_object(
      config,
      module_objects=all_classes,
      custom_objects=custom_objects,
      printable_module_name='optimizer')


@tf_export('keras.optimizers.get')
def get(identifier):
  """Retrieves a Keras Optimizer instance.

  Arguments:
      identifier: Optimizer identifier, one of
          - String: name of an optimizer
          - Dictionary: configuration dictionary.
          - Keras Optimizer instance (it will be returned unchanged).
          - TensorFlow Optimizer instance
              (it will be wrapped as a Keras Optimizer).

  Returns:
      A Keras Optimizer instance.

  Raises:
      ValueError: If `identifier` cannot be interpreted.
  """
  # Wrap TF optimizer instances
  if isinstance(identifier, tf_optimizer_module.Optimizer):
    opt = TFOptimizer(identifier)
    K.track_tf_optimizer(opt)
    return opt
  if isinstance(identifier, dict):
    return deserialize(identifier)
  elif isinstance(identifier, six.string_types):
    config = {'class_name': str(identifier), 'config': {}}
    return deserialize(config)
  if isinstance(identifier, Optimizer):
    return identifier
  else:
    raise ValueError('Could not interpret optimizer identifier:', identifier)<|MERGE_RESOLUTION|>--- conflicted
+++ resolved
@@ -22,28 +22,30 @@
 import six
 from six.moves import zip  # pylint: disable=redefined-builtin
 
-<<<<<<< HEAD
-=======
+from tensorflow.python import tf2
 from tensorflow.python.distribute import distribution_strategy_context
 from tensorflow.python.framework import ops
->>>>>>> ca2d0b65
 from tensorflow.python.keras import backend as K
+from tensorflow.python.keras.optimizer_v2 import adadelta as adadelta_v2
+from tensorflow.python.keras.optimizer_v2 import adagrad as adagrad_v2
+from tensorflow.python.keras.optimizer_v2 import adam as adam_v2
+from tensorflow.python.keras.optimizer_v2 import adamax as adamax_v2
+from tensorflow.python.keras.optimizer_v2 import gradient_descent as gradient_descent_v2
+from tensorflow.python.keras.optimizer_v2 import nadam as nadam_v2
+from tensorflow.python.keras.optimizer_v2 import optimizer_v2
+from tensorflow.python.keras.optimizer_v2 import rmsprop as rmsprop_v2
 from tensorflow.python.keras.utils.generic_utils import deserialize_keras_object
 from tensorflow.python.keras.utils.generic_utils import serialize_keras_object
 from tensorflow.python.ops import clip_ops
 from tensorflow.python.ops import math_ops
 from tensorflow.python.ops import state_ops
-from tensorflow.python.training import distribution_strategy_context
 from tensorflow.python.training import optimizer as tf_optimizer_module
 from tensorflow.python.training import training_util
 from tensorflow.python.training.checkpointable import base as checkpointable
-from tensorflow.python.util.tf_export import tf_export
-
-
-<<<<<<< HEAD
-@tf_export('keras.optimizers.Optimizer')
-=======
->>>>>>> ca2d0b65
+from tensorflow.python.util.tf_export import keras_export
+
+
+@keras_export(v1=['keras.optimizers.Optimizer'])
 class Optimizer(object):
   """Abstract optimizer base class.
 
@@ -157,10 +159,7 @@
     return cls(**config)
 
 
-<<<<<<< HEAD
-@tf_export('keras.optimizers.SGD')
-=======
->>>>>>> ca2d0b65
+@keras_export(v1=['keras.optimizers.SGD'])
 class SGD(Optimizer):
   """Stochastic gradient descent optimizer.
 
@@ -225,10 +224,7 @@
     return dict(list(base_config.items()) + list(config.items()))
 
 
-<<<<<<< HEAD
-@tf_export('keras.optimizers.RMSprop')
-=======
->>>>>>> ca2d0b65
+@keras_export(v1=['keras.optimizers.RMSprop'])
 class RMSprop(Optimizer):
   """RMSProp optimizer.
 
@@ -295,10 +291,7 @@
     return dict(list(base_config.items()) + list(config.items()))
 
 
-<<<<<<< HEAD
-@tf_export('keras.optimizers.Adagrad')
-=======
->>>>>>> ca2d0b65
+@keras_export(v1=['keras.optimizers.Adagrad'])
 class Adagrad(Optimizer):
   """Adagrad optimizer.
 
@@ -365,10 +358,7 @@
     return dict(list(base_config.items()) + list(config.items()))
 
 
-<<<<<<< HEAD
-@tf_export('keras.optimizers.Adadelta')
-=======
->>>>>>> ca2d0b65
+@keras_export(v1=['keras.optimizers.Adadelta'])
 class Adadelta(Optimizer):
   """Adadelta optimizer.
 
@@ -452,10 +442,7 @@
     return dict(list(base_config.items()) + list(config.items()))
 
 
-<<<<<<< HEAD
-@tf_export('keras.optimizers.Adam')
-=======
->>>>>>> ca2d0b65
+@keras_export(v1=['keras.optimizers.Adam'])
 class Adam(Optimizer):
   """Adam optimizer.
 
@@ -496,7 +483,7 @@
 
   def get_updates(self, loss, params):
     grads = self.get_gradients(loss, params)
-    self.updates = [state_ops.assign_add(self.iterations, 1)]
+    self.updates = []
 
     lr = self.lr
     if self.initial_decay > 0:
@@ -504,7 +491,8 @@
           1. / (1. + self.decay * math_ops.cast(self.iterations,
                                                 K.dtype(self.decay))))
 
-    t = math_ops.cast(self.iterations, K.floatx()) + 1
+    with ops.control_dependencies([state_ops.assign_add(self.iterations, 1)]):
+      t = math_ops.cast(self.iterations, K.floatx())
     lr_t = lr * (
         K.sqrt(1. - math_ops.pow(self.beta_2, t)) /
         (1. - math_ops.pow(self.beta_1, t)))
@@ -551,10 +539,7 @@
     return dict(list(base_config.items()) + list(config.items()))
 
 
-<<<<<<< HEAD
-@tf_export('keras.optimizers.Adamax')
-=======
->>>>>>> ca2d0b65
+@keras_export(v1=['keras.optimizers.Adamax'])
 class Adamax(Optimizer):
   """Adamax optimizer from Adam paper's Section 7.
 
@@ -638,10 +623,7 @@
     return dict(list(base_config.items()) + list(config.items()))
 
 
-<<<<<<< HEAD
-@tf_export('keras.optimizers.Nadam')
-=======
->>>>>>> ca2d0b65
+@keras_export(v1=['keras.optimizers.Nadam'])
 class Nadam(Optimizer):
   """Nesterov Adam optimizer.
 
@@ -680,9 +662,10 @@
 
   def get_updates(self, loss, params):
     grads = self.get_gradients(loss, params)
-    self.updates = [state_ops.assign_add(self.iterations, 1)]
-
-    t = math_ops.cast(self.iterations, K.floatx()) + 1
+    self.updates = []
+
+    with ops.control_dependencies([state_ops.assign_add(self.iterations, 1)]):
+      t = math_ops.cast(self.iterations, K.floatx())
 
     # Due to the recommendations in [2], i.e. warming momentum schedule
     momentum_cache_t = self.beta_1 * (
@@ -699,7 +682,7 @@
     ms = [K.zeros(shape) for shape in shapes]
     vs = [K.zeros(shape) for shape in shapes]
 
-    self.weights = [self.iterations] + ms + vs
+    self.weights = [self.iterations, self.m_schedule] + ms + vs
 
     for p, g, m, v in zip(params, grads, ms, vs):
       # the following equations given in [1]
@@ -736,7 +719,7 @@
     return dict(list(base_config.items()) + list(config.items()))
 
 
-class TFOptimizer(Optimizer, checkpointable.Checkpointable):
+class TFOptimizer(Optimizer, checkpointable.CheckpointableBase):
   """Wrapper class for native TensorFlow optimizers.
   """
 
@@ -757,7 +740,7 @@
     return self.optimizer.compute_gradients(loss, params)
 
   def get_updates(self, loss, params):
-    if distribution_strategy_context.has_strategy():
+    if distribution_strategy_context.has_distribution_strategy():
       self.updates = []
 
       if not params:
@@ -806,12 +789,12 @@
 nadam = Nadam
 
 
-@tf_export('keras.optimizers.serialize')
+@keras_export('keras.optimizers.serialize')
 def serialize(optimizer):
   return serialize_keras_object(optimizer)
 
 
-@tf_export('keras.optimizers.deserialize')
+@keras_export('keras.optimizers.deserialize')
 def deserialize(config, custom_objects=None):
   """Inverse of the `serialize` function.
 
@@ -825,28 +808,28 @@
   Returns:
       A Keras Optimizer instance.
   """
-  all_classes = {
-<<<<<<< HEAD
-      'sgd': SGD,
-      'rmsprop': RMSprop,
-      'adagrad': Adagrad,
-      'adadelta': Adadelta,
-      'adam': Adam,
-      'adamax': Adamax,
-      'nadam': Nadam,
-      'tfoptimizer': TFOptimizer,
-  }
-=======
-      'adadelta': adadelta_v2.Adadelta,
-      'adagrad': adagrad_v2.Adagrad,
-      'adam': adam_v2.Adam,
-      'adamax': adamax_v2.Adamax,
-      'nadam': nadam_v2.Nadam,
-      'rmsprop': rmsprop_v2.RMSprop,
-      'sgd': gradient_descent_v2.SGD
-  }
-
->>>>>>> ca2d0b65
+  if tf2.enabled():
+    all_classes = {
+        'adadelta': adadelta_v2.Adadelta,
+        'adagrad': adagrad_v2.Adagrad,
+        'adam': adam_v2.Adam,
+        'adamax': adamax_v2.Adamax,
+        'nadam': nadam_v2.Nadam,
+        'rmsprop': rmsprop_v2.RMSprop,
+        'sgd': gradient_descent_v2.SGD
+    }
+  else:
+    all_classes = {
+        'adadelta': Adadelta,
+        'adagrad': Adagrad,
+        'adam': Adam,
+        'adamax': Adamax,
+        'nadam': Nadam,
+        'rmsprop': RMSprop,
+        'sgd': SGD,
+        'tfoptimizer': TFOptimizer
+    }
+
   # Make deserialization case-insensitive for built-in optimizers.
   if config['class_name'].lower() in all_classes:
     config['class_name'] = config['class_name'].lower()
@@ -857,7 +840,7 @@
       printable_module_name='optimizer')
 
 
-@tf_export('keras.optimizers.get')
+@keras_export('keras.optimizers.get')
 def get(identifier):
   """Retrieves a Keras Optimizer instance.
 
@@ -875,17 +858,17 @@
   Raises:
       ValueError: If `identifier` cannot be interpreted.
   """
+  if isinstance(identifier, (Optimizer, optimizer_v2.OptimizerV2)):
+    return identifier
   # Wrap TF optimizer instances
-  if isinstance(identifier, tf_optimizer_module.Optimizer):
+  elif isinstance(identifier, tf_optimizer_module.Optimizer):
     opt = TFOptimizer(identifier)
     K.track_tf_optimizer(opt)
     return opt
-  if isinstance(identifier, dict):
+  elif isinstance(identifier, dict):
     return deserialize(identifier)
   elif isinstance(identifier, six.string_types):
     config = {'class_name': str(identifier), 'config': {}}
     return deserialize(config)
-  if isinstance(identifier, Optimizer):
-    return identifier
   else:
     raise ValueError('Could not interpret optimizer identifier:', identifier)
# Copyright 2017 The TensorFlow Authors. All Rights Reserved.
#
# Licensed under the Apache License, Version 2.0 (the "License");
# you may not use this file except in compliance with the License.
# You may obtain a copy of the License at
#
#     http://www.apache.org/licenses/LICENSE-2.0
#
# Unless required by applicable law or agreed to in writing, software
# distributed under the License is distributed on an "AS IS" BASIS,
# WITHOUT WARRANTIES OR CONDITIONS OF ANY KIND, either express or implied.
# See the License for the specific language governing permissions and
# limitations under the License.
# ==============================================================================

"""Utilty functions for control flow.

This file is necessary to avoid cyclic dependencies between ops.py and
control_flow_ops.py.
"""

from __future__ import absolute_import
from __future__ import division
from __future__ import print_function

import traceback

from tensorflow.python.platform import tf_logging as logging


def IsInXLAContext(op):
  try:
    xla_compile = op.get_attr("_XlaCompile")
    if xla_compile: return True
  except ValueError:
    pass
  ctxt = op._get_control_flow_context()  # pylint: disable=protected-access
  return GetContainingXLAContext(ctxt) is not None


<<<<<<< HEAD
=======
def InXlaContext(graph):
  ctxt = graph._get_control_flow_context()  # pylint: disable=protected-access
  return GetContainingXLAContext(ctxt) is not None


def GraphOrParentsInXlaContext(graph):
  while True:
    if InXlaContext(graph): return True
    try:
      graph = graph.outer_graph
    except AttributeError:
      return False


>>>>>>> ca2d0b65
def IsInWhileLoop(op):
  ctxt = op._get_control_flow_context()  # pylint: disable=protected-access
  return GetContainingWhileContext(ctxt) is not None


def IsInCond(op):
  ctxt = op._get_control_flow_context()  # pylint: disable=protected-access
  return GetContainingCondContext(ctxt) is not None


def IsSwitch(op):
  """Return true if `op` is a Switch."""
  return op.type == "Switch" or op.type == "RefSwitch"


def IsMerge(op):
  """Return true if `op` is a Merge."""
  return op.type == "Merge" or op.type == "RefMerge"


def IsLoopEnter(op):
  """Returns true if `op` is an Enter."""
  return op.type == "Enter" or op.type == "RefEnter"


def IsLoopExit(op):
  """Return true if `op` is an Exit."""
  return op.type == "Exit" or op.type == "RefExit"


def IsCondSwitch(op):
  """Return true if `op` is the Switch for a conditional."""
  if not IsSwitch(op):
    return False
  if not op.outputs:
    return False
  # Switch nodes are not part of the cond control flow context that they
  # represent, so consider the consumers of its outputs to determine if it is
  # cond switch or not. A switch is a cond switch iff all its consumers are in
  # cond contexts.
  is_cond_switch = True
  for o in op.outputs:
    for c in o.consumers():
      ctxt = c._get_control_flow_context()  # pylint: disable=protected-access
      if IsLoopEnter(c):
        ctxt = ctxt.outer_context
      is_cond_switch = is_cond_switch and (ctxt is not None and
                                           ctxt.IsCondContext())
  return is_cond_switch


def IsCondMerge(op):
  """Return true if `op` is the Merge for a conditional."""
  if not IsMerge(op):
    return False
  if not op.inputs:
    return False
  # Merge nodes are not part of the cond control flow context that they
  # represent, so consider the inputs to the merge of to determine if it is
  # cond merge or not: A merge is a cond merge iff all its inputs are in
  # cond contexts.
  is_cond_merge = True
  for i in op.inputs:
    ctxt = GetOutputContext(i.op)
    is_cond_merge = is_cond_merge and ctxt is not None and ctxt.IsCondContext()
  return is_cond_merge


def IsLoopSwitch(op):
  """Return true if `op` is the Switch for a while loop."""
  if IsSwitch(op):
    ctxt = op._get_control_flow_context()  # pylint: disable=protected-access
    return ctxt is not None and ctxt.IsWhileContext() and not IsCondSwitch(op)
  return False


def IsLoopMerge(op):
  """Return true if `op` is the Merge for a while loop."""
  if IsMerge(op):
    ctxt = op._get_control_flow_context()  # pylint: disable=protected-access
    return ctxt is not None and ctxt.IsWhileContext() and not IsCondMerge(op)
  return False


def IsLoopConstantEnter(op):
  """Return true iff op is a loop invariant."""
  return IsLoopEnter(op) and op.get_attr("is_constant")


def GetLoopConstantEnter(value):
  """Return the enter op if we can infer `value` to be a loop invariant."""
  id_ops = {"Switch", "RefSwitch", "Identity", "RefIdentity"}
  op = value.op
  while op.type in id_ops:
    op = op.inputs[0].op
  return op if IsLoopConstantEnter(op) else None


def GetOutputContext(op):
  """Return the control flow context for the output of an op."""
  ctxt = op._get_control_flow_context()  # pylint: disable=protected-access
  # Exit nodes usually have a control flow context, except in the case where the
  # exit node was imported via import_graph_def (in which case no nodes have
  # control flow contexts).
  if ctxt is not None and IsLoopExit(op):
    ctxt = ctxt.outer_context
  return ctxt


def GetContainingWhileContext(ctxt, stop_ctxt=None):
  """Returns the first ancestor WhileContext of `ctxt`.

  Returns `ctxt` if `ctxt` is a WhileContext, or None if `ctxt` is not in a
  while loop.

  Args:
    ctxt: ControlFlowContext
    stop_ctxt: ControlFlowContext, optional. If provided, the search will end
      if it sees stop_ctxt.

  Returns:
    `ctxt` if `ctxt` is a WhileContext, the most nested WhileContext containing
    `ctxt`, or None if `ctxt` is not in a while loop.  If `stop_ctxt` is not
    `None`, this returns `ctxt` if it matches `stop_ctxt` in its traversal.
  """
  while ctxt:
    if ctxt.IsWhileContext() or ctxt == stop_ctxt: return ctxt
    ctxt = ctxt.outer_context
  return None


def GetContainingXLAContext(ctxt):
  """Returns the first ancestor XLAContext of `ctxt`.

  Returns `ctxt` if `ctxt` is a XLAContext, or None if `ctxt` is not in a
  while loop.

  Args:
    ctxt: ControlFlowContext

  Returns:
    `ctxt` if `ctxt` is a XLAContext, the most nested XLAContext containing
    `ctxt`, or None if `ctxt` is not in a while loop.
  """
  while ctxt:
    if ctxt.IsXLAContext(): return ctxt
    ctxt = ctxt.outer_context
  return None


def GetContainingCondContext(ctxt):
  """Returns the first ancestor CondContext of `ctxt`.

  Returns `ctxt` if `ctxt` is a CondContext, or None if `ctxt` is not in a cond.

  Args:
    ctxt: ControlFlowContext

  Returns:
    `ctxt` if `ctxt` is a CondContext, the most nested CondContext containing
    `ctxt`, or None if `ctxt` is not in a cond.
  """
  while ctxt:
    if ctxt.IsCondContext(): return ctxt
    ctxt = ctxt.outer_context
  return None


def IsContainingContext(ctxt, maybe_containing_ctxt):
  """Returns true if `maybe_containing_ctxt` is or contains `ctxt`."""
  while ctxt is not maybe_containing_ctxt:
    if ctxt is None: return False
    ctxt = ctxt.outer_context
  return True


def OpInContext(op, ctxt):
  return IsContainingContext(op._get_control_flow_context(), ctxt)  # pylint: disable=protected-access


def TensorInContext(tensor, ctxt):
  return OpInContext(tensor.op, ctxt)


def CheckInputFromValidContext(op, input_op):
  """Returns whether `input_op` can be used from `op`s context.

  Conceptually, only inputs from op's while context or any ancestor while
  context (including outside of any context) are valid. In practice, there are
  many other edge cases as well.

  Args:
    op: Operation
    input_op: Operation

  Raises:
    ValueError: if input_op is from an invalid context.
  """
  op_ctxt = op._get_control_flow_context()  # pylint: disable=protected-access
  input_ctxt = GetOutputContext(input_op)
  valid = False

  if not input_ctxt:
    # input_op isn't in a control flow context.
    valid = True
  elif op_ctxt is input_ctxt:
    # input_op is in the same context as op.
    valid = True
  else:
    while_ctxt = GetContainingWhileContext(op_ctxt)
    input_while_ctxt = GetContainingWhileContext(input_ctxt)

    if while_ctxt is None:
      if input_while_ctxt is None:
        # Neither op nor input_op is in a while loop, but one or both are in
        # conds. We allow this, although execution will fail if the branch
        # corresponding to input_op's cond context isn't taken.
        valid = True
      # Invalid if op isn't in a while loop and input_op is. Unless...
      if IsLoopEnter(op):
        # WhileContext._BuildLoop clears context for Enter nodes.
        valid = True
      if IsSwitch(op):
        # CondContext.AddValue clears context for Switch nodes.
        valid = True
    elif IsContainingContext(while_ctxt, input_while_ctxt):
      # input_op is in a while loop which contains op's while loop (or not in a
      # while loop at all).
      valid = True
    elif (while_ctxt.grad_state and
          IsContainingContext(while_ctxt.grad_state.forward_context,
                              input_while_ctxt)):
      # op is in a gradient context and input_op is in the associated forward
      # pass context or an ancestor thereof. This case is need to build while
      # loop gradients.
      # NOTE(skyewm): we theoretically also need this case for custom gradient
      # functions that close over tensors from ancestor contexts, but I haven't
      # verified this.
      valid = True
    elif (while_ctxt.grad_state and
          while_ctxt.grad_state.forward_context is
          input_while_ctxt._outer_context):  # pylint: disable=protected-access
      # op is in a gradient context and input_op is in a child of the associated
      # forward pass context. This case is needed for the gradients of while
      # loops with conds.
      valid = True
    elif (input_while_ctxt.grad_state and
          input_while_ctxt.grad_state.forward_context is while_ctxt):
      # input_op is in the gradient context of op's context. This case is needed
      # when the gradient of a while loop gradient is requested (this will
      # eventually fail unless there is a stop_gradient() or similar).
      valid = True
    elif (input_while_ctxt.grad_state and
          input_ctxt.grad_state.forward_context.grad_state and
          input_ctxt.grad_state.forward_context.grad_state.forward_context is
          while_ctxt):
      # input_op is in the grad grad context of op's context. This case is
      # needed when the gradient of a while loop gradient is requested (this
      # will eventually fail unless there is a stop_gradient() or similar).
      valid = True

  if not valid:
    if while_ctxt:
      error_msg = (
          "Cannot use '%s' as input to '%s' because they are in different while"
          " loops." % (op.name, input_op.name))
    else:
      error_msg = (
          "Cannot use '%s' as input to '%s' because '%s' is in a while loop."
          % (input_op.name, op.name, input_op.name))

    # Log the error message plus the relevant stack traces. The stacks may be
    # useful for debugging this error, but we don't want to raise an
    # unreadable exception.
    log_msg = error_msg
    log_msg += "\n\n%s while context: %s" % (op.name, while_ctxt)
    log_msg += "\n%s while context: %s" % (input_op.name, input_while_ctxt)
    log_msg += "\n\nTraceback for %s:\n%s\nTraceback for %s:\n%s\n" % (
        op.name, "".join(traceback.format_list(op.traceback)),
        input_op.name, "".join(traceback.format_list(input_op.traceback)))
    logging.info(log_msg)
    raise ValueError(error_msg + " See info log for more details.")<|MERGE_RESOLUTION|>--- conflicted
+++ resolved
@@ -23,9 +23,23 @@
 from __future__ import division
 from __future__ import print_function
 
+import os
 import traceback
 
 from tensorflow.python.platform import tf_logging as logging
+
+ENABLE_CONTROL_FLOW_V2 = (os.getenv("TF_ENABLE_CONTROL_FLOW_V2", "0") != "0" or
+                          os.getenv("TF_ENABLE_COND_V2", "0") != "0" or
+                          os.getenv("TF_ENABLE_WHILE_V2", "0") != "0" or
+                          os.getenv("TF_ENABLE_TENSOR_ARRAY_V2", "0") != "0")
+
+
+def EnableControlFlowV2(graph):
+  """Returns whether control flow v2 should be used in `graph`."""
+  # Enable new control flow in FuncGraphs (but not legacy _FuncGraphs).
+  # TODO(skyewm): do something better than hasattr without messing up imports.
+  return ENABLE_CONTROL_FLOW_V2 or (
+      graph.building_function and not hasattr(graph, "_captured"))
 
 
 def IsInXLAContext(op):
@@ -38,8 +52,6 @@
   return GetContainingXLAContext(ctxt) is not None
 
 
-<<<<<<< HEAD
-=======
 def InXlaContext(graph):
   ctxt = graph._get_control_flow_context()  # pylint: disable=protected-access
   return GetContainingXLAContext(ctxt) is not None
@@ -54,7 +66,6 @@
       return False
 
 
->>>>>>> ca2d0b65
 def IsInWhileLoop(op):
   ctxt = op._get_control_flow_context()  # pylint: disable=protected-access
   return GetContainingWhileContext(ctxt) is not None

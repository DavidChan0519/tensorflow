# Copyright 2015 The TensorFlow Authors. All Rights Reserved.
#
# Licensed under the Apache License, Version 2.0 (the "License");
# you may not use this file except in compliance with the License.
# You may obtain a copy of the License at
#
#     http://www.apache.org/licenses/LICENSE-2.0
#
# Unless required by applicable law or agreed to in writing, software
# distributed under the License is distributed on an "AS IS" BASIS,
# WITHOUT WARRANTIES OR CONDITIONS OF ANY KIND, either express or implied.
# See the License for the specific language governing permissions and
# limitations under the License.
# ==============================================================================
# pylint: disable=protected-access
"""Code for model cloning, plus model-related API entries.
"""
from __future__ import absolute_import
from __future__ import division
from __future__ import print_function

from tensorflow.python.keras import backend as K
from tensorflow.python.keras import metrics as metrics_module
from tensorflow.python.keras import optimizers
from tensorflow.python.keras.engine import sequential
from tensorflow.python.keras.engine import training
from tensorflow.python.keras.engine.base_layer import Layer
from tensorflow.python.keras.engine.input_layer import Input
from tensorflow.python.keras.engine.input_layer import InputLayer
from tensorflow.python.keras.engine.network import Network
from tensorflow.python.keras.saving import hdf5_format
from tensorflow.python.keras.saving import model_config
from tensorflow.python.keras.utils import generic_utils
from tensorflow.python.keras.utils.generic_utils import CustomObjectScope
from tensorflow.python.training.checkpointable import base as checkpointable
from tensorflow.python.training.checkpointable import data_structures
from tensorflow.python.util.tf_export import tf_export

# API entries importable from `keras.models`:
Model = training.Model  # pylint: disable=invalid-name
Sequential = sequential.Sequential  # pylint: disable=invalid-name
save_model = hdf5_format.save_model
load_model = hdf5_format.load_model
model_from_config = model_config.model_from_config
model_from_yaml = model_config.model_from_yaml
model_from_json = model_config.model_from_json


def _clone_functional_model(model, input_tensors=None):
  """Clone a functional `Model` instance.

  Model cloning is similar to calling a model on new inputs,
  except that it creates new layers (and thus new weights) instead
  of sharing the weights of the existing layers.

  Arguments:
      model: Instance of `Model`.
      input_tensors: optional list of input tensors
          to build the model upon. If not provided,
          placeholders will be created.

  Returns:
      An instance of `Model` reproducing the behavior
      of the original model, on top of new inputs tensors,
      using newly instantiated weights.

  Raises:
      ValueError: in case of invalid `model` argument value.
  """
  if not isinstance(model, Model):
    raise ValueError('Expected `model` argument '
                     'to be a `Model` instance, got ', model)
  if isinstance(model, Sequential):
    raise ValueError('Expected `model` argument '
                     'to be a functional `Model` instance, '
                     'got a `Sequential` instance instead:', model)

  layer_map = {}  # Cache for created layers.
  tensor_map = {}  # Map {reference_tensor: corresponding_tensor}
  if input_tensors is None:
    # Create placeholders to build the model on top of.
    input_layers = []
    input_tensors = []
    for layer in model._input_layers:
      input_tensor = Input(
          batch_shape=layer._batch_input_shape,
          dtype=layer.dtype,
          sparse=layer.sparse,
          name=layer.name)
      input_tensors.append(input_tensor)
      # Cache newly created input layer.
      newly_created_input_layer = input_tensor._keras_history[0]
      layer_map[layer] = newly_created_input_layer
    for original_input_layer, cloned_input_layer in zip(model._input_layers,
                                                        input_layers):
      layer_map[original_input_layer] = cloned_input_layer
  else:
    # Make sure that all input tensors come from a Keras layer.
    # If tensor comes from an input layer: cache the input layer.
    if isinstance(input_tensors, tuple):
      input_tensors = list(input_tensors)
    input_tensors = generic_utils.to_list(input_tensors)
    input_tensors_ = []
    for i, x in enumerate(input_tensors):
      if not K.is_keras_tensor(x):
        name = model._input_layers[i].name
        input_tensor = Input(tensor=x, name='input_wrapper_for_' + name)
        input_tensors_.append(input_tensor)
        # Cache newly created input layer.
        original_input_layer = x._keras_history[0]
        newly_created_input_layer = input_tensor._keras_history[0]
        layer_map[original_input_layer] = newly_created_input_layer
      else:
        input_tensors_.append(x)
    input_tensors = input_tensors_

  for x, y in zip(model.inputs, input_tensors):
    tensor_map[x] = y

  # Iterated over every node in the reference model, in depth order.
  depth_keys = list(model._nodes_by_depth.keys())
  depth_keys.sort(reverse=True)
  for depth in depth_keys:
    nodes = model._nodes_by_depth[depth]
    for node in nodes:
      # Recover the corresponding layer.
      layer = node.outbound_layer

      # Get or create layer.
      if layer not in layer_map:
        # Clone layer.
        new_layer = layer.__class__.from_config(layer.get_config())
        layer_map[layer] = new_layer
        layer = new_layer
      else:
        # Reuse previously cloned layer.
        layer = layer_map[layer]
        # Don't call InputLayer multiple times.
        if isinstance(layer, InputLayer):
          continue

      # Gather inputs to call the new layer.
      reference_input_tensors = node.input_tensors
      reference_output_tensors = node.output_tensors

      # If all previous input tensors are available in tensor_map,
      # then call node.inbound_layer on them.
      computed_tensors = []
      for x in reference_input_tensors:
        if x in tensor_map:
          computed_tensors.append(tensor_map[x])

      if len(computed_tensors) == len(reference_input_tensors):
        # Call layer.
        if node.arguments:
          kwargs = node.arguments
        else:
          kwargs = {}
        if len(computed_tensors) == 1:
          computed_tensor = computed_tensors[0]
          output_tensors = generic_utils.to_list(layer(computed_tensor,
                                                       **kwargs))
          computed_tensors = [computed_tensor]
        else:
          computed_tensors = computed_tensors
          output_tensors = generic_utils.to_list(layer(computed_tensors,
                                                       **kwargs))

        for x, y in zip(reference_output_tensors, output_tensors):
          tensor_map[x] = y

  # Check that we did compute the model outputs,
  # then instantiate a new model from inputs and outputs.
  output_tensors = []
  for x in model.outputs:
    assert x in tensor_map, 'Could not compute output ' + str(x)
    output_tensors.append(tensor_map[x])
  return Model(input_tensors, output_tensors, name=model.name)


def _clone_sequential_model(model, input_tensors=None):
  """Clone a `Sequential` model instance.

  Model cloning is similar to calling a model on new inputs,
  except that it creates new layers (and thus new weights) instead
  of sharing the weights of the existing layers.

  Arguments:
      model: Instance of `Sequential`.
      input_tensors: optional list of input tensors
          to build the model upon. If not provided,
          placeholders will be created.

  Returns:
      An instance of `Sequential` reproducing the behavior
      of the original model, on top of new inputs tensors,
      using newly instantiated weights.

  Raises:
      ValueError: in case of invalid `model` argument value.
  """
  if not isinstance(model, Sequential):
    raise ValueError('Expected `model` argument '
                     'to be a `Sequential` model instance, '
                     'but got:', model)

  def clone(layer):
    return layer.__class__.from_config(layer.get_config())

  layers = [clone(layer) for layer in model.layers]
  if input_tensors is None:
    return Sequential(layers=layers, name=model.name)
  else:
    if len(generic_utils.to_list(input_tensors)) != 1:
      raise ValueError('To clone a `Sequential` model, we expect '
                       ' at most one tensor '
                       'as part of `input_tensors`.')

    if isinstance(input_tensors, tuple):
      input_tensors = list(input_tensors)
    x = generic_utils.to_list(input_tensors)[0]
    if K.is_keras_tensor(x):
      origin_layer = x._keras_history[0]
      if isinstance(origin_layer, InputLayer):
        return Sequential(layers=[origin_layer] + layers, name=model.name)
      else:
        raise ValueError('Cannot clone a `Sequential` model on top '
                         'of a tensor that comes from a Keras layer '
                         'other than an `InputLayer`. '
                         'Use the functional API instead.')
    input_tensor = Input(tensor=x, name='input_wrapper_for_' + str(x.name))
    input_layer = input_tensor._keras_history[0]
    return Sequential(layers=[input_layer] + layers, name=model.name)


@tf_export('keras.models.clone_model')
def clone_model(model, input_tensors=None):
  """Clone any `Model` instance.

  Model cloning is similar to calling a model on new inputs,
  except that it creates new layers (and thus new weights) instead
  of sharing the weights of the existing layers.

  Arguments:
      model: Instance of `Model`
          (could be a functional model or a Sequential model).
      input_tensors: optional list of input tensors or InputLayer objects
          to build the model upon. If not provided,
          placeholders will be created.

  Returns:
      An instance of `Model` reproducing the behavior
      of the original model, on top of new inputs tensors,
      using newly instantiated weights.

  Raises:
      ValueError: in case of invalid `model` argument value.
  """
  if isinstance(model, Sequential):
    return _clone_sequential_model(model, input_tensors=input_tensors)
  else:
    return _clone_functional_model(model, input_tensors=input_tensors)


# "Clone" a subclassed model by reseting all of the attributes.
def _in_place_subclassed_model_reset(model):
  """Substitute for model cloning that works for subclassed models.

  Subclassed models cannot be cloned because their topology is not serializable.
  To "instantiate" an identical model in a new TF graph, we reuse the original
  model object, but we clear its state.

  After calling this function on a model instance, you can use the model
  instance as if it were a model clone (in particular you can use it in a new
  graph).

  This method clears the state of the input model. It is thus destructive.
  However the original state can be restored fully by calling
  `_in_place_subclassed_model_state_restoration`.

  Args:
    model: Instance of a Keras model created via subclassing.

  Raises:
    ValueError: In case the model uses a subclassed model as inner layer.
  """
  assert not model._is_graph_network  # Only makes sense for subclassed networks
  # Retrieve all layers tracked by the model as well as their attribute names
  attributes_cache = {}
  for name in dir(model):
    try:
      value = getattr(model, name)
    except (AttributeError, ValueError, TypeError):
      continue
    if isinstance(value, Layer):
      attributes_cache[name] = value
      assert value in model._layers
    elif isinstance(
        value, (list, tuple)) and name not in ('layers', '_layers',
                                               'stateful_metric_functions'):
      # Handle case: list/tuple of layers (also tracked by the Network API).
      if value and all(isinstance(val, Layer) for val in value):
        raise ValueError('We do not support the use of list-of-layers '
                         'attributes in subclassed models used with '
                         '`model_to_estimator` at this time. Found list '
                         'model: %s' % name)

  # Replace layers on the model with fresh layers
  layers_to_names = {value: key for key, value in attributes_cache.items()}
  original_layers = model._layers[:]
  model._layers = data_structures.NoDependency([])
  for layer in original_layers:  # We preserve layer order.
    config = layer.get_config()
    # This will not work for nested subclassed models used as layers.
    # This would be theoretically possible to support, but would add complexity.
    # Only do it if users complain.
    if isinstance(layer, Network) and not layer._is_graph_network:
      raise ValueError('We do not support the use of nested subclassed models '
                       'in `model_to_estimator` at this time. Found nested '
                       'model: %s' % layer)
    fresh_layer = layer.__class__.from_config(config)
    name = layers_to_names[layer]
    setattr(model, name, fresh_layer)

  # Cache original model build attributes (in addition to layers)
  if (not hasattr(model, '_original_attributes_cache') or
      model._original_attributes_cache is None):
    if model.built:
      attributes_to_cache = [
          'inputs',
          'outputs',
          '_feed_outputs',
          '_feed_output_names',
          '_feed_output_shapes',
          '_feed_loss_fns',
          'loss_weights_list',
          'targets',
          '_feed_targets',
          'sample_weight_modes',
          'weighted_metrics',
          'metrics_names',
          'metrics_tensors',
          'metrics_updates',
          'stateful_metric_names',
          'total_loss',
          'sample_weights',
          '_feed_sample_weights',
          'train_function',
          'test_function',
          'predict_function',
          '_collected_trainable_weights',
          '_feed_inputs',
          '_feed_input_names',
          '_feed_input_shapes',
          'optimizer',
      ]
      for name in attributes_to_cache:
        attributes_cache[name] = getattr(model, name)
<<<<<<< HEAD
  model._original_attributes_cache = data_structures.NoDependency(
      attributes_cache)
  # Reset built state
  model.built = False
  model.inputs = None
  model.outputs = None
=======
  model._original_attributes_cache = attributes_cache
  _reset_build_compile_trackers(model)
  model._setattr_tracking = setattr_tracking


def _reset_build_compile_trackers(model):
  """Reset state trackers for model.

  Note that we do not actually zero out attributes such as optimizer,
  but instead rely on the expectation that all of the attrs will be
  over-written on calling build/compile/etc. This is somewhat fragile,
  insofar as we check elsewhere for the presence of these attributes as
  evidence of having been built/compiled/etc. Pending a better way to do this,
  we reset key attributes here to allow building and compiling.

  Args:
    model: the model that is being reset
  """
  # Reset build state
  model.built = False
  model.inputs = None
  model.outputs = None
  # Reset compile state
  model._is_compiled = False  # pylint:disable=protected-access
  model.optimizer = None
>>>>>>> ca2d0b65


def in_place_subclassed_model_state_restoration(model):
  """Restores the original state of a model after it was "reset".

  This undoes this action of `_in_place_subclassed_model_reset`, which is called
  in `clone_and_build_model` if `in_place_reset` is set to True.

  Args:
    model: Instance of a Keras model created via subclassing, on which
      `_in_place_subclassed_model_reset` was previously called.
  """
  assert not model._is_graph_network
  # Restore layers and build attributes
  if (hasattr(model, '_original_attributes_cache') and
      model._original_attributes_cache is not None):
    # Models have sticky attribute assignment, so we want to be careful to add
    # back the previous attributes and track Layers by their original names
    # without adding dependencies on "utility" attributes which Models exempt
    # when they're constructed.
    model._layers = data_structures.NoDependency([])
    for name, value in model._original_attributes_cache.items():
      if not isinstance(value, checkpointable.CheckpointableBase):
        # If this value is not already checkpointable, it's probably that way
        # for a reason; we don't want to start tracking data structures that the
        # original Model didn't.
        value = data_structures.NoDependency(value)
      setattr(model, name, value)
    model._original_attributes_cache = None
  else:
    # Restore to the state of a never-called model.
    _reset_build_compile_trackers(model)


def clone_and_build_model(
    model, input_tensors=None, target_tensors=None, custom_objects=None,
    compile_clone=True, in_place_reset=False, optimizer_iterations=None):
  """Clone a `Model` and build/compile it with the same settings used before.

  This function can be be run in the same graph or in a separate graph from the
  model. When using a separate graph, `in_place_reset` must be `False`.

  Note that, currently, the clone produced from this function may not work with
  TPU DistributionStrategy. Try at your own risk.

  Args:
    model: `tf.keras.Model` object. Can be Functional, Sequential, or
      sub-classed.
    input_tensors: Optional list of input tensors to build the model upon. If
      not provided, placeholders will be created.
    target_tensors: Optional list of target tensors for compiling the model. If
      not provided, placeholders will be created.
    custom_objects: Optional dictionary mapping string names to custom classes
      or functions.
    compile_clone: Boolean, whether to compile model clone (default `True`).
    in_place_reset: Boolean, whether to reset the model in place. Only used if
      the model is not a graph network. If the model is a subclassed model, then
      this argument must be set to `True` (default `False`). To restore the
      original model, use the function
      `in_place_subclassed_model_state_restoration(model)`.
    optimizer_iterations: An iterations variable that will be incremented by the
      optimizer if the clone is compiled. This argument is used when a Keras
      model is cloned into an Estimator model function, because Estimators
      create their own global step variable.

  Returns:
    Clone of the model.

  Raises:
    ValueError: Cloning fails in the following cases
      - cloning a subclassed model with `in_place_reset` set to False.
      - compiling the clone when the original model has not been compiled.
  """
  # Grab optimizer now, as we reset-in-place for subclassed models, but
  # want to maintain access to the original optimizer.
  orig_optimizer = model.optimizer
  if compile_clone and not orig_optimizer:
    raise ValueError(
        'Error when cloning model: compile_clone was set to True, but the '
        'original model has not been compiled.')

  if model._is_graph_network or isinstance(model, Sequential):
    if custom_objects:
      with CustomObjectScope(custom_objects):
        clone = clone_model(model, input_tensors=input_tensors)
    else:
      clone = clone_model(model, input_tensors=input_tensors)

    if all([isinstance(clone, Sequential),
            not clone._is_graph_network,
            model.built]):
      # Set model inputs to build the model and add input/output properties.
      # TODO(kathywu): Add multiple placeholders to handle edge case where
      # sequential model has multiple inputs.
      clone._set_inputs(
          K.placeholder(model._build_input_shape, dtype=model.inputs[0].dtype))
  else:
    if not in_place_reset:
      raise ValueError(
          'Model is not a graph network (usually means that it is a subclassed '
          'model). The model cannot be cloned, but there is a workaround where '
          'the model is reset in-place. To use this, please set the argument '
          '`in_place_reset` to `True`. This will reset the attributes in the '
          'original model. To restore the attributes, call '
          '`in_place_subclassed_model_state_restoration(model)`.')
    clone = model
    _in_place_subclassed_model_reset(clone)
    if input_tensors is not None:
      if isinstance(input_tensors, (list, tuple)) and len(input_tensors) == 1:
        input_tensors = input_tensors[0]
      clone._set_inputs(input_tensors)

  if compile_clone:
    if isinstance(orig_optimizer, optimizers.TFOptimizer):
      optimizer = optimizers.TFOptimizer(
          orig_optimizer.optimizer, optimizer_iterations)
      K.track_tf_optimizer(optimizer)
    else:
      optimizer_config = orig_optimizer.get_config()
      optimizer = orig_optimizer.__class__.from_config(optimizer_config)
      if optimizer_iterations is not None:
        optimizer.iterations = optimizer_iterations

    clone.compile(
        optimizer,
        model.loss,
        metrics=metrics_module.clone_metrics(model.metrics),
        loss_weights=model.loss_weights,
        sample_weight_mode=model.sample_weight_mode,
        weighted_metrics=metrics_module.clone_metrics(model.weighted_metrics),
        target_tensors=target_tensors)

  return clone<|MERGE_RESOLUTION|>--- conflicted
+++ resolved
@@ -22,31 +22,34 @@
 from tensorflow.python.keras import backend as K
 from tensorflow.python.keras import metrics as metrics_module
 from tensorflow.python.keras import optimizers
+from tensorflow.python.keras.engine import saving
 from tensorflow.python.keras.engine import sequential
 from tensorflow.python.keras.engine import training
 from tensorflow.python.keras.engine.base_layer import Layer
 from tensorflow.python.keras.engine.input_layer import Input
 from tensorflow.python.keras.engine.input_layer import InputLayer
 from tensorflow.python.keras.engine.network import Network
-from tensorflow.python.keras.saving import hdf5_format
-from tensorflow.python.keras.saving import model_config
 from tensorflow.python.keras.utils import generic_utils
 from tensorflow.python.keras.utils.generic_utils import CustomObjectScope
-from tensorflow.python.training.checkpointable import base as checkpointable
-from tensorflow.python.training.checkpointable import data_structures
-from tensorflow.python.util.tf_export import tf_export
+from tensorflow.python.util import nest
+from tensorflow.python.util.tf_export import keras_export
+
 
 # API entries importable from `keras.models`:
 Model = training.Model  # pylint: disable=invalid-name
 Sequential = sequential.Sequential  # pylint: disable=invalid-name
-save_model = hdf5_format.save_model
-load_model = hdf5_format.load_model
-model_from_config = model_config.model_from_config
-model_from_yaml = model_config.model_from_yaml
-model_from_json = model_config.model_from_json
-
-
-def _clone_functional_model(model, input_tensors=None):
+save_model = saving.save_model
+load_model = saving.load_model
+model_from_config = saving.model_from_config
+model_from_yaml = saving.model_from_yaml
+model_from_json = saving.model_from_json
+
+
+def _clone_layer(layer):
+  return layer.__class__.from_config(layer.get_config())
+
+
+def _clone_functional_model(model, input_tensors=None, share_weights=False):
   """Clone a functional `Model` instance.
 
   Model cloning is similar to calling a model on new inputs,
@@ -58,6 +61,11 @@
       input_tensors: optional list of input tensors
           to build the model upon. If not provided,
           placeholders will be created.
+      share_weights: flag to enable sharing of non-input layers between the
+          cloned and original model. Note this still clones the input layers.
+          This is required when we create a per-replica copy of the model with
+          distribution strategy; we want the weights to be shared but still
+          feed inputs separately so we create new input layers.
 
   Returns:
       An instance of `Model` reproducing the behavior
@@ -91,27 +99,29 @@
       # Cache newly created input layer.
       newly_created_input_layer = input_tensor._keras_history[0]
       layer_map[layer] = newly_created_input_layer
+
     for original_input_layer, cloned_input_layer in zip(model._input_layers,
                                                         input_layers):
       layer_map[original_input_layer] = cloned_input_layer
   else:
     # Make sure that all input tensors come from a Keras layer.
     # If tensor comes from an input layer: cache the input layer.
-    if isinstance(input_tensors, tuple):
-      input_tensors = list(input_tensors)
-    input_tensors = generic_utils.to_list(input_tensors)
+    input_tensors = nest.flatten(input_tensors)
     input_tensors_ = []
-    for i, x in enumerate(input_tensors):
-      if not K.is_keras_tensor(x):
-        name = model._input_layers[i].name
-        input_tensor = Input(tensor=x, name='input_wrapper_for_' + name)
+    for i in range(len(input_tensors)):
+      input_tensor = input_tensors[i]
+      if not K.is_keras_tensor(input_tensor):
+        original_input_layer = model._input_layers[i]
+        name = original_input_layer.name
+        input_tensor = Input(tensor=input_tensor,
+                             name='input_wrapper_for_' + name)
+
         input_tensors_.append(input_tensor)
         # Cache newly created input layer.
-        original_input_layer = x._keras_history[0]
         newly_created_input_layer = input_tensor._keras_history[0]
         layer_map[original_input_layer] = newly_created_input_layer
       else:
-        input_tensors_.append(x)
+        input_tensors_.append(input_tensor)
     input_tensors = input_tensors_
 
   for x, y in zip(model.inputs, input_tensors):
@@ -128,10 +138,11 @@
 
       # Get or create layer.
       if layer not in layer_map:
-        # Clone layer.
-        new_layer = layer.__class__.from_config(layer.get_config())
-        layer_map[layer] = new_layer
-        layer = new_layer
+        if not share_weights:
+          # Clone layer.
+          new_layer = _clone_layer(layer)
+          layer_map[layer] = new_layer
+          layer = new_layer
       else:
         # Reuse previously cloned layer.
         layer = layer_map[layer]
@@ -139,34 +150,18 @@
         if isinstance(layer, InputLayer):
           continue
 
-      # Gather inputs to call the new layer.
-      reference_input_tensors = node.input_tensors
-      reference_output_tensors = node.output_tensors
-
       # If all previous input tensors are available in tensor_map,
       # then call node.inbound_layer on them.
-      computed_tensors = []
-      for x in reference_input_tensors:
-        if x in tensor_map:
-          computed_tensors.append(tensor_map[x])
-
-      if len(computed_tensors) == len(reference_input_tensors):
+      if all(
+          tensor in tensor_map for tensor in nest.flatten(node.input_tensors)):
+        computed_tensors = nest.map_structure(lambda t: tensor_map[t],
+                                              node.input_tensors)
         # Call layer.
-        if node.arguments:
-          kwargs = node.arguments
-        else:
-          kwargs = {}
-        if len(computed_tensors) == 1:
-          computed_tensor = computed_tensors[0]
-          output_tensors = generic_utils.to_list(layer(computed_tensor,
-                                                       **kwargs))
-          computed_tensors = [computed_tensor]
-        else:
-          computed_tensors = computed_tensors
-          output_tensors = generic_utils.to_list(layer(computed_tensors,
-                                                       **kwargs))
-
-        for x, y in zip(reference_output_tensors, output_tensors):
+        kwargs = node.arguments or {}
+        output_tensors = layer(computed_tensors, **kwargs)
+
+        for x, y in zip(
+            nest.flatten(node.output_tensors), nest.flatten(output_tensors)):
           tensor_map[x] = y
 
   # Check that we did compute the model outputs,
@@ -175,10 +170,13 @@
   for x in model.outputs:
     assert x in tensor_map, 'Could not compute output ' + str(x)
     output_tensors.append(tensor_map[x])
+
+  input_tensors = nest.pack_sequence_as(model._nested_inputs, input_tensors)
+  output_tensors = nest.pack_sequence_as(model._nested_outputs, output_tensors)
   return Model(input_tensors, output_tensors, name=model.name)
 
 
-def _clone_sequential_model(model, input_tensors=None):
+def _clone_sequential_model(model, input_tensors=None, share_weights=False):
   """Clone a `Sequential` model instance.
 
   Model cloning is similar to calling a model on new inputs,
@@ -190,6 +188,11 @@
       input_tensors: optional list of input tensors
           to build the model upon. If not provided,
           placeholders will be created.
+      share_weights: flag to enable sharing of non-input layers between the
+          cloned and original model. Note this still clones the input layers.
+          This is required when we create a per-replica copy of the model with
+          distribution strategy; we want the weights to be shared but still
+          feed inputs separately so we create new input layers.
 
   Returns:
       An instance of `Sequential` reproducing the behavior
@@ -204,13 +207,28 @@
                      'to be a `Sequential` model instance, '
                      'but got:', model)
 
-  def clone(layer):
-    return layer.__class__.from_config(layer.get_config())
-
-  layers = [clone(layer) for layer in model.layers]
+  # Use model._layers to ensure that all layers are cloned. The model's layers
+  # property will exclude the initial InputLayer (if it exists) in the model,
+  # resulting in a different Sequential model structure.
   if input_tensors is None:
+    if share_weights:
+      # In preserve weights case we still want the input layers to be cloned.
+      layers = []
+      for layer in model._layers:
+        if isinstance(layer, InputLayer):
+          layers.append(_clone_layer(layer))
+        else:
+          layers.append(layer)
+    else:
+      layers = [_clone_layer(layer) for layer in model._layers]
     return Sequential(layers=layers, name=model.name)
   else:
+    # If input tensors are provided, the original model's InputLayer is
+    # overwritten with a different InputLayer.
+    layers = [
+        layer for layer in model._layers if not isinstance(layer, InputLayer)]
+    if not share_weights:
+      layers = [_clone_layer(layer) for layer in layers]
     if len(generic_utils.to_list(input_tensors)) != 1:
       raise ValueError('To clone a `Sequential` model, we expect '
                        ' at most one tensor '
@@ -233,7 +251,7 @@
     return Sequential(layers=[input_layer] + layers, name=model.name)
 
 
-@tf_export('keras.models.clone_model')
+@keras_export('keras.models.clone_model')
 def clone_model(model, input_tensors=None):
   """Clone any `Model` instance.
 
@@ -295,9 +313,14 @@
     if isinstance(value, Layer):
       attributes_cache[name] = value
       assert value in model._layers
+      if hasattr(value, '_layers') and value._layers:
+        raise ValueError('We do not support the use of nested layers '
+                         'in `model_to_estimator` at this time. Found nested '
+                         'layer: %s' % value)
     elif isinstance(
-        value, (list, tuple)) and name not in ('layers', '_layers',
-                                               'stateful_metric_functions'):
+        value,
+        (list, tuple)) and name not in ('layers', '_layers', 'metrics',
+                                        '_compile_stateful_metric_functions'):
       # Handle case: list/tuple of layers (also tracked by the Network API).
       if value and all(isinstance(val, Layer) for val in value):
         raise ValueError('We do not support the use of list-of-layers '
@@ -308,7 +331,9 @@
   # Replace layers on the model with fresh layers
   layers_to_names = {value: key for key, value in attributes_cache.items()}
   original_layers = model._layers[:]
-  model._layers = data_structures.NoDependency([])
+  setattr_tracking = model._setattr_tracking
+  model._setattr_tracking = False
+  model._layers = []
   for layer in original_layers:  # We preserve layer order.
     config = layer.get_config()
     # This will not work for nested subclassed models used as layers.
@@ -321,6 +346,7 @@
     fresh_layer = layer.__class__.from_config(config)
     name = layers_to_names[layer]
     setattr(model, name, fresh_layer)
+    model._layers.append(fresh_layer)
 
   # Cache original model build attributes (in addition to layers)
   if (not hasattr(model, '_original_attributes_cache') or
@@ -337,14 +363,11 @@
           'targets',
           '_feed_targets',
           'sample_weight_modes',
-          'weighted_metrics',
-          'metrics_names',
-          'metrics_tensors',
-          'metrics_updates',
-          'stateful_metric_names',
           'total_loss',
           'sample_weights',
           '_feed_sample_weights',
+          '_fit_function',
+          '_eval_function',
           'train_function',
           'test_function',
           'predict_function',
@@ -356,14 +379,6 @@
       ]
       for name in attributes_to_cache:
         attributes_cache[name] = getattr(model, name)
-<<<<<<< HEAD
-  model._original_attributes_cache = data_structures.NoDependency(
-      attributes_cache)
-  # Reset built state
-  model.built = False
-  model.inputs = None
-  model.outputs = None
-=======
   model._original_attributes_cache = attributes_cache
   _reset_build_compile_trackers(model)
   model._setattr_tracking = setattr_tracking
@@ -389,7 +404,6 @@
   # Reset compile state
   model._is_compiled = False  # pylint:disable=protected-access
   model.optimizer = None
->>>>>>> ca2d0b65
 
 
 def in_place_subclassed_model_state_restoration(model):
@@ -410,15 +424,15 @@
     # back the previous attributes and track Layers by their original names
     # without adding dependencies on "utility" attributes which Models exempt
     # when they're constructed.
-    model._layers = data_structures.NoDependency([])
+    setattr_tracking = model._setattr_tracking
+    model._setattr_tracking = False
+    model._layers = []
     for name, value in model._original_attributes_cache.items():
-      if not isinstance(value, checkpointable.CheckpointableBase):
-        # If this value is not already checkpointable, it's probably that way
-        # for a reason; we don't want to start tracking data structures that the
-        # original Model didn't.
-        value = data_structures.NoDependency(value)
       setattr(model, name, value)
+      if isinstance(value, Layer):
+        model._layers.append(value)
     model._original_attributes_cache = None
+    model._setattr_tracking = setattr_tracking
   else:
     # Restore to the state of a never-called model.
     _reset_build_compile_trackers(model)
@@ -480,7 +494,7 @@
 
     if all([isinstance(clone, Sequential),
             not clone._is_graph_network,
-            model.built]):
+            getattr(model, '_build_input_shape', None) is not None]):
       # Set model inputs to build the model and add input/output properties.
       # TODO(kathywu): Add multiple placeholders to handle edge case where
       # sequential model has multiple inputs.
@@ -516,10 +530,11 @@
     clone.compile(
         optimizer,
         model.loss,
-        metrics=metrics_module.clone_metrics(model.metrics),
+        metrics=metrics_module.clone_metrics(model._compile_metrics),
         loss_weights=model.loss_weights,
         sample_weight_mode=model.sample_weight_mode,
-        weighted_metrics=metrics_module.clone_metrics(model.weighted_metrics),
+        weighted_metrics=metrics_module.clone_metrics(
+            model._compile_weighted_metrics),
         target_tensors=target_tensors)
 
   return clone
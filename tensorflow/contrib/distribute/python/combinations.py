--- conflicted
+++ resolved
@@ -53,11 +53,11 @@
 from tensorflow.contrib.optimizer_v2 import adagrad as adagrad_v2
 from tensorflow.contrib.optimizer_v2 import adam as adam_v2
 from tensorflow.contrib.optimizer_v2 import gradient_descent as gradient_descent_v2
+from tensorflow.python.distribute import distribution_strategy_context
 from tensorflow.python.eager import context
 from tensorflow.python.framework import ops
 from tensorflow.python.training import adagrad
 from tensorflow.python.training import adam
-from tensorflow.python.training import distribution_strategy_context
 from tensorflow.python.training import gradient_descent
 from tensorflow.python.training import rmsprop
 from tensorflow.python.util import tf_inspect
@@ -168,6 +168,8 @@
       if GPU_TEST:
         self.skipTest("Test that doesn't require GPUs.")
     elif context.num_gpus() < required_gpus:
+      # TODO(priyag): Consider allowing tests in graph mode using soft
+      # placement.
       self.skipTest(
           "{} GPUs are not available for this test. {} GPUs are available".
           format(required_gpus, context.num_gpus()))
@@ -190,7 +192,7 @@
         kwargs_to_pass[arg] = kwargs[arg]
 
     if mode == "eager":
-      with ops.Graph().as_default(), context.eager_mode():
+      with context.eager_mode():
         if distribution:
           kwargs_to_pass["distribution"] = distribution.strategy
         test_method(**kwargs_to_pass)
@@ -319,12 +321,11 @@
     return self._required_tpu
 
 
-def _get_tpu_strategy_creator(steps_per_run, **kwargs):
+def _get_tpu_strategy_creator(steps_per_run):
   def _create_tpu_strategy():
     resolver = cluster_resolver.TPUClusterResolver("")
     tpu_lib.initialize_tpu_system(resolver)
-    strategy = tpu_lib.TPUStrategy(resolver, steps_per_run=steps_per_run,
-                                   **kwargs)
+    strategy = tpu_lib.TPUStrategy(resolver, steps_per_run=steps_per_run)
     return strategy
   return _create_tpu_strategy
 
@@ -332,7 +333,7 @@
 # pylint: disable=g-long-lambda
 default_strategy = NamedDistribution(
     "Default",
-    distribution_strategy_context._get_default_distribution_strategy,  # pylint: disable=protected-access
+    distribution_strategy_context._get_default_strategy,  # pylint: disable=protected-access
     required_gpus=None)
 one_device_strategy = NamedDistribution(
     "OneDeviceCPU", lambda: one_device_lib.OneDeviceStrategy("/cpu:0"),
@@ -343,19 +344,6 @@
 tpu_strategy_one_step = NamedDistribution(
     "TPUOneStep", _get_tpu_strategy_creator(steps_per_run=1),
     required_tpu=True)
-# TODO(b/122327153): Remove below two NamedDistributions.
-tpu_strategy_loop_on_device = NamedDistribution(
-    "TPULoopOnDevice", _get_tpu_strategy_creator(
-        steps_per_run=2, _disable_training_loop_on_host=True),
-    required_tpu=True)
-<<<<<<< HEAD
-# Note that we disable prefetching for testing since prefetching makes
-# the input non-deterministic.
-=======
-tpu_strategy_one_step_loop_on_device = NamedDistribution(
-    "TPUOneStepLoopOnDevice", _get_tpu_strategy_creator(
-        steps_per_run=1, _disable_training_loop_on_host=True),
-    required_tpu=True)
 
 mirrored_strategy_with_one_cpu = NamedDistribution(
     "Mirrored1CPU",
@@ -364,16 +352,28 @@
     "Mirrored1GPU",
     lambda: mirrored_lib.MirroredStrategy(["/gpu:0"]),
     required_gpus=1)
->>>>>>> ca2d0b65
 mirrored_strategy_with_gpu_and_cpu = NamedDistribution(
     "MirroredCPUAndGPU",
-    lambda: mirrored_lib.MirroredStrategy(
-        ["/gpu:0", "/cpu:0"], prefetch_on_device=False),
+    lambda: mirrored_lib.MirroredStrategy(["/gpu:0", "/cpu:0"]),
     required_gpus=1)
 mirrored_strategy_with_two_gpus = NamedDistribution(
     "Mirrored2GPUs",
-    lambda: mirrored_lib.MirroredStrategy(
-        ["/gpu:0", "/gpu:1"], prefetch_on_device=False),
+    lambda: mirrored_lib.MirroredStrategy(["/gpu:0", "/gpu:1"]),
+    required_gpus=2)
+core_mirrored_strategy_with_one_cpu = NamedDistribution(
+    "CoreMirrored1CPU",
+    lambda: mirrored_lib.CoreMirroredStrategy(["/cpu:0"]))
+core_mirrored_strategy_with_one_gpu = NamedDistribution(
+    "CoreMirrored1GPU",
+    lambda: mirrored_lib.CoreMirroredStrategy(["/gpu:0"]),
+    required_gpus=1)
+core_mirrored_strategy_with_gpu_and_cpu = NamedDistribution(
+    "CoreMirroredCPUAndGPU",
+    lambda: mirrored_lib.CoreMirroredStrategy(["/gpu:0", "/cpu:0"]),
+    required_gpus=1)
+core_mirrored_strategy_with_two_gpus = NamedDistribution(
+    "CoreMirrored2GPUs",
+    lambda: mirrored_lib.CoreMirroredStrategy(["/gpu:0", "/gpu:1"]),
     required_gpus=2)
 
 
@@ -405,8 +405,11 @@
   """A common set of combination with DistributionStrategies and Optimizers."""
   return combine(
       distribution=[
-          one_device_strategy, mirrored_strategy_with_gpu_and_cpu,
-          mirrored_strategy_with_two_gpus
+          one_device_strategy,
+          mirrored_strategy_with_gpu_and_cpu,
+          mirrored_strategy_with_two_gpus,
+          core_mirrored_strategy_with_gpu_and_cpu,
+          core_mirrored_strategy_with_two_gpus,
       ],
       optimizer_fn=optimizers_v1)
 
@@ -415,7 +418,10 @@
   """DistributionStrategies and V2 Optimizers."""
   return combine(
       distribution=[
-          one_device_strategy, mirrored_strategy_with_gpu_and_cpu,
-          mirrored_strategy_with_two_gpus
+          one_device_strategy,
+          mirrored_strategy_with_gpu_and_cpu,
+          mirrored_strategy_with_two_gpus,
+          core_mirrored_strategy_with_gpu_and_cpu,
+          core_mirrored_strategy_with_two_gpus,
       ],
       optimizer_fn=optimizers_v2)
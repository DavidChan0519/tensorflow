# Copyright 2015 The TensorFlow Authors. All Rights Reserved.
#
# Licensed under the Apache License, Version 2.0 (the "License");
# you may not use this file except in compliance with the License.
# You may obtain a copy of the License at
#
#     http://www.apache.org/licenses/LICENSE-2.0
#
# Unless required by applicable law or agreed to in writing, software
# distributed under the License is distributed on an "AS IS" BASIS,
# WITHOUT WARRANTIES OR CONDITIONS OF ANY KIND, either express or implied.
# See the License for the specific language governing permissions and
# limitations under the License.
# ==============================================================================
# pylint: disable=unused-import
"""Built-in loss functions.
"""
from __future__ import absolute_import
from __future__ import division
from __future__ import print_function

import six

<<<<<<< HEAD
=======
from tensorflow.python.framework import ops
from tensorflow.python.framework import smart_cond
>>>>>>> ca2d0b65
from tensorflow.python.keras import backend as K
from tensorflow.python.keras.utils.generic_utils import deserialize_keras_object
from tensorflow.python.keras.utils.generic_utils import serialize_keras_object
from tensorflow.python.ops import math_ops
from tensorflow.python.ops import nn
from tensorflow.python.util.tf_export import tf_export


<<<<<<< HEAD
@tf_export('keras.metrics.mean_squared_error',
           'keras.metrics.mse',
           'keras.metrics.MSE',
           'keras.losses.mean_squared_error',
           'keras.losses.mse',
           'keras.losses.MSE')
=======
  ```python
  bce = tf.keras.losses.BinaryCrossentropy()
  loss = bce([0., 0., 1., 1.], [1., 1., 1., 0.])
  print('Loss: ', loss.numpy())  # Loss: 12.007
  ```

  Usage with tf.keras API:

  ```python
  model = keras.models.Model(inputs, outputs)
  model.compile('sgd', loss=tf.keras.losses.BinaryCrossentropy())
  ````

  Args:
    from_logits: Whether `output` is expected to be a logits tensor. By default,
      we consider that `output` encodes a probability distribution.
    label_smoothing: Float in [0, 1]. If > `0` then smooth the labels.
    reduction: Type of `tf.losses.Reduction` to apply to loss. Default value is
      `SUM_OVER_BATCH_SIZE`.
    name: Optional name for the op.
  """

  def __init__(self,
               from_logits=False,
               label_smoothing=0,
               reduction=losses_impl.ReductionV2.SUM_OVER_BATCH_SIZE,
               name=None):
    super(BinaryCrossentropy, self).__init__(reduction=reduction, name=name)
    self.from_logits = from_logits
    self.label_smoothing = ops.convert_to_tensor(
        label_smoothing, dtype=K.floatx())

  def call(self, y_true, y_pred):
    """Invokes the `BinaryCrossentropy` instance.

    Args:
      y_true: Ground truth values.
      y_pred: The predicted values.

    Returns:
      Binary cross entropy losses.
    """
    y_pred = ops.convert_to_tensor(y_pred)
    y_true = math_ops.cast(y_true, y_pred.dtype)
    return binary_crossentropy(
        y_true,
        y_pred,
        from_logits=self.from_logits,
        label_smoothing=self.label_smoothing)


@keras_export('keras.losses.CategoricalCrossentropy')
class CategoricalCrossentropy(Loss):
  """Computes categorical cross entropy loss between the `y_true` and `y_pred`.

  Usage:

  ```python
  cce = tf.keras.losses.CategoricalCrossentropy()
  loss = cce(
    [[1., 0., 0.], [0., 1., 0.], [0., 0., 1.]],
    [[.9, .05, .05], [.5, .89, .6], [.05, .01, .94]])
  print('Loss: ', loss.numpy())  # Loss: 0.3239
  ```

  Usage with tf.keras API:

  ```python
  model = keras.models.Model(inputs, outputs)
  model.compile('sgd', loss=tf.keras.losses.CategoricalCrossentropy())
  ````

  Args:
    from_logits: Whether `output` is expected to be a logits tensor. By default,
      we consider that `output` encodes a probability distribution.
    label_smoothing: Float in [0, 1]. If > `0` then smooth the labels. This
      option is currently not supported when `y_pred` is a sparse input
      (not one-hot).
    reduction: Type of `tf.losses.Reduction` to apply to loss. Default value is
      `SUM_OVER_BATCH_SIZE`.
    name: Optional name for the op.
  """

  def __init__(self,
               from_logits=False,
               label_smoothing=0,
               reduction=losses_impl.ReductionV2.SUM_OVER_BATCH_SIZE,
               name=None):
    super(CategoricalCrossentropy, self).__init__(
        reduction=reduction, name=name)
    self.from_logits = from_logits
    self.label_smoothing = ops.convert_to_tensor(
        label_smoothing, dtype=K.floatx())

  def call(self, y_true, y_pred):
    """Invokes the `CategoricalCrossentropy` instance.

    Args:
      y_true: Ground truth values.
      y_pred: The predicted values.

    Returns:
      Categorical cross entropy losses.
    """
    y_pred = ops.convert_to_tensor(y_pred)
    y_true = ops.convert_to_tensor(y_true)
    is_sparse = y_pred.shape != y_true.shape

    if is_sparse:
      return sparse_categorical_crossentropy(
          y_true, y_pred, from_logits=self.from_logits)
    else:
      y_true = math_ops.cast(y_true, y_pred.dtype)
      return categorical_crossentropy(
          y_true,
          y_pred,
          from_logits=self.from_logits,
          label_smoothing=self.label_smoothing)


@keras_export('keras.losses.Hinge')
class Hinge(Loss):
  """Computes the hinge loss between `y_true` and `y_pred`.

  Usage:

  ```python
  h = tf.losses.Hinge()
  loss = h([0., 1., 1.], [1., 0., 1.])
  print('Loss: ', loss.numpy())  # Loss: 0.66
  ```

  Usage with tf.keras API:

  ```python
  model = keras.models.Model(inputs, outputs)
  model.compile('sgd', loss=tf.losses.Hinge())
  ```
  """

  def call(self, y_true, y_pred):
    """Calculates the hinge loss.

    Args:
      y_true: Ground truth values.
      y_pred: The predicted values.

    Returns:
      Hinge loss.
    """
    y_pred = ops.convert_to_tensor(y_pred)
    y_true = math_ops.cast(y_true, y_pred.dtype)
    return hinge(y_true, y_pred)


@keras_export('keras.losses.SquaredHinge')
class SquaredHinge(Loss):
  """Computes the squared hinge loss between `y_true` and `y_pred`.

  Usage:

  ```python
  sh = tf.losses.SquaredHinge()
  loss = sh([0., 1., 1.], [1., 0., 1.])
  print('Loss: ', loss.numpy())  # Loss: 0.66
  ```

  Usage with tf.keras API:

  ```python
  model = keras.models.Model(inputs, outputs)
  model.compile('sgd', loss=tf.losses.SquaredHinge())
  ```
  """

  def call(self, y_true, y_pred):
    """Calculates the squared hinge loss.

    Args:
      y_true: Ground truth values.
      y_pred: The predicted values.

    Returns:
      Squared hinge loss.
    """
    y_pred = ops.convert_to_tensor(y_pred)
    y_true = math_ops.cast(y_true, y_pred.dtype)
    return squared_hinge(y_true, y_pred)


@keras_export('keras.losses.CategoricalHinge')
class CategoricalHinge(Loss):
  """Computes the categorical hinge loss between `y_true` and `y_pred`.

  Usage:

  ```python
  ch = tf.losses.CategoricalHinge()
  loss = ch([0., 1., 1.], [1., 0., 1.])
  print('Loss: ', loss.numpy())  # Loss: 1.0
  ```

  Usage with tf.keras API:

  ```python
  model = keras.models.Model(inputs, outputs)
  model.compile('sgd', loss=tf.losses.CategoricalHinge())
  ```
  """

  def call(self, y_true, y_pred):
    """Calculates the categorical hinge loss.

    Args:
      y_true: Ground truth values.
      y_pred: The predicted values.

    Returns:
      Categorical hinge loss.
    """
    y_pred = ops.convert_to_tensor(y_pred)
    y_true = math_ops.cast(y_true, y_pred.dtype)
    return categorical_hinge(y_true, y_pred)


class LogLoss(Loss):
  """Computes the log loss between `y_true` and `y_pred`.

  logloss = - y_true * log(y_pred) - (1 - y_true) * log(1 - y_pred)

  Usage:

  ```python
  l = tf.losses.LogLoss()
  loss = l([0., 1., 1.], [1., 0., 1.])
  print('Loss: ', loss.numpy())  # Loss: 10.745
  ```

  Usage with tf.keras API:

  ```python
  model = keras.models.Model(inputs, outputs)
  model.compile('sgd', loss=tf.losses.LogLoss())
  ```
  """

  def call(self, y_true, y_pred):
    y_pred = ops.convert_to_tensor(y_pred)
    y_true = math_ops.cast(y_true, y_pred.dtype)
    return logloss(y_true, y_pred)


class Poisson(Loss):
  """Computes the poisson loss between `y_true` and `y_pred`.

  loss = y_pred - y_true * log(y_pred)

  Usage:

  ```python
  p = tf.losses.Poisson()
  loss = p([1, 9, 2], [4, 8, 12])
  print('Loss: ', loss.numpy())  # Loss: -4.63
  ```

  Usage with tf.keras API:

  ```python
  model = keras.models.Model(inputs, outputs)
  model.compile('sgd', loss=tf.losses.Poisson())
  ```
  """

  def call(self, y_true, y_pred):
    y_pred = ops.convert_to_tensor(y_pred)
    y_true = math_ops.cast(y_true, y_pred.dtype)
    return poisson(y_true, y_pred)


class Logcosh(Loss):
  """Computes the logarithm of the hyperbolic cosine of the prediction error.

  logcosh = log((exp(x) + exp(-x))/2) where x is the error `y_pred` - `y_true`.

  Usage:

  ```python
  l = tf.losses.Logcosh()
  loss = l([0., 1., 1.], [1., 0., 1.])
  print('Loss: ', loss.numpy())  # Loss: 0.289
  ```

  Usage with tf.keras API:

  ```python
  model = keras.models.Model(inputs, outputs)
  model.compile('sgd', loss=tf.losses.Logcosh())
  ```
  """

  def call(self, y_true, y_pred):
    y_pred = ops.convert_to_tensor(y_pred)
    y_true = math_ops.cast(y_true, y_pred.dtype)
    return logcosh(y_true, y_pred)


class KullbackLeiblerDivergence(Loss):
  """Computes kullback leibler divergence loss between `y_true` and `y_pred`.

  loss = y_true * log(y_true / y_pred)

  Usage:

  ```python
  k = tf.losses.KullbackLeiblerDivergence()
  loss = k([.4, .9, .2], [.5, .8, .12])
  print('Loss: ', loss.numpy())  # Loss: -0.043
  ```

  Usage with tf.keras API:

  ```python
  model = keras.models.Model(inputs, outputs)
  model.compile('sgd', loss=tf.losses.KullbackLeiblerDivergence())
  ```
  """

  def call(self, y_true, y_pred):
    y_pred = ops.convert_to_tensor(y_pred)
    y_true = math_ops.cast(y_true, y_pred.dtype)
    return kullback_leibler_divergence(y_true, y_pred)


class HuberLoss(Loss):
  """Computes the huber loss between `y_true` and `y_pred`.

  For each value x in `error=y_true-y_pred`, the following is calculated:

    ```
    0.5 * x^2                  if |x| <= d
    0.5 * d^2 + d * (|x| - d)  if |x| > d
    ```
  where d is `delta`. See: https://en.wikipedia.org/wiki/Huber_loss

  Usage:

  ```python
  l = tf.losses.HuberLoss()
  loss = l([0., 1., 1.], [1., 0., 1.])
  print('Loss: ', loss.numpy())  # Loss: 0.333
  ```

  Usage with tf.keras API:

  ```python
  model = keras.models.Model(inputs, outputs)
  model.compile('sgd', loss=tf.losses.HuberLoss())
  ```

  Args:
    delta: A float, the point where the huber loss function changes from a
      quadratic to linear.
    reduction: Type of `tf.losses.Reduction` to apply to loss. Default value is
      `SUM_OVER_BATCH_SIZE`.
    name: Optional name for the op.
  """

  def __init__(self,
               delta=1.0,
               reduction=losses_impl.ReductionV2.SUM_OVER_BATCH_SIZE,
               name=None):
    super(HuberLoss, self).__init__(reduction=reduction, name=name)
    self.delta = delta

  def call(self, y_true, y_pred):
    y_pred = ops.convert_to_tensor(y_pred)
    y_true = math_ops.cast(y_true, y_pred.dtype)
    return huber_loss(y_true, y_pred, delta=self.delta)


@keras_export('keras.metrics.mean_squared_error',
              'keras.metrics.mse',
              'keras.metrics.MSE',
              'keras.losses.mean_squared_error',
              'keras.losses.mse',
              'keras.losses.MSE')
>>>>>>> ca2d0b65
def mean_squared_error(y_true, y_pred):
  return K.mean(math_ops.square(y_pred - y_true), axis=-1)


@tf_export('keras.metrics.mean_absolute_error',
           'keras.metrics.mae',
           'keras.metrics.MAE',
           'keras.losses.mean_absolute_error',
           'keras.losses.mae',
           'keras.losses.MAE')
def mean_absolute_error(y_true, y_pred):
  return K.mean(math_ops.abs(y_pred - y_true), axis=-1)


@tf_export('keras.metrics.mean_absolute_percentage_error',
           'keras.metrics.mape',
           'keras.metrics.MAPE',
           'keras.losses.mean_absolute_percentage_error',
           'keras.losses.mape',
           'keras.losses.MAPE')
def mean_absolute_percentage_error(y_true, y_pred):
  diff = math_ops.abs(
      (y_true - y_pred) / K.clip(math_ops.abs(y_true), K.epsilon(), None))
  return 100. * K.mean(diff, axis=-1)


@tf_export('keras.metrics.mean_squared_logarithmic_error',
           'keras.metrics.msle',
           'keras.metrics.MSLE',
           'keras.losses.mean_squared_logarithmic_error',
           'keras.losses.msle',
           'keras.losses.MSLE')
def mean_squared_logarithmic_error(y_true, y_pred):
  first_log = math_ops.log(K.clip(y_pred, K.epsilon(), None) + 1.)
  second_log = math_ops.log(K.clip(y_true, K.epsilon(), None) + 1.)
  return K.mean(math_ops.square(first_log - second_log), axis=-1)


@tf_export('keras.metrics.squared_hinge', 'keras.losses.squared_hinge')
def squared_hinge(y_true, y_pred):
  return K.mean(
      math_ops.square(math_ops.maximum(1. - y_true * y_pred, 0.)), axis=-1)


@tf_export('keras.metrics.hinge', 'keras.losses.hinge')
def hinge(y_true, y_pred):
  return K.mean(math_ops.maximum(1. - y_true * y_pred, 0.), axis=-1)


@tf_export('keras.losses.categorical_hinge')
def categorical_hinge(y_true, y_pred):
  pos = math_ops.reduce_sum(y_true * y_pred, axis=-1)
  neg = math_ops.reduce_max((1. - y_true) * y_pred, axis=-1)
  return math_ops.maximum(0., neg - pos + 1.)


<<<<<<< HEAD
@tf_export('keras.losses.logcosh')
=======
def logloss(y_true, y_pred):
  losses = math_ops.multiply(y_true, math_ops.log(y_pred + K.epsilon()))
  losses += math_ops.multiply((1 - y_true),
                              math_ops.log(1 - y_pred + K.epsilon()))
  return K.mean(-losses, axis=-1)


def huber_loss(y_true, y_pred, delta=1.0):
  """Computes huber loss value.

  For each value x in `error=y_true-y_pred`, the following is calculated:

    ```
    0.5 * x^2                  if |x| <= d
    0.5 * d^2 + d * (|x| - d)  if |x| > d
    ```
  where d is `delta`. See: https://en.wikipedia.org/wiki/Huber_loss

  Args:
    y_true: tensor of true targets.
    y_pred: tensor of predicted targets.
    delta: A float, the point where the huber loss function changes from a
      quadratic to linear.

  Returns:
    Tensor with one scalar loss entry per sample.
  """
  y_pred = math_ops.cast(y_pred, dtype=K.floatx())
  y_true = math_ops.cast(y_true, dtype=K.floatx())
  error = math_ops.subtract(y_pred, y_true)
  abs_error = math_ops.abs(error)
  quadratic = math_ops.minimum(abs_error, delta)
  linear = math_ops.subtract(abs_error, quadratic)
  return math_ops.add(
      math_ops.multiply(
          ops.convert_to_tensor(0.5, dtype=quadratic.dtype),
          math_ops.multiply(quadratic, quadratic)),
      math_ops.multiply(delta, linear))


@keras_export('keras.losses.logcosh')
>>>>>>> ca2d0b65
def logcosh(y_true, y_pred):
  """Logarithm of the hyperbolic cosine of the prediction error.

  `log(cosh(x))` is approximately equal to `(x ** 2) / 2` for small `x` and
  to `abs(x) - log(2)` for large `x`. This means that 'logcosh' works mostly
  like the mean squared error, but will not be so strongly affected by the
  occasional wildly incorrect prediction.

  Arguments:
      y_true: tensor of true targets.
      y_pred: tensor of predicted targets.

  Returns:
      Tensor with one scalar loss entry per sample.
  """

  def _logcosh(x):
    return x + nn.softplus(-2. * x) - math_ops.log(2.)

  return K.mean(_logcosh(y_pred - y_true), axis=-1)


<<<<<<< HEAD
@tf_export('keras.metrics.categorical_crossentropy',
           'keras.losses.categorical_crossentropy')
def categorical_crossentropy(y_true, y_pred):
  return K.categorical_crossentropy(y_true, y_pred)
=======
@keras_export('keras.metrics.categorical_crossentropy',
              'keras.losses.categorical_crossentropy')
def categorical_crossentropy(y_true,
                             y_pred,
                             from_logits=False,
                             label_smoothing=0):
  """Computes the categorical crossentropy loss.

  Args:
    y_true: tensor of true targets.
    y_pred: tensor of predicted targets.
    from_logits: Whether `y_pred` is expected to be a logits tensor. By default,
      we consider that `y_pred` encodes a probability distribution.
    label_smoothing: Float in [0, 1]. If > `0` then smooth the labels.

  Returns:
    Categorical crossentropy loss value.
  """

  def _smooth_labels():
    num_classes = math_ops.cast(array_ops.shape(y_true)[1], y_pred.dtype)
    return y_true * (1.0 - label_smoothing) + (label_smoothing / num_classes)

  y_true = smart_cond.smart_cond(label_smoothing,
                                 _smooth_labels, lambda: y_true)
  return K.categorical_crossentropy(y_true, y_pred, from_logits=from_logits)
>>>>>>> ca2d0b65


@tf_export('keras.metrics.sparse_categorical_crossentropy',
           'keras.losses.sparse_categorical_crossentropy')
def sparse_categorical_crossentropy(y_true, y_pred):
  return K.sparse_categorical_crossentropy(y_true, y_pred)


<<<<<<< HEAD
@tf_export('keras.metrics.binary_crossentropy',
           'keras.losses.binary_crossentropy')
def binary_crossentropy(y_true, y_pred):
  return K.mean(K.binary_crossentropy(y_true, y_pred), axis=-1)
=======
@keras_export('keras.metrics.binary_crossentropy',
              'keras.losses.binary_crossentropy')
def binary_crossentropy(y_true, y_pred, from_logits=False, label_smoothing=0):

  def _smooth_labels():
    return y_true * (1.0 - label_smoothing) + 0.5 * label_smoothing

  y_true = smart_cond.smart_cond(label_smoothing,
                                 _smooth_labels, lambda: y_true)
  return K.mean(
      K.binary_crossentropy(y_true, y_pred, from_logits=from_logits), axis=-1)
>>>>>>> ca2d0b65


@tf_export('keras.metrics.kullback_leibler_divergence',
           'keras.metrics.kld',
           'keras.metrics.KLD',
           'keras.losses.kullback_leibler_divergence',
           'keras.losses.kld',
           'keras.losses.KLD')
def kullback_leibler_divergence(y_true, y_pred):
  y_true = K.clip(y_true, K.epsilon(), 1)
  y_pred = K.clip(y_pred, K.epsilon(), 1)
  return math_ops.reduce_sum(y_true * math_ops.log(y_true / y_pred), axis=-1)


@tf_export('keras.metrics.poisson', 'keras.losses.poisson')
def poisson(y_true, y_pred):
  return K.mean(y_pred - y_true * math_ops.log(y_pred + K.epsilon()), axis=-1)


<<<<<<< HEAD
@tf_export('keras.metrics.cosine_proximity',
           'keras.metrics.cosine',
           'keras.losses.cosine_proximity',
           'keras.losses.cosine')
def cosine_proximity(y_true, y_pred):
  y_true = nn.l2_normalize(y_true, axis=-1)
  y_pred = nn.l2_normalize(y_pred, axis=-1)
  return -math_ops.reduce_sum(y_true * y_pred, axis=-1)


=======
@keras_export('keras.metrics.cosine_proximity',
              'keras.metrics.cosine',
              'keras.losses.cosine_proximity',
              'keras.losses.cosine')
def cosine_proximity(y_true, y_pred, axis=-1):
  y_true = nn.l2_normalize(y_true, axis=axis)
  y_pred = nn.l2_normalize(y_pred, axis=axis)
  return -math_ops.reduce_sum(y_true * y_pred, axis=axis)


@keras_export('keras.losses.CosineProximity')
class CosineProximity(Loss):
  """Computes the cosine proximity between `y_true` and `y_pred`.

  Usage:

  ```python
  cosine_loss = tf.losses.CosineProximity()
  loss = cosine_loss([0., 1., 1.], [1., 0., 1.])
  print('Loss: ', loss.numpy())  # Loss: -0.5
  ```

  Usage with tf.keras API:

  ```python
  model = keras.models.Model(inputs, outputs)
  model.compile('sgd', loss=tf.losses.CosineProximity())
  ```

  Args:
    axis: (Optional) Defaults to -1. The dimension along which the cosine
      proximity is computed.
    reduction: (Optional) Type of `tf.losses.Reduction` to apply to loss.
      Default value is `SUM_OVER_BATCH_SIZE`.
    name: Optional name for the op.
  """

  def __init__(self,
               axis=-1,
               reduction=losses_impl.ReductionV2.SUM_OVER_BATCH_SIZE,
               name=None):
    super(CosineProximity, self).__init__(reduction=reduction, name=name)
    self.axis = axis

  def call(self, y_true, y_pred):
    """Calculates the cosine proximity loss.

    Args:
      y_true: Ground truth values.
      y_pred: The predicted values.

    Returns:
      Cosine distance loss.
    """
    y_pred = ops.convert_to_tensor(y_pred)
    y_true = math_ops.cast(y_true, y_pred.dtype)
    return cosine_proximity(y_true, y_pred, axis=self.axis)


>>>>>>> ca2d0b65
# Aliases.

mse = MSE = mean_squared_error
mae = MAE = mean_absolute_error
mape = MAPE = mean_absolute_percentage_error
msle = MSLE = mean_squared_logarithmic_error
kld = KLD = kullback_leibler_divergence
cosine = cosine_proximity


@tf_export('keras.losses.serialize')
def serialize(loss):
  return serialize_keras_object(loss)


@tf_export('keras.losses.deserialize')
def deserialize(name, custom_objects=None):
  return deserialize_keras_object(
      name,
      module_objects=globals(),
      custom_objects=custom_objects,
      printable_module_name='loss function')


@tf_export('keras.losses.get')
def get(identifier):
  if identifier is None:
    return None
  if isinstance(identifier, six.string_types):
    identifier = str(identifier)
    return deserialize(identifier)
  if isinstance(identifier, dict):
    return deserialize(identifier)
  elif callable(identifier):
    return identifier
  else:
    raise ValueError('Could not interpret '
                     'loss function identifier:', identifier)<|MERGE_RESOLUTION|>--- conflicted
+++ resolved
@@ -19,29 +19,262 @@
 from __future__ import division
 from __future__ import print_function
 
+import abc
+
 import six
 
-<<<<<<< HEAD
-=======
 from tensorflow.python.framework import ops
-from tensorflow.python.framework import smart_cond
->>>>>>> ca2d0b65
 from tensorflow.python.keras import backend as K
 from tensorflow.python.keras.utils.generic_utils import deserialize_keras_object
 from tensorflow.python.keras.utils.generic_utils import serialize_keras_object
+from tensorflow.python.keras.utils.losses_utils import compute_weighted_loss
+from tensorflow.python.ops import array_ops
 from tensorflow.python.ops import math_ops
 from tensorflow.python.ops import nn
-from tensorflow.python.util.tf_export import tf_export
-
-
-<<<<<<< HEAD
-@tf_export('keras.metrics.mean_squared_error',
-           'keras.metrics.mse',
-           'keras.metrics.MSE',
-           'keras.losses.mean_squared_error',
-           'keras.losses.mse',
-           'keras.losses.MSE')
-=======
+from tensorflow.python.ops.losses import losses_impl
+from tensorflow.python.util.tf_export import keras_export
+
+
+class Loss(object):
+  """Loss base class.
+
+  To be implemented by subclasses:
+  * `call()`: Contains the logic for loss calculation using `y_true`, `y_pred`.
+
+  Example subclass implementation:
+  ```
+  class MeanSquaredError(Loss):
+    def call(self, y_true, y_pred):
+      y_pred = ops.convert_to_tensor(y_pred)
+      y_true = math_ops.cast(y_true, y_pred.dtype)
+      return K.mean(math_ops.square(y_pred - y_true), axis=-1)
+  ```
+
+  Args:
+    reduction: Type of `tf.losses.Reduction` to apply to loss. Default value is
+      `SUM_OVER_BATCH_SIZE`.
+    name: Optional name for the op.
+  """
+
+  def __init__(self,
+               reduction=losses_impl.ReductionV2.SUM_OVER_BATCH_SIZE,
+               name=None):
+    self.reduction = reduction
+    self.name = name
+
+  def __call__(self, y_true, y_pred, sample_weight=None):
+    """Invokes the `Loss` instance.
+
+    Args:
+      y_true: Ground truth values.
+      y_pred: The predicted values.
+      sample_weight: Optional `Tensor` whose rank is either 0, or the same rank
+        as `y_true`, or is broadcastable to `y_true`. `sample_weight` acts as a
+        coefficient for the loss. If a scalar is provided, then the loss is
+        simply scaled by the given value. If `sample_weight` is a tensor of size
+        `[batch_size]`, then the total loss for each sample of the batch is
+        rescaled by the corresponding element in the `sample_weight` vector. If
+        the shape of `sample_weight` matches the shape of `y_pred`, then the
+        loss of each measurable element of `y_pred` is scaled by the
+        corresponding value of `sample_weight`.
+
+    Returns:
+      Weighted loss float `Tensor`. If `reduction` is `NONE`, this has the same
+        shape as `y_true`; otherwise, it is scalar.
+
+    Raises:
+      ValueError: If the shape of `sample_weight` is invalid.
+    """
+    with ops.name_scope(self.name, format(self.__class__.__name__),
+                        (y_pred, y_true, sample_weight)):
+      losses = self.call(y_true, y_pred)
+      return compute_weighted_loss(
+          losses, sample_weight, reduction=self.reduction)
+
+  @classmethod
+  def from_config(cls, config):
+    """Instantiates a `Loss` from its config (output of `get_config()`).
+
+    Args:
+        config: Output of `get_config()`.
+
+    Returns:
+        A `Loss` instance.
+    """
+    return cls(**config)
+
+  def get_config(self):
+    return {'reduction': self.reduction, 'name': self.name}
+
+  @abc.abstractmethod
+  def call(self, y_true, y_pred):
+    """Invokes the `Loss` instance.
+
+    Args:
+      y_true: Ground truth values, with the same shape as 'y_pred'.
+      y_pred: The predicted values.
+    """
+    NotImplementedError('Must be implemented in subclasses.')
+
+
+@keras_export('keras.losses.MeanSquaredError')
+class MeanSquaredError(Loss):
+  """Computes the mean of squares of errors between labels and predictions.
+
+  For example, if `y_true` is [0., 0., 1., 1.] and `y_pred` is [1., 1., 1., 0.]
+  then the mean squared error value is 3/4 (0.75).
+
+  Usage:
+
+  ```python
+  mse = tf.keras.losses.MeanSquaredError()
+  loss = mse([0., 0., 1., 1.], [1., 1., 1., 0.])
+  print('Loss: ', loss.numpy())  # Loss: 0.75
+  ```
+
+  Usage with tf.keras API:
+
+  ```python
+  model = keras.models.Model(inputs, outputs)
+  model.compile('sgd', loss=tf.keras.losses.MeanSquaredError())
+  ```
+  """
+
+  def call(self, y_true, y_pred):
+    """Invokes the `MeanSquaredError` instance.
+
+    Args:
+      y_true: Ground truth values.
+      y_pred: The predicted values.
+
+    Returns:
+      Mean squared error losses.
+    """
+    y_pred = ops.convert_to_tensor(y_pred)
+    y_true = math_ops.cast(y_true, y_pred.dtype)
+    return mean_squared_error(y_true, y_pred)
+
+
+@keras_export('keras.losses.MeanAbsoluteError')
+class MeanAbsoluteError(Loss):
+  """Computes the mean of absolute difference between labels and predictions.
+
+  For example, if `y_true` is [0., 0., 1., 1.] and `y_pred` is [1., 1., 1., 0.]
+  then the mean absolute error value is 3/4 (0.75).
+
+  Usage:
+
+  ```python
+  mae = tf.keras.losses.MeanAbsoluteError()
+  loss = mae([0., 0., 1., 1.], [1., 1., 1., 0.])
+  print('Loss: ', loss.numpy())  # Loss: 0.75
+  ```
+
+  Usage with tf.keras API:
+
+  ```python
+  model = keras.models.Model(inputs, outputs)
+  model.compile('sgd', loss=tf.keras.losses.MeanAbsoluteError())
+  ```
+  """
+
+  def call(self, y_true, y_pred):
+    """Invokes the `MeanAbsoluteError` instance.
+
+    Args:
+      y_true: Ground truth values.
+      y_pred: The predicted values.
+
+    Returns:
+      Mean absolute error losses.
+    """
+    y_pred = ops.convert_to_tensor(y_pred)
+    y_true = math_ops.cast(y_true, y_pred.dtype)
+    return mean_absolute_error(y_true, y_pred)
+
+
+@keras_export('keras.losses.MeanAbsolutePercentageError')
+class MeanAbsolutePercentageError(Loss):
+  """Computes the mean absolute percentage error between `y_true` and `y_pred`.
+
+  For example, if `y_true` is [0., 0., 1., 1.] and `y_pred` is [1., 1., 1., 0.]
+  then the mean absolute percentage error value is 5e+08.
+
+  Usage:
+
+  ```python
+  mape = tf.keras.losses.MeanAbsolutePercentageError()
+  loss = mape([0., 0., 1., 1.], [1., 1., 1., 0.])
+  print('Loss: ', loss.numpy())  # Loss: 5e+08
+  ```
+
+  Usage with tf.keras API:
+
+  ```python
+  model = keras.models.Model(inputs, outputs)
+  model.compile('sgd', loss=tf.keras.losses.MeanAbsolutePercentageError())
+  ```
+  """
+
+  def call(self, y_true, y_pred):
+    """Invokes the `MeanAbsolutePercentageError` instance.
+
+    Args:
+      y_true: Ground truth values.
+      y_pred: The predicted values.
+
+    Returns:
+      Mean absolute percentage error losses.
+    """
+    y_pred = ops.convert_to_tensor(y_pred)
+    y_true = math_ops.cast(y_true, y_pred.dtype)
+    return mean_absolute_percentage_error(y_true, y_pred)
+
+
+@keras_export('keras.losses.MeanSquaredLogarithmicError')
+class MeanSquaredLogarithmicError(Loss):
+  """Computes the mean squared logarithmic error between `y_true` and `y_pred`.
+
+  For example, if `y_true` is [0., 0., 1., 1.] and `y_pred` is [1., 1., 1., 0.]
+  then the mean squared logarithmic error value is 0.36034.
+
+  Usage:
+
+  ```python
+  msle = tf.keras.losses.MeanSquaredLogarithmicError()
+  loss = msle([0., 0., 1., 1.], [1., 1., 1., 0.])
+  print('Loss: ', loss.numpy())  # Loss: 0.36034
+  ```
+
+  Usage with tf.keras API:
+
+  ```python
+  model = keras.models.Model(inputs, outputs)
+  model.compile('sgd', loss=tf.keras.losses.MeanSquaredLogarithmicError())
+  ```
+  """
+
+  def call(self, y_true, y_pred):
+    """Invokes the `MeanSquaredLogarithmicError` instance.
+
+    Args:
+      y_true: Ground truth values.
+      y_pred: The predicted values.
+
+    Returns:
+      Mean squared logarithmic error losses.
+    """
+    y_pred = ops.convert_to_tensor(y_pred)
+    y_true = math_ops.cast(y_true, y_pred.dtype)
+    return mean_squared_logarithmic_error(y_true, y_pred)
+
+
+@keras_export('keras.losses.BinaryCrossentropy')
+class BinaryCrossentropy(Loss):
+  """Computes the binary cross entropy loss between the labels and predictions.
+
+  Usage:
+
   ```python
   bce = tf.keras.losses.BinaryCrossentropy()
   loss = bce([0., 0., 1., 1.], [1., 1., 1., 0.])
@@ -58,7 +291,7 @@
   Args:
     from_logits: Whether `output` is expected to be a logits tensor. By default,
       we consider that `output` encodes a probability distribution.
-    label_smoothing: Float in [0, 1]. If > `0` then smooth the labels.
+    label_smoothing: If greater than `0` then smooth the labels.
     reduction: Type of `tf.losses.Reduction` to apply to loss. Default value is
       `SUM_OVER_BATCH_SIZE`.
     name: Optional name for the op.
@@ -71,8 +304,7 @@
                name=None):
     super(BinaryCrossentropy, self).__init__(reduction=reduction, name=name)
     self.from_logits = from_logits
-    self.label_smoothing = ops.convert_to_tensor(
-        label_smoothing, dtype=K.floatx())
+    self.label_smoothing = label_smoothing
 
   def call(self, y_true, y_pred):
     """Invokes the `BinaryCrossentropy` instance.
@@ -86,11 +318,11 @@
     """
     y_pred = ops.convert_to_tensor(y_pred)
     y_true = math_ops.cast(y_true, y_pred.dtype)
-    return binary_crossentropy(
-        y_true,
-        y_pred,
-        from_logits=self.from_logits,
-        label_smoothing=self.label_smoothing)
+
+    if self.label_smoothing > 0:
+      y_true = y_true * (1 - self.label_smoothing) + 0.5 * self.label_smoothing
+
+    return binary_crossentropy(y_true, y_pred, from_logits=self.from_logits)
 
 
 @keras_export('keras.losses.CategoricalCrossentropy')
@@ -117,9 +349,8 @@
   Args:
     from_logits: Whether `output` is expected to be a logits tensor. By default,
       we consider that `output` encodes a probability distribution.
-    label_smoothing: Float in [0, 1]. If > `0` then smooth the labels. This
-      option is currently not supported when `y_pred` is a sparse input
-      (not one-hot).
+    label_smoothing: If greater than `0` then smooth the labels. This option is
+      currently not supported when `y_pred` is a sparse input (not one-hot).
     reduction: Type of `tf.losses.Reduction` to apply to loss. Default value is
       `SUM_OVER_BATCH_SIZE`.
     name: Optional name for the op.
@@ -133,8 +364,7 @@
     super(CategoricalCrossentropy, self).__init__(
         reduction=reduction, name=name)
     self.from_logits = from_logits
-    self.label_smoothing = ops.convert_to_tensor(
-        label_smoothing, dtype=K.floatx())
+    self.label_smoothing = label_smoothing
 
   def call(self, y_true, y_pred):
     """Invokes the `CategoricalCrossentropy` instance.
@@ -155,11 +385,14 @@
           y_true, y_pred, from_logits=self.from_logits)
     else:
       y_true = math_ops.cast(y_true, y_pred.dtype)
+      if self.label_smoothing > 0:
+        num_classes = math_ops.cast(array_ops.shape(y_true)[1], y_pred.dtype)
+        smooth_positives = 1.0 - self.label_smoothing
+        smooth_negatives = self.label_smoothing / num_classes
+        y_true = y_true * smooth_positives + smooth_negatives
+
       return categorical_crossentropy(
-          y_true,
-          y_pred,
-          from_logits=self.from_logits,
-          label_smoothing=self.label_smoothing)
+          y_true, y_pred, from_logits=self.from_logits)
 
 
 @keras_export('keras.losses.Hinge')
@@ -428,66 +661,62 @@
               'keras.losses.mean_squared_error',
               'keras.losses.mse',
               'keras.losses.MSE')
->>>>>>> ca2d0b65
 def mean_squared_error(y_true, y_pred):
   return K.mean(math_ops.square(y_pred - y_true), axis=-1)
 
 
-@tf_export('keras.metrics.mean_absolute_error',
-           'keras.metrics.mae',
-           'keras.metrics.MAE',
-           'keras.losses.mean_absolute_error',
-           'keras.losses.mae',
-           'keras.losses.MAE')
+@keras_export('keras.metrics.mean_absolute_error',
+              'keras.metrics.mae',
+              'keras.metrics.MAE',
+              'keras.losses.mean_absolute_error',
+              'keras.losses.mae',
+              'keras.losses.MAE')
 def mean_absolute_error(y_true, y_pred):
   return K.mean(math_ops.abs(y_pred - y_true), axis=-1)
 
 
-@tf_export('keras.metrics.mean_absolute_percentage_error',
-           'keras.metrics.mape',
-           'keras.metrics.MAPE',
-           'keras.losses.mean_absolute_percentage_error',
-           'keras.losses.mape',
-           'keras.losses.MAPE')
+@keras_export('keras.metrics.mean_absolute_percentage_error',
+              'keras.metrics.mape',
+              'keras.metrics.MAPE',
+              'keras.losses.mean_absolute_percentage_error',
+              'keras.losses.mape',
+              'keras.losses.MAPE')
 def mean_absolute_percentage_error(y_true, y_pred):
   diff = math_ops.abs(
       (y_true - y_pred) / K.clip(math_ops.abs(y_true), K.epsilon(), None))
   return 100. * K.mean(diff, axis=-1)
 
 
-@tf_export('keras.metrics.mean_squared_logarithmic_error',
-           'keras.metrics.msle',
-           'keras.metrics.MSLE',
-           'keras.losses.mean_squared_logarithmic_error',
-           'keras.losses.msle',
-           'keras.losses.MSLE')
+@keras_export('keras.metrics.mean_squared_logarithmic_error',
+              'keras.metrics.msle',
+              'keras.metrics.MSLE',
+              'keras.losses.mean_squared_logarithmic_error',
+              'keras.losses.msle',
+              'keras.losses.MSLE')
 def mean_squared_logarithmic_error(y_true, y_pred):
   first_log = math_ops.log(K.clip(y_pred, K.epsilon(), None) + 1.)
   second_log = math_ops.log(K.clip(y_true, K.epsilon(), None) + 1.)
   return K.mean(math_ops.square(first_log - second_log), axis=-1)
 
 
-@tf_export('keras.metrics.squared_hinge', 'keras.losses.squared_hinge')
+@keras_export('keras.metrics.squared_hinge', 'keras.losses.squared_hinge')
 def squared_hinge(y_true, y_pred):
   return K.mean(
       math_ops.square(math_ops.maximum(1. - y_true * y_pred, 0.)), axis=-1)
 
 
-@tf_export('keras.metrics.hinge', 'keras.losses.hinge')
+@keras_export('keras.metrics.hinge', 'keras.losses.hinge')
 def hinge(y_true, y_pred):
   return K.mean(math_ops.maximum(1. - y_true * y_pred, 0.), axis=-1)
 
 
-@tf_export('keras.losses.categorical_hinge')
+@keras_export('keras.losses.categorical_hinge')
 def categorical_hinge(y_true, y_pred):
   pos = math_ops.reduce_sum(y_true * y_pred, axis=-1)
   neg = math_ops.reduce_max((1. - y_true) * y_pred, axis=-1)
   return math_ops.maximum(0., neg - pos + 1.)
 
 
-<<<<<<< HEAD
-@tf_export('keras.losses.logcosh')
-=======
 def logloss(y_true, y_pred):
   losses = math_ops.multiply(y_true, math_ops.log(y_pred + K.epsilon()))
   losses += math_ops.multiply((1 - y_true),
@@ -529,7 +758,6 @@
 
 
 @keras_export('keras.losses.logcosh')
->>>>>>> ca2d0b65
 def logcosh(y_true, y_pred):
   """Logarithm of the hyperbolic cosine of the prediction error.
 
@@ -552,109 +780,56 @@
   return K.mean(_logcosh(y_pred - y_true), axis=-1)
 
 
-<<<<<<< HEAD
-@tf_export('keras.metrics.categorical_crossentropy',
-           'keras.losses.categorical_crossentropy')
-def categorical_crossentropy(y_true, y_pred):
-  return K.categorical_crossentropy(y_true, y_pred)
-=======
 @keras_export('keras.metrics.categorical_crossentropy',
               'keras.losses.categorical_crossentropy')
-def categorical_crossentropy(y_true,
-                             y_pred,
-                             from_logits=False,
-                             label_smoothing=0):
-  """Computes the categorical crossentropy loss.
-
-  Args:
-    y_true: tensor of true targets.
-    y_pred: tensor of predicted targets.
-    from_logits: Whether `y_pred` is expected to be a logits tensor. By default,
-      we consider that `y_pred` encodes a probability distribution.
-    label_smoothing: Float in [0, 1]. If > `0` then smooth the labels.
-
-  Returns:
-    Categorical crossentropy loss value.
-  """
-
-  def _smooth_labels():
-    num_classes = math_ops.cast(array_ops.shape(y_true)[1], y_pred.dtype)
-    return y_true * (1.0 - label_smoothing) + (label_smoothing / num_classes)
-
-  y_true = smart_cond.smart_cond(label_smoothing,
-                                 _smooth_labels, lambda: y_true)
+def categorical_crossentropy(y_true, y_pred, from_logits=False):
   return K.categorical_crossentropy(y_true, y_pred, from_logits=from_logits)
->>>>>>> ca2d0b65
-
-
-@tf_export('keras.metrics.sparse_categorical_crossentropy',
-           'keras.losses.sparse_categorical_crossentropy')
-def sparse_categorical_crossentropy(y_true, y_pred):
-  return K.sparse_categorical_crossentropy(y_true, y_pred)
-
-
-<<<<<<< HEAD
-@tf_export('keras.metrics.binary_crossentropy',
-           'keras.losses.binary_crossentropy')
-def binary_crossentropy(y_true, y_pred):
-  return K.mean(K.binary_crossentropy(y_true, y_pred), axis=-1)
-=======
+
+
+@keras_export('keras.metrics.sparse_categorical_crossentropy',
+              'keras.losses.sparse_categorical_crossentropy')
+def sparse_categorical_crossentropy(y_true, y_pred, from_logits=False):
+  return K.sparse_categorical_crossentropy(
+      y_true, y_pred, from_logits=from_logits)
+
+
 @keras_export('keras.metrics.binary_crossentropy',
               'keras.losses.binary_crossentropy')
-def binary_crossentropy(y_true, y_pred, from_logits=False, label_smoothing=0):
-
-  def _smooth_labels():
-    return y_true * (1.0 - label_smoothing) + 0.5 * label_smoothing
-
-  y_true = smart_cond.smart_cond(label_smoothing,
-                                 _smooth_labels, lambda: y_true)
+def binary_crossentropy(y_true, y_pred, from_logits=False):
   return K.mean(
       K.binary_crossentropy(y_true, y_pred, from_logits=from_logits), axis=-1)
->>>>>>> ca2d0b65
-
-
-@tf_export('keras.metrics.kullback_leibler_divergence',
-           'keras.metrics.kld',
-           'keras.metrics.KLD',
-           'keras.losses.kullback_leibler_divergence',
-           'keras.losses.kld',
-           'keras.losses.KLD')
+
+
+@keras_export('keras.metrics.kullback_leibler_divergence',
+              'keras.metrics.kld',
+              'keras.metrics.KLD',
+              'keras.losses.kullback_leibler_divergence',
+              'keras.losses.kld',
+              'keras.losses.KLD')
 def kullback_leibler_divergence(y_true, y_pred):
   y_true = K.clip(y_true, K.epsilon(), 1)
   y_pred = K.clip(y_pred, K.epsilon(), 1)
   return math_ops.reduce_sum(y_true * math_ops.log(y_true / y_pred), axis=-1)
 
 
-@tf_export('keras.metrics.poisson', 'keras.losses.poisson')
+@keras_export('keras.metrics.poisson', 'keras.losses.poisson')
 def poisson(y_true, y_pred):
   return K.mean(y_pred - y_true * math_ops.log(y_pred + K.epsilon()), axis=-1)
 
 
-<<<<<<< HEAD
-@tf_export('keras.metrics.cosine_proximity',
-           'keras.metrics.cosine',
-           'keras.losses.cosine_proximity',
-           'keras.losses.cosine')
+@keras_export('keras.metrics.cosine_proximity',
+              'keras.metrics.cosine',
+              'keras.losses.cosine_proximity',
+              'keras.losses.cosine')
 def cosine_proximity(y_true, y_pred):
   y_true = nn.l2_normalize(y_true, axis=-1)
   y_pred = nn.l2_normalize(y_pred, axis=-1)
   return -math_ops.reduce_sum(y_true * y_pred, axis=-1)
 
 
-=======
-@keras_export('keras.metrics.cosine_proximity',
-              'keras.metrics.cosine',
-              'keras.losses.cosine_proximity',
-              'keras.losses.cosine')
-def cosine_proximity(y_true, y_pred, axis=-1):
-  y_true = nn.l2_normalize(y_true, axis=axis)
-  y_pred = nn.l2_normalize(y_pred, axis=axis)
-  return -math_ops.reduce_sum(y_true * y_pred, axis=axis)
-
-
 @keras_export('keras.losses.CosineProximity')
 class CosineProximity(Loss):
-  """Computes the cosine proximity between `y_true` and `y_pred`.
+  """Computes the cosine distance between `y_true` and `y_pred`.
 
   Usage:
 
@@ -670,21 +845,7 @@
   model = keras.models.Model(inputs, outputs)
   model.compile('sgd', loss=tf.losses.CosineProximity())
   ```
-
-  Args:
-    axis: (Optional) Defaults to -1. The dimension along which the cosine
-      proximity is computed.
-    reduction: (Optional) Type of `tf.losses.Reduction` to apply to loss.
-      Default value is `SUM_OVER_BATCH_SIZE`.
-    name: Optional name for the op.
-  """
-
-  def __init__(self,
-               axis=-1,
-               reduction=losses_impl.ReductionV2.SUM_OVER_BATCH_SIZE,
-               name=None):
-    super(CosineProximity, self).__init__(reduction=reduction, name=name)
-    self.axis = axis
+  """
 
   def call(self, y_true, y_pred):
     """Calculates the cosine proximity loss.
@@ -698,10 +859,9 @@
     """
     y_pred = ops.convert_to_tensor(y_pred)
     y_true = math_ops.cast(y_true, y_pred.dtype)
-    return cosine_proximity(y_true, y_pred, axis=self.axis)
-
-
->>>>>>> ca2d0b65
+    return cosine_proximity(y_true, y_pred)
+
+
 # Aliases.
 
 mse = MSE = mean_squared_error
@@ -712,12 +872,12 @@
 cosine = cosine_proximity
 
 
-@tf_export('keras.losses.serialize')
+@keras_export('keras.losses.serialize')
 def serialize(loss):
   return serialize_keras_object(loss)
 
 
-@tf_export('keras.losses.deserialize')
+@keras_export('keras.losses.deserialize')
 def deserialize(name, custom_objects=None):
   return deserialize_keras_object(
       name,
@@ -726,7 +886,7 @@
       printable_module_name='loss function')
 
 
-@tf_export('keras.losses.get')
+@keras_export('keras.losses.get')
 def get(identifier):
   if identifier is None:
     return None
@@ -739,4 +899,10 @@
     return identifier
   else:
     raise ValueError('Could not interpret '
-                     'loss function identifier:', identifier)+                     'loss function identifier:', identifier)
+
+
+LABEL_DTYPES_FOR_LOSSES = {
+    losses_impl.sparse_softmax_cross_entropy: 'int32',
+    sparse_categorical_crossentropy: 'int32'
+}
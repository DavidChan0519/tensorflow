--- conflicted
+++ resolved
@@ -166,6 +166,7 @@
             "//tensorflow/core:lib",
             "//tensorflow/core:lib_internal",
             "//tensorflow/core:protos_all_cc",
+            "//tensorflow/core/grappler/optimizers:meta_optimizer",
         ],
     }),
 )
@@ -183,17 +184,17 @@
         "//tensorflow/core:array_ops_op_lib",
         "//tensorflow/core:core_cpu",
         "//tensorflow/core:core_cpu_internal",
+        "//tensorflow/core:direct_session",
         "//tensorflow/core:framework",
         "//tensorflow/core:functional_ops_op_lib",
         "//tensorflow/core:lib",
-<<<<<<< HEAD
-=======
         "//tensorflow/core:math_ops_op_lib",
         "//tensorflow/core:nn_ops_op_lib",
         "//tensorflow/core:protos_all_cc",
->>>>>>> e6dbfa17
         "//tensorflow/core:test",
         "//tensorflow/core:test_main",
+        "//tensorflow/core/kernels:constant_op",
+        "//tensorflow/core/kernels:matmul_op",
         "@com_google_absl//absl/memory",
     ],
 )

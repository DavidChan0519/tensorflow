# Common computation builders for XLA.

licenses(["notice"])  # Apache 2.0

package(default_visibility = ["//tensorflow/compiler/xla/client:friends"])

# Filegroup used to collect source files for dependency checking.
filegroup(
    name = "c_srcs",
    data = glob([
        "**/*.cc",
        "**/*.h",
    ]),
)

load("//tensorflow/compiler/xla/tests:build_defs.bzl", "xla_test")
load("//tensorflow/compiler/xla/tests:build_defs.bzl", "generate_backend_suites")

# Generate test_suites for all backends, named "${backend}_tests".
generate_backend_suites()

cc_library(
    name = "arithmetic",
    srcs = ["arithmetic.cc"],
    hdrs = ["arithmetic.h"],
    deps = [
        ":constants",
        "//tensorflow/compiler/xla:shape_util",
        "//tensorflow/compiler/xla:status_macros",
        "//tensorflow/compiler/xla:types",
        "//tensorflow/compiler/xla:xla_data_proto",
        "//tensorflow/compiler/xla/client:xla_builder",
        "//tensorflow/compiler/xla/client:xla_computation",
        "@com_google_absl//absl/strings",
    ],
)

xla_test(
    name = "arithmetic_test",
    srcs = ["arithmetic_test.cc"],
    deps = [
        ":arithmetic",
        "//tensorflow/compiler/xla:literal_util",
        "//tensorflow/compiler/xla:test",
        "//tensorflow/compiler/xla:types",
        "//tensorflow/compiler/xla:xla_data_proto",
        "//tensorflow/compiler/xla/client:xla_builder",
        "//tensorflow/compiler/xla/tests:client_library_test_base",
        "//tensorflow/compiler/xla/tests:xla_internal_test_main",
    ],
)

cc_library(
<<<<<<< HEAD
=======
    name = "cholesky",
    srcs = ["cholesky.cc"],
    hdrs = ["cholesky.h"],
    deps = [
        ":math",
        "//tensorflow/compiler/xla:literal",
        "//tensorflow/compiler/xla:shape_util",
        "//tensorflow/compiler/xla:status_macros",
        "//tensorflow/compiler/xla:statusor",
        "//tensorflow/compiler/xla:xla_data_proto",
        "//tensorflow/compiler/xla/client:xla_builder",
        "//tensorflow/compiler/xla/client/lib:constants",
        "//tensorflow/compiler/xla/client/lib:loops",
        "//tensorflow/compiler/xla/client/lib:matrix",
        "//tensorflow/compiler/xla/client/lib:slicing",
        "//tensorflow/compiler/xla/client/lib:triangular_solve",
        "//tensorflow/core:lib",
    ],
)

xla_test(
    name = "cholesky_test",
    srcs = ["cholesky_test.cc"],
    tags = ["optonly"],
    deps = [
        ":arithmetic",
        ":cholesky",
        ":matrix",
        "//tensorflow/compiler/xla:array2d",
        "//tensorflow/compiler/xla:literal",
        "//tensorflow/compiler/xla:statusor",
        "//tensorflow/compiler/xla:test",
        "//tensorflow/compiler/xla:types",
        "//tensorflow/compiler/xla/client:xla_builder",
        "//tensorflow/compiler/xla/tests:client_library_test_base",
        "//tensorflow/compiler/xla/tests:literal_test_util",
        "//tensorflow/compiler/xla/tests:xla_internal_test_main",
        "//tensorflow/core:test",
    ],
)

cc_library(
    name = "comparators",
    srcs = ["comparators.cc"],
    hdrs = ["comparators.h"],
    deps = [
        ":constants",
        "//tensorflow/compiler/xla:shape_util",
        "//tensorflow/compiler/xla:types",
        "//tensorflow/compiler/xla:xla_data_proto",
        "//tensorflow/compiler/xla/client:xla_builder",
        "//tensorflow/compiler/xla/client:xla_computation",
        "@com_google_absl//absl/strings",
        "@com_google_absl//absl/types:span",
    ],
)

xla_test(
    name = "comparators_test",
    srcs = ["comparators_test.cc"],
    deps = [
        ":comparators",
        ":constants",
        "//tensorflow/compiler/xla:shape_util",
        "//tensorflow/compiler/xla:test",
        "//tensorflow/compiler/xla:types",
        "//tensorflow/compiler/xla:xla_data_proto",
        "//tensorflow/compiler/xla/client:xla_builder",
        "//tensorflow/compiler/xla/tests:client_library_test_base",
        "//tensorflow/compiler/xla/tests:xla_internal_test_main",
        "@com_google_absl//absl/container:inlined_vector",
    ],
)

cc_library(
>>>>>>> ca2d0b65
    name = "constants",
    srcs = ["constants.cc"],
    hdrs = ["constants.h"],
    deps = [
        "//tensorflow/compiler/xla:literal_util",
        "//tensorflow/compiler/xla:shape_util",
        "//tensorflow/compiler/xla:types",
        "//tensorflow/compiler/xla:util",
        "//tensorflow/compiler/xla:xla_data_proto",
        "//tensorflow/compiler/xla/client:xla_builder",
    ],
)

xla_test(
    name = "constants_test",
    srcs = ["constants_test.cc"],
    deps = [
        ":constants",
        "//tensorflow/compiler/xla:test",
        "//tensorflow/compiler/xla:types",
        "//tensorflow/compiler/xla:xla_data_proto",
        "//tensorflow/compiler/xla/client:xla_builder",
        "//tensorflow/compiler/xla/tests:client_library_test_base",
        "//tensorflow/compiler/xla/tests:xla_internal_test_main",
    ],
)

cc_library(
    name = "conv_grad_size_util",
    srcs = ["conv_grad_size_util.cc"],
    hdrs = ["conv_grad_size_util.h"],
    deps = [
        "//tensorflow/compiler/xla:status_macros",
        "//tensorflow/compiler/xla/client:padding",
        "//tensorflow/core:lib",
    ],
)

cc_library(
    name = "math",
    srcs = ["math.cc"],
    hdrs = ["math.h"],
    deps = [
        ":constants",
        "//tensorflow/compiler/xla:shape_util",
        "//tensorflow/compiler/xla:status_macros",
        "//tensorflow/compiler/xla/client:xla_builder",
    ],
)

xla_test(
    name = "math_test",
    srcs = ["math_test.cc"],
    deps = [
        ":math",
        "//tensorflow/compiler/xla:literal_util",
        "//tensorflow/compiler/xla:test",
        "//tensorflow/compiler/xla:types",
        "//tensorflow/compiler/xla:xla_data_proto",
        "//tensorflow/compiler/xla/client:xla_builder",
        "//tensorflow/compiler/xla/tests:client_library_test_base",
        "//tensorflow/compiler/xla/tests:xla_internal_test_main",
    ],
)

cc_library(
    name = "numeric",
    srcs = ["numeric.cc"],
    hdrs = ["numeric.h"],
    deps = [
        ":arithmetic",
        ":constants",
        "//tensorflow/compiler/xla:types",
        "//tensorflow/compiler/xla:xla_data_proto",
        "//tensorflow/compiler/xla/client:xla_builder",
        "@com_google_absl//absl/types:span",
    ],
)

xla_test(
<<<<<<< HEAD
    name = "numeric_test",
    srcs = ["numeric_test.cc"],
    tags = ["enable_for_xla_interpreter"],
=======
    name = "matrix_test",
    srcs = ["matrix_test.cc"],
>>>>>>> ca2d0b65
    deps = [
        ":numeric",
        "//tensorflow/compiler/xla:test",
        "//tensorflow/compiler/xla:types",
        "//tensorflow/compiler/xla:xla_data_proto",
        "//tensorflow/compiler/xla/client:xla_builder",
        "//tensorflow/compiler/xla/tests:client_library_test_base",
        "//tensorflow/compiler/xla/tests:xla_internal_test_main",
    ],
)

cc_library(
    name = "pooling",
    srcs = ["pooling.cc"],
    hdrs = ["pooling.h"],
    deps = [
        ":arithmetic",
        ":constants",
        ":conv_grad_size_util",
        "//tensorflow/compiler/xla/client:xla_builder",
        "@com_google_absl//absl/container:inlined_vector",
    ],
)

xla_test(
    name = "pooling_test",
    srcs = ["pooling_test.cc"],
    deps = [
        ":pooling",
        "//tensorflow/compiler/xla:test",
        "//tensorflow/compiler/xla/tests:client_library_test_base",
        "//tensorflow/compiler/xla/tests:xla_internal_test_main",
        "@com_google_absl//absl/container:inlined_vector",
    ],
)

cc_library(
    name = "prng",
    srcs = ["prng.cc"],
    hdrs = ["prng.h"],
    deps = [
        ":constants",
        ":math",
        ":numeric",
        "//tensorflow/compiler/xla:util",
        "//tensorflow/compiler/xla:xla_data_proto",
        "//tensorflow/compiler/xla/client:xla_builder",
        "//tensorflow/core:lib",
<<<<<<< HEAD
=======
        "@com_google_absl//absl/base",
    ],
)

cc_library(
    name = "qr",
    srcs = ["qr.cc"],
    hdrs = ["qr.h"],
    deps = [
        ":arithmetic",
        ":constants",
        ":loops",
        ":math",
        ":matrix",
        ":slicing",
        "//tensorflow/compiler/xla:literal_util",
        "//tensorflow/compiler/xla:shape_util",
        "//tensorflow/compiler/xla:status_macros",
        "//tensorflow/compiler/xla:statusor",
        "//tensorflow/compiler/xla:xla_data_proto",
        "//tensorflow/compiler/xla/client:xla_builder",
        "//tensorflow/core:lib",
    ],
)

xla_test(
    name = "qr_test",
    srcs = ["qr_test.cc"],
    tags = ["optonly"],
    deps = [
        ":matrix",
        ":qr",
        "//tensorflow/compiler/xla:array2d",
        "//tensorflow/compiler/xla:array3d",
        "//tensorflow/compiler/xla:literal",
        "//tensorflow/compiler/xla:statusor",
        "//tensorflow/compiler/xla:test",
        "//tensorflow/compiler/xla:xla_data_proto",
        "//tensorflow/compiler/xla/client:xla_builder",
        "//tensorflow/compiler/xla/tests:client_library_test_base",
        "//tensorflow/compiler/xla/tests:literal_test_util",
        "//tensorflow/compiler/xla/tests:xla_internal_test_main",
        "//tensorflow/core:test",
    ],
)

cc_library(
    name = "slicing",
    srcs = ["slicing.cc"],
    hdrs = ["slicing.h"],
    deps = [
        "//tensorflow/compiler/xla:shape_util",
        "//tensorflow/compiler/xla:status_macros",
        "//tensorflow/compiler/xla:statusor",
        "//tensorflow/compiler/xla:types",
        "//tensorflow/compiler/xla:util",
        "//tensorflow/compiler/xla:xla_data_proto",
        "//tensorflow/compiler/xla/client:xla_builder",
        "@com_google_absl//absl/types:span",
    ],
)

xla_test(
    name = "slicing_test",
    srcs = ["slicing_test.cc"],
    deps = [
        ":slicing",
        "//tensorflow/compiler/xla:literal_util",
        "//tensorflow/compiler/xla:test",
        "//tensorflow/compiler/xla:types",
        "//tensorflow/compiler/xla:xla_data_proto",
        "//tensorflow/compiler/xla/client:xla_builder",
        "//tensorflow/compiler/xla/tests:client_library_test_base",
        "//tensorflow/compiler/xla/tests:xla_internal_test_main",
>>>>>>> ca2d0b65
    ],
)

cc_library(
    name = "sorting",
    srcs = ["sorting.cc"],
    hdrs = ["sorting.h"],
    deps = [
        ":numeric",
        "//tensorflow/compiler/xla:types",
        "//tensorflow/compiler/xla:xla_data_proto",
        "//tensorflow/compiler/xla/client:xla_builder",
    ],
)

xla_test(
    name = "sorting_test",
    srcs = ["sorting_test.cc"],
<<<<<<< HEAD
    blacklisted_backends = [
        "cpu",
        "gpu",
    ],
    tags = ["enable_for_xla_interpreter"],
=======
>>>>>>> ca2d0b65
    deps = [
        ":sorting",
        "//tensorflow/compiler/xla:test",
        "//tensorflow/compiler/xla:types",
        "//tensorflow/compiler/xla:xla_data_proto",
        "//tensorflow/compiler/xla/client:xla_builder",
        "//tensorflow/compiler/xla/tests:client_library_test_base",
        "//tensorflow/compiler/xla/tests:xla_internal_test_main",
    ],
)

cc_library(
<<<<<<< HEAD
=======
    name = "quantize",
    hdrs = ["quantize.h"],
    deps = [
        ":constants",
        "//tensorflow/compiler/xla:types",
        "//tensorflow/compiler/xla:util",
        "//tensorflow/compiler/xla:xla_data_proto",
        "//tensorflow/compiler/xla/client:xla_builder",
        "//tensorflow/core:lib",
    ],
)

xla_test(
    name = "quantize_test",
    srcs = ["quantize_test.cc"],
    # TODO(b/122119490): re-enable TAP after fixing.
    tags = [
        "notap",
    ],
    deps = [
        ":quantize",
        "//tensorflow/compiler/xla:test",
        "//tensorflow/compiler/xla:types",
        "//tensorflow/compiler/xla:util",
        "//tensorflow/compiler/xla/client:xla_builder",
        "//tensorflow/compiler/xla/tests:client_library_test_base",
        "//tensorflow/compiler/xla/tests:xla_internal_test_main",
    ],
)

cc_library(
>>>>>>> ca2d0b65
    name = "testing",
    srcs = ["testing.cc"],
    hdrs = ["testing.h"],
    deps = [
        "//tensorflow/compiler/xla:execution_options_util",
        "//tensorflow/compiler/xla:literal",
        "//tensorflow/compiler/xla:shape_util",
        "//tensorflow/compiler/xla:statusor",
        "//tensorflow/compiler/xla:types",
        "//tensorflow/compiler/xla:util",
        "//tensorflow/compiler/xla:xla_data_proto",
        "//tensorflow/compiler/xla/client",
        "//tensorflow/compiler/xla/client:global_data",
        "//tensorflow/compiler/xla/client:xla_builder",
        "//tensorflow/compiler/xla/client:xla_computation",
        "//tensorflow/compiler/xla/tests:test_utils",
        "//tensorflow/core:lib",
        "@com_google_absl//absl/strings",
    ],
)<|MERGE_RESOLUTION|>--- conflicted
+++ resolved
@@ -1,4 +1,6 @@
 # Common computation builders for XLA.
+
+load("//tensorflow/compiler/xla/tests:build_defs.bzl", "generate_backend_suites", "xla_test")
 
 licenses(["notice"])  # Apache 2.0
 
@@ -13,9 +15,6 @@
     ]),
 )
 
-load("//tensorflow/compiler/xla/tests:build_defs.bzl", "xla_test")
-load("//tensorflow/compiler/xla/tests:build_defs.bzl", "generate_backend_suites")
-
 # Generate test_suites for all backends, named "${backend}_tests".
 generate_backend_suites()
 
@@ -35,24 +34,7 @@
     ],
 )
 
-xla_test(
-    name = "arithmetic_test",
-    srcs = ["arithmetic_test.cc"],
-    deps = [
-        ":arithmetic",
-        "//tensorflow/compiler/xla:literal_util",
-        "//tensorflow/compiler/xla:test",
-        "//tensorflow/compiler/xla:types",
-        "//tensorflow/compiler/xla:xla_data_proto",
-        "//tensorflow/compiler/xla/client:xla_builder",
-        "//tensorflow/compiler/xla/tests:client_library_test_base",
-        "//tensorflow/compiler/xla/tests:xla_internal_test_main",
-    ],
-)
-
-cc_library(
-<<<<<<< HEAD
-=======
+cc_library(
     name = "cholesky",
     srcs = ["cholesky.cc"],
     hdrs = ["cholesky.h"],
@@ -95,14 +77,53 @@
 )
 
 cc_library(
-    name = "comparators",
-    srcs = ["comparators.cc"],
-    hdrs = ["comparators.h"],
-    deps = [
-        ":constants",
-        "//tensorflow/compiler/xla:shape_util",
-        "//tensorflow/compiler/xla:types",
-        "//tensorflow/compiler/xla:xla_data_proto",
+    name = "constants",
+    srcs = ["constants.cc"],
+    hdrs = ["constants.h"],
+    deps = [
+        "//tensorflow/compiler/xla:literal_util",
+        "//tensorflow/compiler/xla:shape_util",
+        "//tensorflow/compiler/xla:types",
+        "//tensorflow/compiler/xla:util",
+        "//tensorflow/compiler/xla:xla_data_proto",
+        "//tensorflow/compiler/xla/client:xla_builder",
+    ],
+)
+
+xla_test(
+    name = "constants_test",
+    srcs = ["constants_test.cc"],
+    deps = [
+        ":constants",
+        "//tensorflow/compiler/xla:test",
+        "//tensorflow/compiler/xla:types",
+        "//tensorflow/compiler/xla:xla_data_proto",
+        "//tensorflow/compiler/xla/client:xla_builder",
+        "//tensorflow/compiler/xla/tests:client_library_test_base",
+        "//tensorflow/compiler/xla/tests:xla_internal_test_main",
+    ],
+)
+
+cc_library(
+    name = "conv_grad_size_util",
+    srcs = ["conv_grad_size_util.cc"],
+    hdrs = ["conv_grad_size_util.h"],
+    deps = [
+        "//tensorflow/compiler/xla:status_macros",
+        "//tensorflow/compiler/xla/client:padding",
+        "//tensorflow/core:lib",
+    ],
+)
+
+cc_library(
+    name = "loops",
+    srcs = ["loops.cc"],
+    hdrs = ["loops.h"],
+    deps = [
+        ":constants",
+        "//tensorflow/compiler/xla:shape_util",
+        "//tensorflow/compiler/xla:status_macros",
+        "//tensorflow/compiler/xla:statusor",
         "//tensorflow/compiler/xla/client:xla_builder",
         "//tensorflow/compiler/xla/client:xla_computation",
         "@com_google_absl//absl/strings",
@@ -110,63 +131,6 @@
     ],
 )
 
-xla_test(
-    name = "comparators_test",
-    srcs = ["comparators_test.cc"],
-    deps = [
-        ":comparators",
-        ":constants",
-        "//tensorflow/compiler/xla:shape_util",
-        "//tensorflow/compiler/xla:test",
-        "//tensorflow/compiler/xla:types",
-        "//tensorflow/compiler/xla:xla_data_proto",
-        "//tensorflow/compiler/xla/client:xla_builder",
-        "//tensorflow/compiler/xla/tests:client_library_test_base",
-        "//tensorflow/compiler/xla/tests:xla_internal_test_main",
-        "@com_google_absl//absl/container:inlined_vector",
-    ],
-)
-
-cc_library(
->>>>>>> ca2d0b65
-    name = "constants",
-    srcs = ["constants.cc"],
-    hdrs = ["constants.h"],
-    deps = [
-        "//tensorflow/compiler/xla:literal_util",
-        "//tensorflow/compiler/xla:shape_util",
-        "//tensorflow/compiler/xla:types",
-        "//tensorflow/compiler/xla:util",
-        "//tensorflow/compiler/xla:xla_data_proto",
-        "//tensorflow/compiler/xla/client:xla_builder",
-    ],
-)
-
-xla_test(
-    name = "constants_test",
-    srcs = ["constants_test.cc"],
-    deps = [
-        ":constants",
-        "//tensorflow/compiler/xla:test",
-        "//tensorflow/compiler/xla:types",
-        "//tensorflow/compiler/xla:xla_data_proto",
-        "//tensorflow/compiler/xla/client:xla_builder",
-        "//tensorflow/compiler/xla/tests:client_library_test_base",
-        "//tensorflow/compiler/xla/tests:xla_internal_test_main",
-    ],
-)
-
-cc_library(
-    name = "conv_grad_size_util",
-    srcs = ["conv_grad_size_util.cc"],
-    hdrs = ["conv_grad_size_util.h"],
-    deps = [
-        "//tensorflow/compiler/xla:status_macros",
-        "//tensorflow/compiler/xla/client:padding",
-        "//tensorflow/core:lib",
-    ],
-)
-
 cc_library(
     name = "math",
     srcs = ["math.cc"],
@@ -195,13 +159,17 @@
 )
 
 cc_library(
-    name = "numeric",
-    srcs = ["numeric.cc"],
-    hdrs = ["numeric.h"],
+    name = "matrix",
+    srcs = ["matrix.cc"],
+    hdrs = ["matrix.h"],
     deps = [
         ":arithmetic",
         ":constants",
-        "//tensorflow/compiler/xla:types",
+        "//tensorflow/compiler/xla:shape_util",
+        "//tensorflow/compiler/xla:status_macros",
+        "//tensorflow/compiler/xla:statusor",
+        "//tensorflow/compiler/xla:types",
+        "//tensorflow/compiler/xla:util",
         "//tensorflow/compiler/xla:xla_data_proto",
         "//tensorflow/compiler/xla/client:xla_builder",
         "@com_google_absl//absl/types:span",
@@ -209,16 +177,11 @@
 )
 
 xla_test(
-<<<<<<< HEAD
-    name = "numeric_test",
-    srcs = ["numeric_test.cc"],
-    tags = ["enable_for_xla_interpreter"],
-=======
     name = "matrix_test",
     srcs = ["matrix_test.cc"],
->>>>>>> ca2d0b65
-    deps = [
-        ":numeric",
+    deps = [
+        ":matrix",
+        ":slicing",
         "//tensorflow/compiler/xla:test",
         "//tensorflow/compiler/xla:types",
         "//tensorflow/compiler/xla:xla_data_proto",
@@ -260,13 +223,10 @@
     deps = [
         ":constants",
         ":math",
-        ":numeric",
-        "//tensorflow/compiler/xla:util",
-        "//tensorflow/compiler/xla:xla_data_proto",
-        "//tensorflow/compiler/xla/client:xla_builder",
-        "//tensorflow/core:lib",
-<<<<<<< HEAD
-=======
+        "//tensorflow/compiler/xla:util",
+        "//tensorflow/compiler/xla:xla_data_proto",
+        "//tensorflow/compiler/xla/client:xla_builder",
+        "//tensorflow/core:lib",
         "@com_google_absl//absl/base",
     ],
 )
@@ -341,7 +301,6 @@
         "//tensorflow/compiler/xla/client:xla_builder",
         "//tensorflow/compiler/xla/tests:client_library_test_base",
         "//tensorflow/compiler/xla/tests:xla_internal_test_main",
->>>>>>> ca2d0b65
     ],
 )
 
@@ -350,8 +309,9 @@
     srcs = ["sorting.cc"],
     hdrs = ["sorting.h"],
     deps = [
-        ":numeric",
-        "//tensorflow/compiler/xla:types",
+        "//tensorflow/compiler/xla:shape_util",
+        "//tensorflow/compiler/xla:types",
+        "//tensorflow/compiler/xla:util",
         "//tensorflow/compiler/xla:xla_data_proto",
         "//tensorflow/compiler/xla/client:xla_builder",
     ],
@@ -360,14 +320,6 @@
 xla_test(
     name = "sorting_test",
     srcs = ["sorting_test.cc"],
-<<<<<<< HEAD
-    blacklisted_backends = [
-        "cpu",
-        "gpu",
-    ],
-    tags = ["enable_for_xla_interpreter"],
-=======
->>>>>>> ca2d0b65
     deps = [
         ":sorting",
         "//tensorflow/compiler/xla:test",
@@ -380,8 +332,6 @@
 )
 
 cc_library(
-<<<<<<< HEAD
-=======
     name = "quantize",
     hdrs = ["quantize.h"],
     deps = [
@@ -413,7 +363,6 @@
 )
 
 cc_library(
->>>>>>> ca2d0b65
     name = "testing",
     srcs = ["testing.cc"],
     hdrs = ["testing.h"],
@@ -433,4 +382,54 @@
         "//tensorflow/core:lib",
         "@com_google_absl//absl/strings",
     ],
+)
+
+cc_library(
+    name = "triangular_solve",
+    srcs = ["triangular_solve.cc"],
+    hdrs = ["triangular_solve.h"],
+    deps = [
+        "//tensorflow/compiler/xla:literal",
+        "//tensorflow/compiler/xla:shape_util",
+        "//tensorflow/compiler/xla:status_macros",
+        "//tensorflow/compiler/xla:statusor",
+        "//tensorflow/compiler/xla:util",
+        "//tensorflow/compiler/xla:xla_data_proto",
+        "//tensorflow/compiler/xla/client:xla_builder",
+        "//tensorflow/compiler/xla/client:xla_computation",
+        "//tensorflow/compiler/xla/client/lib:constants",
+        "//tensorflow/compiler/xla/client/lib:math",
+        "//tensorflow/compiler/xla/client/lib:matrix",
+        "//tensorflow/compiler/xla/client/lib:slicing",
+        "//tensorflow/core:lib",
+    ],
+)
+
+xla_test(
+    name = "triangular_solve_test",
+    srcs = ["triangular_solve_test.cc"],
+    tags = [
+        "enable_for_xla_interpreter",
+        "noasan",  # sometimes times out, http://b/78650012
+    ],
+    deps = [
+        ":math",
+        ":matrix",
+        ":triangular_solve",
+        "//tensorflow/compiler/xla:array2d",
+        "//tensorflow/compiler/xla:literal",
+        "//tensorflow/compiler/xla:shape_util",
+        "//tensorflow/compiler/xla:statusor",
+        "//tensorflow/compiler/xla:test",
+        "//tensorflow/compiler/xla:types",
+        "//tensorflow/compiler/xla:xla_data_proto",
+        "//tensorflow/compiler/xla/client:global_data",
+        "//tensorflow/compiler/xla/client:local_client",
+        "//tensorflow/compiler/xla/client:xla_builder",
+        "//tensorflow/compiler/xla/tests:client_library_test_base",
+        "//tensorflow/compiler/xla/tests:literal_test_util",
+        "//tensorflow/compiler/xla/tests:xla_internal_test_main",
+        "//tensorflow/core:lib",
+        "//tensorflow/core:test",
+    ],
 )
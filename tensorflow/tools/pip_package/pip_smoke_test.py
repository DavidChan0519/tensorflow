--- conflicted
+++ resolved
@@ -42,12 +42,7 @@
   items = []
   for root, _, files in os.walk(dir_base):
     for name in files:
-<<<<<<< HEAD
-      if (name == "BUILD" and
-          root.find("tensorflow/lite/examples/android") == -1):
-=======
       if (name == "BUILD" and root not in BUILD_BLACKLIST):
->>>>>>> f91aeed3
         items.append("//" + root + ":all")
   return items
 
@@ -104,17 +99,6 @@
     # contrib
     "//tensorflow/contrib/session_bundle:session_bundle_half_plus_two",
     "//tensorflow/contrib/keras:testing_utils",
-<<<<<<< HEAD
-    "//tensorflow/lite/experimental/examples/lstm:tflite_lstm",
-    "//tensorflow/lite/experimental/examples/lstm:tflite_lstm.py",
-    "//tensorflow/lite/experimental/examples/lstm:unidirectional_sequence_lstm_test",  # pylint:disable=line-too-long
-    "//tensorflow/lite/experimental/examples/lstm:unidirectional_sequence_lstm_test.py",  # pylint:disable=line-too-long
-    "//tensorflow/lite/python:interpreter",
-    "//tensorflow/lite/python:interpreter_test",
-    "//tensorflow/lite/python:interpreter.py",
-    "//tensorflow/lite/python:interpreter_test.py",
-=======
->>>>>>> f91aeed3
     "//tensorflow/contrib/ffmpeg:test_data",
     "//tensorflow/contrib/fused_conv:fused_conv2d_bias_activation_op_test_base",
     "//tensorflow/contrib/hadoop:test_data",

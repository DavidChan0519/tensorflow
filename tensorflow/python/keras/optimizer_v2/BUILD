--- conflicted
+++ resolved
@@ -7,13 +7,21 @@
 
 exports_files(["LICENSE"])
 
+load("//tensorflow:tensorflow.bzl", "py_test")
 load("//tensorflow:tensorflow.bzl", "cuda_py_test")
 
 py_library(
     name = "optimizer_v2",
     srcs = [
+        "adadelta.py",
+        "adagrad.py",
+        "adam.py",
+        "adamax.py",
+        "ftrl.py",
         "gradient_descent.py",
+        "nadam.py",
         "optimizer_v2.py",
+        "rmsprop.py",
     ],
     srcs_version = "PY2AND3",
     deps = [
@@ -23,15 +31,106 @@
         "//tensorflow/python:math_ops",
         "//tensorflow/python:resource_variable_ops",
         "//tensorflow/python:state_ops",
-        "//tensorflow/python:training",
         "//tensorflow/python:variable_scope",
         "//tensorflow/python:variables",
-<<<<<<< HEAD
-=======
         "//tensorflow/python/distribute:reduce_util",
         "//tensorflow/python/distribute:values",
->>>>>>> ca2d0b65
-    ],
+    ],
+)
+
+cuda_py_test(
+    name = "adagrad_test",
+    size = "medium",
+    srcs = ["adagrad_test.py"],
+    additional_deps = [
+        ":optimizer_v2",
+        "//tensorflow/python:client_testlib",
+        "//tensorflow/python:embedding_ops",
+        "//tensorflow/python:platform_test",
+        "//tensorflow/python:framework",
+        "//tensorflow/python:math_ops",
+        "//tensorflow/python:resource_variable_ops",
+        "//tensorflow/python:resources",
+        "//tensorflow/python:variables",
+        "//tensorflow/python/eager:context",
+    ],
+    shard_count = 4,
+)
+
+cuda_py_test(
+    name = "adam_test",
+    size = "medium",
+    srcs = ["adam_test.py"],
+    additional_deps = [
+        ":optimizer_v2",
+        "//tensorflow/python:client_testlib",
+        "//tensorflow/python:embedding_ops",
+        "//tensorflow/python:platform_test",
+        "//tensorflow/python:framework",
+        "//tensorflow/python:math_ops",
+        "//tensorflow/python:resource_variable_ops",
+        "//tensorflow/python:resources",
+        "//tensorflow/python:variables",
+        "//tensorflow/python/eager:context",
+    ],
+    shard_count = 4,
+)
+
+cuda_py_test(
+    name = "adamax_test",
+    size = "medium",
+    srcs = ["adamax_test.py"],
+    additional_deps = [
+        ":optimizer_v2",
+        "//tensorflow/python:client_testlib",
+        "//tensorflow/python:embedding_ops",
+        "//tensorflow/python:platform_test",
+        "//tensorflow/python:framework",
+        "//tensorflow/python:math_ops",
+        "//tensorflow/python:resource_variable_ops",
+        "//tensorflow/python:resources",
+        "//tensorflow/python:variables",
+        "//tensorflow/python/eager:context",
+    ],
+    shard_count = 4,
+)
+
+cuda_py_test(
+    name = "adadelta_test",
+    size = "medium",
+    srcs = ["adadelta_test.py"],
+    additional_deps = [
+        ":optimizer_v2",
+        "//tensorflow/python:client_testlib",
+        "//tensorflow/python:embedding_ops",
+        "//tensorflow/python:platform_test",
+        "//tensorflow/python:framework",
+        "//tensorflow/python:math_ops",
+        "//tensorflow/python:resource_variable_ops",
+        "//tensorflow/python:resources",
+        "//tensorflow/python:variables",
+        "//tensorflow/python/eager:context",
+    ],
+    shard_count = 4,
+)
+
+cuda_py_test(
+    name = "ftrl_test",
+    size = "medium",
+    srcs = ["ftrl_test.py"],
+    additional_deps = [
+        ":optimizer_v2",
+        "//tensorflow/python:client_testlib",
+        "//tensorflow/python:embedding_ops",
+        "//tensorflow/python:platform_test",
+        "//tensorflow/python:framework",
+        "//tensorflow/python:math_ops",
+        "//tensorflow/python:resource_variable_ops",
+        "//tensorflow/python:resources",
+        "//tensorflow/python:variables",
+        "//tensorflow/python/eager:context",
+    ],
+    shard_count = 4,
 )
 
 cuda_py_test(
@@ -50,17 +149,39 @@
         "//tensorflow/python:variables",
         "//tensorflow/python/eager:context",
     ],
-)
-
-cuda_py_test(
+    shard_count = 4,
+)
+
+cuda_py_test(
+    name = "nadam_test",
+    size = "medium",
+    srcs = ["nadam_test.py"],
+    additional_deps = [
+        ":optimizer_v2",
+        "//tensorflow/python:client_testlib",
+        "//tensorflow/python:embedding_ops",
+        "//tensorflow/python:platform_test",
+        "//tensorflow/python:framework",
+        "//tensorflow/python:math_ops",
+        "//tensorflow/python:resource_variable_ops",
+        "//tensorflow/python:resources",
+        "//tensorflow/python:variables",
+        "//tensorflow/python/eager:context",
+    ],
+    shard_count = 4,
+)
+
+py_test(
     name = "optimizer_v2_test",
     size = "medium",
     srcs = ["optimizer_v2_test.py"],
-<<<<<<< HEAD
-=======
     shard_count = 8,
     tags = [
+        "manual",
+        "no_gpu",
+        "no_oss",
         "no_windows",
+        "notap",
     ],
     deps = [
         ":optimizer_v2",
@@ -83,9 +204,9 @@
     name = "rmsprop_test",
     size = "medium",
     srcs = ["rmsprop_test.py"],
->>>>>>> ca2d0b65
-    additional_deps = [
-        ":optimizer_v2",
+    additional_deps = [
+        ":optimizer_v2",
+        "//tensorflow/python/eager:def_function",
         "//tensorflow/python:client_testlib",
         "//tensorflow/python:framework",
         "//tensorflow/python:framework_test_lib",
@@ -96,5 +217,4 @@
         "//tensorflow/python:state_ops",
         "//tensorflow/python:variables",
     ],
-    shard_count = 2,
 )
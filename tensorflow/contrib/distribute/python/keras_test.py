# Copyright 2016 The TensorFlow Authors. All Rights Reserved.
#
# Licensed under the Apache License, Version 2.0 (the "License");
# you may not use this file except in compliance with the License.
# You may obtain a copy of the License at
#
#     http://www.apache.org/licenses/LICENSE-2.0
#
# Unless required by applicable law or agreed to in writing, software
# distributed under the License is distributed on an "AS IS" BASIS,
# WITHOUT WARRANTIES OR CONDITIONS OF ANY KIND, either express or implied.
# See the License for the specific language governing permissions and
# limitations under the License.
# ==============================================================================
"""Tests for tf.keras models using DistributionStrategy."""
from __future__ import absolute_import
from __future__ import division
from __future__ import print_function

import os
from absl.testing import parameterized
import numpy as np

from tensorflow.contrib.distribute.python import combinations
from tensorflow.contrib.distribute.python import mirrored_strategy
from tensorflow.contrib.distribute.python import tpu_strategy
from tensorflow.contrib.distribute.python import values
from tensorflow.python import keras
from tensorflow.python.data.ops import dataset_ops
from tensorflow.python.estimator import keras as keras_lib
from tensorflow.python.estimator import run_config as run_config_lib
from tensorflow.python.framework import constant_op
from tensorflow.python.framework import dtypes
from tensorflow.python.framework import test_util
from tensorflow.python.keras import testing_utils
from tensorflow.python.keras.engine import distributed_training_utils
from tensorflow.python.ops.parsing_ops import gen_parsing_ops
from tensorflow.python.platform import gfile
from tensorflow.python.platform import test
from tensorflow.python.summary.writer import writer_cache
from tensorflow.python.training import gradient_descent
from tensorflow.python.training import rmsprop


_RANDOM_SEED = 1337
_TRAIN_SIZE = 200
_INPUT_SIZE = (10,)
_NUM_CLASS = 2


# TODO(anjalisridhar): Add a decorator that will allow us to run these tests as
# part of the tf.keras unit tests suite.
def simple_sequential_model():
  model = keras.models.Sequential()
  model.add(keras.layers.Dense(16, activation='relu', input_shape=_INPUT_SIZE))
  model.add(keras.layers.Dropout(0.1))
  model.add(keras.layers.Dense(_NUM_CLASS, activation='softmax'))
  return model


def simple_functional_model():
  a = keras.layers.Input(shape=_INPUT_SIZE)
  b = keras.layers.Dense(16, activation='relu')(a)
  b = keras.layers.Dropout(0.1)(b)
  b = keras.layers.Dense(_NUM_CLASS, activation='softmax')(b)
  model = keras.models.Model(inputs=[a], outputs=[b])
  return model


def multi_inputs_multi_outputs_model():
  input_a = keras.layers.Input(shape=(16,), name='input_a')
  input_b = keras.layers.Input(shape=(16,), name='input_b')
  input_m = keras.layers.Input(shape=(8,), dtype='string', name='input_m')
  dense = keras.layers.Dense(8, name='dense_1')

  interm_a = dense(input_a)
  # Read m
  interm_m = keras.layers.Lambda(gen_parsing_ops.string_to_number)(input_m)
  interm_s = keras.layers.Lambda(lambda k: k[0] * k[1])([interm_m, interm_a])
  interm_b = dense(input_b)
  merged = keras.layers.concatenate([interm_s, interm_b], name='merge')
  output_c = keras.layers.Dense(3, activation='softmax', name='dense_2')(merged)
  output_d = keras.layers.Dense(2, activation='softmax', name='dense_3')(merged)
  model = keras.models.Model(
      inputs=[input_a, input_b, input_m], outputs=[output_c, output_d])
  model.compile(
      loss='categorical_crossentropy',
      optimizer=gradient_descent.GradientDescentOptimizer(0.001),
      metrics={
          'dense_2': 'categorical_accuracy',
          'dense_3': 'categorical_accuracy'
      })
  return model


def get_ds_train_input_fn():
  np.random.seed(_RANDOM_SEED)
  (x_train, y_train), _ = testing_utils.get_test_data(
      train_samples=_TRAIN_SIZE,
      test_samples=50,
      input_shape=_INPUT_SIZE,
      num_classes=_NUM_CLASS)
  y_train = keras.utils.to_categorical(y_train)

  dataset = dataset_ops.Dataset.from_tensor_slices((x_train, y_train))
  dataset = dataset.batch(32)
  return dataset


def get_ds_test_input_fn():
  np.random.seed(_RANDOM_SEED)
  _, (x_test, y_test) = testing_utils.get_test_data(
      train_samples=_TRAIN_SIZE,
      test_samples=50,
      input_shape=_INPUT_SIZE,
      num_classes=_NUM_CLASS)
  y_test = keras.utils.to_categorical(y_test)

  dataset = dataset_ops.Dataset.from_tensor_slices((x_test, y_test))
  dataset = dataset.batch(32)
  return dataset


def get_multi_inputs_multi_outputs_data():
  (a_train, c_train), (a_test, c_test) = testing_utils.get_test_data(
      train_samples=_TRAIN_SIZE,
      test_samples=50,
      input_shape=(16,),
      num_classes=3,
      random_seed=_RANDOM_SEED)
  (b_train, d_train), (b_test, d_test) = testing_utils.get_test_data(
      train_samples=_TRAIN_SIZE,
      test_samples=50,
      input_shape=(16,),
      num_classes=2,
      random_seed=_RANDOM_SEED)
  (m_train, _), (m_test, _) = testing_utils.get_test_data(
      train_samples=_TRAIN_SIZE,
      test_samples=50,
      input_shape=(8,),
      num_classes=2,
      random_seed=_RANDOM_SEED)

  c_train = keras.utils.to_categorical(c_train)
  c_test = keras.utils.to_categorical(c_test)
  d_train = keras.utils.to_categorical(d_train)
  d_test = keras.utils.to_categorical(d_test)

  train_data = {
      'input_a': a_train,
      'input_b': b_train,
      'input_m': m_train,
      'output_c': c_train,
      'output_d': d_train
  }
  test_data = {
      'input_a': a_test,
      'input_b': b_test,
      'input_m': m_test,
      'output_c': c_test,
      'output_d': d_test
  }

  return (train_data, test_data)


def batch_wrapper(dataset, batch_size, distribution):
  # TPUs currently require fully defined input shapes, drop_remainder ensures
  # the input will have fully defined shapes.
  if isinstance(distribution, tpu_strategy.TPUStrategy):
    return dataset.batch(batch_size, drop_remainder=True)
  else:
    return dataset.batch(batch_size)


def get_model():
  x = keras.layers.Input(shape=(3,), name='input')
  y = keras.layers.Dense(4, name='dense')(x)
  model = keras.Model(x, y)
  return model


def get_dataset(distribution):
  inputs = np.zeros((10, 3), dtype=np.float32)
  targets = np.zeros((10, 4), dtype=np.float32)
  dataset = dataset_ops.Dataset.from_tensor_slices((inputs, targets))
  dataset = dataset.repeat(100)
  dataset = batch_wrapper(dataset, 10, distribution)
  return dataset


def get_predict_dataset(distribution):
  inputs = np.zeros((10, 3), dtype=np.float32)
  dataset = dataset_ops.Dataset.from_tensor_slices(inputs)
  dataset = dataset.repeat(100)
  dataset = batch_wrapper(dataset, 10, distribution)
  return dataset


def multi_input_output_model():
  a = keras.layers.Input(shape=(3,), name='input_a')
  b = keras.layers.Input(shape=(5,), name='input_b')
  # TODO(anjalisridhar): Change the output dimension of the second Dense layer
  # once the iterator output validation issue has been fixed.
  dense_1 = keras.layers.Dense(7, name='dense_1')
  dense_2 = keras.layers.Dense(7, name='dense_2')
  c = dense_1(a)
  d = dense_2(b)
  e = keras.layers.Dropout(0.5, name='dropout')(c)
  model = keras.models.Model([a, b], [d, e])
  return model


strategies = [combinations.default_strategy,
              combinations.one_device_strategy,
              combinations.mirrored_strategy_with_gpu_and_cpu,
              combinations.mirrored_strategy_with_two_gpus,
              combinations.tpu_strategy_one_step]


def strategy_minus_tpu_combinations():
  return combinations.combine(
      distribution=[combinations.default_strategy,
                    combinations.one_device_strategy,
                    combinations.mirrored_strategy_with_gpu_and_cpu,
                    combinations.mirrored_strategy_with_two_gpus],
      mode=['graph'])


def strategy_combinations():
  return combinations.combine(
      distribution=strategies,
      mode=['graph'])


<<<<<<< HEAD
=======
def all_strategy_combinations():
  return strategy_minus_tpu_combinations() + tpu_strategy_combinations()


def all_strategy_combinations_minus_default():
  strategy_minus_default_combinations = combinations.combine(
      distribution=[
          combinations.one_device_strategy,
          combinations.mirrored_strategy_with_gpu_and_cpu,
          combinations.mirrored_strategy_with_two_gpus,
          combinations.core_mirrored_strategy_with_gpu_and_cpu,
          combinations.core_mirrored_strategy_with_two_gpus],
      mode=['graph', 'eager'])
  return strategy_minus_default_combinations + tpu_strategy_combinations()


# TODO(priyag): Add v2 optimizers here.
>>>>>>> ca2d0b65
def strategy_and_optimizer_combinations():
  return combinations.combine(
      distribution=strategies,
      optimizer=[combinations.adagrad_optimizer_v1_fn,
                 combinations.adam_optimizer_v1_fn,
                 combinations.gradient_descent_optimizer_v1_fn,
                 combinations.rmsprop_optimizer_v1_fn],
      mode=['graph'])


class TestEstimatorDistributionStrategy(test_util.TensorFlowTestCase):

  def setUp(self):
    self._base_dir = os.path.join(self.get_temp_dir(),
                                  'keras_mirrored_strategy_test')
    gfile.MakeDirs(self._base_dir)
    self._config = run_config_lib.RunConfig(
        tf_random_seed=_RANDOM_SEED, model_dir=self._base_dir)
    self._dist = mirrored_strategy.MirroredStrategy(
        devices=['/device:GPU:0', '/device:GPU:1'])

  def tearDown(self):
    writer_cache.FileWriterCache.clear()
    if os.path.isdir(self._base_dir):
      gfile.DeleteRecursively(self._base_dir)

  def test_train_functional_with_distribution_strategy(self):
    dist = mirrored_strategy.MirroredStrategy(
        devices=['/device:GPU:0', '/device:GPU:1'])
    keras_model = simple_functional_model()
    keras_model.compile(
        loss='categorical_crossentropy',
        metrics=[keras.metrics.CategoricalAccuracy()],
        optimizer=rmsprop.RMSPropOptimizer(learning_rate=0.01))
    config = run_config_lib.RunConfig(tf_random_seed=_RANDOM_SEED,
                                      model_dir=self._base_dir,
                                      train_distribute=dist,
                                      eval_distribute=dist)
    with self.cached_session():
      est_keras = keras_lib.model_to_estimator(
          keras_model=keras_model, config=config)
      before_eval_results = est_keras.evaluate(
          input_fn=get_ds_test_input_fn, steps=1)
      est_keras.train(input_fn=get_ds_train_input_fn, steps=_TRAIN_SIZE / 16)
      after_eval_results = est_keras.evaluate(input_fn=get_ds_test_input_fn,
                                              steps=1)
      self.assertLess(after_eval_results['loss'], before_eval_results['loss'])

    writer_cache.FileWriterCache.clear()
    gfile.DeleteRecursively(self._config.model_dir)

  def test_train_sequential_with_distribution_strategy(self):
    dist = mirrored_strategy.MirroredStrategy(
        devices=['/device:GPU:0', '/device:GPU:1'])
    keras_model = simple_sequential_model()
    keras_model.compile(
        loss='categorical_crossentropy',
        metrics=[keras.metrics.CategoricalAccuracy()],
        optimizer=rmsprop.RMSPropOptimizer(learning_rate=0.01))
    config = run_config_lib.RunConfig(tf_random_seed=_RANDOM_SEED,
                                      model_dir=self._base_dir,
                                      train_distribute=dist)
    with self.cached_session():
      est_keras = keras_lib.model_to_estimator(
          keras_model=keras_model, config=config)
      before_eval_results = est_keras.evaluate(
          input_fn=get_ds_test_input_fn, steps=1)
      est_keras.train(input_fn=get_ds_train_input_fn, steps=_TRAIN_SIZE / 16)
      after_eval_results = est_keras.evaluate(input_fn=get_ds_test_input_fn,
                                              steps=1)
      self.assertLess(after_eval_results['loss'], before_eval_results['loss'])

    writer_cache.FileWriterCache.clear()
    gfile.DeleteRecursively(self._config.model_dir)

  def test_multi_inputs_multi_outputs_with_input_fn_as_dict(self):
    train_data, test_data = get_multi_inputs_multi_outputs_data()

    def train_input_fn():
      input_dict = {
          'input_a': train_data['input_a'],
          'input_b': train_data['input_b'],
          'input_m': train_data['input_m'].astype(np.str)
      }
      output_dict = {
          'dense_2': train_data['output_c'],
          'dense_3': train_data['output_d']
      }
      return dataset_ops.Dataset.from_tensor_slices((input_dict,
                                                     output_dict)).batch(16)

    def eval_input_fn():
      input_dict = {
          'input_a': test_data['input_a'],
          'input_b': test_data['input_b'],
          'input_m': test_data['input_m'].astype(np.str)
      }
      output_dict = {
          'dense_2': test_data['output_c'],
          'dense_3': test_data['output_d']
      }
      return dataset_ops.Dataset.from_tensor_slices((input_dict,
                                                     output_dict)).batch(16)

    self.do_test_multi_inputs_multi_outputs_with_input_fn(
        train_input_fn, eval_input_fn)

  def do_test_multi_inputs_multi_outputs_with_input_fn(self, train_input_fn,
                                                       eval_input_fn):
    config = run_config_lib.RunConfig(
        tf_random_seed=_RANDOM_SEED,
        model_dir=self._base_dir,
        train_distribute=self._dist)
    with self.cached_session():
      model = multi_inputs_multi_outputs_model()
      est_keras = keras_lib.model_to_estimator(keras_model=model, config=config)
      baseline_eval_results = est_keras.evaluate(
          input_fn=eval_input_fn, steps=1)
      est_keras.train(input_fn=train_input_fn, steps=_TRAIN_SIZE / 16)
      eval_results = est_keras.evaluate(input_fn=eval_input_fn, steps=1)
      self.assertLess(eval_results['loss'], baseline_eval_results['loss'])

  def test_keras_optimizer_with_distribution_strategy(self):
    dist = mirrored_strategy.MirroredStrategy(
        devices=['/device:GPU:0', '/device:GPU:1'])
    keras_model = simple_sequential_model()
    keras_model.compile(
        loss='categorical_crossentropy',
        optimizer=keras.optimizers.rmsprop(lr=0.01))

    config = run_config_lib.RunConfig(tf_random_seed=_RANDOM_SEED,
                                      model_dir=self._base_dir,
                                      train_distribute=dist)
    with self.cached_session():
      est_keras = keras_lib.model_to_estimator(keras_model=keras_model,
                                               config=config)
      with self.assertRaisesRegexp(ValueError,
                                   'Only TensorFlow native optimizers are '
                                   'supported with DistributionStrategy.'):
        est_keras.train(input_fn=get_ds_train_input_fn, steps=_TRAIN_SIZE / 16)

    writer_cache.FileWriterCache.clear()
    gfile.DeleteRecursively(self._config.model_dir)


class TestDistributionStrategyWithNumpyArrays(test.TestCase,
                                              parameterized.TestCase):

<<<<<<< HEAD
  @combinations.generate(strategy_combinations())
  def test_creating_var_with_numpy_arrays(self, distribution):
    with self.cached_session():
      x = np.asarray(np.random.random((64, 3)), dtype=np.float32)
      var_x = distributed_training_utils.get_var_for_numpy(distribution, x)
      val = self.evaluate(var_x.value())
      # Verify that the numpy value is copied to the variable.
      self.assertAllEqual(x, val)

  def test_calculating_batch_params(self):
    # This verifies that we calculate the number of steps when the batch size
    # is specified.
=======
  @combinations.generate(strategy_for_numpy_input_combinations())
  def test_calculating_input_params_no_steps_no_batch_size(self, distribution):
    # Calculate the per_replica_batch_size scaling factor for strategies
    # that use per_core_batch_size
    replica_scale_factor = 1.0
    if not distributed_training_utils.global_batch_size_supported(distribution):
      replica_scale_factor = distribution.num_replicas_in_sync

>>>>>>> ca2d0b65
    with self.cached_session():
      # 64 is the number of input samples.
      inputs = np.zeros((64, 3), dtype=np.float32)
      # The number of replicas is equal to 3.
      strategy = mirrored_strategy.MirroredStrategy(['/device:GPU:0',
                                                     '/device:CPU:0',
                                                     '/device:GPU:1'])

      with self.assertRaisesRegexp(ValueError, 'Please specify a batch_size '
                                               'that is smaller than'):
        # The batch size(128) is larger than the number of input
        # samples(64).
        distributed_training_utils.get_input_batch_params(inputs,
                                                          128,
                                                          strategy)

      with self.assertRaisesRegexp(ValueError, 'is smaller than the number '
                                               'of replicas'):
        # The batch size(32) * num_replicas(3) is 96 which is greater than the
        # number of input samples(64).
        distributed_training_utils.get_input_batch_params(inputs,
                                                          32,
                                                          strategy)

      # The number of replicas now is equal to 2.
      strategy = mirrored_strategy.MirroredStrategy(['/device:GPU:0',
                                                     '/device:CPU:0'])
      # 32 is the batch size per replica.
      steps = distributed_training_utils.get_input_batch_params(inputs,
                                                                32,
                                                                strategy)
      # The number of batches is the ratio of input samples(64) to
      # batch size(32) which is 2. The number of steps(1) is the ratio of
      # number of batches(2) to the number of replicas(2).
      self.assertEqual(steps, 1)

      # 16 is the batch size per replica.
      steps = distributed_training_utils.get_input_batch_params(inputs,
                                                                16,
                                                                strategy)
      # The number of batches is the ratio of input samples(64) to
      # batch size(16) which is 4. The number of steps(2) is the ratio of
      # number of batches(4) to the number of replicas(2).
      self.assertEqual(steps, 2)

  def test_calculating_batch_size(self):
    with self.cached_session():
      # 64 is the number of input samples.
      inputs = np.zeros((64, 3), dtype=np.float32)
      targets = np.zeros((64, 4), dtype=np.float32)

      model = get_model()
      optimizer = gradient_descent.GradientDescentOptimizer(0.001)
      loss = 'mse'
      strategy = mirrored_strategy.MirroredStrategy(['/device:GPU:0',
                                                     '/device:CPU:0'])
      strategy._require_static_shapes = True

      model.compile(optimizer, loss, distribute=strategy)
      iterator = model._distribution_standardize_user_data(inputs,
                                                           targets,
                                                           batch_size=None,
                                                           check_steps=True,
                                                           steps_name='steps',
                                                           steps=3)

      # The global batch size(21) across all replicas is the ratio of the input
      # samples(64) to the steps(3).
      # The batch size(10) per device is the ratio of the global batch size(21)
      # to the number of replicas(2).
      # The global batch size and batch size are rounded integer values.
      self.assertEqual(10, distributed_training_utils.get_batch_dimension(
          iterator._iterator))

  @combinations.generate(strategy_combinations())
  def test_calling_model_with_numpy_arrays(self, distribution):
    with self.cached_session():
      model = get_model()

      optimizer = gradient_descent.GradientDescentOptimizer(0.001)
      loss = 'mse'
      metrics = ['mae']
      model.compile(optimizer, loss, metrics=metrics, distribute=distribution)

        inputs = np.zeros((64, 3), dtype=np.float32)
        targets = np.zeros((64, 4), dtype=np.float32)

        # Call fit with validation data
        model.fit(inputs, targets, epochs=1, batch_size=2, verbose=0,
                  validation_data=(inputs, targets))

        # TODO(anjalisridhar): We need tests for when the batch size and steps
        # are smaller and results in a 0 batch_size and steps value.
        model.evaluate(inputs, targets)
        # with steps
        model.evaluate(inputs, targets, steps=2)
        # with batch_size
        model.evaluate(inputs, targets, batch_size=8)

        model.predict(inputs)
        # with steps
        model.predict(inputs, steps=2)
        # with batch_size
        model.predict(inputs, batch_size=8)

  @combinations.generate(strategy_combinations())
  def test_calling_model_with_nested_numpy_arrays(self, distribution):
    with self.cached_session():
      model = multi_input_output_model()

      optimizer = gradient_descent.GradientDescentOptimizer(learning_rate=0.001)
      loss = 'mse'
      model.compile(optimizer, loss, distribute=distribution)

      input_a_np = np.asarray(np.random.random((64, 3)), dtype=np.float32)
      input_b_np = np.asarray(np.random.random((64, 5)), dtype=np.float32)
      inputs = [input_a_np, input_b_np]

      output_d_np = np.asarray(np.random.random((64, 7)), dtype=np.float32)
      output_e_np = np.asarray(np.random.random((64, 7)), dtype=np.float32)
      targets = [output_d_np, output_e_np]

      # Call fit with validation data
      model.fit(inputs, targets, epochs=1, batch_size=8, verbose=0)

      # TODO(anjalisridhar): We need tests for when the batch size and steps are
      # smaller and results in a 0 batch_size and steps value.
      model.evaluate(inputs, targets)
      # with steps
      model.evaluate(inputs, targets, steps=2)
      # with batch_size
      model.evaluate(inputs, targets, batch_size=8)

      model.predict(inputs)
      # with steps
      model.predict(inputs, steps=2)
      # with batch_size
      model.predict(inputs, batch_size=8)

  @combinations.generate(strategy_minus_tpu_combinations())
  def test_numpy_with_sample_weights(self, distribution):
    model = get_model()
    optimizer = rmsprop.RMSPropOptimizer(learning_rate=0.001)
    loss = 'mse'
    model.compile(optimizer, loss, distribute=distribution)

    inputs = np.zeros((10, 3), np.float32)
    targets = np.zeros((10, 4), np.float32)
    sample_weights = np.ones((10), np.float32)

    model.fit(inputs, targets, sample_weight=sample_weights, epochs=1,
              steps_per_epoch=2, verbose=1)

  @combinations.generate(strategy_combinations())
  def test_flatten_predict_outputs(self, distribution):
    with self.cached_session():
      model = multi_input_output_model()

      optimizer = gradient_descent.GradientDescentOptimizer(learning_rate=0.001)
      loss = 'mse'
      model.compile(optimizer, loss, distribute=distribution)

      # We take 6 input samples with each input having a dimension of 3 or 5.
      input_a_np = np.asarray(np.random.random((6, 3)), dtype=np.float32)
      input_b_np = np.asarray(np.random.random((6, 5)), dtype=np.float32)
      inputs = [input_a_np, input_b_np]

      outs = model.predict(inputs, steps=1)
      # `predict` a list that is equal in length to the number of model outputs.
      # In this test our model has two outputs and each element of `outs`
      # corresponds to all the samples of one of the model outputs.
      self.assertEqual(2, len(outs))
      # Each of the output samples have a dimension of 7. We should process all
      # the available input samples(6).
      self.assertAllEqual([6, 7], outs[0].shape)
      self.assertAllEqual([6, 7], outs[1].shape)


class TestDistributionStrategyWithDatasets(test.TestCase,
                                           parameterized.TestCase):

  @combinations.generate(strategy_combinations())
  def test_calling_model_on_same_dataset(self, distribution):
    with self.cached_session():
      model = get_model()

      optimizer = gradient_descent.GradientDescentOptimizer(0.001)
      loss = 'mse'
      metrics = ['mae', keras.metrics.CategoricalAccuracy()]
      model.compile(optimizer, loss, metrics=metrics, distribute=distribution)

      dataset = get_dataset(distribution)

      # Call fit with validation data
      model.fit(dataset, epochs=1, steps_per_epoch=2, verbose=0,
                validation_data=dataset, validation_steps=2)
      model.fit(dataset, epochs=1, steps_per_epoch=2, verbose=0,
                validation_data=dataset, validation_steps=2)
      model.predict(get_predict_dataset(distribution), steps=2)

  @combinations.generate(strategy_combinations())
  def test_model_interleaved_eval_same_as_direct_eval(self, distribution):
    with self.cached_session():
      loss = 'mse'

      user_controlled_model = get_model()
      user_controlled_optimizer = gradient_descent.GradientDescentOptimizer(
          0.001)
      user_controlled_metrics = ['mae', keras.metrics.CategoricalAccuracy()]
      user_controlled_model.compile(user_controlled_optimizer, loss,
                                    metrics=user_controlled_metrics,
                                    distribute=distribution)

      interleaved_model = get_model()
      interleaved_optimizer = gradient_descent.GradientDescentOptimizer(0.001)
      interleaved_metrics = ['mae', keras.metrics.CategoricalAccuracy()]
      interleaved_model.compile(interleaved_optimizer, loss,
                                metrics=interleaved_metrics,
                                distribute=distribution)

      dataset = get_dataset(distribution)

      # Call fit with validation interleaved
      interleaved_output = interleaved_model.fit(dataset, epochs=2,
                                                 steps_per_epoch=2, verbose=0,
                                                 validation_data=dataset,
                                                 validation_steps=2)

      # Manually control the validation running after each epoch.
      user_controlled_output = []
      for _ in range(2):
        user_controlled_model.fit(
            dataset, epochs=1, steps_per_epoch=2, verbose=0)
        user_controlled_output.append(
            user_controlled_model.evaluate(dataset, steps=2))

      self.assertEqual(interleaved_output.history['val_loss'],
                       [x[0] for x in user_controlled_output])
      self.assertEqual(interleaved_output.history['val_mean_absolute_error'],
                       [x[1] for x in user_controlled_output])
      self.assertEqual(interleaved_output.history['val_categorical_accuracy'],
                       [x[2] for x in user_controlled_output])

  # TODO(priyag): Enable this test for TPU. Currently tuples/dict don't work
  # as clone_model's input_tensors argument only seems to accept list and not
  # tuples or dict.
  def test_fit_with_tuple_and_dict_dataset_inputs(self):
    with self.cached_session():
      model = multi_input_output_model()

      optimizer = gradient_descent.GradientDescentOptimizer(learning_rate=0.001)
      loss = 'mse'
      metrics = ['mae', keras.metrics.CategoricalAccuracy()]
      strategy = mirrored_strategy.MirroredStrategy(['/device:GPU:0',
                                                     '/device:CPU:0'])
      model.compile(optimizer, loss, metrics=metrics, distribute=strategy)

      input_a_np = np.random.random((10, 3))
      input_b_np = np.random.random((10, 5))
      output_d_np = np.random.random((10, 7))
      output_e_np = np.random.random((10, 7))

      # Test with tuples
      dataset_tuple = dataset_ops.Dataset.from_tensor_slices((
          (input_a_np, input_b_np), (output_d_np, output_e_np)))
      dataset_tuple = dataset_tuple.repeat(100)
      dataset_tuple = dataset_tuple.batch(10)

      model.fit(dataset_tuple, epochs=1, steps_per_epoch=2, verbose=1)

      # Test with dict
      dataset_dict = dataset_ops.Dataset.from_tensor_slices((
          {'input_a': input_a_np, 'input_b': input_b_np},
          (output_d_np, output_e_np)))
      dataset_dict = dataset_dict.repeat(100)
      dataset_dict = dataset_dict.batch(10)

      model.fit(dataset_dict, epochs=1, steps_per_epoch=2, verbose=1)

  @combinations.generate(strategy_combinations())
  def test_fit_eval_and_predict_methods_on_dataset(self, distribution):
    with self.cached_session():
      model = get_model()

      optimizer = gradient_descent.GradientDescentOptimizer(0.001)
      loss = 'mse'
      metrics = ['mae', keras.metrics.CategoricalAccuracy()]
      model.compile(optimizer, loss, metrics=metrics, distribute=distribution)

      dataset = get_dataset(distribution)

      model.fit(dataset, epochs=1, steps_per_epoch=2, verbose=1)
      model.evaluate(dataset, steps=2, verbose=1)
      model.predict(get_predict_dataset(distribution), steps=2)

  @combinations.generate(strategy_and_optimizer_combinations())
  def test_fit_eval_and_predict_with_optimizer(self, distribution, optimizer):
    with self.cached_session():
      model = get_model()

      loss = 'mse'
      model.compile(optimizer(), loss, distribute=distribution)

      dataset = get_dataset(distribution)

      model.fit(dataset, epochs=1, steps_per_epoch=2, verbose=1)
      model.evaluate(dataset, steps=2, verbose=1)
      model.predict(get_predict_dataset(distribution), steps=2)

  @combinations.generate(strategy_minus_tpu_combinations())
  def test_dataset_with_sample_weights(self, distribution):
    model = get_model()
    optimizer = rmsprop.RMSPropOptimizer(learning_rate=0.001)
    loss = 'mse'
    model.compile(optimizer, loss, distribute=distribution)

    inputs = np.zeros((10, 3), np.float32)
    targets = np.zeros((10, 4), np.float32)
    sample_weights = np.ones((10), np.float32)
    dataset = dataset_ops.Dataset.from_tensor_slices((inputs, targets,
                                                      sample_weights))
    dataset = dataset.repeat()
    dataset = dataset.batch(10)

    model.fit(dataset, epochs=1, steps_per_epoch=2, verbose=1)
    model.evaluate(dataset, steps=2, verbose=1)
    model.predict(dataset, steps=2)

  def test_dataset_input_shape_validation(self):
    with self.cached_session():
      model = get_model()

      optimizer = rmsprop.RMSPropOptimizer(learning_rate=0.001)
      loss = 'mse'
      strategy = mirrored_strategy.MirroredStrategy(['/device:GPU:1',
                                                     '/device:GPU:0'])

      model.compile(optimizer, loss, distribute=strategy)

      # User forgets to batch the dataset
      inputs = np.zeros((10, 3), dtype=np.float32)
      targets = np.zeros((10, 4), dtype=np.float32)
      dataset = dataset_ops.Dataset.from_tensor_slices((inputs, targets))
      dataset = dataset.repeat(100)

      with self.assertRaisesRegexp(ValueError, 'expected input to have shape'):
        model.fit(dataset, epochs=1, steps_per_epoch=2, verbose=0)

      # Wrong input shape
      inputs = np.zeros((10, 5), dtype=np.float32)
      targets = np.zeros((10, 4), dtype=np.float32)
      dataset = dataset_ops.Dataset.from_tensor_slices((inputs, targets))
      dataset = dataset.repeat(100)
      dataset = dataset.batch(10)

      with self.assertRaisesRegexp(ValueError,
                                   'expected input to have shape'):
        model.fit(dataset, epochs=1, steps_per_epoch=2, verbose=0)

  @combinations.generate(combinations.combine(
      distribution=[combinations.tpu_strategy_one_step],
      mode=['graph']))
  def test_dataset_input_shape_fully_defined(self, distribution):
    with self.cached_session():
      model = get_model()

      optimizer = rmsprop.RMSPropOptimizer(learning_rate=0.001)
      loss = 'mse'
      model.compile(optimizer, loss, distribute=distribution)

      dataset = get_dataset(distribution)
      # Input shapes are not fully known. Batch dimension is unknown as we are
      # not using the drop_remainder argument.
      dataset = dataset.repeat(100).batch(10)

      with self.assertRaisesRegexp(ValueError, 'requires fully defined shapes'):
        model.fit(dataset, epochs=1, steps_per_epoch=2, verbose=0)

  def test_learning_phase_value(self):
    # TODO(anjalisridhar): Modify this test to use Lambdas since we can compare
    # meaningful values. Currently we don't pass the learning phase if the
    # Lambda layer uses the learning phase.
    with self.cached_session():
      x = keras.layers.Input(shape=(1,), name='input')
      y = keras.layers.Dense(1, kernel_initializer='ones')(x)
      z = keras.layers.Dropout(0.9999)(y)
      model = keras.Model(x, z)
      initial_weights = model.get_weights()

      optimizer = gradient_descent.GradientDescentOptimizer(0.005)
      loss = 'mse'
      metrics = ['acc']
      strategy = mirrored_strategy.MirroredStrategy(
          ['/device:GPU:0', '/device:GPU:1'])

      model.compile(optimizer, loss, metrics=metrics, distribute=strategy)

      inputs = np.ones((10, 1), dtype=np.float32)
      targets = np.ones((10, 1), dtype=np.float32)
      dataset = dataset_ops.Dataset.from_tensor_slices((inputs, targets))
      dataset = dataset.repeat().batch(8)
      hist = model.fit(dataset, epochs=1, steps_per_epoch=20, verbose=1)
      self.assertAlmostEqual(hist.history['acc'][0], 0, 0)

      model.set_weights(initial_weights)
      evaluate_output = model.evaluate(dataset, steps=20)
      self.assertAlmostEqual(evaluate_output[1], 1, 0)

      inputs = np.ones((10, 1), dtype=np.float32)
      predict_dataset = dataset_ops.Dataset.from_tensor_slices(inputs)
      predict_dataset = predict_dataset.repeat().batch(5)
      output = model.predict(predict_dataset, steps=10)
      # `predict` runs for 10 steps and in each step you process 100 samples.
      ref_output = np.ones((100, 1), dtype=np.float32)
      self.assertArrayNear(output, ref_output, 1e-1)

<<<<<<< HEAD
=======
  @combinations.generate(all_strategy_combinations())
  def testOptimizerWithCallbacks(self, distribution):
    with self.cached_session():
      with distribution.scope():
        model = get_model()
        optimizer = gradient_descent_keras.SGD(0.01)
        loss = 'mse'
        model.compile(optimizer, loss)

      dataset = get_dataset(distribution)

      def schedule(_):
        return 0.001

      model.fit(dataset, epochs=1, steps_per_epoch=2, verbose=0,
                callbacks=[keras.callbacks.LearningRateScheduler(schedule)])
      self.assertAllClose(0.001, keras.backend.get_value(model.optimizer.lr))

>>>>>>> ca2d0b65

class TestDistributionStrategyErrorCases(test.TestCase, parameterized.TestCase):

  def test_validating_dataset_input_tensors_with_shape_mismatch(self):
    with self.cached_session():
      strategy = mirrored_strategy.MirroredStrategy(['/device:GPU:0',
                                                     '/device:CPU:0'])
      a = constant_op.constant([1, 2], shape=(1, 2))
      b = constant_op.constant([[1, 2], [1, 2]], shape=(2, 2))
      x = values.DistributedValues({'/device:CPU:0': a, '/device:GPU:0': b})
      y = values.DistributedValues({'/device:CPU:0': a, '/device:GPU:0': a})
      with strategy.scope():
        # Removed device and input tensor shape details from the error message
        # since the order of the device and the corresponding input tensor shape
        # is not deterministic over different runs.
        with self.assertRaisesRegexp(ValueError,
                                     'Input tensor shapes do not match for '
                                     'distributed tensor inputs '
                                     'DistributedValues:.+'):
          distributed_training_utils.validate_distributed_dataset_inputs(
              strategy, x, y)

  def test_validating_dataset_input_tensors_with_dtype_mismatch(self):
    with self.cached_session():
      strategy = mirrored_strategy.MirroredStrategy(['/device:GPU:0',
                                                     '/device:CPU:0'])
      a = constant_op.constant([1, 2], shape=(1, 2), dtype=dtypes.int32)
      b = constant_op.constant([1, 2], shape=(1, 2), dtype=dtypes.float64)
      x = values.DistributedValues({'/device:CPU:0': a, '/device:GPU:0': b})
      y = values.DistributedValues({'/device:CPU:0': a, '/device:GPU:0': a})
      with strategy.scope():
        # Removed device and input tensor dtype details from the error message
        # since the order of the device and the corresponding input tensor dtype
        # is not deterministic over different runs.
        with self.assertRaisesRegexp(ValueError,
                                     'Input tensor dtypes do not match for '
                                     'distributed tensor inputs '
                                     'DistributedValues:.+'):
          distributed_training_utils.validate_distributed_dataset_inputs(
              strategy, x, y)

  def test_unsupported_features(self):
    with self.cached_session():
      model = get_model()

      optimizer = gradient_descent.GradientDescentOptimizer(0.001)
      loss = 'mse'
      metrics = ['mae']
      strategy = mirrored_strategy.MirroredStrategy(['/device:GPU:1',
                                                     '/device:GPU:0'])

      model.compile(optimizer, loss, metrics=metrics, distribute=strategy)

      dataset = get_dataset(strategy)

      # Test with validation split
      with self.assertRaisesRegexp(
          ValueError, '`validation_split` argument is not '
                      'supported when input `x` is a dataset or a '
                      'dataset iterator.+'):
        model.fit(dataset,
                  epochs=1, steps_per_epoch=2, verbose=0,
                  validation_split=0.5, validation_steps=2)

      # Test with sample weight.
      sample_weight = np.random.random((10,))
      with self.assertRaisesRegexp(
          ValueError, '`sample_weight` argument is not supported when input '
                      '`x` is a dataset or a dataset iterator.'):
        model.fit(
            dataset,
            epochs=1,
            steps_per_epoch=2,
            verbose=0,
            sample_weight=sample_weight)

      # Test with not specifying the `steps` argument.
      with self.assertRaisesRegexp(
          ValueError, 'you should specify the `steps_per_epoch` argument'):
        model.fit(dataset, epochs=1, verbose=0)
      with self.assertRaisesRegexp(ValueError,
                                   'you should specify the `steps` argument'):
        model.evaluate(dataset, verbose=0)

      with self.assertRaisesRegexp(ValueError,
                                   'you should specify the `steps` argument'):
        model.predict(dataset, verbose=0)

  def test_calling_with_unsupported_predefined_callbacks(self):
    with self.cached_session():
      model = get_model()

      optimizer = gradient_descent.GradientDescentOptimizer(0.001)
      loss = 'mse'
      metrics = ['mae']
      strategy = mirrored_strategy.MirroredStrategy(['/device:GPU:1',
                                                     '/device:GPU:0'])
      model.compile(optimizer, loss, metrics=metrics, distribute=strategy)

      dataset = get_dataset(strategy)

      def schedule(_):
        return 0.001
      with self.assertRaisesRegexp(ValueError,
                                   'LearningRateScheduler callback is not '
                                   'supported with DistributionStrategy.'):
        model.fit(dataset, epochs=1, steps_per_epoch=2, verbose=0,
                  callbacks=[keras.callbacks.LearningRateScheduler(schedule)])

      with self.assertRaisesRegexp(ValueError,
                                   'ReduceLROnPlateau callback is not '
                                   'supported with DistributionStrategy.'):
        model.fit(dataset, epochs=1, steps_per_epoch=2, verbose=0,
                  callbacks=[keras.callbacks.ReduceLROnPlateau()])
      with self.assertRaisesRegexp(ValueError,
                                   'histogram_freq in the TensorBoard callback '
                                   'is not supported when using '
                                   'DistributionStrategy.'):
        model.fit(dataset, epochs=1, steps_per_epoch=2, verbose=0,
                  callbacks=[keras.callbacks.TensorBoard(histogram_freq=10)])


class TestDistributionStrategyWithLossMasking(test.TestCase):

  # TODO(priyag): Enable all strategies for this test. Currently it does not
  # work for TPU due to some invalid datatype.
  def test_masking(self):
    with self.cached_session():
      np.random.seed(1337)
      x = np.array([[[1], [1]], [[0], [0]]])
      model = keras.models.Sequential()
      model.add(keras.layers.Masking(mask_value=0, input_shape=(2, 1)))
      model.add(
          keras.layers.TimeDistributed(
              keras.layers.Dense(1, kernel_initializer='one')))
      strategy = mirrored_strategy.MirroredStrategy(['/device:GPU:1',
                                                     '/device:GPU:0'])

      model.compile(loss='mse',
                    optimizer=gradient_descent.GradientDescentOptimizer(0.01),
                    distribute=strategy)
      y = np.array([[[1], [1]], [[1], [1]]])
      dataset = dataset_ops.Dataset.from_tensor_slices((x, y))
      dataset = dataset.repeat(100)
      dataset = dataset.batch(10)
      hist = model.fit(x=dataset, epochs=1, steps_per_epoch=2)
      self.assertEqual(hist.history['loss'][0], 0)


class TestDistributionStrategyWithNormalizationLayer(
    test.TestCase, parameterized.TestCase):

  @combinations.generate(strategy_combinations())
  def test_batchnorm_correctness(self, distribution):
    with self.cached_session():
      model = keras.models.Sequential()
      norm = keras.layers.BatchNormalization(input_shape=(10,), momentum=0.8)
      model.add(norm)
      model.compile(loss='mse',
                    optimizer=gradient_descent.GradientDescentOptimizer(0.01),
                    distribute=distribution)

      # centered on 5.0, variance 10.0
      x = np.random.normal(loc=5.0, scale=10.0, size=(1000, 10))
      x = x.astype('float32')
      dataset = dataset_ops.Dataset.from_tensor_slices((x, x))
      dataset = dataset.repeat(100)
      dataset = batch_wrapper(dataset, 32, distribution)

      predict_dataset = dataset_ops.Dataset.from_tensor_slices(x)
      predict_dataset = predict_dataset.repeat(100)
      predict_dataset = batch_wrapper(predict_dataset, 32, distribution)

      model.fit(dataset, epochs=4, verbose=0, steps_per_epoch=10)
      out = model.predict(predict_dataset, steps=2)
      out -= keras.backend.eval(norm.beta)
      out /= keras.backend.eval(norm.gamma)
      np.testing.assert_allclose(out.mean(), 0.0, atol=1e-1)
      np.testing.assert_allclose(out.std(), 1.0, atol=1e-1)


<<<<<<< HEAD
class TestDistributionStrategyCorrectness(test.TestCase,
                                          parameterized.TestCase):

  @combinations.generate(strategy_combinations())
  def test_metric_correctness(self, distribution):
    with self.cached_session():
      keras.backend.set_image_data_format('channels_last')
      num_samples = 10000

      x_train = np.random.randint(0, 2, num_samples)
      x_train = np.reshape(x_train, (num_samples, 1))
      y_train = x_train
      x_train = x_train.astype('float32')
      y_train = y_train.astype('float32')

      # Create identity model.
      model = keras.Sequential()
      model.add(
          keras.layers.Dense(1, input_shape=(1,), kernel_initializer='ones'))
      model.compile(
          loss=keras.losses.mean_squared_error,
          optimizer=gradient_descent.GradientDescentOptimizer(0.5),
          metrics=[keras.metrics.BinaryAccuracy()],
          distribute=distribution)

      batch_size = 64
      batch_size //= distribution.num_replicas
      train_dataset = dataset_ops.Dataset.from_tensor_slices((x_train, y_train))
      train_dataset = batch_wrapper(train_dataset, batch_size, distribution)

      history = model.fit(x=train_dataset, epochs=1, steps_per_epoch=10)
      self.assertEqual(history.history['binary_accuracy'], [1.0])

  @combinations.generate(strategy_combinations())
  def test_correctness(self, distribution):
    with self.cached_session():
      keras.backend.set_image_data_format('channels_last')
      num_samples = 10000

      # Train and predict datasets are created with the same input numpy arrays.
      x_train = np.random.rand(num_samples, 1)
      y_train = 3 * x_train
      x_train = x_train.astype('float32')
      y_train = y_train.astype('float32')

      # The model is built once and the initial weights are saved.
      # This is used to initialize the model for both the distribution and
      # non-distribution run.
      model = keras.Sequential()
      model.add(keras.layers.Dense(1, input_shape=(1,)))
      initial_weights = model.get_weights()

      def fit_and_predict(with_distribution=None):
        model.set_weights(initial_weights)
        model.compile(
            loss=keras.losses.mean_squared_error,
            optimizer=gradient_descent.GradientDescentOptimizer(0.5),
            distribute=with_distribution)

        batch_size = 64
        if with_distribution:
          batch_size //= with_distribution.num_replicas
        train_dataset = dataset_ops.Dataset.from_tensor_slices((x_train,
                                                                y_train))
        train_dataset = batch_wrapper(train_dataset, batch_size, distribution)
        # We have initialized the model to the same weight for the distribution
        # and non-distribution run. If you want to initialize the model to
        # random weights for each run, you need to run the model through the
        # entire dataset at least once to ensure that the weights converge to
        # the same value.
        model.fit(x=train_dataset, epochs=1, steps_per_epoch=10)

        weights = model.get_weights()
        x_predict = [[1.], [2.], [3.], [4.]]
        predict_batch_size = 4
        if with_distribution:
          predict_batch_size //= with_distribution.num_replicas
        predict_dataset = dataset_ops.Dataset.from_tensor_slices(x_predict)
        predict_dataset = batch_wrapper(predict_dataset,
                                        predict_batch_size, distribution)
        predict_result = model.predict(predict_dataset, steps=1)

        return weights, predict_result

      wts_with_ds, predict_with_ds = fit_and_predict(
          with_distribution=distribution)
      wts_without_ds, predict_without_ds = fit_and_predict(
          with_distribution=None)

      # Verify that the weights are the same within some limits of tolerance.
      np.testing.assert_allclose(wts_with_ds[0], wts_without_ds[0], rtol=1e-3)
      # Verify that the predicted outputs are the same within some limits of
      # tolerance.
      np.testing.assert_allclose(predict_with_ds, predict_without_ds, rtol=1e-3)


# TODO(priyag): Add a test for TPUStrategy with steps_per_run > 1.
=======
class TestDistributionStrategyValidation(test.TestCase,
                                         parameterized.TestCase):

  @combinations.generate(all_strategy_combinations_minus_default())
  def test_layer_outside_scope(self, distribution):
    with self.cached_session():
      with self.assertRaisesRegexp(
          ValueError, 'was not created in the distribution strategy'):
        x = keras.layers.Input(shape=(3,), name='input')
        y = keras.layers.Dense(4, name='dense')(x)
        with distribution.scope():
          model = keras.Model(x, y)
          optimizer = gradient_descent.GradientDescentOptimizer(0.001)
          loss = 'mse'
          metrics = ['mae', keras.metrics.CategoricalAccuracy()]
          model.compile(optimizer, loss, metrics=metrics)

  @combinations.generate(all_strategy_combinations_minus_default())
  def test_model_outside_scope(self, distribution):
    with self.cached_session():
      with self.assertRaisesRegexp(
          ValueError, 'was not created in the distribution strategy'):
        x = keras.layers.Input(shape=(3,), name='input')
        y = keras.layers.Dense(4, name='dense')(x)
        model = keras.Model(x, y)
        with distribution.scope():
          optimizer = gradient_descent.GradientDescentOptimizer(0.001)
          loss = 'mse'
          metrics = ['mae', keras.metrics.CategoricalAccuracy()]
          model.compile(optimizer, loss, metrics=metrics)
>>>>>>> ca2d0b65


if __name__ == '__main__':
  test.main()<|MERGE_RESOLUTION|>--- conflicted
+++ resolved
@@ -24,9 +24,10 @@
 from tensorflow.contrib.distribute.python import combinations
 from tensorflow.contrib.distribute.python import mirrored_strategy
 from tensorflow.contrib.distribute.python import tpu_strategy
-from tensorflow.contrib.distribute.python import values
 from tensorflow.python import keras
 from tensorflow.python.data.ops import dataset_ops
+from tensorflow.python.distribute import values
+from tensorflow.python.eager import test
 from tensorflow.python.estimator import keras as keras_lib
 from tensorflow.python.estimator import run_config as run_config_lib
 from tensorflow.python.framework import constant_op
@@ -34,18 +35,20 @@
 from tensorflow.python.framework import test_util
 from tensorflow.python.keras import testing_utils
 from tensorflow.python.keras.engine import distributed_training_utils
+from tensorflow.python.keras.optimizer_v2 import gradient_descent as gradient_descent_keras
 from tensorflow.python.ops.parsing_ops import gen_parsing_ops
 from tensorflow.python.platform import gfile
-from tensorflow.python.platform import test
 from tensorflow.python.summary.writer import writer_cache
 from tensorflow.python.training import gradient_descent
 from tensorflow.python.training import rmsprop
-
 
 _RANDOM_SEED = 1337
 _TRAIN_SIZE = 200
 _INPUT_SIZE = (10,)
 _NUM_CLASS = 2
+
+# Note: Please make sure the tests in this file are also covered in
+# keras_backward_compat_test for features that are supported with both APIs.
 
 
 # TODO(anjalisridhar): Add a decorator that will allow us to run these tests as
@@ -164,7 +167,9 @@
   return (train_data, test_data)
 
 
-def batch_wrapper(dataset, batch_size, distribution):
+def batch_wrapper(dataset, batch_size, distribution, repeat=None):
+  if repeat:
+    dataset = dataset.repeat(repeat)
   # TPUs currently require fully defined input shapes, drop_remainder ensures
   # the input will have fully defined shapes.
   if isinstance(distribution, tpu_strategy.TPUStrategy):
@@ -211,30 +216,31 @@
   return model
 
 
-strategies = [combinations.default_strategy,
-              combinations.one_device_strategy,
-              combinations.mirrored_strategy_with_gpu_and_cpu,
-              combinations.mirrored_strategy_with_two_gpus,
-              combinations.tpu_strategy_one_step]
+strategies_minus_tpu = [
+    combinations.default_strategy,
+    combinations.one_device_strategy,
+    combinations.mirrored_strategy_with_gpu_and_cpu,
+    combinations.mirrored_strategy_with_two_gpus,
+    combinations.core_mirrored_strategy_with_gpu_and_cpu,
+    combinations.core_mirrored_strategy_with_two_gpus]
+
+tpu_strategies = [
+    combinations.tpu_strategy,  # steps_per_run=2
+    combinations.tpu_strategy_one_step]
 
 
 def strategy_minus_tpu_combinations():
   return combinations.combine(
-      distribution=[combinations.default_strategy,
-                    combinations.one_device_strategy,
-                    combinations.mirrored_strategy_with_gpu_and_cpu,
-                    combinations.mirrored_strategy_with_two_gpus],
+      distribution=strategies_minus_tpu,
+      mode=['graph', 'eager'])
+
+
+def tpu_strategy_combinations():
+  return combinations.combine(
+      distribution=tpu_strategies,
       mode=['graph'])
 
 
-def strategy_combinations():
-  return combinations.combine(
-      distribution=strategies,
-      mode=['graph'])
-
-
-<<<<<<< HEAD
-=======
 def all_strategy_combinations():
   return strategy_minus_tpu_combinations() + tpu_strategy_combinations()
 
@@ -252,18 +258,24 @@
 
 
 # TODO(priyag): Add v2 optimizers here.
->>>>>>> ca2d0b65
 def strategy_and_optimizer_combinations():
+  return combinations.times(
+      all_strategy_combinations(),
+      combinations.combine(
+          optimizer=[combinations.adagrad_optimizer_v1_fn,
+                     combinations.adam_optimizer_v1_fn,
+                     combinations.gradient_descent_optimizer_v1_fn,
+                     combinations.rmsprop_optimizer_v1_fn]))
+
+
+def strategy_for_numpy_input_combinations():
   return combinations.combine(
-      distribution=strategies,
-      optimizer=[combinations.adagrad_optimizer_v1_fn,
-                 combinations.adam_optimizer_v1_fn,
-                 combinations.gradient_descent_optimizer_v1_fn,
-                 combinations.rmsprop_optimizer_v1_fn],
+      distribution=strategies_minus_tpu + tpu_strategies,
       mode=['graph'])
 
 
-class TestEstimatorDistributionStrategy(test_util.TensorFlowTestCase):
+class TestEstimatorDistributionStrategy(test_util.TensorFlowTestCase,
+                                        parameterized.TestCase):
 
   def setUp(self):
     self._base_dir = os.path.join(self.get_temp_dir(),
@@ -271,17 +283,20 @@
     gfile.MakeDirs(self._base_dir)
     self._config = run_config_lib.RunConfig(
         tf_random_seed=_RANDOM_SEED, model_dir=self._base_dir)
-    self._dist = mirrored_strategy.MirroredStrategy(
-        devices=['/device:GPU:0', '/device:GPU:1'])
 
   def tearDown(self):
     writer_cache.FileWriterCache.clear()
     if os.path.isdir(self._base_dir):
       gfile.DeleteRecursively(self._base_dir)
 
-  def test_train_functional_with_distribution_strategy(self):
-    dist = mirrored_strategy.MirroredStrategy(
-        devices=['/device:GPU:0', '/device:GPU:1'])
+  @combinations.generate(combinations.combine(
+      distribution=[
+          combinations.mirrored_strategy_with_gpu_and_cpu,
+          combinations.mirrored_strategy_with_two_gpus,
+          combinations.core_mirrored_strategy_with_gpu_and_cpu,
+          combinations.core_mirrored_strategy_with_two_gpus],
+      mode=['graph']))
+  def test_train_functional_with_distribution_strategy(self, distribution):
     keras_model = simple_functional_model()
     keras_model.compile(
         loss='categorical_crossentropy',
@@ -289,8 +304,8 @@
         optimizer=rmsprop.RMSPropOptimizer(learning_rate=0.01))
     config = run_config_lib.RunConfig(tf_random_seed=_RANDOM_SEED,
                                       model_dir=self._base_dir,
-                                      train_distribute=dist,
-                                      eval_distribute=dist)
+                                      train_distribute=distribution,
+                                      eval_distribute=distribution)
     with self.cached_session():
       est_keras = keras_lib.model_to_estimator(
           keras_model=keras_model, config=config)
@@ -304,9 +319,14 @@
     writer_cache.FileWriterCache.clear()
     gfile.DeleteRecursively(self._config.model_dir)
 
-  def test_train_sequential_with_distribution_strategy(self):
-    dist = mirrored_strategy.MirroredStrategy(
-        devices=['/device:GPU:0', '/device:GPU:1'])
+  @combinations.generate(combinations.combine(
+      distribution=[
+          combinations.mirrored_strategy_with_gpu_and_cpu,
+          combinations.mirrored_strategy_with_two_gpus,
+          combinations.core_mirrored_strategy_with_gpu_and_cpu,
+          combinations.core_mirrored_strategy_with_two_gpus],
+      mode=['graph']))
+  def test_train_sequential_with_distribution_strategy(self, distribution):
     keras_model = simple_sequential_model()
     keras_model.compile(
         loss='categorical_crossentropy',
@@ -314,7 +334,7 @@
         optimizer=rmsprop.RMSPropOptimizer(learning_rate=0.01))
     config = run_config_lib.RunConfig(tf_random_seed=_RANDOM_SEED,
                                       model_dir=self._base_dir,
-                                      train_distribute=dist)
+                                      train_distribute=distribution)
     with self.cached_session():
       est_keras = keras_lib.model_to_estimator(
           keras_model=keras_model, config=config)
@@ -328,7 +348,12 @@
     writer_cache.FileWriterCache.clear()
     gfile.DeleteRecursively(self._config.model_dir)
 
-  def test_multi_inputs_multi_outputs_with_input_fn_as_dict(self):
+  @combinations.generate(combinations.combine(
+      distribution=[
+          combinations.mirrored_strategy_with_gpu_and_cpu,
+          combinations.core_mirrored_strategy_with_gpu_and_cpu],
+      mode=['graph']))
+  def test_multi_inputs_multi_outputs_with_input_fn_as_dict(self, distribution):
     train_data, test_data = get_multi_inputs_multi_outputs_data()
 
     def train_input_fn():
@@ -358,14 +383,14 @@
                                                      output_dict)).batch(16)
 
     self.do_test_multi_inputs_multi_outputs_with_input_fn(
-        train_input_fn, eval_input_fn)
-
-  def do_test_multi_inputs_multi_outputs_with_input_fn(self, train_input_fn,
-                                                       eval_input_fn):
+        distribution, train_input_fn, eval_input_fn)
+
+  def do_test_multi_inputs_multi_outputs_with_input_fn(
+      self, distribution, train_input_fn, eval_input_fn):
     config = run_config_lib.RunConfig(
         tf_random_seed=_RANDOM_SEED,
         model_dir=self._base_dir,
-        train_distribute=self._dist)
+        train_distribute=distribution)
     with self.cached_session():
       model = multi_inputs_multi_outputs_model()
       est_keras = keras_lib.model_to_estimator(keras_model=model, config=config)
@@ -375,9 +400,12 @@
       eval_results = est_keras.evaluate(input_fn=eval_input_fn, steps=1)
       self.assertLess(eval_results['loss'], baseline_eval_results['loss'])
 
-  def test_keras_optimizer_with_distribution_strategy(self):
-    dist = mirrored_strategy.MirroredStrategy(
-        devices=['/device:GPU:0', '/device:GPU:1'])
+  @combinations.generate(combinations.combine(
+      distribution=[
+          combinations.mirrored_strategy_with_gpu_and_cpu,
+          combinations.core_mirrored_strategy_with_gpu_and_cpu],
+      mode=['graph']))
+  def test_keras_optimizer_with_distribution_strategy(self, distribution):
     keras_model = simple_sequential_model()
     keras_model.compile(
         loss='categorical_crossentropy',
@@ -385,7 +413,7 @@
 
     config = run_config_lib.RunConfig(tf_random_seed=_RANDOM_SEED,
                                       model_dir=self._base_dir,
-                                      train_distribute=dist)
+                                      train_distribute=distribution)
     with self.cached_session():
       est_keras = keras_lib.model_to_estimator(keras_model=keras_model,
                                                config=config)
@@ -401,8 +429,7 @@
 class TestDistributionStrategyWithNumpyArrays(test.TestCase,
                                               parameterized.TestCase):
 
-<<<<<<< HEAD
-  @combinations.generate(strategy_combinations())
+  @combinations.generate(strategy_for_numpy_input_combinations())
   def test_creating_var_with_numpy_arrays(self, distribution):
     with self.cached_session():
       x = np.asarray(np.random.random((64, 3)), dtype=np.float32)
@@ -411,10 +438,6 @@
       # Verify that the numpy value is copied to the variable.
       self.assertAllEqual(x, val)
 
-  def test_calculating_batch_params(self):
-    # This verifies that we calculate the number of steps when the batch size
-    # is specified.
-=======
   @combinations.generate(strategy_for_numpy_input_combinations())
   def test_calculating_input_params_no_steps_no_batch_size(self, distribution):
     # Calculate the per_replica_batch_size scaling factor for strategies
@@ -423,131 +446,142 @@
     if not distributed_training_utils.global_batch_size_supported(distribution):
       replica_scale_factor = distribution.num_replicas_in_sync
 
->>>>>>> ca2d0b65
-    with self.cached_session():
-      # 64 is the number of input samples.
-      inputs = np.zeros((64, 3), dtype=np.float32)
-      # The number of replicas is equal to 3.
-      strategy = mirrored_strategy.MirroredStrategy(['/device:GPU:0',
-                                                     '/device:CPU:0',
-                                                     '/device:GPU:1'])
-
-      with self.assertRaisesRegexp(ValueError, 'Please specify a batch_size '
-                                               'that is smaller than'):
-        # The batch size(128) is larger than the number of input
-        # samples(64).
-        distributed_training_utils.get_input_batch_params(inputs,
-                                                          128,
-                                                          strategy)
-
-      with self.assertRaisesRegexp(ValueError, 'is smaller than the number '
-                                               'of replicas'):
-        # The batch size(32) * num_replicas(3) is 96 which is greater than the
-        # number of input samples(64).
-        distributed_training_utils.get_input_batch_params(inputs,
-                                                          32,
-                                                          strategy)
-
-      # The number of replicas now is equal to 2.
-      strategy = mirrored_strategy.MirroredStrategy(['/device:GPU:0',
-                                                     '/device:CPU:0'])
-      # 32 is the batch size per replica.
-      steps = distributed_training_utils.get_input_batch_params(inputs,
-                                                                32,
-                                                                strategy)
-      # The number of batches is the ratio of input samples(64) to
-      # batch size(32) which is 2. The number of steps(1) is the ratio of
-      # number of batches(2) to the number of replicas(2).
+    with self.cached_session():
+      # Input samples of different sizes
+      input_20_samples = np.zeros((20, 3), dtype=np.float32)
+      input_63_samples = np.zeros((63, 3), dtype=np.float32)
+      input_64_samples = np.zeros((64, 3), dtype=np.float32)
+
+      # Default global batch size 32 for input with 64 samples run in 2 steps
+      steps, batch_size = distributed_training_utils.get_input_params(
+          distribution, input_64_samples, steps=None, batch_size=None)
+      self.assertEqual(batch_size, 32 // replica_scale_factor)
+      self.assertEqual(steps, 2)
+
+      # Computed global batch size 20 is lower than 32 if we pass less samples.
+      steps, batch_size = distributed_training_utils.get_input_params(
+          distribution, input_20_samples, steps=None, batch_size=None)
+      self.assertEqual(batch_size, 20 // replica_scale_factor)
       self.assertEqual(steps, 1)
 
-      # 16 is the batch size per replica.
-      steps = distributed_training_utils.get_input_batch_params(inputs,
-                                                                16,
-                                                                strategy)
-      # The number of batches is the ratio of input samples(64) to
-      # batch size(16) which is 4. The number of steps(2) is the ratio of
-      # number of batches(4) to the number of replicas(2).
+      #  Default global batch size 32 cannot be used with 63 samples.
+      with self.assertRaisesRegexp(ValueError, 'not divisible by batch size'):
+        distributed_training_utils.get_input_params(
+            distribution, input_63_samples, steps=None, batch_size=None)
+
+  @combinations.generate(strategy_for_numpy_input_combinations())
+  def test_calculating_input_params_with_steps_no_batch_size(self,
+                                                             distribution):
+    # Calculate the per_replica_batch_size scaling factor for strategies
+    # that use per_core_batch_size
+    replica_scale_factor = 1.0
+    if not distributed_training_utils.global_batch_size_supported(distribution):
+      replica_scale_factor = distribution.num_replicas_in_sync
+
+    with self.cached_session():
+      # Input samples of different sizes
+      input_63_samples = np.zeros((63, 3), dtype=np.float32)
+      input_64_samples = np.zeros((64, 3), dtype=np.float32)
+
+      # Computed global batch size is correct for number of specified 1 step
+      steps, batch_size = distributed_training_utils.get_input_params(
+          distribution, input_64_samples, steps=1, batch_size=None)
+      self.assertEqual(batch_size, 64 // replica_scale_factor)
+      self.assertEqual(steps, 1)
+
+      # Computed global batch size is correct for number of specified 2 steps
+      steps, batch_size = distributed_training_utils.get_input_params(
+          distribution, input_64_samples, steps=2, batch_size=None)
+      self.assertEqual(batch_size, 32 // replica_scale_factor)
       self.assertEqual(steps, 2)
 
-  def test_calculating_batch_size(self):
-    with self.cached_session():
-      # 64 is the number of input samples.
+      # All samples can not be consumed in specified number of steps
+      with self.assertRaisesRegexp(ValueError, 'not divisible by steps'):
+        distributed_training_utils.get_input_params(
+            distribution, input_63_samples, steps=2, batch_size=None)
+
+      # This cases is different for different strategies due to the
+      # difference in supported batch size being global or per-replica.
+      if replica_scale_factor == 1:
+        # Computed global batch size is correct even if not sharadable
+        steps, batch_size = distributed_training_utils.get_input_params(
+            distribution, input_63_samples, steps=3, batch_size=None)
+        self.assertEqual(batch_size, 21)
+        self.assertEqual(steps, 3)
+      else:
+        # Computed global batch size can not be sharded across replicas
+        with self.assertRaisesRegexp(ValueError, 'could not be sharded evenly '
+                                     'across the sync replicas'):
+          distributed_training_utils.get_input_params(
+              distribution, input_63_samples, steps=1, batch_size=None)
+
+  @combinations.generate(strategy_for_numpy_input_combinations())
+  def test_calculating_input_params_no_steps_with_batch_size(self,
+                                                             distribution):
+    # Calculate the per_replica_batch_size scaling factor for strategies
+    # that use per_core_batch_size
+    replica_scale_factor = 1.0
+    if not distributed_training_utils.global_batch_size_supported(distribution):
+      replica_scale_factor = distribution.num_replicas_in_sync
+
+    with self.cached_session():
+      input_64_samples = np.zeros((64, 3), dtype=np.float32)
+
+      # Computed steps is correct for specified batch size
+      steps, batch_size = distributed_training_utils.get_input_params(
+          distribution, input_64_samples, steps=None, batch_size=16)
+      self.assertEqual(batch_size, 16)
+      self.assertEqual(steps, 4 // replica_scale_factor)
+
+      # Computed steps is correct for specified batch size
+      steps, batch_size = distributed_training_utils.get_input_params(
+          distribution, input_64_samples, steps=None, batch_size=32)
+      self.assertEqual(batch_size, 32)
+      self.assertEqual(steps, 2 // replica_scale_factor)
+
+      # Number of samples is not divisible by the global batch size
+      with self.assertRaisesRegexp(ValueError, 'not divisible by batch size'):
+        distributed_training_utils.get_input_params(
+            distribution, input_64_samples, steps=None, batch_size=20)
+
+      # Number of samples is not divisible by the global batch size
+      with self.assertRaisesRegexp(ValueError, 'not divisible by batch size'):
+        distributed_training_utils.get_input_params(
+            distribution, input_64_samples, steps=None, batch_size=3)
+
+  @combinations.generate(strategy_for_numpy_input_combinations())
+  def test_calculating_input_params_with_steps_with_batch_size(self,
+                                                               distribution):
+    with self.cached_session():
+      input_64_samples = np.zeros((64, 3), dtype=np.float32)
+
+      # No change to steps and batch size if both specified and feasible
+      steps, batch_size = distributed_training_utils.get_input_params(
+          distribution, input_64_samples, steps=5, batch_size=3)
+      self.assertEqual(batch_size, 3)
+      self.assertEqual(steps, 5)
+
+      # Number of samples is less than global batch size * steps
+      with self.assertRaisesRegexp(ValueError, 'less than samples required'):
+        distributed_training_utils.get_input_params(
+            distribution, input_64_samples, steps=10, batch_size=13)
+
+  @combinations.generate(strategy_for_numpy_input_combinations())
+  def test_calling_model_with_numpy_arrays(self, distribution):
+    with self.cached_session():
+      with distribution.scope():
+        model = get_model()
+        optimizer = gradient_descent.GradientDescentOptimizer(0.001)
+        loss = 'mse'
+        metrics = ['mae']
+        model.compile(optimizer, loss, metrics=metrics)
+
       inputs = np.zeros((64, 3), dtype=np.float32)
       targets = np.zeros((64, 4), dtype=np.float32)
 
-      model = get_model()
-      optimizer = gradient_descent.GradientDescentOptimizer(0.001)
-      loss = 'mse'
-      strategy = mirrored_strategy.MirroredStrategy(['/device:GPU:0',
-                                                     '/device:CPU:0'])
-      strategy._require_static_shapes = True
-
-      model.compile(optimizer, loss, distribute=strategy)
-      iterator = model._distribution_standardize_user_data(inputs,
-                                                           targets,
-                                                           batch_size=None,
-                                                           check_steps=True,
-                                                           steps_name='steps',
-                                                           steps=3)
-
-      # The global batch size(21) across all replicas is the ratio of the input
-      # samples(64) to the steps(3).
-      # The batch size(10) per device is the ratio of the global batch size(21)
-      # to the number of replicas(2).
-      # The global batch size and batch size are rounded integer values.
-      self.assertEqual(10, distributed_training_utils.get_batch_dimension(
-          iterator._iterator))
-
-  @combinations.generate(strategy_combinations())
-  def test_calling_model_with_numpy_arrays(self, distribution):
-    with self.cached_session():
-      model = get_model()
-
-      optimizer = gradient_descent.GradientDescentOptimizer(0.001)
-      loss = 'mse'
-      metrics = ['mae']
-      model.compile(optimizer, loss, metrics=metrics, distribute=distribution)
-
-        inputs = np.zeros((64, 3), dtype=np.float32)
-        targets = np.zeros((64, 4), dtype=np.float32)
-
-        # Call fit with validation data
-        model.fit(inputs, targets, epochs=1, batch_size=2, verbose=0,
-                  validation_data=(inputs, targets))
-
-        # TODO(anjalisridhar): We need tests for when the batch size and steps
-        # are smaller and results in a 0 batch_size and steps value.
-        model.evaluate(inputs, targets)
-        # with steps
-        model.evaluate(inputs, targets, steps=2)
-        # with batch_size
-        model.evaluate(inputs, targets, batch_size=8)
-
-        model.predict(inputs)
-        # with steps
-        model.predict(inputs, steps=2)
-        # with batch_size
-        model.predict(inputs, batch_size=8)
-
-  @combinations.generate(strategy_combinations())
-  def test_calling_model_with_nested_numpy_arrays(self, distribution):
-    with self.cached_session():
-      model = multi_input_output_model()
-
-      optimizer = gradient_descent.GradientDescentOptimizer(learning_rate=0.001)
-      loss = 'mse'
-      model.compile(optimizer, loss, distribute=distribution)
-
-      input_a_np = np.asarray(np.random.random((64, 3)), dtype=np.float32)
-      input_b_np = np.asarray(np.random.random((64, 5)), dtype=np.float32)
-      inputs = [input_a_np, input_b_np]
-
-      output_d_np = np.asarray(np.random.random((64, 7)), dtype=np.float32)
-      output_e_np = np.asarray(np.random.random((64, 7)), dtype=np.float32)
-      targets = [output_d_np, output_e_np]
-
       # Call fit with validation data
-      model.fit(inputs, targets, epochs=1, batch_size=8, verbose=0)
+      model.fit(inputs, targets, epochs=1, batch_size=2, verbose=0,
+                validation_data=(inputs, targets))
 
       # TODO(anjalisridhar): We need tests for when the batch size and steps are
       # smaller and results in a 0 batch_size and steps value.
@@ -563,28 +597,67 @@
       # with batch_size
       model.predict(inputs, batch_size=8)
 
-  @combinations.generate(strategy_minus_tpu_combinations())
+  @combinations.generate(strategy_for_numpy_input_combinations())
+  def test_calling_model_with_nested_numpy_arrays(self, distribution):
+    with self.cached_session():
+      with distribution.scope():
+        model = multi_input_output_model()
+        optimizer = gradient_descent.GradientDescentOptimizer(
+            learning_rate=0.001)
+        loss = 'mse'
+        model.compile(optimizer, loss)
+
+      input_a_np = np.asarray(np.random.random((64, 3)), dtype=np.float32)
+      input_b_np = np.asarray(np.random.random((64, 5)), dtype=np.float32)
+      inputs = [input_a_np, input_b_np]
+
+      output_d_np = np.asarray(np.random.random((64, 7)), dtype=np.float32)
+      output_e_np = np.asarray(np.random.random((64, 7)), dtype=np.float32)
+      targets = [output_d_np, output_e_np]
+
+      # Call fit with validation data
+      model.fit(inputs, targets, epochs=1, batch_size=8, verbose=0)
+
+      # TODO(anjalisridhar): We need tests for when the batch size and steps are
+      # smaller and results in a 0 batch_size and steps value.
+      model.evaluate(inputs, targets)
+      # with steps
+      model.evaluate(inputs, targets, steps=2)
+      # with batch_size
+      model.evaluate(inputs, targets, batch_size=8)
+
+      model.predict(inputs)
+      # with steps
+      model.predict(inputs, steps=2)
+      # with batch_size
+      model.predict(inputs, batch_size=8)
+
+  @combinations.generate(combinations.combine(
+      distribution=strategies_minus_tpu, mode=['graph']))
   def test_numpy_with_sample_weights(self, distribution):
-    model = get_model()
-    optimizer = rmsprop.RMSPropOptimizer(learning_rate=0.001)
-    loss = 'mse'
-    model.compile(optimizer, loss, distribute=distribution)
-
-    inputs = np.zeros((10, 3), np.float32)
-    targets = np.zeros((10, 4), np.float32)
-    sample_weights = np.ones((10), np.float32)
-
-    model.fit(inputs, targets, sample_weight=sample_weights, epochs=1,
-              steps_per_epoch=2, verbose=1)
-
-  @combinations.generate(strategy_combinations())
+    with self.cached_session():
+      with distribution.scope():
+        model = get_model()
+        optimizer = rmsprop.RMSPropOptimizer(learning_rate=0.001)
+        loss = 'mse'
+        model.compile(optimizer, loss)
+
+      inputs = np.zeros((20, 3), np.float32)
+      targets = np.zeros((20, 4), np.float32)
+      sample_weights = np.ones((20), np.float32)
+
+      model.fit(inputs, targets, sample_weight=sample_weights, epochs=1,
+                steps_per_epoch=2, verbose=1)
+
+  @combinations.generate(strategy_for_numpy_input_combinations())
   def test_flatten_predict_outputs(self, distribution):
     with self.cached_session():
-      model = multi_input_output_model()
-
-      optimizer = gradient_descent.GradientDescentOptimizer(learning_rate=0.001)
-      loss = 'mse'
-      model.compile(optimizer, loss, distribute=distribution)
+      with distribution.scope():
+        model = multi_input_output_model()
+        optimizer = gradient_descent.GradientDescentOptimizer(
+            learning_rate=0.001)
+        loss = 'mse'
+        model.compile(optimizer, loss)
 
       # We take 6 input samples with each input having a dimension of 3 or 5.
       input_a_np = np.asarray(np.random.random((6, 3)), dtype=np.float32)
@@ -595,7 +668,7 @@
       # `predict` a list that is equal in length to the number of model outputs.
       # In this test our model has two outputs and each element of `outs`
       # corresponds to all the samples of one of the model outputs.
-      self.assertEqual(2, len(outs))
+      self.assertLen(outs, 2)
       # Each of the output samples have a dimension of 7. We should process all
       # the available input samples(6).
       self.assertAllEqual([6, 7], outs[0].shape)
@@ -605,15 +678,15 @@
 class TestDistributionStrategyWithDatasets(test.TestCase,
                                            parameterized.TestCase):
 
-  @combinations.generate(strategy_combinations())
+  @combinations.generate(all_strategy_combinations())
   def test_calling_model_on_same_dataset(self, distribution):
     with self.cached_session():
-      model = get_model()
-
-      optimizer = gradient_descent.GradientDescentOptimizer(0.001)
-      loss = 'mse'
-      metrics = ['mae', keras.metrics.CategoricalAccuracy()]
-      model.compile(optimizer, loss, metrics=metrics, distribute=distribution)
+      with distribution.scope():
+        model = get_model()
+        optimizer = gradient_descent.GradientDescentOptimizer(0.001)
+        loss = 'mse'
+        metrics = ['mae', keras.metrics.CategoricalAccuracy()]
+        model.compile(optimizer, loss, metrics=metrics)
 
       dataset = get_dataset(distribution)
 
@@ -624,39 +697,35 @@
                 validation_data=dataset, validation_steps=2)
       model.predict(get_predict_dataset(distribution), steps=2)
 
-  @combinations.generate(strategy_combinations())
+  @combinations.generate(all_strategy_combinations())
   def test_model_interleaved_eval_same_as_direct_eval(self, distribution):
     with self.cached_session():
-      loss = 'mse'
-
-      user_controlled_model = get_model()
-      user_controlled_optimizer = gradient_descent.GradientDescentOptimizer(
-          0.001)
-      user_controlled_metrics = ['mae', keras.metrics.CategoricalAccuracy()]
-      user_controlled_model.compile(user_controlled_optimizer, loss,
-                                    metrics=user_controlled_metrics,
-                                    distribute=distribution)
-
-      interleaved_model = get_model()
-      interleaved_optimizer = gradient_descent.GradientDescentOptimizer(0.001)
-      interleaved_metrics = ['mae', keras.metrics.CategoricalAccuracy()]
-      interleaved_model.compile(interleaved_optimizer, loss,
-                                metrics=interleaved_metrics,
-                                distribute=distribution)
+      with distribution.scope():
+        user_controlled_model = get_model()
+        user_controlled_model.compile(
+            gradient_descent.GradientDescentOptimizer(0.001),
+            loss='mse',
+            metrics=['mae', keras.metrics.CategoricalAccuracy()])
+
+        interleaved_model = get_model()
+        interleaved_model.set_weights(user_controlled_model.get_weights())
+        interleaved_model.compile(
+            gradient_descent.GradientDescentOptimizer(0.001),
+            loss='mse',
+            metrics=['mae', keras.metrics.CategoricalAccuracy()])
 
       dataset = get_dataset(distribution)
 
       # Call fit with validation interleaved
-      interleaved_output = interleaved_model.fit(dataset, epochs=2,
-                                                 steps_per_epoch=2, verbose=0,
-                                                 validation_data=dataset,
-                                                 validation_steps=2)
+      interleaved_output = interleaved_model.fit(
+          dataset, epochs=2, steps_per_epoch=2, verbose=1,
+          validation_data=dataset, validation_steps=2, shuffle=False)
 
       # Manually control the validation running after each epoch.
       user_controlled_output = []
       for _ in range(2):
         user_controlled_model.fit(
-            dataset, epochs=1, steps_per_epoch=2, verbose=0)
+            dataset, epochs=1, steps_per_epoch=2, verbose=1, shuffle=False)
         user_controlled_output.append(
             user_controlled_model.evaluate(dataset, steps=2))
 
@@ -670,16 +739,21 @@
   # TODO(priyag): Enable this test for TPU. Currently tuples/dict don't work
   # as clone_model's input_tensors argument only seems to accept list and not
   # tuples or dict.
-  def test_fit_with_tuple_and_dict_dataset_inputs(self):
-    with self.cached_session():
-      model = multi_input_output_model()
-
-      optimizer = gradient_descent.GradientDescentOptimizer(learning_rate=0.001)
-      loss = 'mse'
-      metrics = ['mae', keras.metrics.CategoricalAccuracy()]
-      strategy = mirrored_strategy.MirroredStrategy(['/device:GPU:0',
-                                                     '/device:CPU:0'])
-      model.compile(optimizer, loss, metrics=metrics, distribute=strategy)
+
+  @combinations.generate(combinations.combine(
+      distribution=[
+          combinations.mirrored_strategy_with_gpu_and_cpu,
+          combinations.core_mirrored_strategy_with_gpu_and_cpu],
+      mode=['graph', 'eager']))
+  def test_fit_with_tuple_and_dict_dataset_inputs(self, distribution):
+    with self.cached_session():
+      with distribution.scope():
+        model = multi_input_output_model()
+        optimizer = gradient_descent.GradientDescentOptimizer(
+            learning_rate=0.001)
+        loss = 'mse'
+        metrics = ['mae', keras.metrics.CategoricalAccuracy()]
+        model.compile(optimizer, loss, metrics=metrics)
 
       input_a_np = np.random.random((10, 3))
       input_b_np = np.random.random((10, 5))
@@ -703,15 +777,15 @@
 
       model.fit(dataset_dict, epochs=1, steps_per_epoch=2, verbose=1)
 
-  @combinations.generate(strategy_combinations())
+  @combinations.generate(all_strategy_combinations())
   def test_fit_eval_and_predict_methods_on_dataset(self, distribution):
     with self.cached_session():
-      model = get_model()
-
-      optimizer = gradient_descent.GradientDescentOptimizer(0.001)
-      loss = 'mse'
-      metrics = ['mae', keras.metrics.CategoricalAccuracy()]
-      model.compile(optimizer, loss, metrics=metrics, distribute=distribution)
+      with distribution.scope():
+        model = get_model()
+        optimizer = gradient_descent.GradientDescentOptimizer(0.001)
+        loss = 'mse'
+        metrics = ['mae', keras.metrics.CategoricalAccuracy()]
+        model.compile(optimizer, loss, metrics=metrics)
 
       dataset = get_dataset(distribution)
 
@@ -722,10 +796,10 @@
   @combinations.generate(strategy_and_optimizer_combinations())
   def test_fit_eval_and_predict_with_optimizer(self, distribution, optimizer):
     with self.cached_session():
-      model = get_model()
-
-      loss = 'mse'
-      model.compile(optimizer(), loss, distribute=distribution)
+      with distribution.scope():
+        model = get_model()
+        loss = 'mse'
+        model.compile(optimizer(), loss)
 
       dataset = get_dataset(distribution)
 
@@ -735,42 +809,39 @@
 
   @combinations.generate(strategy_minus_tpu_combinations())
   def test_dataset_with_sample_weights(self, distribution):
-    model = get_model()
-    optimizer = rmsprop.RMSPropOptimizer(learning_rate=0.001)
-    loss = 'mse'
-    model.compile(optimizer, loss, distribute=distribution)
-
-    inputs = np.zeros((10, 3), np.float32)
-    targets = np.zeros((10, 4), np.float32)
-    sample_weights = np.ones((10), np.float32)
-    dataset = dataset_ops.Dataset.from_tensor_slices((inputs, targets,
-                                                      sample_weights))
-    dataset = dataset.repeat()
-    dataset = dataset.batch(10)
-
-    model.fit(dataset, epochs=1, steps_per_epoch=2, verbose=1)
-    model.evaluate(dataset, steps=2, verbose=1)
-    model.predict(dataset, steps=2)
-
-  def test_dataset_input_shape_validation(self):
-    with self.cached_session():
-      model = get_model()
-
-      optimizer = rmsprop.RMSPropOptimizer(learning_rate=0.001)
-      loss = 'mse'
-      strategy = mirrored_strategy.MirroredStrategy(['/device:GPU:1',
-                                                     '/device:GPU:0'])
-
-      model.compile(optimizer, loss, distribute=strategy)
-
-      # User forgets to batch the dataset
-      inputs = np.zeros((10, 3), dtype=np.float32)
-      targets = np.zeros((10, 4), dtype=np.float32)
-      dataset = dataset_ops.Dataset.from_tensor_slices((inputs, targets))
-      dataset = dataset.repeat(100)
-
-      with self.assertRaisesRegexp(ValueError, 'expected input to have shape'):
-        model.fit(dataset, epochs=1, steps_per_epoch=2, verbose=0)
+    with self.cached_session():
+      with distribution.scope():
+        model = get_model()
+        optimizer = rmsprop.RMSPropOptimizer(learning_rate=0.001)
+        loss = 'mse'
+        model.compile(optimizer, loss)
+
+      inputs = np.zeros((10, 3), np.float32)
+      targets = np.zeros((10, 4), np.float32)
+      sample_weights = np.ones((10), np.float32)
+      dataset = dataset_ops.Dataset.from_tensor_slices((inputs, targets,
+                                                        sample_weights))
+      dataset = dataset.repeat()
+      dataset = dataset.batch(10)
+
+      model.fit(dataset, epochs=1, steps_per_epoch=2, verbose=1)
+      model.evaluate(dataset, steps=2, verbose=1)
+      model.predict(dataset, steps=2)
+
+  @combinations.generate(combinations.combine(
+      distribution=[
+          combinations.mirrored_strategy_with_gpu_and_cpu,
+          combinations.core_mirrored_strategy_with_gpu_and_cpu],
+      mode=['graph', 'eager']))
+  # TODO(b/120943676, b/120957836): Re-enable once the validation code is
+  # restored.
+  def DISABLED_test_dataset_wrong_input_shape(self, distribution):
+    with self.cached_session():
+      with distribution.scope():
+        model = get_model()
+        optimizer = rmsprop.RMSPropOptimizer(learning_rate=0.001)
+        loss = 'mse'
+        model.compile(optimizer, loss)
 
       # Wrong input shape
       inputs = np.zeros((10, 5), dtype=np.float32)
@@ -784,15 +855,37 @@
         model.fit(dataset, epochs=1, steps_per_epoch=2, verbose=0)
 
   @combinations.generate(combinations.combine(
+      distribution=[combinations.mirrored_strategy_with_gpu_and_cpu],
+      mode=['graph', 'eager']))
+  # TODO(b/120943676, b/120957836): Re-enable once the validation code is
+  # restored.
+  def DISABLED_test_dataset_no_batch_input_validation(self, distribution):
+    with self.cached_session():
+      with distribution.scope():
+        model = get_model()
+        optimizer = rmsprop.RMSPropOptimizer(learning_rate=0.001)
+        loss = 'mse'
+        model.compile(optimizer, loss)
+
+      # User forgets to batch the dataset
+      inputs = np.zeros((10, 3), dtype=np.float32)
+      targets = np.zeros((10, 4), dtype=np.float32)
+      dataset = dataset_ops.Dataset.from_tensor_slices((inputs, targets))
+      dataset = dataset.repeat(100)
+
+      with self.assertRaisesRegexp(ValueError, 'expected input to have shape'):
+        model.fit(dataset, epochs=1, steps_per_epoch=2, verbose=0)
+
+  @combinations.generate(combinations.combine(
       distribution=[combinations.tpu_strategy_one_step],
       mode=['graph']))
   def test_dataset_input_shape_fully_defined(self, distribution):
     with self.cached_session():
-      model = get_model()
-
-      optimizer = rmsprop.RMSPropOptimizer(learning_rate=0.001)
-      loss = 'mse'
-      model.compile(optimizer, loss, distribute=distribution)
+      with distribution.scope():
+        model = get_model()
+        optimizer = rmsprop.RMSPropOptimizer(learning_rate=0.001)
+        loss = 'mse'
+        model.compile(optimizer, loss)
 
       dataset = get_dataset(distribution)
       # Input shapes are not fully known. Batch dimension is unknown as we are
@@ -802,49 +895,63 @@
       with self.assertRaisesRegexp(ValueError, 'requires fully defined shapes'):
         model.fit(dataset, epochs=1, steps_per_epoch=2, verbose=0)
 
-  def test_learning_phase_value(self):
+  @combinations.generate(combinations.combine(
+      distribution=[
+          combinations.mirrored_strategy_with_gpu_and_cpu,
+          combinations.mirrored_strategy_with_two_gpus,
+          combinations.core_mirrored_strategy_with_gpu_and_cpu,
+          combinations.core_mirrored_strategy_with_two_gpus],
+      mode=['graph', 'eager']))
+  def test_learning_phase_value(self, distribution):
     # TODO(anjalisridhar): Modify this test to use Lambdas since we can compare
     # meaningful values. Currently we don't pass the learning phase if the
     # Lambda layer uses the learning phase.
     with self.cached_session():
-      x = keras.layers.Input(shape=(1,), name='input')
-      y = keras.layers.Dense(1, kernel_initializer='ones')(x)
-      z = keras.layers.Dropout(0.9999)(y)
-      model = keras.Model(x, z)
-      initial_weights = model.get_weights()
-
-      optimizer = gradient_descent.GradientDescentOptimizer(0.005)
-      loss = 'mse'
-      metrics = ['acc']
-      strategy = mirrored_strategy.MirroredStrategy(
-          ['/device:GPU:0', '/device:GPU:1'])
-
-      model.compile(optimizer, loss, metrics=metrics, distribute=strategy)
+      with distribution.scope():
+        x = keras.layers.Input(shape=(1,), name='input')
+        y = keras.layers.Dense(1, kernel_initializer='ones')(x)
+        z = keras.layers.Dropout(0.9999)(y)
+        model = keras.Model(x, z)
+        initial_weights = model.get_weights()
+
+        optimizer = gradient_descent.GradientDescentOptimizer(0.005)
+        loss = 'mse'
+        metrics = ['acc']
+        model.compile(optimizer, loss, metrics=metrics)
+
+      batch_size = 8
+      if isinstance(distribution, mirrored_strategy.CoreMirroredStrategy):
+        # CoreMirroredStrategy uses global batch size.
+        batch_size = 8 * distribution.num_replicas_in_sync
 
       inputs = np.ones((10, 1), dtype=np.float32)
       targets = np.ones((10, 1), dtype=np.float32)
       dataset = dataset_ops.Dataset.from_tensor_slices((inputs, targets))
-      dataset = dataset.repeat().batch(8)
+      dataset = dataset.repeat().batch(batch_size)
       hist = model.fit(dataset, epochs=1, steps_per_epoch=20, verbose=1)
       self.assertAlmostEqual(hist.history['acc'][0], 0, 0)
 
-      model.set_weights(initial_weights)
-      evaluate_output = model.evaluate(dataset, steps=20)
-      self.assertAlmostEqual(evaluate_output[1], 1, 0)
+      with distribution.scope():
+        model.set_weights(initial_weights)
+      # TODO(psv/anjalisridhar): Enable these lines after we fix b/117431185.
+      # evaluate_output = model.evaluate(dataset, steps=20)
+      # self.assertAlmostEqual(evaluate_output[1], 1, 0)
 
       inputs = np.ones((10, 1), dtype=np.float32)
       predict_dataset = dataset_ops.Dataset.from_tensor_slices(inputs)
-      predict_dataset = predict_dataset.repeat().batch(5)
+
+      predict_dataset = predict_dataset.repeat().batch(batch_size)
       output = model.predict(predict_dataset, steps=10)
-      # `predict` runs for 10 steps and in each step you process 100 samples.
-      ref_output = np.ones((100, 1), dtype=np.float32)
+      # `predict` runs for 10 steps
+      ref_output = np.ones((160, 1), dtype=np.float32)
       self.assertArrayNear(output, ref_output, 1e-1)
 
-<<<<<<< HEAD
-=======
   @combinations.generate(all_strategy_combinations())
   def testOptimizerWithCallbacks(self, distribution):
     with self.cached_session():
+      # TODO(b/120946189): Investigate why default strategy + eager fails.
+      if '_Default' in distribution.__class__.__name__:
+        self.skipTest('Disable the test for default strategy.')
       with distribution.scope():
         model = get_model()
         optimizer = gradient_descent_keras.SGD(0.01)
@@ -860,61 +967,72 @@
                 callbacks=[keras.callbacks.LearningRateScheduler(schedule)])
       self.assertAllClose(0.001, keras.backend.get_value(model.optimizer.lr))
 
->>>>>>> ca2d0b65
 
 class TestDistributionStrategyErrorCases(test.TestCase, parameterized.TestCase):
 
-  def test_validating_dataset_input_tensors_with_shape_mismatch(self):
-    with self.cached_session():
-      strategy = mirrored_strategy.MirroredStrategy(['/device:GPU:0',
-                                                     '/device:CPU:0'])
+  @combinations.generate(combinations.combine(
+      distribution=[
+          combinations.mirrored_strategy_with_gpu_and_cpu,
+          combinations.core_mirrored_strategy_with_gpu_and_cpu],
+      mode=['graph', 'eager']))
+  def test_validating_dataset_input_tensors_with_shape_mismatch(self,
+                                                                distribution):
+    with self.cached_session():
       a = constant_op.constant([1, 2], shape=(1, 2))
       b = constant_op.constant([[1, 2], [1, 2]], shape=(2, 2))
-      x = values.DistributedValues({'/device:CPU:0': a, '/device:GPU:0': b})
-      y = values.DistributedValues({'/device:CPU:0': a, '/device:GPU:0': a})
-      with strategy.scope():
-        # Removed device and input tensor shape details from the error message
-        # since the order of the device and the corresponding input tensor shape
-        # is not deterministic over different runs.
-        with self.assertRaisesRegexp(ValueError,
-                                     'Input tensor shapes do not match for '
-                                     'distributed tensor inputs '
-                                     'DistributedValues:.+'):
+      device_map = values.ReplicaDeviceMap(('/device:CPU:0', '/device:GPU:0'))
+      x = values.DistributedValues(device_map, (a, b))
+      y = values.DistributedValues(device_map, (a, a))
+      # Removed device and input tensor shape details from the error message
+      # since the order of the device and the corresponding input tensor shape
+      # is not deterministic over different runs.
+      with self.assertRaisesRegexp(ValueError,
+                                   'Input tensor shapes do not match for '
+                                   'distributed tensor inputs '
+                                   'DistributedValues:.+'):
+        with distribution.scope():
           distributed_training_utils.validate_distributed_dataset_inputs(
-              strategy, x, y)
-
-  def test_validating_dataset_input_tensors_with_dtype_mismatch(self):
-    with self.cached_session():
-      strategy = mirrored_strategy.MirroredStrategy(['/device:GPU:0',
-                                                     '/device:CPU:0'])
+              distribution, x, y)
+
+  @combinations.generate(combinations.combine(
+      distribution=[
+          combinations.mirrored_strategy_with_gpu_and_cpu,
+          combinations.core_mirrored_strategy_with_gpu_and_cpu],
+      mode=['graph', 'eager']))
+  def test_validating_dataset_input_tensors_with_dtype_mismatch(self,
+                                                                distribution):
+    with self.cached_session():
       a = constant_op.constant([1, 2], shape=(1, 2), dtype=dtypes.int32)
       b = constant_op.constant([1, 2], shape=(1, 2), dtype=dtypes.float64)
-      x = values.DistributedValues({'/device:CPU:0': a, '/device:GPU:0': b})
-      y = values.DistributedValues({'/device:CPU:0': a, '/device:GPU:0': a})
-      with strategy.scope():
-        # Removed device and input tensor dtype details from the error message
-        # since the order of the device and the corresponding input tensor dtype
-        # is not deterministic over different runs.
-        with self.assertRaisesRegexp(ValueError,
-                                     'Input tensor dtypes do not match for '
-                                     'distributed tensor inputs '
-                                     'DistributedValues:.+'):
+      device_map = values.ReplicaDeviceMap(('/device:CPU:0', '/device:GPU:0'))
+      x = values.DistributedValues(device_map, (a, b))
+      y = values.DistributedValues(device_map, (a, a))
+      # Removed device and input tensor dtype details from the error message
+      # since the order of the device and the corresponding input tensor dtype
+      # is not deterministic over different runs.
+      with self.assertRaisesRegexp(ValueError,
+                                   'Input tensor dtypes do not match for '
+                                   'distributed tensor inputs '
+                                   'DistributedValues:.+'):
+        with distribution.scope():
           distributed_training_utils.validate_distributed_dataset_inputs(
-              strategy, x, y)
-
-  def test_unsupported_features(self):
-    with self.cached_session():
-      model = get_model()
-
-      optimizer = gradient_descent.GradientDescentOptimizer(0.001)
-      loss = 'mse'
-      metrics = ['mae']
-      strategy = mirrored_strategy.MirroredStrategy(['/device:GPU:1',
-                                                     '/device:GPU:0'])
-
-      model.compile(optimizer, loss, metrics=metrics, distribute=strategy)
-
-      dataset = get_dataset(strategy)
+              distribution, x, y)
+
+  @combinations.generate(combinations.combine(
+      distribution=[
+          combinations.mirrored_strategy_with_gpu_and_cpu,
+          combinations.core_mirrored_strategy_with_gpu_and_cpu],
+      mode=['graph', 'eager']))
+  def test_unsupported_features(self, distribution):
+    with self.cached_session():
+      with distribution.scope():
+        model = get_model()
+        optimizer = gradient_descent.GradientDescentOptimizer(0.001)
+        loss = 'mse'
+        metrics = ['mae']
+        model.compile(optimizer, loss, metrics=metrics)
+
+      dataset = get_dataset(distribution)
 
       # Test with validation split
       with self.assertRaisesRegexp(
@@ -939,69 +1057,67 @@
 
       # Test with not specifying the `steps` argument.
       with self.assertRaisesRegexp(
-          ValueError, 'you should specify the `steps_per_epoch` argument'):
+          ValueError, 'the `steps_per_epoch` argument'):
         model.fit(dataset, epochs=1, verbose=0)
-      with self.assertRaisesRegexp(ValueError,
-                                   'you should specify the `steps` argument'):
+      with self.assertRaisesRegexp(ValueError, 'the `steps` argument'):
         model.evaluate(dataset, verbose=0)
 
-      with self.assertRaisesRegexp(ValueError,
-                                   'you should specify the `steps` argument'):
+      with self.assertRaisesRegexp(ValueError, 'the `steps` argument'):
         model.predict(dataset, verbose=0)
 
-  def test_calling_with_unsupported_predefined_callbacks(self):
-    with self.cached_session():
-      model = get_model()
-
-      optimizer = gradient_descent.GradientDescentOptimizer(0.001)
-      loss = 'mse'
-      metrics = ['mae']
-      strategy = mirrored_strategy.MirroredStrategy(['/device:GPU:1',
-                                                     '/device:GPU:0'])
-      model.compile(optimizer, loss, metrics=metrics, distribute=strategy)
-
-      dataset = get_dataset(strategy)
+  @combinations.generate(combinations.combine(
+      distribution=[
+          combinations.mirrored_strategy_with_gpu_and_cpu,
+          combinations.core_mirrored_strategy_with_gpu_and_cpu],
+      mode=['graph', 'eager']))
+  def test_calling_with_unsupported_predefined_callbacks(self, distribution):
+    with self.cached_session():
+      with distribution.scope():
+        model = get_model()
+        optimizer = gradient_descent.GradientDescentOptimizer(0.001)
+        loss = 'mse'
+        metrics = ['mae']
+        model.compile(optimizer, loss, metrics=metrics)
+
+      dataset = get_dataset(distribution)
 
       def schedule(_):
         return 0.001
       with self.assertRaisesRegexp(ValueError,
-                                   'LearningRateScheduler callback is not '
-                                   'supported with DistributionStrategy.'):
+                                   'You must specify a Keras Optimizer V2 when '
+                                   'using'):
         model.fit(dataset, epochs=1, steps_per_epoch=2, verbose=0,
                   callbacks=[keras.callbacks.LearningRateScheduler(schedule)])
 
       with self.assertRaisesRegexp(ValueError,
-                                   'ReduceLROnPlateau callback is not '
-                                   'supported with DistributionStrategy.'):
+                                   'You must specify a Keras Optimizer V2 when '
+                                   'using'):
         model.fit(dataset, epochs=1, steps_per_epoch=2, verbose=0,
                   callbacks=[keras.callbacks.ReduceLROnPlateau()])
-      with self.assertRaisesRegexp(ValueError,
-                                   'histogram_freq in the TensorBoard callback '
-                                   'is not supported when using '
-                                   'DistributionStrategy.'):
-        model.fit(dataset, epochs=1, steps_per_epoch=2, verbose=0,
-                  callbacks=[keras.callbacks.TensorBoard(histogram_freq=10)])
-
-
-class TestDistributionStrategyWithLossMasking(test.TestCase):
+
+
+class TestDistributionStrategyWithLossMasking(test.TestCase,
+                                              parameterized.TestCase):
 
   # TODO(priyag): Enable all strategies for this test. Currently it does not
   # work for TPU due to some invalid datatype.
-  def test_masking(self):
+  @combinations.generate(combinations.combine(
+      distribution=[
+          combinations.mirrored_strategy_with_gpu_and_cpu,
+          combinations.core_mirrored_strategy_with_gpu_and_cpu],
+      mode=['graph', 'eager']))
+  def test_masking(self, distribution):
     with self.cached_session():
       np.random.seed(1337)
       x = np.array([[[1], [1]], [[0], [0]]])
-      model = keras.models.Sequential()
-      model.add(keras.layers.Masking(mask_value=0, input_shape=(2, 1)))
-      model.add(
-          keras.layers.TimeDistributed(
-              keras.layers.Dense(1, kernel_initializer='one')))
-      strategy = mirrored_strategy.MirroredStrategy(['/device:GPU:1',
-                                                     '/device:GPU:0'])
-
-      model.compile(loss='mse',
-                    optimizer=gradient_descent.GradientDescentOptimizer(0.01),
-                    distribute=strategy)
+      with distribution.scope():
+        model = keras.models.Sequential()
+        model.add(keras.layers.Masking(mask_value=0, input_shape=(2, 1)))
+        model.add(
+            keras.layers.TimeDistributed(
+                keras.layers.Dense(1, kernel_initializer='one')))
+        model.compile(loss='mse',
+                      optimizer=gradient_descent.GradientDescentOptimizer(0.01))
       y = np.array([[[1], [1]], [[1], [1]]])
       dataset = dataset_ops.Dataset.from_tensor_slices((x, y))
       dataset = dataset.repeat(100)
@@ -1013,15 +1129,18 @@
 class TestDistributionStrategyWithNormalizationLayer(
     test.TestCase, parameterized.TestCase):
 
-  @combinations.generate(strategy_combinations())
-  def test_batchnorm_correctness(self, distribution):
-    with self.cached_session():
-      model = keras.models.Sequential()
-      norm = keras.layers.BatchNormalization(input_shape=(10,), momentum=0.8)
-      model.add(norm)
-      model.compile(loss='mse',
-                    optimizer=gradient_descent.GradientDescentOptimizer(0.01),
-                    distribute=distribution)
+  @combinations.generate(combinations.times(
+      all_strategy_combinations(),
+      combinations.combine(fused=[True, False])))
+  def test_batchnorm_correctness(self, distribution, fused):
+    with self.cached_session():
+      with distribution.scope():
+        model = keras.models.Sequential()
+        norm = keras.layers.BatchNormalization(
+            input_shape=(10,), momentum=0.8, fused=fused)
+        model.add(norm)
+        model.compile(loss='mse',
+                      optimizer=gradient_descent.GradientDescentOptimizer(0.01))
 
       # centered on 5.0, variance 10.0
       x = np.random.normal(loc=5.0, scale=10.0, size=(1000, 10))
@@ -1042,105 +1161,6 @@
       np.testing.assert_allclose(out.std(), 1.0, atol=1e-1)
 
 
-<<<<<<< HEAD
-class TestDistributionStrategyCorrectness(test.TestCase,
-                                          parameterized.TestCase):
-
-  @combinations.generate(strategy_combinations())
-  def test_metric_correctness(self, distribution):
-    with self.cached_session():
-      keras.backend.set_image_data_format('channels_last')
-      num_samples = 10000
-
-      x_train = np.random.randint(0, 2, num_samples)
-      x_train = np.reshape(x_train, (num_samples, 1))
-      y_train = x_train
-      x_train = x_train.astype('float32')
-      y_train = y_train.astype('float32')
-
-      # Create identity model.
-      model = keras.Sequential()
-      model.add(
-          keras.layers.Dense(1, input_shape=(1,), kernel_initializer='ones'))
-      model.compile(
-          loss=keras.losses.mean_squared_error,
-          optimizer=gradient_descent.GradientDescentOptimizer(0.5),
-          metrics=[keras.metrics.BinaryAccuracy()],
-          distribute=distribution)
-
-      batch_size = 64
-      batch_size //= distribution.num_replicas
-      train_dataset = dataset_ops.Dataset.from_tensor_slices((x_train, y_train))
-      train_dataset = batch_wrapper(train_dataset, batch_size, distribution)
-
-      history = model.fit(x=train_dataset, epochs=1, steps_per_epoch=10)
-      self.assertEqual(history.history['binary_accuracy'], [1.0])
-
-  @combinations.generate(strategy_combinations())
-  def test_correctness(self, distribution):
-    with self.cached_session():
-      keras.backend.set_image_data_format('channels_last')
-      num_samples = 10000
-
-      # Train and predict datasets are created with the same input numpy arrays.
-      x_train = np.random.rand(num_samples, 1)
-      y_train = 3 * x_train
-      x_train = x_train.astype('float32')
-      y_train = y_train.astype('float32')
-
-      # The model is built once and the initial weights are saved.
-      # This is used to initialize the model for both the distribution and
-      # non-distribution run.
-      model = keras.Sequential()
-      model.add(keras.layers.Dense(1, input_shape=(1,)))
-      initial_weights = model.get_weights()
-
-      def fit_and_predict(with_distribution=None):
-        model.set_weights(initial_weights)
-        model.compile(
-            loss=keras.losses.mean_squared_error,
-            optimizer=gradient_descent.GradientDescentOptimizer(0.5),
-            distribute=with_distribution)
-
-        batch_size = 64
-        if with_distribution:
-          batch_size //= with_distribution.num_replicas
-        train_dataset = dataset_ops.Dataset.from_tensor_slices((x_train,
-                                                                y_train))
-        train_dataset = batch_wrapper(train_dataset, batch_size, distribution)
-        # We have initialized the model to the same weight for the distribution
-        # and non-distribution run. If you want to initialize the model to
-        # random weights for each run, you need to run the model through the
-        # entire dataset at least once to ensure that the weights converge to
-        # the same value.
-        model.fit(x=train_dataset, epochs=1, steps_per_epoch=10)
-
-        weights = model.get_weights()
-        x_predict = [[1.], [2.], [3.], [4.]]
-        predict_batch_size = 4
-        if with_distribution:
-          predict_batch_size //= with_distribution.num_replicas
-        predict_dataset = dataset_ops.Dataset.from_tensor_slices(x_predict)
-        predict_dataset = batch_wrapper(predict_dataset,
-                                        predict_batch_size, distribution)
-        predict_result = model.predict(predict_dataset, steps=1)
-
-        return weights, predict_result
-
-      wts_with_ds, predict_with_ds = fit_and_predict(
-          with_distribution=distribution)
-      wts_without_ds, predict_without_ds = fit_and_predict(
-          with_distribution=None)
-
-      # Verify that the weights are the same within some limits of tolerance.
-      np.testing.assert_allclose(wts_with_ds[0], wts_without_ds[0], rtol=1e-3)
-      # Verify that the predicted outputs are the same within some limits of
-      # tolerance.
-      np.testing.assert_allclose(predict_with_ds, predict_without_ds, rtol=1e-3)
-
-
-# TODO(priyag): Add a test for TPUStrategy with steps_per_run > 1.
-=======
 class TestDistributionStrategyValidation(test.TestCase,
                                          parameterized.TestCase):
 
@@ -1171,7 +1191,21 @@
           loss = 'mse'
           metrics = ['mae', keras.metrics.CategoricalAccuracy()]
           model.compile(optimizer, loss, metrics=metrics)
->>>>>>> ca2d0b65
+
+  @combinations.generate(all_strategy_combinations_minus_default())
+  def test_loop_in_scope(self, distribution):
+    with self.cached_session():
+      with self.assertRaisesRegexp(
+          RuntimeError, 'should not be run inside the tf.distribute.Strategy'):
+        with distribution.scope():
+          x = keras.layers.Input(shape=(3,), name='input')
+          y = keras.layers.Dense(4, name='dense')(x)
+          model = keras.Model(x, y)
+          optimizer = gradient_descent.GradientDescentOptimizer(0.001)
+          loss = 'mse'
+          model.compile(optimizer, loss)
+          input_array = np.zeros((3, 3), dtype=np.float32)
+          model.predict(input_array)
 
 
 if __name__ == '__main__':

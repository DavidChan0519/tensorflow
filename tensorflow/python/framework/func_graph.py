# Copyright 2018 The TensorFlow Authors. All Rights Reserved.
#
# Licensed under the Apache License, Version 2.0 (the "License");
# you may not use this file except in compliance with the License.
# You may obtain a copy of the License at
#
#     http://www.apache.org/licenses/LICENSE-2.0
#
# Unless required by applicable law or agreed to in writing, software
# distributed under the License is distributed on an "AS IS" BASIS,
# WITHOUT WARRANTIES OR CONDITIONS OF ANY KIND, either express or implied.
# See the License for the specific language governing permissions and
# limitations under the License.
# ==============================================================================
"""FuncGraph and related functionality."""

from __future__ import absolute_import
from __future__ import division
from __future__ import print_function

import collections as py_collections
import weakref

from tensorflow.core.framework import attr_value_pb2
from tensorflow.python.eager import context
from tensorflow.python.eager import tape
from tensorflow.python.eager.graph_only_ops import graph_placeholder
from tensorflow.python.framework import ops
from tensorflow.python.framework import tensor_spec
from tensorflow.python.framework.auto_control_deps import AutomaticControlDependencies
from tensorflow.python.ops import array_ops
from tensorflow.python.ops import custom_gradient
from tensorflow.python.ops import resource_variable_ops
from tensorflow.python.ops import variable_scope
from tensorflow.python.util import compat
from tensorflow.python.util import nest
from tensorflow.python.util.lazy_loader import LazyLoader

# This is to avoid a circular dependency:
# function -> func_graph
function = LazyLoader("function", globals(),
                      "tensorflow.python.eager.function")

WHITELIST_COLLECTIONS = [
    ops.GraphKeys.GLOBAL_VARIABLES,
    ops.GraphKeys.LOCAL_VARIABLES,
    ops.GraphKeys.TRAINABLE_VARIABLES,
    variable_scope._VARSTORE_KEY,  # pylint: disable=protected-access
    variable_scope._VARSCOPESTORE_KEY  # pylint: disable=protected-access
]


class UnknownArgument(object):
  """Signifies an argument which is not currently handled."""
  pass


def convert_structure_to_signature(structure):
  """Convert a potentially nested structure to a signature.

  Args:
    structure: Structure to convert.

  Returns:
    Identical structure that has TensorSpec objects instead of Tensors and
    UknownArgument instead of any unsupported types.
  """

  def encode_arg(arg, name=None):
    """A representation for this argument, for converting into signatures."""
    if isinstance(arg, ops.Tensor):
      return tensor_spec.TensorSpec(arg.shape, arg.dtype, name)
    if isinstance(arg, (int, float, bool, tensor_spec.TensorSpec)):
      return arg
    return UnknownArgument()

  # We are using the flattened paths to name the TensorSpecs. We need an
  # explicit name for them downstream.
  flattened_with_paths = nest.flatten_with_joined_string_paths(structure)
  mapped = [encode_arg(arg, path) for path, arg in flattened_with_paths]
  return nest.pack_sequence_as(structure, mapped)


class FuncGraph(ops.Graph):
  """Graph representing a function body.

  Attributes:
    name: The name of the function.
    inputs: Placeholder tensors representing the inputs to this function. The
      tensors are in this FuncGraph. This represents "regular" inputs as well as
      captured inputs (i.e. the values of self.captures), with the regular
      inputs coming first.
    outputs: Tensors that will be returned by this function. The tensors are in
      this FuncGraph.
    structured_input_signature: A possibly-nested python object that was
      received by this function. Note that this structure might contain Python
      `None`s.
    structured_outputs: A possibly-nested python object which will be returned
      by this function. The Tensors in this structure are the same as those of
      self.outputs. Note that this structure might contain Python `None`s.
    variables: Variables that should be watched during function execution.
    outer_graph: The graph this function is defined in. May be another FuncGraph
      or the global default Graph.
    captures: Maps external tensor -> internal tensor (i.e. input placeholder).
      The entries are in the order they were captured.
    seed: The graph-level random seed.
  """

  def __init__(self, name, collections=None):
    """Construct a new FuncGraph.

    The graph will inherit its graph key, collections, seed, and distribution
    strategy stack from the current context or graph.

    Args:
      name: the name of the function.
      collections: a dictionary of collections this FuncGraph should start
        with. If not specified (None), the FuncGraph will read (but not write
        to) the outer graph's collections that are not whitelisted, and both
        read and write to the outer graph's collections that are whitelisted.
        The current whitelisted collections are the global variables, the
        local variables, and the trainable variables.
        Defaults to None.
    """
    super(FuncGraph, self).__init__()

    self.name = name
    self.inputs = []
    self.outputs = []
    self.structured_input_signature = None
    self.structured_outputs = None
    self._weak_variables = []
    self.outer_graph = ops.get_default_graph()
    self.captures = py_collections.OrderedDict()

    self._building_function = True
    # Map from resource tensor name to last op (in program order) which uses
    # this tensor. Used to enforce that execution order matches program order
    # for resource tensors.
    self._last_op_using_resource_tensor = {}

    graph = self.outer_graph

    # pylint: disable=protected-access
    # TODO(b/112906995, nareshmodi): distribution strategy depends on inheriting
    # this stack from the default graph even in eager mode. Maybe it should be
    # part of the eager context? This would also allow us to remove a
    # get_default_graph() call from the function cache lookup.
    self._distribution_strategy_stack = graph._distribution_strategy_stack
    # We ignore device placements from any outer scopes while tracing the
    # function when possible, to avoid hard-coding them in the function
    # graph. "Default" placements come from the PartitionedCallOp's placement,
    # so that the same trace of the Python function may be placed on several
    # different devices and saved functions may be placed on new devices when
    # restored.
    if context.executing_eagerly():
      self.seed = context.global_seed()
      self._xla_compile = (context.context().device_spec.device_type == "TPU")
      if self._distribution_strategy_stack or self._xla_compile:
        self._add_device_to_stack(context.context().device_name)
    else:
      self.seed = graph.seed
      self._xla_compile = getattr(graph, "_xla_compile", False)
      # TODO(allenl): Figure out if we can remove colocation stack
      # specialization (currently used in cond_v2), here and in the cache key.
<<<<<<< HEAD
      self._colocation_stack = graph._colocation_stack.copy()
      if (self._distribution_strategy_stack
          or self._xla_compile
          or device_stack_has_callable(graph._device_function_stack)):
        # Hard-code devices from device functions in the function body
        self._device_function_stack = graph._device_function_stack.copy()
    if not self._read_only_collections:
      self._collections = graph._collections
    else:
=======
      self._colocation_stack = graph._colocation_stack.copy()  # pylint: disable=protected-access

    if collections is None:
>>>>>>> ca2d0b65
      for collection_name in graph.get_all_collection_keys():
        if collection_name not in WHITELIST_COLLECTIONS:
          self._collections[collection_name] = graph.get_collection(
              collection_name)
      for collection_name in WHITELIST_COLLECTIONS:
        self._collections[collection_name] = graph.get_collection_ref(
            collection_name)
    else:
      self._collections = collections

    self._variable_creator_stack = graph._variable_creator_stack
    # Inherit the graph key, since this is used for matching variables in
    # optimizers.
    self._graph_key = graph._graph_key
    # pylint: enable=protected-access

  @property
  def variables(self):
    """A list of variables accessed by this FuncGraph.

    Note that functions keep only weak references to variables. Calling the
    function after a variable it accesses has been deleted is an error.

    Yields:
      Strong references to variables accessed by this FuncGraph.
    """
    for weak_v in self._weak_variables:
      v = weak_v()
      if v is None:
        raise AssertionError(
            "Called a function referencing variables which have been deleted. "
            "This likely means that function-local variables were created and "
            "not referenced elsewhere in the program. This is generally a "
            "mistake; consider storing variables in an object attribute on "
            "first call.")
      yield v

  @variables.setter
  def variables(self, var_list):
    self._weak_variables = [weakref.ref(v) for v in var_list]

  def create_op(
      self,
      op_type,
      inputs,
      dtypes,
      input_types=None,
      name=None,
      attrs=None,
      op_def=None,
      compute_shapes=True,
      compute_device=True):
    """Like Graph.create_op, except handles external input tensors.

    This overload adds functionality to create_op to "capture" any external
    input tensors, i.e. tensors from the eager context or outer function graphs
    if this is a nested function. See `capture` for more information.

    Args:
      op_type: The `Operation` type to create. This corresponds to the
        `OpDef.name` field for the proto that defines the operation.
      inputs: A list of `Tensor` objects that will be inputs to the `Operation`.
      dtypes: A list of `DType` objects that will be the types of the tensors
        that the operation produces.
      input_types: (Optional.) A list of `DType`s that will be the types of
        the tensors that the operation consumes. By default, uses the base
        `DType` of each input in `inputs`. Operations that expect
        reference-typed inputs must specify `input_types` explicitly.
      name: (Optional.) A string name for the operation. If not specified, a
        name is generated based on `op_type`.
      attrs: (Optional.) A dictionary where the key is the attribute name (a
        string) and the value is the respective `attr` attribute of the
        `NodeDef` proto that will represent the operation (an `AttrValue`
        proto).
      op_def: (Optional.) The `OpDef` proto that describes the `op_type` that
        the operation will have.
      compute_shapes: (Optional.) Deprecated. Has no effect (shapes are always
        computed).
      compute_device: (Optional.) If True, device functions will be executed
        to compute the device property of the Operation.

    Returns:
      An `Operation` object.
    """
    # This capturing logic interacts poorly with control flow contexts which
    # want to replace inputs of ops far too late in the process. This can lead
    # the context to get confused and try to create an Enter for an Enter. We
    # can detect this here and skip the additional Enter which can confuse loop
    # validation logic.
    if op_type == "Enter" and inputs[0].op.type == "Enter":
      if inputs[0].op.get_attr("frame_name") == attrs["frame_name"].s:
        return inputs[0].op
    # Calling AddValue on the control flow contexts to force creation of the
    # backward accumulators in the original graph before we create placeholders
    # to capture the inputs.
    ctxt = ops.get_default_graph()._control_flow_context  # pylint: disable=protected-access
    for i, inp in enumerate(inputs):
      # TPU Estimator defines a control flow context with no AddValue method.
      if ctxt is not None and hasattr(ctxt, "AddValue"):
        inp = ctxt.AddValue(inp)
      inp = self.capture(inp)
      inputs[i] = inp
    return super(FuncGraph, self).create_op(
        op_type, inputs, dtypes, input_types, name, attrs, op_def,
        compute_device=compute_device)

  def capture(self, tensor, name=None):
    """Captures `tensor` if it's external to this graph.

    If `tensor` is from a different graph, returns a placeholder for it.
    `tensor` and the placeholder will appear in self.captures, and the
    placeholder will appear in self.inputs.  Multiple calls to this method with
    the same `tensor` argument will return the same placeholder. If `tensor` is
    from this graph, returns `tensor`.

    Args:
      tensor: Tensor. May be from this FuncGraph or a different graph.
      name: Optional name if a placeholder is created.

    Returns:
      Tensor from this FuncGraph.
    """
    if isinstance(tensor, ops.EagerTensor):
      if name is None:
        name = str(ops.uid())
      return self._capture_helper(tensor, name)
    if tensor.graph is not self:
      if name is None:
        name = tensor.op.name
      return self._capture_helper(tensor, name)
    return tensor

  def _capture_helper(self, tensor, name):
    captured_tensor = self.captures.get(tensor, None)
    if captured_tensor is None:
      captured_tensor = _create_substitute_placeholder(tensor, name=name,
                                                       dtype=tensor.dtype)
      self.captures[tensor] = captured_tensor
      self.inputs.append(captured_tensor)
    tape.record_operation("captured_value", [captured_tensor], [tensor],
                          lambda x: [x])
    return captured_tensor

  @property
  def external_captures(self):
    """External tensors captured by this function."""
    return list(self.captures.keys())

  @property
  def internal_captures(self):
    """Placeholders in this function corresponding captured tensors."""
    return list(self.captures.values())


def func_graph_from_py_func(name,
                            python_func,
                            args,
                            kwargs,
                            signature=None,
                            func_graph=None,
                            experimental_autograph=False,
                            add_control_dependencies=True,
                            arg_names=None,
                            op_return_value=None,
                            collections=None):
  """Returns a `FuncGraph` generated from `python_func`.

  Args:
    name: an identifier for the function.
    python_func: the Python function to trace.
    args: the positional args with which the Python function should be called;
      ignored if a signature is provided.
    kwargs: the keyword args with which the Python function should be called;
      ignored if a signature is provided.
    signature: a possibly nested sequence of `TensorSpecs` specifying the shapes
      and dtypes of the arguments. When a signature is provided, `args` and
      `kwargs` are ignored, and `python_func` is traced with Tensors conforming
      to `signature`. If `None`, the shapes and dtypes are inferred from the
      inputs.
    func_graph: Optional. An instance of FuncGraph. If provided, we will use
      this graph else a new one is built and returned.
    experimental_autograph: whether to use autograph to compile `python_func`.
      See https://www.tensorflow.org/guide/autograph for more information.
    add_control_dependencies: If True, automatically adds control dependencies
      to ensure program order matches execution order and stateful ops always
      execute.
    arg_names: Optional list of argument names, used to give input placeholders
      recognizable names.
    op_return_value: Optional. A Tensor. If set and `python_func` returns
      Operations, those return values will be replaced with this value. If not
      set, returning an Operation triggers an error.
    collections: a dictionary of collections this FuncGraph should start
      with. If not specified (None), the FuncGraph will read (but not write to)
      the outer graph's collections that are not whitelisted, and both
      read and write to the outer graph's collections that are whitelisted.
      The current whitelisted collections are the global variables, the
      local variables, and the trainable variables.
      Defaults to None.

  Returns:
    A FuncGraph.

  Raises:
    TypeError: If any of `python_func`'s return values is neither `None` nor a
      `Tensor`.
  """
  if op_return_value is not None:
    assert isinstance(op_return_value, ops.Tensor), op_return_value
  if func_graph is None:
    func_graph = FuncGraph(name, collections=collections)
  assert isinstance(func_graph, FuncGraph)
  if add_control_dependencies:
    control_manager = AutomaticControlDependencies
  else:
    control_manager = ops.NullContextmanager
  with func_graph.as_default(), control_manager() as a:
    current_scope = variable_scope.get_variable_scope()
    default_use_recource = current_scope.use_resource
    current_scope.set_use_resource(True)

    if signature is not None:
      args = signature
      kwargs = {}

    # Creates and names placeholders for all arguments.
    func_args = _get_defun_inputs_from_args(args, arg_names)
    func_kwargs = _get_defun_inputs_from_kwargs(kwargs)

    # Convert all Tensors into TensorSpecs before saving the structured inputs.
    func_graph.structured_input_signature = (
        convert_structure_to_signature(func_args),
        convert_structure_to_signature(func_kwargs))

    # Note: `nest.flatten` sorts by keys, as does `_deterministic_dict_values`.
    # Variables to help check whether mutation happens in calling the function
    # Copy the recursive list, tuple and map structure, but not base objects
    func_args_before = nest.pack_sequence_as(func_args, nest.flatten(func_args))
    func_kwargs_before = nest.pack_sequence_as(
        func_kwargs, nest.flatten(func_kwargs))

    def convert(x):
      """Converts a function output to a Tensor."""
      if x is None:
        return None
      if op_return_value is not None and isinstance(x, ops.Operation):
        # TODO(b/79881896): we currently can't capture external control deps, so
        # this won't work if x needs to be captured (i.e. if python_func returns
        # captured Operations).
        with ops.control_dependencies([x]):
          x = array_ops.identity(op_return_value)
      else:
        try:
          x = ops.convert_to_tensor_or_indexed_slices(x)
        except (ValueError, TypeError):
          raise TypeError(
              "To be compatible with tf.contrib.eager.defun, Python functions "
              "must return zero or more Tensors; in compilation of %s, found "
              "return value of type %s, which is not a Tensor." %
              (str(python_func), type(x)))
      if add_control_dependencies:
        x = a.mark_as_return(x)
      return x

    this_tape = tape.push_new_tape()
    try:
      if experimental_autograph:
        from tensorflow.python import autograph  # pylint: disable=g-import-not-at-top
        func_outputs = autograph.converted_call(
            python_func, None,
            autograph.ConversionOptions(
                verbose=True,
                recursive=True,
                strip_decorators=(function.defun,),
                optional_features=(),
            ), *func_args, **func_kwargs)
      else:
        func_outputs = python_func(*func_args, **func_kwargs)
      # invariant: `func_outputs` contains only Tensors and `None`s.
      func_outputs = nest.map_structure(convert, func_outputs)

      check_mutation(func_args_before, func_args)
      check_mutation(func_kwargs_before, func_kwargs)
    finally:
      tape.pop_tape(this_tape)
      current_scope.set_use_resource(default_use_recource)

    # Variables in `func_args`, `func_kwargs` should be explicit inputs
    # to the function, not captured inputs.
    tape_variables = this_tape.watched_variables()
    arg_variables = set()
    inputs = []
    for arg in nest.flatten(func_args) + nest.flatten(func_kwargs):
      if isinstance(arg, resource_variable_ops.ResourceVariable):
        # Even if an argument variable was not used in the function, we've
        # already manually captured the resource Tensor when creating argument
        # placeholders.
        resource_placeholder = func_graph.captures.pop(arg.handle)
        arg_variables.add(arg)
        inputs.append(resource_placeholder)
      elif isinstance(arg, ops.Tensor):
        inputs.append(arg)
    variables = [v for v in tape_variables if v not in arg_variables]
    func_graph.inputs = inputs + list(func_graph.captures.values())

    func_graph.structured_outputs = func_outputs
    # Returning a closed-over tensor does not trigger convert_to_tensor.
    func_graph.outputs.extend(
        func_graph.capture(x)
        for x in flatten(func_graph.structured_outputs)
        if x is not None)

    func_graph.variables = variables

  # Register any other functions defined in the graph.
  with ops.init_scope():
    if context.executing_eagerly():
      for f in func_graph._functions.values():  # pylint: disable=protected-access
        # TODO(ashankar): What about the gradient registry?
        context.add_function(f._c_func.func)  # pylint: disable=protected-access

  return func_graph


def device_stack_has_callable(device_stack):
  """Checks whether a device stack contains a callable."""
  return any(callable(spec._device_name_or_function)  # pylint: disable=protected-access
             for spec in device_stack.peek_objs())


def check_mutation(n1, n2):
  """Check if two list of arguments are exactly the same."""
  errmsg = ("Function to be traced should not modify structure of input "
            "arguments. Check if your function has list and dictionary "
            "operations that alter input arguments, "
            "such as `list.pop`, `list.append`")
  try:
    nest.assert_same_structure(n1, n2)
  except ValueError:
    raise ValueError(errmsg)

  for arg1, arg2 in zip(nest.flatten(n1), nest.flatten(n2)):
    if arg1 is not arg2:
      raise ValueError(errmsg)


def flatten(sequence):
  """A wrapper around `nest.flatten` that also unpacks `IndexedSlices`."""
  # TODO(akshayka): Support `SparseTensor` in a similar fashion.
  flat_sequence = nest.flatten(sequence)
  outputs = []
  for item in flat_sequence:
    if isinstance(item, ops.IndexedSlices):
      if item.dense_shape is not None:
        outputs.extend([item.values, item.indices, item.dense_shape])
      else:
        outputs.extend([item.values, item.indices])
    else:
      outputs.append(item)
  return outputs


def _create_substitute_placeholder(value, name=None, dtype=None):
  """Creates a placeholder for `value` and propagates shape info to it."""
  # Note: setting ops.control_dependencies(None) ensures we always put
  # capturing placeholders outside of any control flow context.
  with ops.control_dependencies(None):
    placeholder = graph_placeholder(
        dtype=dtype or value.dtype, shape=value.shape, name=name)
  custom_gradient.copy_handle_data(value, placeholder)
  return placeholder


def _get_defun_inputs_from_args(args, names):
  """Maps Python function positional args to graph-construction inputs."""
  return _get_defun_inputs(args, names, structure=args)


def _get_defun_inputs(flat_args, names, structure):
  """Maps python function args to graph-construction inputs.

  Args:
    flat_args: A flat list of user-specified arguments.
    names: A list of strings with user-specified argument names, same length as
      `flat_args`. May be `None`, in which case a generic name is used.
    structure: The original argument list or dictionary.

  Returns:
    Placeholders with the same structure as `structure`.
  """
  func_graph = ops.get_default_graph()
  function_inputs = []
  if names is None:
    names = [None] * len(flat_args)
  for arg_value, name in zip(flat_args, names):
    for arg in nest.flatten(arg_value):
      if isinstance(arg, (ops.Tensor, tensor_spec.TensorSpec)):
        if isinstance(arg, tensor_spec.TensorSpec) and arg.name:
          requested_name = arg.name
        else:
          requested_name = name
        placeholder = graph_placeholder(
            arg.dtype, arg.shape,
            name=requested_name)
        if name is not None:
          # Record the requested/user-specified name in case it's different than
          # the uniquified name, for validation when exporting signatures.
          placeholder.op._set_attr(  # pylint: disable=protected-access
              "_user_specified_name",
              attr_value_pb2.AttrValue(s=compat.as_bytes(requested_name)))
        function_inputs.append(placeholder)
      elif isinstance(arg, resource_variable_ops.ResourceVariable):
        # Capture arg variables to create placeholders for them. These will be
        # removed as captures after the function is traced (since otherwise we'd
        # just add it back with a new placeholder when the variable was
        # referenced).
        placeholder = func_graph.capture(arg.handle, name=name)
        placeholder.op._set_attr(  # pylint: disable=protected-access
            "_user_specified_name",
            attr_value_pb2.AttrValue(s=compat.as_bytes(name)))
        function_inputs.append(arg)
      else:
        function_inputs.append(arg)
  return nest.pack_sequence_as(structure, function_inputs)


def _get_defun_inputs_from_kwargs(kwargs):
  """Maps Python function keyword args to graph-construction inputs."""
  if kwargs:
    names, flat_args = zip(*sorted(kwargs.items()))
  else:
    names = []
    flat_args = []
  return _get_defun_inputs(flat_args, names, structure=kwargs)<|MERGE_RESOLUTION|>--- conflicted
+++ resolved
@@ -18,7 +18,7 @@
 from __future__ import division
 from __future__ import print_function
 
-import collections as py_collections
+import collections
 import weakref
 
 from tensorflow.core.framework import attr_value_pb2
@@ -26,20 +26,28 @@
 from tensorflow.python.eager import tape
 from tensorflow.python.eager.graph_only_ops import graph_placeholder
 from tensorflow.python.framework import ops
+from tensorflow.python.framework import sparse_tensor
 from tensorflow.python.framework import tensor_spec
 from tensorflow.python.framework.auto_control_deps import AutomaticControlDependencies
 from tensorflow.python.ops import array_ops
 from tensorflow.python.ops import custom_gradient
 from tensorflow.python.ops import resource_variable_ops
+from tensorflow.python.ops import tensor_array_ops
 from tensorflow.python.ops import variable_scope
 from tensorflow.python.util import compat
+from tensorflow.python.util import memory
 from tensorflow.python.util import nest
+from tensorflow.python.util import tf_contextlib
+from tensorflow.python.util import tf_decorator
 from tensorflow.python.util.lazy_loader import LazyLoader
 
 # This is to avoid a circular dependency:
 # function -> func_graph
 function = LazyLoader("function", globals(),
                       "tensorflow.python.eager.function")
+def_function = LazyLoader(
+    "def_function", globals(),
+    "tensorflow.python.eager.def_function")
 
 WHITELIST_COLLECTIONS = [
     ops.GraphKeys.GLOBAL_VARIABLES,
@@ -48,37 +56,6 @@
     variable_scope._VARSTORE_KEY,  # pylint: disable=protected-access
     variable_scope._VARSCOPESTORE_KEY  # pylint: disable=protected-access
 ]
-
-
-class UnknownArgument(object):
-  """Signifies an argument which is not currently handled."""
-  pass
-
-
-def convert_structure_to_signature(structure):
-  """Convert a potentially nested structure to a signature.
-
-  Args:
-    structure: Structure to convert.
-
-  Returns:
-    Identical structure that has TensorSpec objects instead of Tensors and
-    UknownArgument instead of any unsupported types.
-  """
-
-  def encode_arg(arg, name=None):
-    """A representation for this argument, for converting into signatures."""
-    if isinstance(arg, ops.Tensor):
-      return tensor_spec.TensorSpec(arg.shape, arg.dtype, name)
-    if isinstance(arg, (int, float, bool, tensor_spec.TensorSpec)):
-      return arg
-    return UnknownArgument()
-
-  # We are using the flattened paths to name the TensorSpecs. We need an
-  # explicit name for them downstream.
-  flattened_with_paths = nest.flatten_with_joined_string_paths(structure)
-  mapped = [encode_arg(arg, path) for path, arg in flattened_with_paths]
-  return nest.pack_sequence_as(structure, mapped)
 
 
 class FuncGraph(ops.Graph):
@@ -92,9 +69,6 @@
       inputs coming first.
     outputs: Tensors that will be returned by this function. The tensors are in
       this FuncGraph.
-    structured_input_signature: A possibly-nested python object that was
-      received by this function. Note that this structure might contain Python
-      `None`s.
     structured_outputs: A possibly-nested python object which will be returned
       by this function. The Tensors in this structure are the same as those of
       self.outputs. Note that this structure might contain Python `None`s.
@@ -106,7 +80,7 @@
     seed: The graph-level random seed.
   """
 
-  def __init__(self, name, collections=None):
+  def __init__(self, name, read_only_collections=True):
     """Construct a new FuncGraph.
 
     The graph will inherit its graph key, collections, seed, and distribution
@@ -114,24 +88,19 @@
 
     Args:
       name: the name of the function.
-      collections: a dictionary of collections this FuncGraph should start
-        with. If not specified (None), the FuncGraph will read (but not write
-        to) the outer graph's collections that are not whitelisted, and both
-        read and write to the outer graph's collections that are whitelisted.
-        The current whitelisted collections are the global variables, the
-        local variables, and the trainable variables.
-        Defaults to None.
+      read_only_collections: whether to not write function graph collections
+        back to default graph. Defaults to True.
     """
     super(FuncGraph, self).__init__()
 
     self.name = name
     self.inputs = []
     self.outputs = []
-    self.structured_input_signature = None
     self.structured_outputs = None
+    self._read_only_collections = read_only_collections
     self._weak_variables = []
     self.outer_graph = ops.get_default_graph()
-    self.captures = py_collections.OrderedDict()
+    self.captures = collections.OrderedDict()
 
     self._building_function = True
     # Map from resource tensor name to last op (in program order) which uses
@@ -141,43 +110,21 @@
 
     graph = self.outer_graph
 
-    # pylint: disable=protected-access
-    # TODO(b/112906995, nareshmodi): distribution strategy depends on inheriting
-    # this stack from the default graph even in eager mode. Maybe it should be
-    # part of the eager context? This would also allow us to remove a
-    # get_default_graph() call from the function cache lookup.
-    self._distribution_strategy_stack = graph._distribution_strategy_stack
-    # We ignore device placements from any outer scopes while tracing the
-    # function when possible, to avoid hard-coding them in the function
-    # graph. "Default" placements come from the PartitionedCallOp's placement,
-    # so that the same trace of the Python function may be placed on several
-    # different devices and saved functions may be placed on new devices when
-    # restored.
     if context.executing_eagerly():
       self.seed = context.global_seed()
-      self._xla_compile = (context.context().device_spec.device_type == "TPU")
-      if self._distribution_strategy_stack or self._xla_compile:
-        self._add_device_to_stack(context.context().device_name)
+      device_type = context.context().device_spec.device_type
+      self._xla_compile = (device_type == "TPU" or device_type == "XLA_GPU"
+                           or device_type == "XLA_CPU")
     else:
       self.seed = graph.seed
       self._xla_compile = getattr(graph, "_xla_compile", False)
       # TODO(allenl): Figure out if we can remove colocation stack
       # specialization (currently used in cond_v2), here and in the cache key.
-<<<<<<< HEAD
-      self._colocation_stack = graph._colocation_stack.copy()
-      if (self._distribution_strategy_stack
-          or self._xla_compile
-          or device_stack_has_callable(graph._device_function_stack)):
-        # Hard-code devices from device functions in the function body
-        self._device_function_stack = graph._device_function_stack.copy()
+      self._colocation_stack = graph._colocation_stack.copy()  # pylint: disable=protected-access
+
     if not self._read_only_collections:
-      self._collections = graph._collections
+      self._collections = graph._collections  # pylint: disable=protected-access
     else:
-=======
-      self._colocation_stack = graph._colocation_stack.copy()  # pylint: disable=protected-access
-
-    if collections is None:
->>>>>>> ca2d0b65
       for collection_name in graph.get_all_collection_keys():
         if collection_name not in WHITELIST_COLLECTIONS:
           self._collections[collection_name] = graph.get_collection(
@@ -185,14 +132,64 @@
       for collection_name in WHITELIST_COLLECTIONS:
         self._collections[collection_name] = graph.get_collection_ref(
             collection_name)
-    else:
-      self._collections = collections
-
-    self._variable_creator_stack = graph._variable_creator_stack
-    # Inherit the graph key, since this is used for matching variables in
-    # optimizers.
-    self._graph_key = graph._graph_key
-    # pylint: enable=protected-access
+
+  def as_default(self):
+    outer_cm = super(FuncGraph, self).as_default()
+
+    @tf_contextlib.contextmanager
+    def inner_cm():
+      """Context manager for copying distribute.Strategy scope information."""
+      graph = ops.get_default_graph()
+      # pylint: disable=protected-access
+      # TODO(b/112906995, nareshmodi): distribution strategy depends on
+      # inheriting this stack from the default graph even in eager mode. Maybe
+      # it should be part of the eager context? This would also allow us to
+      # remove a get_default_graph() call from the function cache lookup.
+      old_strategy_stack = self._distribution_strategy_stack
+      self._distribution_strategy_stack = list(
+          graph._distribution_strategy_stack)
+      # We ignore device placements from any outer scopes while tracing the
+      # function when possible, to avoid hard-coding them in the function
+      # graph. "Default" placements come from the PartitionedCallOp's placement,
+      # so that the same trace of the Python function may be placed on several
+      # different devices and saved functions may be placed on new devices when
+      # restored.
+      old_device_stack = self._device_function_stack
+      if context.executing_eagerly():
+        if self._distribution_strategy_stack or self._xla_compile:
+          self._add_device_to_stack(context.context().device_name)
+      else:
+        if (self._distribution_strategy_stack
+            or self._xla_compile
+            or device_stack_has_callable(graph._device_function_stack)):
+          # Hard-code devices from device functions in the function body
+          self._device_function_stack = graph._device_function_stack.copy()
+
+      old_creator_stack = self._variable_creator_stack
+      self._variable_creator_stack = graph._variable_creator_stack
+      # Inherit the graph key, since this is used for matching variables in
+      # optimizers.
+      old_graph_key = self._graph_key
+      self._graph_key = graph._graph_key
+      # pylint: enable=protected-access
+
+      with outer_cm as g:
+        try:
+          yield g
+        finally:
+          self._distribution_strategy_stack = old_strategy_stack
+          self._device_function_stack = old_device_stack
+          self._variable_creator_stack = old_creator_stack
+          self._graph_key = old_graph_key
+    return inner_cm()
+
+  @property
+  def output_types(self):
+    return [t.dtype for t in self.outputs]
+
+  @property
+  def output_shapes(self):
+    return [t.shape for t in self.outputs]
 
   @property
   def variables(self):
@@ -338,11 +335,10 @@
                             kwargs,
                             signature=None,
                             func_graph=None,
-                            experimental_autograph=False,
+                            autograph=False,
                             add_control_dependencies=True,
                             arg_names=None,
-                            op_return_value=None,
-                            collections=None):
+                            op_return_value=None):
   """Returns a `FuncGraph` generated from `python_func`.
 
   Args:
@@ -359,7 +355,7 @@
       inputs.
     func_graph: Optional. An instance of FuncGraph. If provided, we will use
       this graph else a new one is built and returned.
-    experimental_autograph: whether to use autograph to compile `python_func`.
+    autograph: whether to use autograph to compile `python_func`.
       See https://www.tensorflow.org/guide/autograph for more information.
     add_control_dependencies: If True, automatically adds control dependencies
       to ensure program order matches execution order and stateful ops always
@@ -369,13 +365,6 @@
     op_return_value: Optional. A Tensor. If set and `python_func` returns
       Operations, those return values will be replaced with this value. If not
       set, returning an Operation triggers an error.
-    collections: a dictionary of collections this FuncGraph should start
-      with. If not specified (None), the FuncGraph will read (but not write to)
-      the outer graph's collections that are not whitelisted, and both
-      read and write to the outer graph's collections that are whitelisted.
-      The current whitelisted collections are the global variables, the
-      local variables, and the trainable variables.
-      Defaults to None.
 
   Returns:
     A FuncGraph.
@@ -387,7 +376,7 @@
   if op_return_value is not None:
     assert isinstance(op_return_value, ops.Tensor), op_return_value
   if func_graph is None:
-    func_graph = FuncGraph(name, collections=collections)
+    func_graph = FuncGraph(name)
   assert isinstance(func_graph, FuncGraph)
   if add_control_dependencies:
     control_manager = AutomaticControlDependencies
@@ -405,11 +394,6 @@
     # Creates and names placeholders for all arguments.
     func_args = _get_defun_inputs_from_args(args, arg_names)
     func_kwargs = _get_defun_inputs_from_kwargs(kwargs)
-
-    # Convert all Tensors into TensorSpecs before saving the structured inputs.
-    func_graph.structured_input_signature = (
-        convert_structure_to_signature(func_args),
-        convert_structure_to_signature(func_kwargs))
 
     # Note: `nest.flatten` sorts by keys, as does `_deterministic_dict_values`.
     # Variables to help check whether mutation happens in calling the function
@@ -428,7 +412,7 @@
         # captured Operations).
         with ops.control_dependencies([x]):
           x = array_ops.identity(op_return_value)
-      else:
+      elif not isinstance(x, tensor_array_ops.TensorArray):
         try:
           x = ops.convert_to_tensor_or_indexed_slices(x)
         except (ValueError, TypeError):
@@ -443,19 +427,36 @@
 
     this_tape = tape.push_new_tape()
     try:
-      if experimental_autograph:
+      if autograph:
         from tensorflow.python import autograph  # pylint: disable=g-import-not-at-top
-        func_outputs = autograph.converted_call(
-            python_func, None,
-            autograph.ConversionOptions(
-                verbose=True,
-                recursive=True,
-                strip_decorators=(function.defun,),
-                optional_features=(),
-            ), *func_args, **func_kwargs)
-      else:
-        func_outputs = python_func(*func_args, **func_kwargs)
-      # invariant: `func_outputs` contains only Tensors and `None`s.
+        _, original_func = tf_decorator.unwrap(python_func)
+
+        def wrapper(*args, **kwargs):
+          # Note: functions annotated with @tf.function should always be
+          # converted even though they would meet autograph's whitelisting
+          # criteria.
+          # If this assumption is ever broken, converted_call will need to
+          # handle the possibility of original_func still being a shim, e.g.
+          # bound to WeakrefSelf.
+          return autograph.converted_call(
+              original_func, None,
+              autograph.ConversionOptions(
+                  verbose=autograph.Verbosity.BRIEF,
+                  recursive=True,
+                  strip_decorators=(def_function.function,),
+                  optional_features=(),
+                  force_conversion=True,
+              ), *args, **kwargs)
+
+        # Wrapping around a decorator allows checks like tf_inspect.getargspec
+        # to be accurate.
+        converted_func = tf_decorator.make_decorator(original_func, wrapper)
+        tf_decorator.rewrap(python_func, original_func, converted_func)
+
+      func_outputs = python_func(*func_args, **func_kwargs)
+
+      # invariant: `func_outputs` contains only Tensors, IndexedSlices,
+      # SparseTensors, TensorArrays and `None`s.
       func_outputs = nest.map_structure(convert, func_outputs)
 
       check_mutation(func_args_before, func_args)
@@ -501,6 +502,24 @@
   return func_graph
 
 
+def maybe_captured(tensor):
+  """If t is a captured value placeholder, returns the original captured value.
+
+  Args:
+    tensor: Tensor.
+
+  Returns:
+    A tensor, potentially from a different Graph/FuncGraph.
+  """
+  if (not isinstance(tensor, ops.EagerTensor) and
+      tensor.op.graph.building_function and tensor.op.type == "Placeholder"):
+    for input_t, placeholder_t in tensor.op.graph.captures.items():
+      if tensor == placeholder_t:
+        return maybe_captured(input_t)
+  # pylint: enable=protected-access
+  return tensor
+
+
 def device_stack_has_callable(device_stack):
   """Checks whether a device stack contains a callable."""
   return any(callable(spec._device_name_or_function)  # pylint: disable=protected-access
@@ -524,7 +543,17 @@
 
 
 def flatten(sequence):
-  """A wrapper around `nest.flatten` that also unpacks `IndexedSlices`."""
+  """Like `nest.flatten` but also unpacks other Tensor-like objects.
+
+  Flattens non-tensor objects into their constituent tensors.
+
+  Args:
+    sequence: A nested structure of Tensors, IndexedSlices, SparseTensors and
+      TensorArrays.
+
+  Returns:
+    A list of tensors.
+  """
   # TODO(akshayka): Support `SparseTensor` in a similar fashion.
   flat_sequence = nest.flatten(sequence)
   outputs = []
@@ -534,9 +563,56 @@
         outputs.extend([item.values, item.indices, item.dense_shape])
       else:
         outputs.extend([item.values, item.indices])
+    elif isinstance(item, sparse_tensor.SparseTensor):
+      outputs.extend([item.indices, item.values, item.dense_shape])
+    elif isinstance(item, tensor_array_ops.TensorArray):
+      outputs.append(item.flow)
     else:
       outputs.append(item)
   return outputs
+
+
+def pack_sequence_as(structure, flat_sequence):
+  """Like `nest.pack_sequence_as` but also packs other Tensor-like objects.
+
+  Args:
+    structure: The structure to pack into. May contain Tensors, IndexedSlices,
+      TensorArrays or SparseTensors.
+    flat_sequence: An iterable containing tensors.
+
+  Returns:
+    A nested structure.
+
+  Raises:
+    AssertionError if `structure` and `flat_sequence` are not compatible.
+  """
+  flattened_structure = nest.flatten(structure)
+  flat_sequence_with_slices_and_tas = []
+  index = 0
+  for t in flattened_structure:
+    if isinstance(t, ops.IndexedSlices):
+      if t.dense_shape is not None:
+        flat_sequence_with_slices_and_tas.append(
+            ops.IndexedSlices(*flat_sequence[index:index + 3]))
+        index += 3
+      else:
+        flat_sequence_with_slices_and_tas.append(
+            ops.IndexedSlices(*flat_sequence[index:index + 2]))
+        index += 2
+    elif isinstance(t, sparse_tensor.SparseTensor):
+      flat_sequence_with_slices_and_tas.append(
+          sparse_tensor.SparseTensor(*flat_sequence[index:index + 3]))
+      index += 3
+    elif isinstance(t, tensor_array_ops.TensorArray):
+      flow = flat_sequence[index]
+      ta = tensor_array_ops.build_ta_with_new_flow(t, flow)
+      flat_sequence_with_slices_and_tas.append(ta)
+      index += 1
+    else:
+      flat_sequence_with_slices_and_tas.append(flat_sequence[index])
+      index += 1
+  assert len(flattened_structure) == len(flat_sequence_with_slices_and_tas)
+  return nest.pack_sequence_as(structure, flat_sequence_with_slices_and_tas)
 
 
 def _create_substitute_placeholder(value, name=None, dtype=None):
@@ -610,4 +686,23 @@
   else:
     names = []
     flat_args = []
-  return _get_defun_inputs(flat_args, names, structure=kwargs)+  return _get_defun_inputs(flat_args, names, structure=kwargs)
+
+
+def dismantle_func_graph(func_graph):
+  """Removes reference cycles in `func_graph` FuncGraph.
+
+  Helpful for making sure the garbage collector doesn't need to run when
+  the FuncGraph goes out of scope, e.g. in tests using defun with
+  @test_util.run_in_graph_and_eager_modes(assert_no_eager_garbage=True).
+
+  Args:
+    func_graph: A `FuncGraph` object to destroy. `func_graph` is unusable
+      after this function.
+  """
+  # TODO(b/115366440): Delete this method when a custom OrderedDict is added.
+  # Clearing captures using clear() leaves some cycles around.
+  while func_graph.captures:
+    func_graph.captures.popitem()
+  memory.dismantle_ordered_dict(func_graph.captures)
+  ops.dismantle_graph(func_graph)
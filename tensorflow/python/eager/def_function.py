# Copyright 2018 The TensorFlow Authors. All Rights Reserved.
#
# Licensed under the Apache License, Version 2.0 (the "License");
# you may not use this file except in compliance with the License.
# You may obtain a copy of the License at
#
#     http://www.apache.org/licenses/LICENSE-2.0
#
# Unless required by applicable law or agreed to in writing, software
# distributed under the License is distributed on an "AS IS" BASIS,
# WITHOUT WARRANTIES OR CONDITIONS OF ANY KIND, either express or implied.
# See the License for the specific language governing permissions and
# limitations under the License.
# ==============================================================================
# pylint: disable=unidiomatic-typecheck
"""Prototype decorator for defining graph functions with eager semantics."""

from __future__ import absolute_import
from __future__ import division
from __future__ import print_function

import collections
import weakref

from tensorflow.python.eager import context
from tensorflow.python.eager import function as function_lib
<<<<<<< HEAD
=======
from tensorflow.python.eager import lift_to_graph
from tensorflow.python.framework import func_graph as func_graph_module
>>>>>>> ca2d0b65
from tensorflow.python.framework import ops
from tensorflow.python.ops import control_flow_ops
from tensorflow.python.ops import math_ops
from tensorflow.python.ops import resource_variable_ops
from tensorflow.python.ops import variable_scope
from tensorflow.python.platform import tf_logging as logging
from tensorflow.python.training.checkpointable import base as checkpointable
from tensorflow.python.util import nest
from tensorflow.python.util import tf_decorator


def _graph_inputs(op):
  return [x.op for x in op.inputs] + list(op.control_inputs)


def _lift_to_graph(init_tensor, graph):
  """Copies the tensor and all its inputs recursively to the outer graph."""
  # Check that the initializer does not depend on any placeholders.
  visited_ops = set([])
  ops_to_visit = [init_tensor.op]
  op_outputs = collections.defaultdict(set)
  while ops_to_visit:
    op = ops_to_visit.pop()
    if op in visited_ops:
      continue
    visited_ops.add(op)
    # TODO(apassos) distinguish arg placeholders, capture placeholders,
    # and placeholders the user might directly use to initialize
    # variables.
    if op.type == "Placeholder":
      raise ValueError(
          "Unable to lift tensor", init_tensor,
          "because it depends transitively on placeholder ", op)
    for inp in _graph_inputs(op):
      op_outputs[inp].add(op)
      if inp not in visited_ops:
        ops_to_visit.append(inp)
  # Topologically sort the nodes we've extracted. Now we know how many of their
  # outputs are part of this subgraph.
  ops_to_copy = []
  marked_ops = set([])
  ops_to_visit = [init_tensor.op]
  while ops_to_visit:
    op = ops_to_visit.pop()
    if op in marked_ops:
      continue
    marked_ops.add(op)
    ops_to_copy.append(op)
    for inp in _graph_inputs(op):
      if all(x in marked_ops for x in op_outputs[inp]):
        ops_to_visit.append(inp)
  assert len(ops_to_copy) == len(visited_ops)
  # ops_to_copy now holds a reverse topologically sorted list of ops which
  # ends in the initializer. We copy those to the outermost graph and
  # build the initialization op there.
  with graph.as_default():
    op_map = {}
    for op in reversed(ops_to_copy):
      copied_inputs = [op_map[x] for x in op.inputs]
      copied_control_inputs = [op_map[x] for x in op.control_inputs]
      with ops.control_dependencies(copied_control_inputs):
        copied_op = graph.create_op(
            op.type, copied_inputs, [x.dtype for x in op.outputs],
            attrs=op.node_def.attr)
      op_map[op] = copied_op
      for i, o in enumerate(op.outputs):
        op_map[o] = copied_op.outputs[i]
    return op_map[init_tensor]


class UnliftedInitializerVariable(resource_variable_ops.ResourceVariable):
  """Variable which does not lift its initializer out of function context.

  Instances of this variable, when created, build a graph which runs their
  initializer inside a tf.cond(is_initialized) block.

  This can only be created inside a defun called from (eventually) eager
  mode. That is, non-function-building graphs are not supported.
  """

  def __init__(self,  # pylint: disable=super-init-not-called
               initial_value=None,
               trainable=None,
               caching_device=None,
               name=None,
               dtype=None,
               constraint=None,
               **unused_kwargs):
    """Creates a variable.

    Args:
      initial_value: A `Tensor`, or Python object convertible to a `Tensor`,
        which is the initial value for the Variable. The initial value must have
        a shape specified unless `validate_shape` is set to False. Can also be a
        callable with no argument that returns the initial value when called.
        (Note that initializer functions from init_ops.py must first be bound
         to a shape before being used here.)
      trainable: If `True`, GradientTapes automatically watch uses of this
        Variable.
      caching_device: Optional device string or function describing where the
        Variable should be cached for reading.  Defaults to the Variable's
        device.  If not `None`, caches on another device.  Typical use is to
        cache on the device where the Ops using the Variable reside, to
        deduplicate copying through `Switch` and other conditional statements.
      name: Optional name for the variable. Defaults to `'Variable'` and gets
        uniquified automatically.
      dtype: If set, initial_value will be converted to the given type.
        If None, either the datatype will be kept (if initial_value is
       a Tensor) or float32 will be used (if it is a Python object convertible
       to a Tensor).
      constraint: An optional projection function to be applied to the variable
        after being updated by an `Optimizer` (e.g. used to implement norm
        constraints or value constraints for layer weights). The function must
        take as input the unprojected Tensor representing the value of the
        variable and return the Tensor for the projected value
        (which must have the same shape). Constraints are not safe to
        use when doing asynchronous distributed training.

    Raises:
      ValueError: If the initial value is not specified, or does not have a
        shape and `validate_shape` is `True`.
      RuntimeError: If called outside of a function definition.
    """
    if context.executing_eagerly():
      # If we've been init_scope()d out of the function definition nothing to do
      # here; we can't really do the capturing or conditional logic.
      resource_variable_ops.ResourceVariable.__init__(
          self, initial_value=initial_value, trainable=trainable,
          caching_device=caching_device, name=name, dtype=dtype,
          constraint=constraint)
      return
    with ops.init_scope():
      self._in_graph_mode = not context.executing_eagerly()
    if initial_value is None:
      raise ValueError("initial_value must be specified.")
    init_from_fn = callable(initial_value)

    if constraint is not None and not callable(constraint):
      raise ValueError("The `constraint` argument must be a callable.")

    if isinstance(initial_value, checkpointable.CheckpointInitialValue):
      self._maybe_initialize_checkpointable()
      self._update_uid = initial_value.checkpoint_position.restore_uid
      initial_value = initial_value.wrapped_value

    if trainable is None:
      trainable = True
    self._trainable = trainable
    self._save_slice_info = None
    self._initial_value = None
    self._initializer_op = None
    self._is_initialized_op = None
    self._graph_element = None
    self._cached_value = None
    # Store the graph key so optimizers know how to only retrieve variables from
    # this graph. Guaranteed to be the same as the eager graph_key.
    self._graph_key = ops.get_default_graph()._graph_key  # pylint: disable=protected-access
    with ops.name_scope(name, "Variable", []
                        if init_from_fn else [initial_value]) as name:
      # pylint: disable=protected-access
      with ops.init_scope():
<<<<<<< HEAD
        shared_name = ops._name_from_scope_name(name)
        shared_name = "%s_%d" % (shared_name, ops.uid())
      # Use attr_scope and device(None) to simulate the behavior of
      # colocate_with when the variable we want to colocate with doesn't
      # yet exist.
      initial_value = ops.convert_to_tensor(initial_value)
=======
        handle_name = ops._name_from_scope_name(name)
        unique_id = "%s_%d" % (handle_name, ops.uid())
        shared_name = context.shared_name(unique_id)
      with ops.name_scope("Initializer"), ops.device(None):
        initial_value = ops.convert_to_tensor(
            initial_value() if init_from_fn else initial_value,
            name="initial_value", dtype=dtype)
>>>>>>> ca2d0b65
      with ops.init_scope():
        self._handle = resource_variable_ops.eager_safe_variable_handle(
            shape=initial_value.get_shape(),
            dtype=initial_value.dtype.base_dtype,
            shared_name=shared_name,
            name=name,
            graph_mode=self._in_graph_mode)
      with ops.name_scope("Initializer"), ops.device(None):
        initial_value = ops.convert_to_tensor(
            initial_value() if init_from_fn else initial_value,
            name="initial_value", dtype=dtype)
      self._shape = initial_value.shape
      self._unique_id = unique_id
      self._handle_name = handle_name + ":0"
      self._dtype = initial_value.dtype.base_dtype
      self._constraint = constraint
      assert initial_value is not None
      if self._in_graph_mode:
        with ops.init_scope():
          outer_graph = ops.get_default_graph()
        lifted_initializer = _lift_to_graph(initial_value, outer_graph)
        with ops.init_scope():
          self._initial_value = lifted_initializer
          with ops.name_scope("IsInitialized"):
            self._is_initialized_op = (
                resource_variable_ops.var_is_initialized_op(self._handle))
          if initial_value is not None:
            with ops.name_scope("Assign") as n, ops.colocate_with(self._handle):
              self._initializer_op = resource_variable_ops.assign_variable_op(
                  self._handle, lifted_initializer, name=n)
          with ops.name_scope("Read"), ops.colocate_with(self._handle):
            # Manually assign reads to the handle's device to avoid log
            # messages.
            with ops.device(self._handle.device):
              value = self._read_variable_op()
            self._graph_element = value
          ops.add_to_collection(ops.GraphKeys.GLOBAL_VARIABLES, self)
      else:
        def assign_fn():
          with ops.name_scope("Assign") as n, ops.colocate_with(self._handle):
            resource_variable_ops.assign_variable_op(
                self._handle,
                initial_value,
                name=n)
            # Returning values to keep tf.cond happy.
          return ops.convert_to_tensor(1)
        def not_assign_fn():
          return ops.convert_to_tensor(0)
        # Note: this cond is always guaranteed to run because we're inside a
        # defun which will insert automatic control dependencies.
        control_flow_ops.cond(
            resource_variable_ops.var_is_initialized_op(self._handle),
            not_assign_fn, assign_fn)

    # After the handle has been created, set up a way to clean it up when
    # executing eagerly. We'll hold the only reference to the deleter, so that
    # when this object is garbage collected the deleter will be too. This
    # means ResourceVariables can be part of reference cycles without those
    # cycles being uncollectable.
    if not self._in_graph_mode:
      self._handle_deleter = resource_variable_ops.EagerResourceDeleter(
          handle=self._handle, handle_device=self._handle.device)
    self._cached_shape_as_list = None


<<<<<<< HEAD
# TODO(apassos) there should be an easier way to call a concrete defun.
def _call_concrete(fn, args, kwargs):
  """Calls the given concrete function with only the tensor arguments."""

  def inner():
    # TODO(apassos) figure out what to do with kwargs and concrete functions.
    return fn(*[t for t in nest.flatten((args, kwargs))
                if isinstance(
                    t, (ops.Tensor, resource_variable_ops.ResourceVariable))])

  return inner


class PolymorphicFunction(object):
=======
class Function(object):
>>>>>>> ca2d0b65
  """Wrapper class for the graph functions defined for a Python function.

  See the documentation for `tf.function` for more information on the semantics
  of defined functions.

  `Function` is thread-compatible.
  """

  def __init__(self,
               python_function,
               name,
               input_signature=None,
               autograph=False,
               experimental_autograph_options=None):
    """Initializes a `Function`.

    Args:
      python_function: the function to be wrapped.
      name: the name given to it.
      input_signature: a possibly nested sequence of `TensorSpec` objects
        specifying the input signature of this function. If `None`, a separate
        function is instantiated for each inferred input signature.
      autograph: whether `python_function` should be converted to graph mode.
        See https://www.tensorflow.org/guide/autograph for more information.
      experimental_autograph_options: optional tuple of
        tensorflow.autograph.Feature values. Allows enabling additional
        conversion options when autograph is set to True.

    Raises:
      ValueError: if `input_signature` is not None and the `python_function`'s
        argspec has keyword arguments.
    """
    self._python_function = python_function
    self._input_signature = input_signature
    self._autograph = autograph
    self._experimental_autograph_options = experimental_autograph_options
    if self._experimental_autograph_options is not None:
      raise NotImplementedError()
    self._created_variables = None
    self._stateful_fn = None
    self._descriptor_cache = weakref.WeakKeyDictionary()
    self._name = name

  def _defun_with_scope(self, scope):
    """Creates a defun wrapped inside a variable creator scope."""

    fn = self._python_function

    def wrapped_fn(*args, **kwds):
      with variable_scope.variable_creator_scope(scope):
        return fn(*args, **kwds)

    # TODO(mdan): Pipe self._experimental_autograph_options through.
    return function_lib.defun(
        tf_decorator.make_decorator(fn, wrapped_fn),
        input_signature=self._input_signature,
        experimental_autograph=self._autograph)

  def _initialize(self, args, kwds):
    """Initializes, on the first call."""

<<<<<<< HEAD
    self._created_variables = []
=======
  def _initialize(self, args, kwds, add_initializers_to=None):
    """Initializes, on the first call.

    Creates two `Function`s, one that will allow creation of variables
    and one that won't.

    Additionally runs a trace for the `Function` that allows creation
    of variables.

    Args:
      args: Arguments to the underlying python callable.
      kwds: Keyword arguments to the python callable.
      add_initializers_to: Where to collect variable initializers, if not None.
    """

    created_variables = []
>>>>>>> ca2d0b65

    def variable_capturing_scope(unused_next_creator, **kwds):
      """Creates UnliftedInitializerVariables and saves references to them."""
      v = UnliftedInitializerVariable(**kwds)
      self._created_variables.append(weakref.ref(v))
      return v

    self._stateful_fn = self._defun_with_scope(variable_capturing_scope)
    self._stateful_fn._name = self._name  # pylint: disable=protected-access

    # Force the definition of the function for these arguments
    self._concrete_stateful_fn = self._stateful_fn.get_concrete_function(
        *args, **kwds)

    def invalid_creator_scope(*unused_args, **unused_kwds):
      """Disables variable creation."""
      raise ValueError(
          "tf.function-decorated function tried to create "
          "variables on non-first call.")

    self._stateless_fn = self._defun_with_scope(invalid_creator_scope)
    self._stateless_fn._name = self._name  # pylint: disable=protected-access
    return self._stateful_fn._canonicalize_function_inputs(*args, **kwds)  # pylint: disable=protected-access

  def __call__(self, *args, **kwds):
    """Calls the graph function."""
    if self._created_variables:
      # In this case we have created variables on the first call, so we run the
      # defunned version which is guaranteed to never create variables.
      return self._stateless_fn(*args, **kwds)  # pylint: disable=not-callable
    elif self._stateful_fn is not None:
      # In this case we have not created variables on the first call. So we can
      # run the first trace but we should fail if variables are created.
      results = self._stateful_fn(*args, **kwds)
      if self._created_variables:
        raise ValueError("Creating variables on a non-first call to a function"
                         " decorated with tf.function.")
      return results

    canon_args, canon_kwds = self._initialize(args, kwds)

    if not self._created_variables:
      # If we did not create any variables the trace we have is good enough.
      return _call_concrete(
          self._concrete_stateful_fn, canon_args, canon_kwds)()

    def fn_with_cond(*inner_args, **inner_kwds):
      """Conditionally runs initialization if it's needed."""
      condition = True
      for wr in self._created_variables:
        variable = wr()
        if variable is None:
          raise ValueError(
              "Variable created in a tf.function garbage-collected. Code needs"
              " to keep python references to variables created in a"
              " tf.function.")
        condition = math_ops.logical_and(
            condition, resource_variable_ops.var_is_initialized_op(
                variable.handle))
      # We want to call stateless_fn if possible because it avoids recomputing
      # potentially expensive initializers.
      return control_flow_ops.cond(
          condition,
          lambda: self._stateless_fn(*inner_args, **inner_kwds),
          _call_concrete(self._concrete_stateful_fn, inner_args, inner_kwds))

    return function_lib.defun(fn_with_cond)(*canon_args, **canon_kwds)

  @property
  def python_function(self):
    """The python function wrapped in this tf.function."""
    return self._python_function

<<<<<<< HEAD
=======
  @property
  def input_signature(self):
    return self._input_signature

  @property
  def function_spec(self):
    return self._function_spec

  def get_initialization_function(self, *args, **kwargs):
    """Returns a `ConcreteFunction` which initializes this function's variables.

    Requires that this function hasn't been accessed yet through either calling
    it or calling get_concrete_function. Fails if we cannot build an initializer
    function which does not depend on the concrete values of the inputs to this
    function.

    Args:
      *args: arguments to the underlying python callable.
      **kwargs: keyword arguments to the python callable.

    Returns:
      A `ConcreteFunction` object which initializes the variables of this
      function.

    Raises:
      RuntimeError: if called after the variables have been initialized.
    """
    if self._stateful_fn is not None:
      raise RuntimeError(
          "get_initialization_function cannot be called after the function "
          "has been used")
    # Here we trace the function, collect the initializers, and attempt to
    # extract them and run them eagerly. Fail only if we cannot do so.
    initializer_map = {}
    self._initialize(args, kwargs, add_initializers_to=initializer_map)

    # Note: using defun here avoids an infinite recursion.
    @function_lib.defun
    def initialize_variables():
      for v, init in initializer_map.items():
        v.assign(lift_to_graph.lift_to_graph(
            init, ops.get_default_graph())[init])

    return initialize_variables.get_concrete_function()

  def _list_all_concrete_functions_for_serialization(self):
    """Returns all concrete functions for serialization.

    Returns:
      A list of instances of `Function`.
    """
    if self._input_signature is not None:
      self.get_concrete_function()
    concrete_functions = []
    # pylint: disable=protected-access
    if self._stateful_fn:
      concrete_functions.extend(self._stateful_fn._function_cache.values())
    if self._stateless_fn:
      concrete_functions.extend(self._stateless_fn._function_cache.values())
    # pylint: enable=protected-access
    deduplicated_concrete_functions = list()
    seen_signatures = list()
    # We are using a list so that:
    #  - the returned collection is deterministic, and
    #  - we can use a custom equality operator (is_same_structure).
    # This is run only at serialization time on likely very small inputs so we
    # are not concerned about O(n^2) runtime.
    for concrete_function in concrete_functions:
      signature, _ = concrete_function.structured_input_signature
      flattened = nest.flatten(signature)
      if any(
          isinstance(arg, func_graph_module.UnknownArgument)
          for arg in flattened):
        logging.info("Unsupported signature for serialization: %s.", signature)
        continue
      equal_to_signature = functools.partial(
          function_lib.is_same_structure, signature, check_values=True)
      if not any(equal_to_signature(s) for s in seen_signatures):
        deduplicated_concrete_functions.append(concrete_function)
        seen_signatures.append(signature)
    return deduplicated_concrete_functions

>>>>>>> ca2d0b65
  def get_concrete_function(self, *args, **kwargs):
    """Returns a `ConcreteFunction` specialized to inputs and execution context.

<<<<<<< HEAD
    `args` and `kwargs` are ignored if this `PolymorphicFunction` was created
    with an `input_signature`.
=======
    If this `Function` was created with an `input_signature`, `args` and
    `kwargs` may be omitted. With an input signature there is only one
    concrete function associated with this `Function`.

    If there is no fixed `input_signature` associated with this
    `Function`, positional and keyword arguments to `get_concrete_function`
    follow the same rules as input signature specification, with `tf.TensorSpec`
    objects describing `tf.Tensor`s which will be passed to the concrete
    function.

    Each `tf.Tensor` argument to the concrete function must have a unique name,
    either because it is the only one associated with a named argument of the
    Python function or because an explicit `name=` was passed to its
    `tf.TensorSpec` object. These names become the argument names for the
    concrete function.

    Arguments to the concrete function may always be specified as keyword
    arguments, naming the Tensor input. Positional arguments may be used instead
    when each preceding argument to the Python function is a Tensor.

    ```python
    @tf.function
    def f(x):
      return x

    f_concrete = f.get_concrete_function(tf.TensorSpec([], tf.float64))
    f_concrete(tf.constant(1.))
    f_concrete(x=tf.constant(1.))
    ```

    Nested structures containing Tensors may be specified when retrieving
    concrete functions. Structures with multiple Tensors are expanded into
    multiple arguments of the concrete function. Since multiple concrete
    function arguments are associated with one argument to the original
    function, these Tensors must be named explicitly. Tensors in nested
    structures may not be passed using positional arguments when calling the
    concrete function.

    ```python
    f_concrete2 = f.get_concrete_function(
        (tf.TensorSpec(None, tf.float64, name="first"),
         tf.TensorSpec([], tf.float32, name="second")))
    # Keyword arguments are required when identifying Tensors in nested
    # structures.
    f_concrete2(first=tf.constant([1.]), second=tf.constant(0.))
    ```

    Functions with fixed input signatures have only one concrete function
    associated with them, which can be retrieved without specifying any
    arguments. As before Tensors must have unique names, either inferred from
    the argument names in the original Python function or specified
    explicitly.

    ```python
    @tf.function(input_signature=(tf.TensorSpec(None, tf.float32)))
    def f_sig(y):
      return y

    f_sig_concrete = f.get_concrete_function()
    f_sig_concrete(tf.constant(1.))
    f_sig_concrete(y=tf.constant(1.))
    ```
>>>>>>> ca2d0b65

    Args:
      *args: inputs to specialize on.
      **kwargs: inputs to specialize on.

    Raises:
      ValueError: if this object has not yet been called on concrete values.
    """
    # TODO(apassos) figure out how to handle this case (what should we return
    # here?)
    if self._stateful_fn is None:
      raise ValueError(
          "Call this function with concrete values before asking for a"
          " concrete function. Calling the function will ensure that, in"
          " case this function creates variables, that those are properly"
          " initialized.")
    if self._created_variables:
      # In this case we have created variables on the first call, so we run the
      # defunned version which is guaranteed to never create variables.
      return self._stateless_fn.get_concrete_function(*args, **kwargs)
    elif self._stateful_fn is not None:
      # In this case we have not created variables on the first call. So we can
      # run the first trace but we should fail if variables are created.
      concrete = self._stateful_fn.get_concrete_function(*args, **kwargs)
      if self._created_variables:
        raise ValueError("Creating variables on a non-first call to a function"
                         " decorated with tf.function.")
      return concrete

  def __get__(self, instance, owner):
    """Makes it possible to defun instance methods."""
    del owner
    # `instance` here is the instance that this `Function` was accessed through
    # e.g., for
    #
    #   class Foo(object):
    #
    #     @function.defun
    #     def bar(self):
    #       ...
    #
    #   foo = Foo()
    #   foo.bar()  # `foo.bar` is a `Function` instance
    #
    # then `instance` will be `foo` (and `owner` will be `Foo`).  We create a
    # new instance of `Function` here to allow different instances each
    # to create variables once, thereby allowing methods to be decorated with
    # tf.function. Keeps a cache to avoid retracing the function every time the
    # descriptor is accessed.
    if instance not in self._descriptor_cache:
      if instance is None:
        return self
      self._descriptor_cache[instance] = (
          function_lib.class_method_to_instance_method(self, instance))
    return self._descriptor_cache[instance]


def function(func=None,
             input_signature=None,
             autograph=False,
             experimental_autograph_options=None):
<<<<<<< HEAD
  """Defines a function as per the "functions, not sessions" document."""
=======
  """Creates a callable TensorFlow graph from a Python function.

  `function` constructs a callable that executes a TensorFlow graph
  (`tf.Graph`) created by tracing the TensorFlow operations in `func`.
  This allows the TensorFlow runtime to apply optimizations and exploit
  parallelism in the computation defined by `func`.

  _Example Usage_

  ```python
  def f(x, y):
    return tf.reduce_mean(tf.multiply(x ** 2, 3) + y)

  g = tf.function(f)

  x = tf.constant([[2.0, 3.0]])
  y = tf.constant([[3.0, -2.0]])

  # `f` and `g` will return the same value, but `g` will be executed as a
  # TensorFlow graph.
  assert f(x, y).numpy() == g(x, y).numpy()

  # Tensors and tf.Variables used by the Python function are captured in the
  # graph.
  @tf.function
  def h():
    return f(x, y)

  assert (h().numpy() == f(x, y).numpy()).all()

  # Data-dependent control flow is also captured in the graph. Supported
  # control flow statements include `if`, `for`, `break`, `continue`, `return`.
  @tf.function
  def g(x):
    if tf.reduce_sum(x) > 0:
      return x * x
    else:
      return -x // 2

  # print and TensorFlow side effects are supported, but exercise caution when
  # using Python side effects like mutating objects, saving to files, etc.
  l = []

  @tf.function
  def g(x):
    for i in x:
      print(i)                              # Works
      tf.assign(v, i)                       # Works
      tf.py_func(lambda i: l.append(i))(i)  # Works
      l.append(i)                           # Caution! Doesn't work.
  ```

  _Referencing `tf.Variable`s_

  The Python function `func` may reference stateful objects (such as
  `tf.Variable`).
  These are captured as implicit inputs to the callable returned by `function`.
  For example:

  ```python
  c = tf.Variable(0)

  @tf.function
  def f(x):
    c.assign_add(1)
    return x + tf.to_float(c)

  assert int(c) == 0
  assert f(1.0) == 2.0
  assert int(c) == 1
  assert f(1.0) == 3.0
  assert int(c) == 2
  ```

  `function` can be applied to methods of an object. For example:

  ```python
  class Dense(object):
    def __init__(self):
      self.W = tf.Variable(tf.glorot_uniform_initializer()((10, 10)))
      self.b = tf.Variable(tf.zeros(10))

    @tf.function
    def compute(self, x):
      return tf.matmul(x, self.W) + self.b

  d1 = Dense()
  d2 = Dense()
  x = tf.random_uniform((10, 10))
  # d1 and d2 are using distinct variables
  assert not (d1.compute(x).numpy() == d2.compute(x).numpy()).all()
  ```

  _Usage with `tf.keras`_

  The `call` methods of a `tf.keras.Model` subclass can be decorated with
  `function` in order to apply graph execution optimizations on it.
  For example:

  ```python
  class MyModel(tf.keras.Model):
    def __init__(self, keep_probability=0.2):
      super(MyModel, self).__init__()
      self.dense1 = tf.keras.layers.Dense(4)
      self.dense2 = tf.keras.layers.Dense(5)
      self.keep_probability = keep_probability

    @tf.function
    def call(self, inputs, training=True):
      y = self.dense2(self.dense1(inputs))
      if training:
        return tf.nn.dropout(y, self.keep_probability)
      else:
        return y

  model = MyModel()
  model(x, training=True)  # executes a graph, with dropout
  model(x, training=False) # executes a graph, without dropout
  ```

  _Input Signatures_

  `function` instantiates a separate graph for every unique set of input
  shapes and datatypes. For example, the following code snippet will result
  in three distinct graphs being traced, as each input has a different
  shape.

  ```python
  @tf.function
  def f(x): return tf.add(x, 1.)

  scalar = tf.constant(1.0)
  vector = tf.constant([1.0, 1.0])
  matrix = tf.constant([[3.0]])

  f(scalar)
  f(vector)
  f(matrix)
  ```

  An "input signature" can be optionally provided to `function` to control
  the graphs traced. The input signature specifies the shape and type of each
  `Tensor` argument to the function using a `tf.TensorSpec` object. For example,
  the following code snippet ensures that a single graph is created where the
  input `Tensor` is required to be a floating point tensor with no restrictions
  on shape.

  ```python
  @tf.function(input_signature=[tf.TensorSpec(shape=None, dtype=tf.float32)])
  def f(x): return tf.add(x, 1.)
  ```

  When an `input_signature` is specified, the callable will only accept `Tensor`
  (or NumPy `ndarray`) objects as arguments.

  _Tracing and staging_

  When `autograph` is `True`, all Python code that depends on `Tensor` values is
  staged into a TensorFlow graph. When `autograph` is `False`, the function is
  traced and control flow is not allowed to depend on data.

  Note that `function` only stages TensorFlow operations, all Python code that
  `func` executes and does not depend on data will shape the _construction_ of
  the graph.
  For example, consider the following:

  ```python
  import numpy as np

  def add_noise():
    return tf.eye(5) + np.random.randn(5, 5)

  traced = tf.function(add_noise)
  ```

  `add_noise()` will return a different output every time it is invoked.
  However, `traced()` will return the same value every time it is called,
  since a particular random value generated by the `np.random.randn` call will
  be inserted in the traced/staged TensorFlow graph as a constant. In this
  particular example, replacing `np.random.randn(5, 5)` with
  `tf.random_normal((5, 5))` will result in the same behavior for `add_noise()`
  and `traced()`.

  _Python Side-Effects_

  A corollary of the previous discussion on tracing is the following: If a
  Python function `func` has Python side-effects, then executing `func` multiple
  times may not be semantically equivalent to executing `F = tf.function(func)`
  multiple times; this difference is due to the fact that `function` only
  captures the subgraph of TensorFlow operations that is constructed when `func`
  is invoked to trace a graph.

  The same is true if code with Python side effects is used inside control flow,
  such as a loop. If your code uses side effects that are not intended to
  control graph construction, wrap them inside `tf.py_func`.

  Args:
    func: function to be compiled. If `func` is None, returns a decorator that
      can be invoked with a single argument - `func`. The end result is
      equivalent to providing all the arguments up front. In other words,
      `tf.function(input_signature=...)(func)` is equivalent to
      `tf.function(func, input_signature=...)`. The former can be used to
      decorate Python functions, for example:
        @tf.function(input_signature=...)
        def foo(...): ...
    input_signature: A possibly nested sequence of `tf.TensorSpec` objects
      specifying the shapes and dtypes of the Tensors that will be supplied to
      this function. If `None`, a separate function is instantiated for each
      inferred input signature.  If input_signature is specified, every input to
      `func` must be a `Tensor`, and `func` cannot accept `**kwargs`.
    autograph: Whether autograph should be applied on `func` before tracing a
      graph. This allows for dynamic control flow (Python if's, loops etc.)
      in the traced graph. See https://www.tensorflow.org/guide/autograph for
        more information.
    experimental_autograph_options: Experimental knobs (in the form of a tuple
      of tensorflow.autograph.Feature values) to control behavior when
      autograph=True.

  Returns:
     If `func` is not None, returns a callable that will execute the compiled
     function (and return zero or more `tf.Tensor` objects).
     If `func` is None, returns a decorator that, when invoked with a single
     `func` argument, returns a callable equivalent to the case above.

  Raises:
    TypeError: If `input_signature` is neither `None` nor a sequence of
      `TensorSpec` objects.
  """
>>>>>>> ca2d0b65
  if input_signature is not None:
    function_lib.validate_signature(input_signature)

  def decorated(inner_function):
    try:
      name = inner_function.__name__
    except AttributeError:
      name = "function"
    return tf_decorator.make_decorator(
        inner_function,
        Function(
            inner_function,
            name,
            input_signature=input_signature,
            autograph=autograph,
            experimental_autograph_options=experimental_autograph_options))

  # This code path is for the `foo = tf.function(foo, ...)` use case
  if func is not None:
    return decorated(func)

  # This code path is for the
  #
  # @tf.function(...)
  # def foo(...):
  #    ...
  #
  # use case, which is equivalent to `foo = tf.function(...)(foo)`
  return decorated<|MERGE_RESOLUTION|>--- conflicted
+++ resolved
@@ -19,84 +19,20 @@
 from __future__ import division
 from __future__ import print_function
 
-import collections
+import functools
 import weakref
 
 from tensorflow.python.eager import context
 from tensorflow.python.eager import function as function_lib
-<<<<<<< HEAD
-=======
 from tensorflow.python.eager import lift_to_graph
-from tensorflow.python.framework import func_graph as func_graph_module
->>>>>>> ca2d0b65
 from tensorflow.python.framework import ops
 from tensorflow.python.ops import control_flow_ops
 from tensorflow.python.ops import math_ops
 from tensorflow.python.ops import resource_variable_ops
 from tensorflow.python.ops import variable_scope
-from tensorflow.python.platform import tf_logging as logging
 from tensorflow.python.training.checkpointable import base as checkpointable
-from tensorflow.python.util import nest
 from tensorflow.python.util import tf_decorator
-
-
-def _graph_inputs(op):
-  return [x.op for x in op.inputs] + list(op.control_inputs)
-
-
-def _lift_to_graph(init_tensor, graph):
-  """Copies the tensor and all its inputs recursively to the outer graph."""
-  # Check that the initializer does not depend on any placeholders.
-  visited_ops = set([])
-  ops_to_visit = [init_tensor.op]
-  op_outputs = collections.defaultdict(set)
-  while ops_to_visit:
-    op = ops_to_visit.pop()
-    if op in visited_ops:
-      continue
-    visited_ops.add(op)
-    # TODO(apassos) distinguish arg placeholders, capture placeholders,
-    # and placeholders the user might directly use to initialize
-    # variables.
-    if op.type == "Placeholder":
-      raise ValueError(
-          "Unable to lift tensor", init_tensor,
-          "because it depends transitively on placeholder ", op)
-    for inp in _graph_inputs(op):
-      op_outputs[inp].add(op)
-      if inp not in visited_ops:
-        ops_to_visit.append(inp)
-  # Topologically sort the nodes we've extracted. Now we know how many of their
-  # outputs are part of this subgraph.
-  ops_to_copy = []
-  marked_ops = set([])
-  ops_to_visit = [init_tensor.op]
-  while ops_to_visit:
-    op = ops_to_visit.pop()
-    if op in marked_ops:
-      continue
-    marked_ops.add(op)
-    ops_to_copy.append(op)
-    for inp in _graph_inputs(op):
-      if all(x in marked_ops for x in op_outputs[inp]):
-        ops_to_visit.append(inp)
-  assert len(ops_to_copy) == len(visited_ops)
-  # ops_to_copy now holds a reverse topologically sorted list of ops which
-  # ends in the initializer. We copy those to the outermost graph and
-  # build the initialization op there.
-  with graph.as_default():
-    op_map = {}
-    for op in reversed(ops_to_copy):
-      copied_inputs = [op_map[x] for x in op.inputs]
-      copied_control_inputs = [op_map[x] for x in op.control_inputs]
-      with ops.control_dependencies(copied_control_inputs):
-        copied_op = graph.create_op(
-            op.type, copied_inputs, [x.dtype for x in op.outputs],
-            attrs=op.node_def.attr)
-      op_map[op] = copied_op
-      for i, o in enumerate(op.outputs):
-        op_map[o] = copied_op.outputs[i]
-    return op_map[init_tensor]
+from tensorflow.python.util.tf_export import tf_export
 
 
 class UnliftedInitializerVariable(resource_variable_ops.ResourceVariable):
@@ -116,6 +52,7 @@
                name=None,
                dtype=None,
                constraint=None,
+               add_initializers_to=None,
                **unused_kwargs):
     """Creates a variable.
 
@@ -146,6 +83,9 @@
         variable and return the Tensor for the projected value
         (which must have the same shape). Constraints are not safe to
         use when doing asynchronous distributed training.
+      add_initializers_to: if not None and not in legacy graph mode, the
+        initializer tensor will be added to this map instead of adding the
+        assignment to the function.
 
     Raises:
       ValueError: If the initial value is not specified, or does not have a
@@ -190,14 +130,6 @@
                         if init_from_fn else [initial_value]) as name:
       # pylint: disable=protected-access
       with ops.init_scope():
-<<<<<<< HEAD
-        shared_name = ops._name_from_scope_name(name)
-        shared_name = "%s_%d" % (shared_name, ops.uid())
-      # Use attr_scope and device(None) to simulate the behavior of
-      # colocate_with when the variable we want to colocate with doesn't
-      # yet exist.
-      initial_value = ops.convert_to_tensor(initial_value)
-=======
         handle_name = ops._name_from_scope_name(name)
         unique_id = "%s_%d" % (handle_name, ops.uid())
         shared_name = context.shared_name(unique_id)
@@ -205,7 +137,6 @@
         initial_value = ops.convert_to_tensor(
             initial_value() if init_from_fn else initial_value,
             name="initial_value", dtype=dtype)
->>>>>>> ca2d0b65
       with ops.init_scope():
         self._handle = resource_variable_ops.eager_safe_variable_handle(
             shape=initial_value.get_shape(),
@@ -213,10 +144,6 @@
             shared_name=shared_name,
             name=name,
             graph_mode=self._in_graph_mode)
-      with ops.name_scope("Initializer"), ops.device(None):
-        initial_value = ops.convert_to_tensor(
-            initial_value() if init_from_fn else initial_value,
-            name="initial_value", dtype=dtype)
       self._shape = initial_value.shape
       self._unique_id = unique_id
       self._handle_name = handle_name + ":0"
@@ -226,7 +153,8 @@
       if self._in_graph_mode:
         with ops.init_scope():
           outer_graph = ops.get_default_graph()
-        lifted_initializer = _lift_to_graph(initial_value, outer_graph)
+        lifted_initializer = lift_to_graph.lift_to_graph(
+            initial_value, outer_graph)[initial_value]
         with ops.init_scope():
           self._initial_value = lifted_initializer
           with ops.name_scope("IsInitialized"):
@@ -244,21 +172,24 @@
             self._graph_element = value
           ops.add_to_collection(ops.GraphKeys.GLOBAL_VARIABLES, self)
       else:
-        def assign_fn():
-          with ops.name_scope("Assign") as n, ops.colocate_with(self._handle):
-            resource_variable_ops.assign_variable_op(
-                self._handle,
-                initial_value,
-                name=n)
-            # Returning values to keep tf.cond happy.
-          return ops.convert_to_tensor(1)
-        def not_assign_fn():
-          return ops.convert_to_tensor(0)
-        # Note: this cond is always guaranteed to run because we're inside a
-        # defun which will insert automatic control dependencies.
-        control_flow_ops.cond(
-            resource_variable_ops.var_is_initialized_op(self._handle),
-            not_assign_fn, assign_fn)
+        if add_initializers_to is not None:
+          add_initializers_to[self] = initial_value
+        else:
+          def assign_fn():
+            with ops.name_scope("Assign") as n, ops.colocate_with(self._handle):
+              resource_variable_ops.assign_variable_op(
+                  self._handle,
+                  initial_value,
+                  name=n)
+              # Returning values to keep tf.cond happy.
+            return ops.convert_to_tensor(1)
+          def not_assign_fn():
+            return ops.convert_to_tensor(0)
+          # Note: this cond is always guaranteed to run because we're inside a
+          # defun which will insert automatic control dependencies.
+          control_flow_ops.cond(
+              resource_variable_ops.var_is_initialized_op(self._handle),
+              not_assign_fn, assign_fn)
 
     # After the handle has been created, set up a way to clean it up when
     # executing eagerly. We'll hold the only reference to the deleter, so that
@@ -271,39 +202,22 @@
     self._cached_shape_as_list = None
 
 
-<<<<<<< HEAD
-# TODO(apassos) there should be an easier way to call a concrete defun.
-def _call_concrete(fn, args, kwargs):
-  """Calls the given concrete function with only the tensor arguments."""
-
-  def inner():
-    # TODO(apassos) figure out what to do with kwargs and concrete functions.
-    return fn(*[t for t in nest.flatten((args, kwargs))
-                if isinstance(
-                    t, (ops.Tensor, resource_variable_ops.ResourceVariable))])
-
-  return inner
-
-
 class PolymorphicFunction(object):
-=======
-class Function(object):
->>>>>>> ca2d0b65
   """Wrapper class for the graph functions defined for a Python function.
 
   See the documentation for `tf.function` for more information on the semantics
   of defined functions.
 
-  `Function` is thread-compatible.
+  PolymorphicFunction is thread-compatible.
   """
 
   def __init__(self,
                python_function,
                name,
                input_signature=None,
-               autograph=False,
+               autograph=True,
                experimental_autograph_options=None):
-    """Initializes a `Function`.
+    """Initializes a polymorphic function.
 
     Args:
       python_function: the function to be wrapped.
@@ -323,43 +237,53 @@
     """
     self._python_function = python_function
     self._input_signature = input_signature
+    # TODO(vbardiovsky): Both _stateful_fn and _stateless_fn are populating the
+    # same FunctionSpec. Consider removing it from both and passing in instead.
+    self._function_spec = function_lib.FunctionSpec.from_function_and_signature(
+        python_function, input_signature)
     self._autograph = autograph
     self._experimental_autograph_options = experimental_autograph_options
     if self._experimental_autograph_options is not None:
       raise NotImplementedError()
     self._created_variables = None
     self._stateful_fn = None
+    self._stateless_fn = None
     self._descriptor_cache = weakref.WeakKeyDictionary()
     self._name = name
 
   def _defun_with_scope(self, scope):
     """Creates a defun wrapped inside a variable creator scope."""
 
-    fn = self._python_function
-
+    weak_wrapped_fn = None
     def wrapped_fn(*args, **kwds):
       with variable_scope.variable_creator_scope(scope):
-        return fn(*args, **kwds)
+        # __wrapped__ allows AutoGraph to swap in a converted function. We give
+        # the function a weak reference to itself to avoid a reference cycle.
+        return weak_wrapped_fn().__wrapped__(*args, **kwds)
+    weak_wrapped_fn = weakref.ref(wrapped_fn)
 
     # TODO(mdan): Pipe self._experimental_autograph_options through.
     return function_lib.defun(
-        tf_decorator.make_decorator(fn, wrapped_fn),
+        tf_decorator.make_decorator(self._python_function, wrapped_fn),
         input_signature=self._input_signature,
-        experimental_autograph=self._autograph)
-
-  def _initialize(self, args, kwds):
-    """Initializes, on the first call."""
-
-<<<<<<< HEAD
-    self._created_variables = []
-=======
+        autograph=self._autograph)
+
+  def _canonicalize_function_inputs(self, args, kwds):
+    """Canonicalize the inputs to the Python function."""
+    if self._input_signature is None or args or kwds:
+      return self._function_spec.canonicalize_function_inputs(*args, **kwds)  # pylint: disable=protected-access
+    # If an input signature is defined, we may need to fetch a concrete function
+    # without any inputs specified. In this case args and kwds should be ignored
+    # but running _canonicalize_function_inputs would raise an exception.
+    return (), {}
+
   def _initialize(self, args, kwds, add_initializers_to=None):
     """Initializes, on the first call.
 
-    Creates two `Function`s, one that will allow creation of variables
+    Creates two polymorphic functions, one that will allow creation of variables
     and one that won't.
 
-    Additionally runs a trace for the `Function` that allows creation
+    Additionally runs a trace for the polymorphic function that allows creation
     of variables.
 
     Args:
@@ -369,20 +293,21 @@
     """
 
     created_variables = []
->>>>>>> ca2d0b65
 
     def variable_capturing_scope(unused_next_creator, **kwds):
       """Creates UnliftedInitializerVariables and saves references to them."""
-      v = UnliftedInitializerVariable(**kwds)
-      self._created_variables.append(weakref.ref(v))
+      v = UnliftedInitializerVariable(
+          add_initializers_to=add_initializers_to, **kwds)
+      created_variables.append(weakref.ref(v))
       return v
 
+    self._created_variables = created_variables
     self._stateful_fn = self._defun_with_scope(variable_capturing_scope)
     self._stateful_fn._name = self._name  # pylint: disable=protected-access
-
     # Force the definition of the function for these arguments
-    self._concrete_stateful_fn = self._stateful_fn.get_concrete_function(
-        *args, **kwds)
+    self._concrete_stateful_fn = (
+        self._stateful_fn._get_concrete_function_internal_garbage_collected(  # pylint: disable=protected-access
+            *args, **kwds))
 
     def invalid_creator_scope(*unused_args, **unused_kwds):
       """Disables variable creation."""
@@ -392,7 +317,6 @@
 
     self._stateless_fn = self._defun_with_scope(invalid_creator_scope)
     self._stateless_fn._name = self._name  # pylint: disable=protected-access
-    return self._stateful_fn._canonicalize_function_inputs(*args, **kwds)  # pylint: disable=protected-access
 
   def __call__(self, *args, **kwds):
     """Calls the graph function."""
@@ -409,12 +333,13 @@
                          " decorated with tf.function.")
       return results
 
-    canon_args, canon_kwds = self._initialize(args, kwds)
+    # This is the first call of __call__, so we have to initialize.
+    self._initialize(args, kwds)
+    canon_args, canon_kwds = self._canonicalize_function_inputs(args, kwds)
 
     if not self._created_variables:
       # If we did not create any variables the trace we have is good enough.
-      return _call_concrete(
-          self._concrete_stateful_fn, canon_args, canon_kwds)()
+      return self._concrete_stateful_fn._filtered_call(canon_args, canon_kwds)  # pylint: disable=protected-access
 
     def fn_with_cond(*inner_args, **inner_kwds):
       """Conditionally runs initialization if it's needed."""
@@ -423,9 +348,39 @@
         variable = wr()
         if variable is None:
           raise ValueError(
-              "Variable created in a tf.function garbage-collected. Code needs"
-              " to keep python references to variables created in a"
-              " tf.function.")
+              "A tf.Variable created inside your tf.function has been"
+              " garbage-collected. Your code needs to keep Python references"
+              " to variables created inside `tf.function`s.\n"
+              "\n"
+              "A common way to raise this error is to create and return a"
+              " variable only referenced inside your function:\n"
+              "\n"
+              "@tf.function\n"
+              "def f():\n"
+              "  v = tf.Variable(1.0)\n"
+              "  return v\n"
+              "\n"
+              "v = f()  # Crashes with this error message!\n"
+              "\n"
+              "The reason this crashes is that @tf.function annotated"
+              " function returns a **`tf.Tensor`** with the **value** of the"
+              " variable when the function is called rather than the"
+              " variable instance itself. As such there is no code holding a"
+              " reference to the `v` created inside the function and Python"
+              " garbage collects it.\n"
+              "\n"
+              "The simplest way to fix this issue is to create variables"
+              " outside the function and capture them:\n"
+              "\n"
+              "v = tf.Variable(1.0)\n"
+              "\n"
+              "@tf.function\n"
+              "def f():\n"
+              "  return v\n"
+              "\n"
+              "f()  # <tf.Tensor: ... numpy=1.>\n"
+              "v.assign_add(1.)\n"
+              "f()  # <tf.Tensor: ... numpy=2.>")
         condition = math_ops.logical_and(
             condition, resource_variable_ops.var_is_initialized_op(
                 variable.handle))
@@ -434,7 +389,8 @@
       return control_flow_ops.cond(
           condition,
           lambda: self._stateless_fn(*inner_args, **inner_kwds),
-          _call_concrete(self._concrete_stateful_fn, inner_args, inner_kwds))
+          functools.partial(self._concrete_stateful_fn._filtered_call,  # pylint: disable=protected-access
+                            inner_args, inner_kwds))
 
     return function_lib.defun(fn_with_cond)(*canon_args, **canon_kwds)
 
@@ -443,8 +399,6 @@
     """The python function wrapped in this tf.function."""
     return self._python_function
 
-<<<<<<< HEAD
-=======
   @property
   def input_signature(self):
     return self._input_signature
@@ -454,7 +408,7 @@
     return self._function_spec
 
   def get_initialization_function(self, *args, **kwargs):
-    """Returns a `ConcreteFunction` which initializes this function's variables.
+    """Returns a `Function` object which initializes this function's variables.
 
     Requires that this function hasn't been accessed yet through either calling
     it or calling get_concrete_function. Fails if we cannot build an initializer
@@ -466,8 +420,7 @@
       **kwargs: keyword arguments to the python callable.
 
     Returns:
-      A `ConcreteFunction` object which initializes the variables of this
-      function.
+      A `Function` object which initializes the variables of this function.
 
     Raises:
       RuntimeError: if called after the variables have been initialized.
@@ -490,60 +443,38 @@
 
     return initialize_variables.get_concrete_function()
 
-  def _list_all_concrete_functions_for_serialization(self):
-    """Returns all concrete functions for serialization.
-
-    Returns:
-      A list of instances of `Function`.
-    """
-    if self._input_signature is not None:
-      self.get_concrete_function()
+  @property
+  def _cached_input_signatures(self):
+    """All input signatures used to call this PolymorphicFunction."""
+    seen = set()
+    # Preserves signature ordering rather than returning a set() so that we
+    # don't need to re-sort signatures later to work around Python 2's set
+    # nondeterminism.
+    # pylint: disable=protected-access
     concrete_functions = []
-    # pylint: disable=protected-access
     if self._stateful_fn:
       concrete_functions.extend(self._stateful_fn._function_cache.values())
     if self._stateless_fn:
       concrete_functions.extend(self._stateless_fn._function_cache.values())
+    for concrete_function in concrete_functions:
+      signature = concrete_function._python_call_signature
+      if signature not in seen:
+        yield signature
+        seen.add(signature)
     # pylint: enable=protected-access
-    deduplicated_concrete_functions = list()
-    seen_signatures = list()
-    # We are using a list so that:
-    #  - the returned collection is deterministic, and
-    #  - we can use a custom equality operator (is_same_structure).
-    # This is run only at serialization time on likely very small inputs so we
-    # are not concerned about O(n^2) runtime.
-    for concrete_function in concrete_functions:
-      signature, _ = concrete_function.structured_input_signature
-      flattened = nest.flatten(signature)
-      if any(
-          isinstance(arg, func_graph_module.UnknownArgument)
-          for arg in flattened):
-        logging.info("Unsupported signature for serialization: %s.", signature)
-        continue
-      equal_to_signature = functools.partial(
-          function_lib.is_same_structure, signature, check_values=True)
-      if not any(equal_to_signature(s) for s in seen_signatures):
-        deduplicated_concrete_functions.append(concrete_function)
-        seen_signatures.append(signature)
-    return deduplicated_concrete_functions
-
->>>>>>> ca2d0b65
+
   def get_concrete_function(self, *args, **kwargs):
-    """Returns a `ConcreteFunction` specialized to inputs and execution context.
-
-<<<<<<< HEAD
-    `args` and `kwargs` are ignored if this `PolymorphicFunction` was created
-    with an `input_signature`.
-=======
-    If this `Function` was created with an `input_signature`, `args` and
-    `kwargs` may be omitted. With an input signature there is only one
-    concrete function associated with this `Function`.
+    """Returns a `Function` object specialized to inputs and execution context.
+
+    If this `PolymorphicFunction` was created with an `input_signature`, `args`
+    and `kwargs` may be omitted. With an input signature there is only one
+    concrete function associated with this `PolymorphicFunction`.
 
     If there is no fixed `input_signature` associated with this
-    `Function`, positional and keyword arguments to `get_concrete_function`
-    follow the same rules as input signature specification, with `tf.TensorSpec`
-    objects describing `tf.Tensor`s which will be passed to the concrete
-    function.
+    `PolymorphicFunction`, positional and keyword arguments to
+    `get_concrete_function` follow the same rules as input signature
+    specification, with `tf.TensorSpec` objects describing `tf.Tensor`s which
+    will be passed to the concrete function.
 
     Each `tf.Tensor` argument to the concrete function must have a unique name,
     either because it is the only one associated with a named argument of the
@@ -597,23 +528,21 @@
     f_sig_concrete(tf.constant(1.))
     f_sig_concrete(y=tf.constant(1.))
     ```
->>>>>>> ca2d0b65
 
     Args:
       *args: inputs to specialize on.
       **kwargs: inputs to specialize on.
 
+    Returns:
+      A TensorFlow function which takes exactly one `tf.Tensor` per argument.
+
     Raises:
       ValueError: if this object has not yet been called on concrete values.
     """
-    # TODO(apassos) figure out how to handle this case (what should we return
-    # here?)
+    assert context.executing_eagerly()
     if self._stateful_fn is None:
-      raise ValueError(
-          "Call this function with concrete values before asking for a"
-          " concrete function. Calling the function will ensure that, in"
-          " case this function creates variables, that those are properly"
-          " initialized.")
+      self.get_initialization_function(*args, **kwargs)()
+
     if self._created_variables:
       # In this case we have created variables on the first call, so we run the
       # defunned version which is guaranteed to never create variables.
@@ -630,8 +559,8 @@
   def __get__(self, instance, owner):
     """Makes it possible to defun instance methods."""
     del owner
-    # `instance` here is the instance that this `Function` was accessed through
-    # e.g., for
+    # `instance` here is the instance that this `PolymorphicFunction` was
+    # accessed through; e.g., for
     #
     #   class Foo(object):
     #
@@ -640,10 +569,10 @@
     #       ...
     #
     #   foo = Foo()
-    #   foo.bar()  # `foo.bar` is a `Function` instance
+    #   foo.bar()  # `foo.bar` is a `PolymorphicFunction` instance
     #
     # then `instance` will be `foo` (and `owner` will be `Foo`).  We create a
-    # new instance of `Function` here to allow different instances each
+    # new instance of PolymorphicFunction here to allow different instances each
     # to create variables once, thereby allowing methods to be decorated with
     # tf.function. Keeps a cache to avoid retracing the function every time the
     # descriptor is accessed.
@@ -655,13 +584,12 @@
     return self._descriptor_cache[instance]
 
 
+# In TensorFlow 1.x, exported as tf.contrib.eager.function
+@tf_export("function", v1=[])
 def function(func=None,
              input_signature=None,
-             autograph=False,
+             autograph=True,
              experimental_autograph_options=None):
-<<<<<<< HEAD
-  """Defines a function as per the "functions, not sessions" document."""
-=======
   """Creates a callable TensorFlow graph from a Python function.
 
   `function` constructs a callable that executes a TensorFlow graph
@@ -838,7 +766,7 @@
   ```
 
   `add_noise()` will return a different output every time it is invoked.
-  However, `traced()` will return the same value every time it is called,
+  However, `add_noise` will return the same value every time it is called,
   since a particular random value generated by the `np.random.randn` call will
   be inserted in the traced/staged TensorFlow graph as a constant. In this
   particular example, replacing `np.random.randn(5, 5)` with
@@ -890,7 +818,6 @@
     TypeError: If `input_signature` is neither `None` nor a sequence of
       `TensorSpec` objects.
   """
->>>>>>> ca2d0b65
   if input_signature is not None:
     function_lib.validate_signature(input_signature)
 
@@ -901,7 +828,7 @@
       name = "function"
     return tf_decorator.make_decorator(
         inner_function,
-        Function(
+        PolymorphicFunction(
             inner_function,
             name,
             input_signature=input_signature,

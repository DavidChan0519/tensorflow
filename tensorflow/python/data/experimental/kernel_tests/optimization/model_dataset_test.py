--- conflicted
+++ resolved
@@ -17,188 +17,17 @@
 from __future__ import division
 from __future__ import print_function
 
-import time
+from absl.testing import parameterized
 
-from absl.testing import parameterized
-import numpy as np
-
-from tensorflow.python.data.experimental.ops import batching
 from tensorflow.python.data.experimental.ops import optimization
 from tensorflow.python.data.kernel_tests import test_base
 from tensorflow.python.data.ops import dataset_ops
 from tensorflow.python.framework import errors
-<<<<<<< HEAD
-from tensorflow.python.ops import math_ops
 from tensorflow.python.platform import test
 
 
-=======
-from tensorflow.python.framework import test_util
-from tensorflow.python.platform import test
-
-
-@test_util.run_all_in_graph_and_eager_modes
->>>>>>> ca2d0b65
+# TODO(b/117581999): Add eager coverage for the following tests.
 class ModelDatasetTest(test_base.DatasetTestBase, parameterized.TestCase):
-
-  def testModelMap(self):
-    k = 1024 * 1024
-    dataset = dataset_ops.Dataset.from_tensors((np.random.rand(1, 4 * k),
-                                                np.random.rand(4 * k,
-                                                               1))).repeat()
-    dataset = dataset.map(math_ops.matmul)
-    dataset = dataset_ops._ModelDataset(dataset)
-    iterator = dataset.make_one_shot_iterator()
-    get_next = iterator.get_next()
-
-    deltas = []
-    with self.cached_session() as sess:
-      for _ in range(5):
-        sess.run(get_next.op)
-      for _ in range(100):
-        start = time.time()
-        sess.run(get_next.op)
-        end = time.time()
-        deltas.append(end - start)
-
-    print("%f (median), %f (mean), %f (stddev), %f (min), %f (max)\n" %
-          (np.median(deltas), np.mean(deltas), np.std(deltas), np.min(deltas),
-           np.max(deltas)))
-
-  def testModelParallelMap(self):
-    k = 1024 * 1024
-    dataset = dataset_ops.Dataset.from_tensors((np.random.rand(1, 4 * k),
-                                                np.random.rand(4 * k,
-                                                               1))).repeat()
-    dataset = dataset.map(
-        math_ops.matmul, num_parallel_calls=optimization.AUTOTUNE)
-    dataset = dataset_ops._ModelDataset(dataset)
-    iterator = dataset.make_one_shot_iterator()
-    get_next = iterator.get_next()
-
-    deltas = []
-    with self.cached_session() as sess:
-      for _ in range(5):
-        sess.run(get_next.op)
-      for _ in range(1000):
-        start = time.time()
-        sess.run(get_next.op)
-        end = time.time()
-        deltas.append(end - start)
-
-    print("%f (median), %f (mean), %f (stddev), %f (min), %f (max)\n" %
-          (np.median(deltas), np.mean(deltas), np.std(deltas), np.min(deltas),
-           np.max(deltas)))
-
-  @parameterized.named_parameters(
-      ("Default", False),
-      ("NUMA", True),
-  )
-  def testModelMapAndBatch(self, numa_aware):
-    batch_size = 16
-    k = 1024 * 1024
-    dataset = dataset_ops.Dataset.from_tensors((np.random.rand(1, 4 * k),
-                                                np.random.rand(4 * k,
-                                                               1))).repeat()
-    dataset = dataset.apply(
-        batching.map_and_batch(
-            math_ops.matmul,
-            num_parallel_calls=optimization.AUTOTUNE,
-            batch_size=batch_size))
-    dataset = dataset_ops._ModelDataset(dataset)
-    options = dataset_ops.Options()
-    options.experimental_numa_aware = numa_aware
-    dataset = dataset.with_options(options)
-    iterator = dataset.make_one_shot_iterator()
-    get_next = iterator.get_next()
-
-    deltas = []
-    with self.cached_session() as sess:
-      for _ in range(5):
-        sess.run(get_next.op)
-      for _ in range(10):
-        start = time.time()
-        sess.run(get_next.op)
-        end = time.time()
-        deltas.append(end - start)
-
-    print("%f (median), %f (mean), %f (stddev), %f (min), %f (max)\n" %
-          (np.median(deltas), np.mean(deltas), np.std(deltas), np.min(deltas),
-           np.max(deltas)))
-
-  def testModelParallelInterleave(self):
-    k = 1024 * 1024
-    dataset = dataset_ops.Dataset.from_tensors((np.random.rand(1, 4 * k),
-                                                np.random.rand(4 * k,
-                                                               1))).repeat()
-    dataset = dataset.map(math_ops.matmul)
-    dataset = dataset_ops.Dataset.range(1).repeat().interleave(
-        lambda _: dataset,
-        cycle_length=10,
-        num_parallel_calls=optimization.AUTOTUNE)
-    dataset = dataset_ops._ModelDataset(dataset)
-    iterator = dataset.make_one_shot_iterator()
-    get_next = iterator.get_next()
-
-    deltas = []
-    with self.cached_session() as sess:
-      for _ in range(5):
-        sess.run(get_next.op)
-      for _ in range(1000):
-        start = time.time()
-        sess.run(get_next.op)
-        end = time.time()
-        deltas.append(end - start)
-
-    print("%f (median), %f (mean), %f (stddev), %f (min), %f (max)\n" %
-          (np.median(deltas), np.mean(deltas), np.std(deltas), np.min(deltas),
-           np.max(deltas)))
-
-  def testModelNested(self):
-    k = 1024 * 1024
-    a = (np.random.rand(1, 8 * k), np.random.rand(8 * k, 1))
-    b = (np.random.rand(1, 4 * k), np.random.rand(4 * k, 1))
-    c = (np.random.rand(1, 2 * k), np.random.rand(2 * k, 1))
-    dataset = dataset_ops.Dataset.from_tensors((a, b, c)).repeat()
-
-    def f1(a, b, c):
-      x, y = a
-      return math_ops.matmul(x, y), b, c
-
-    def f2(a, b, c):
-      x, y = b
-      return a, math_ops.matmul(x, y), c
-
-    def f3(a, b, c):
-      x, y = c
-      return a, b, math_ops.matmul(x, y)
-
-    dataset = dataset.map(f1, num_parallel_calls=optimization.AUTOTUNE)
-    dataset = dataset_ops.Dataset.range(1).repeat().interleave(
-        lambda _: dataset, cycle_length=2)
-
-    dataset = dataset.map(f2, num_parallel_calls=optimization.AUTOTUNE)
-    dataset = dataset_ops.Dataset.range(1).repeat().interleave(
-        lambda _: dataset, cycle_length=2)
-
-    dataset = dataset.map(f3, num_parallel_calls=optimization.AUTOTUNE)
-    dataset = dataset_ops._ModelDataset(dataset)
-    iterator = dataset.make_one_shot_iterator()
-    get_next = iterator.get_next()
-
-    deltas = []
-    with self.cached_session() as sess:
-      for _ in range(5):
-        sess.run(get_next)
-      for _ in range(100):
-        start = time.time()
-        sess.run(get_next)
-        end = time.time()
-        deltas.append(end - start)
-
-    print("%f (median), %f (mean), %f (stddev), %f (min), %f (max)\n" %
-          (np.median(deltas), np.mean(deltas), np.std(deltas), np.min(deltas),
-           np.max(deltas)))
 
   def testAutotuneOption(self):
     dataset = dataset_ops.Dataset.from_tensors(0)
@@ -206,23 +35,15 @@
         optimization.assert_next(["Model"]))
     options = dataset_ops.Options()
     options.experimental_autotune = True
-    options.experimental_optimization.apply_default_optimizations = False
     dataset = dataset.with_options(options)
-    get_next = self.getNext(dataset)
 
-<<<<<<< HEAD
-    iterator = dataset.make_one_shot_iterator()
+    iterator = dataset_ops.make_one_shot_iterator(dataset)
     get_next = iterator.get_next()
 
     with self.cached_session() as sess:
-      self.assertEqual(0, sess.run(get_next))
+      self.assertEqual(0, self.evaluate(get_next))
       with self.assertRaises(errors.OutOfRangeError):
-        sess.run(get_next)
-=======
-    self.assertEqual(0, self.evaluate(get_next()))
-    with self.assertRaises(errors.OutOfRangeError):
-      self.evaluate(get_next())
->>>>>>> ca2d0b65
+        self.evaluate(get_next)
 
 
 if __name__ == "__main__":

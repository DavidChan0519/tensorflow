# Copyright 2015 The TensorFlow Authors. All Rights Reserved.
#
# Licensed under the Apache License, Version 2.0 (the "License");
# you may not use this file except in compliance with the License.
# You may obtain a copy of the License at
#
#     http://www.apache.org/licenses/LICENSE-2.0
#
# Unless required by applicable law or agreed to in writing, software
# distributed under the License is distributed on an "AS IS" BASIS,
# WITHOUT WARRANTIES OR CONDITIONS OF ANY KIND, either express or implied.
# See the License for the specific language governing permissions and
# limitations under the License.
# ==============================================================================
"""Tests for miscellaneous functionality in tensorflow.ops.nn."""

from __future__ import absolute_import
from __future__ import division
from __future__ import print_function

import math

from absl.testing import parameterized
import numpy as np
from six.moves import xrange  # pylint: disable=redefined-builtin

from tensorflow.python.framework import constant_op
from tensorflow.python.framework import dtypes
from tensorflow.python.framework import ops
from tensorflow.python.framework import test_util
from tensorflow.python.ops import array_ops
from tensorflow.python.ops import gradient_checker
from tensorflow.python.ops import math_ops
from tensorflow.python.ops import nn_impl
from tensorflow.python.ops import nn_ops
from tensorflow.python.ops import partitioned_variables
from tensorflow.python.ops import variable_scope
from tensorflow.python.ops import variables
import tensorflow.python.ops.nn_grad  # pylint: disable=unused-import
from tensorflow.python.ops.nn_impl import _compute_sampled_logits
from tensorflow.python.platform import test as test_lib


@test_util.disable_all_xla("This test never passed for XLA")
class ZeroFractionTest(test_lib.TestCase):

  def _ZeroFraction(self, x):
    assert x.shape
    total_elements = np.prod(x.shape)
    nonzeros = np.count_nonzero(x.flatten())
    return 1.0 - nonzeros / total_elements

  def testZeroFraction(self):
    x_shape = [5, 17]
    x_np = np.random.randint(0, 2, size=x_shape).astype(np.float32)
    y_np = self._ZeroFraction(x_np)
    with self.cached_session():
      x_tf = constant_op.constant(x_np)
      x_tf.set_shape(x_shape)
      y_tf = nn_impl.zero_fraction(x_tf)
      y_tf_np = y_tf.eval()
    eps = 1e-8
    self.assertAllClose(y_tf_np, y_np, eps)

  def testZeroFractionEmpty(self):
    with self.cached_session():
      x = np.zeros(0)
      y = nn_impl.zero_fraction(x).eval()
      self.assertTrue(np.isnan(y))


class SoftmaxTest(test_lib.TestCase, parameterized.TestCase):

  def _softmax(self, x):
    assert len(x.shape) == 2
    m = x.max(1)[:, np.newaxis]
    u = np.exp(x - m)
    z = u.sum(1)[:, np.newaxis]
    return u / z

  @test_util.run_in_graph_and_eager_modes
  def testSoftmax(self):
    x_shape = [5, 10]
    x_np = np.random.randn(*x_shape).astype(np.float32)
    y_np = self._softmax(x_np)
    x_tf = constant_op.constant(x_np)
    y_tf = nn_ops.softmax(x_tf)
    y_tf_last_dim = nn_ops.softmax(x_tf, 1)
    y_tf_np = self.evaluate(y_tf)
    y_tf_last_dim_np = self.evaluate(y_tf_last_dim)
    eps = 1e-3
    self.assertAllClose(y_tf_np, y_np, eps)
    self.assertAllClose(y_tf_last_dim_np, y_np, eps)

  def testSoftmaxAxes(self):
    arr = np.linspace(0., 1, 12).reshape(3, 4)
    x_neg_axis = nn_ops.softmax(arr, axis=-2)
    y_pos_axis = nn_ops.softmax(arr, axis=0)
    z_gt_axis = nn_ops.softmax(arr, axis=4)
    x_neg_axis_tf = self.evaluate(x_neg_axis)
    y_pos_axis_tf = self.evaluate(y_pos_axis)
    z_gt_axis_tf = self.evaluate(z_gt_axis)
    eps = 1e-3
    self.assertAllClose(x_neg_axis_tf, y_pos_axis_tf, eps)
    self.assertAllClose(y_pos_axis_tf, z_gt_axis_tf, eps)

  @parameterized.parameters(((5, 10),), ((2, 3, 4),))
  def testGradient(self, x_shape):
    x_np = np.random.randn(*x_shape).astype(np.float64)
    with self.cached_session():
      x_tf = constant_op.constant(x_np)
      y_tf = nn_ops.softmax(x_tf)
      err = gradient_checker.compute_gradient_error(x_tf, x_shape, y_tf,
                                                    x_shape)
    eps = 2e-8
    self.assertLess(err, eps)


class LogPoissonLossTest(test_lib.TestCase):

  def _log_poisson_loss(self, x, z, compute_full_loss=False):
    lpl = np.exp(x) - z * x
    if compute_full_loss:
      stirling_approx = z * np.log(z) - z + 0.5 * np.log(2. * np.pi * z)
      lpl += np.ma.masked_array(stirling_approx, mask=(z <= 1)).filled(0.)
    return lpl

  @test_util.run_in_graph_and_eager_modes
  def testLogPoissonLoss(self):
    x_shape = [5, 10]
    x_np = np.random.randn(*x_shape).astype(np.float32)
    z_np = np.random.randint(0, 5, size=x_shape).astype(np.float32)
    y_np = self._log_poisson_loss(x_np, z_np, compute_full_loss=False)
    y_np_stirling = self._log_poisson_loss(x_np, z_np, compute_full_loss=True)
    y_tf = nn_impl.log_poisson_loss(z_np, x_np, compute_full_loss=False)
    y_tf_stirling = nn_impl.log_poisson_loss(z_np, x_np, compute_full_loss=True)
    y_tf_np = self.evaluate(y_tf)
    y_tf_np_stirling = self.evaluate(y_tf_stirling)
    eps = 1e-3
    self.assertAllClose(y_tf_np, y_np, eps)
    self.assertAllClose(y_tf_np_stirling, y_np_stirling, eps)

  def testGradient(self):
    x_shape = [5, 10]
    x_np = np.random.randn(*x_shape).astype(np.float64)
    z_np = np.random.randint(0, 5, size=x_shape).astype(np.float64)
    with self.cached_session():
      x_tf = constant_op.constant(x_np)
      y_tf = nn_impl.log_poisson_loss(z_np, x_tf, compute_full_loss=False)
      y_tf_stirling = nn_impl.log_poisson_loss(
          z_np, x_tf, compute_full_loss=True)
      err = gradient_checker.compute_gradient_error(x_tf, x_shape, y_tf,
                                                    x_shape)
      err_stirling = gradient_checker.compute_gradient_error(
          x_tf, x_shape, y_tf_stirling, x_shape)
    eps = 1e-6
    self.assertLess(err, eps)
    self.assertLess(err_stirling, eps)


class LogSoftmaxTest(test_lib.TestCase, parameterized.TestCase):

  def _log_softmax(self, x):
    assert len(x.shape) == 2
    m = x.max(1)[:, np.newaxis]
    u = x - m
    return u - np.log(np.sum(np.exp(u), 1, keepdims=True))

  @test_util.run_in_graph_and_eager_modes
  def testLogSoftmax(self):
    x_shape = [5, 10]
    x_np = np.random.randn(*x_shape).astype(np.float32)
    y_np = self._log_softmax(x_np)
    x_tf = constant_op.constant(x_np)
    y_tf = nn_ops.log_softmax(x_tf)
    y_tf_np = self.evaluate(y_tf)
    eps = 1e-3
    self.assertAllClose(y_tf_np, y_np, eps)

  def testLogSoftmaxAxes(self):
    arr = np.linspace(0., 1, 12).reshape(3, 4)
    x_neg_axis = nn_ops.log_softmax(arr, axis=-2)
    y_pos_axis = nn_ops.log_softmax(arr, axis=0)
    z_gt_axis = nn_ops.log_softmax(arr, axis=4)
    x_neg_axis_tf = self.evaluate(x_neg_axis)
    y_pos_axis_tf = self.evaluate(y_pos_axis)
    z_gt_axis_tf = self.evaluate(z_gt_axis)
    eps = 1e-3
    self.assertAllClose(x_neg_axis_tf, y_pos_axis_tf, eps)
    self.assertAllClose(y_pos_axis_tf, z_gt_axis_tf, eps)

  @parameterized.parameters(((5, 10),), ((2, 3, 4),))
  def testGradient(self, x_shape):
    x_np = np.random.randn(*x_shape).astype(np.float64)
    with self.cached_session():
      x_tf = constant_op.constant(x_np)
      y_tf = nn_ops.log_softmax(x_tf)
      err = gradient_checker.compute_gradient_error(x_tf, x_shape, y_tf,
                                                    x_shape)
    eps = 1e-7
    self.assertLess(err, eps)


class L2LossTest(test_lib.TestCase):

  @test_util.run_in_graph_and_eager_modes
  def testL2Loss(self):
    for dtype in [dtypes.float32, dtypes.float64]:
      x = constant_op.constant(
          [1.0, 0.0, 3.0, 2.0], shape=[2, 2], name="x", dtype=dtype)
      l2loss = nn_ops.l2_loss(x)
      value = self.evaluate(l2loss)
      self.assertAllClose(7.0, value)

  def testGradient(self):
    x_shape = [20, 7, 3]
    np.random.seed(1)  # Make it reproducible.
    x_val = np.random.random_sample(x_shape).astype(np.float64)
    with self.cached_session():
      x = constant_op.constant(x_val, name="x")
      output = nn_ops.l2_loss(x)
      err = gradient_checker.compute_gradient_error(x, x_shape, output, [1])
    print("L2Loss gradient err = %g " % err)
    err_tolerance = 1e-10
    self.assertLess(err, err_tolerance)


class L2NormalizeTest(test_lib.TestCase):

  def _l2Normalize(self, x, dim):
    if isinstance(dim, list):
      norm = np.linalg.norm(x, axis=tuple(dim))
      for d in dim:
        norm = np.expand_dims(norm, d)
      return x / norm
    else:
      norm = np.apply_along_axis(np.linalg.norm, dim, x)
      return x / np.expand_dims(norm, dim)

  @test_util.run_in_graph_and_eager_modes
  def testL2Normalize(self):
    x_shape = [20, 7, 3]
    np.random.seed(1)
    x_np = np.random.random_sample(x_shape).astype(np.float32)
    for dim in range(len(x_shape)):
      y_np = self._l2Normalize(x_np, dim)
      x_tf = constant_op.constant(x_np, name="x")
      y_tf = nn_impl.l2_normalize(x_tf, dim)
      self.assertAllClose(y_np, self.evaluate(y_tf))

  @test_util.run_in_graph_and_eager_modes
  def testL2NormalizeDimArray(self):
    x_shape = [20, 7, 3]
    np.random.seed(1)
    x_np = np.random.random_sample(x_shape).astype(np.float32)
    dim = [1, 2]
    y_np = self._l2Normalize(x_np, dim)
    x_tf = constant_op.constant(x_np, name="x")
    y_tf = nn_impl.l2_normalize(x_tf, dim)
    self.assertAllClose(y_np, self.evaluate(y_tf))

  def testL2NormalizeGradient(self):
    x_shape = [20, 7, 3]
    np.random.seed(1)
    x_np = np.random.random_sample(x_shape).astype(np.float64)
    for dim in range(len(x_shape)):
      with self.cached_session():
        x_tf = constant_op.constant(x_np, name="x")
        y_tf = nn_impl.l2_normalize(x_tf, dim)
        err = gradient_checker.compute_gradient_error(x_tf, x_shape, y_tf,
                                                      x_shape)
      print("L2Normalize gradient err = %g " % err)
      self.assertLess(err, 1e-4)


class DropoutTest(test_lib.TestCase):

  def testDropout(self):
    # Runs dropout with 0-1 tensor 10 times, sum the number of ones and validate
    # that it is producing approximately the right number of ones over a large
    # number of samples, based on the keep probability.
    x_dim = 40
    y_dim = 30
    num_iter = 10
    for keep_prob in [0.1, 0.5, 0.8]:
      with self.cached_session():
        t = constant_op.constant(
            1.0, shape=[x_dim, y_dim], dtype=dtypes.float32)
        dropout = nn_ops.dropout(t, keep_prob)
        final_count = 0
        self.assertEqual([x_dim, y_dim], dropout.get_shape())
        for _ in xrange(0, num_iter):
          value = dropout.eval()
          final_count += np.count_nonzero(value)
          # Verifies that there are only two values: 0 and 1/keep_prob.
          sorted_value = np.unique(np.sort(value))
          self.assertEqual(0, sorted_value[0])
          self.assertAllClose(1 / keep_prob, sorted_value[1])
      # Check that we are in the 15% error range
      expected_count = x_dim * y_dim * keep_prob * num_iter
      rel_error = math.fabs(final_count - expected_count) / expected_count
      print(rel_error)
      self.assertTrue(rel_error < 0.15)

  def testShapedDropout(self):
    # Runs dropout with 0-1 tensor 10 times, sum the number of ones and validate
    # that it is producing approximately the right number of ones over a large
    # number of samples, based on the keep probability. This time with shaped
    # noise.
    x_dim = 40 * 30
    y_dim = 3
    num_iter = 10
    for keep_prob in [0.1, 0.5, 0.8]:
      with self.cached_session():
        t = constant_op.constant(
            1.0, shape=[x_dim, y_dim], dtype=dtypes.float32)
        dropout = nn_ops.dropout(t, keep_prob, noise_shape=[x_dim, 1])
        self.assertEqual([x_dim, y_dim], dropout.get_shape())
        final_count = 0
        for _ in xrange(0, num_iter):
          value = dropout.eval()
          final_count += np.count_nonzero(value)
          # Verifies that there are only two values: 0 and 1/keep_prob.
          sorted_value = np.unique(np.sort(value))
          self.assertEqual(0, sorted_value[0])
          self.assertAllClose(1 / keep_prob, sorted_value[1])
      # Check that we are in the 15% error range
      expected_count = x_dim * y_dim * keep_prob * num_iter
      rel_error = math.fabs(final_count - expected_count) / expected_count
      print(rel_error)
      self.assertTrue(rel_error < 0.15)

  def testShapedDropoutCorrelation(self):
    # Runs a shaped dropout and tests that the correlations are correct.
    x_dim = 40
    y_dim = 30
    num_iter = 10
    for keep_prob in [0.1, 0.5, 0.8]:
      with self.cached_session():
        t = constant_op.constant(
            1.0, shape=[x_dim, y_dim], dtype=dtypes.float32)
        dropout = nn_ops.dropout(t, keep_prob, noise_shape=[x_dim, 1])
        self.assertEqual([x_dim, y_dim], dropout.get_shape())
        for _ in xrange(0, num_iter):
          value = dropout.eval()
          # Verifies that each y column as only one type of activation.
          for i in xrange(x_dim):
            sorted_value = np.unique(np.sort(value[i, :]))
            self.assertEqual(sorted_value.size, 1)

  def testDropoutPlaceholderKeepProb(self):
    # Runs dropout with 0-1 tensor 10 times, sum the number of ones and validate
    # that it is producing approximately the right number of ones over a large
    # number of samples, based on the keep probability.
    x_dim = 40
    y_dim = 30
    num_iter = 10
    for keep_prob in [0.1, 0.5, 0.8]:
      with self.cached_session():
        t = constant_op.constant(
            1.0, shape=[x_dim, y_dim], dtype=dtypes.float32)
        keep_prob_placeholder = array_ops.placeholder(dtypes.float32)
        dropout = nn_ops.dropout(t, keep_prob_placeholder)
        final_count = 0
        self.assertEqual([x_dim, y_dim], dropout.get_shape())
        for _ in xrange(0, num_iter):
          value = dropout.eval(feed_dict={keep_prob_placeholder: keep_prob})
          final_count += np.count_nonzero(value)
          # Verifies that there are only two values: 0 and 1/keep_prob.
          sorted_value = np.unique(np.sort(value))
          self.assertEqual(0, sorted_value[0])
          self.assertAllClose(1 / keep_prob, sorted_value[1])
      # Check that we are in the 15% error range
      expected_count = x_dim * y_dim * keep_prob * num_iter
      rel_error = math.fabs(final_count - expected_count) / expected_count
      print(rel_error)
      self.assertTrue(rel_error < 0.15)

  def testShapedDropoutUnknownShape(self):
    x_dim = 40
    y_dim = 30
    keep_prob = 0.5
    x = constant_op.constant(1.0, shape=[x_dim, y_dim], dtype=dtypes.float32)
    dropout_x = nn_ops.dropout(
        x, keep_prob, noise_shape=array_ops.placeholder(dtypes.int32))
    self.assertEqual(x.get_shape(), dropout_x.get_shape())

  def testPartialShapedDropout(self):
    x_dim = 40 * 30
    y_dim = 3
    num_iter = 10
    for keep_prob in [0.1, 0.5, 0.8]:
      with self.cached_session():
        t = constant_op.constant(
            1.0, shape=[x_dim, y_dim], dtype=dtypes.float32)
        # Set noise_shape=[None, 1] which means [x_dim, 1].
        dropout = nn_ops.dropout(t, keep_prob, noise_shape=[None, 1])
        self.assertEqual([x_dim, y_dim], dropout.get_shape())
        final_count = 0
        for _ in xrange(0, num_iter):
          value = dropout.eval()
          final_count += np.count_nonzero(value)
          # Verifies that there are only two values: 0 and 1/keep_prob.
          sorted_value = np.unique(np.sort(value))
          self.assertEqual(0, sorted_value[0])
          self.assertAllClose(1 / keep_prob, sorted_value[1])
      # Check that we are in the 15% error range
      expected_count = x_dim * y_dim * keep_prob * num_iter
      rel_error = math.fabs(final_count - expected_count) / expected_count
      print(rel_error)
      self.assertTrue(rel_error < 0.15)

  def testInvalidKeepProb(self):
    x_dim = 40
    y_dim = 30
    t = constant_op.constant(1.0, shape=[x_dim, y_dim], dtype=dtypes.float32)
    with self.assertRaises(ValueError):
      nn_ops.dropout(t, -1.0)
    with self.assertRaises(ValueError):
      nn_ops.dropout(t, 1.1)
    with self.assertRaises(ValueError):
      nn_ops.dropout(t, [0.0, 1.0])
    with self.assertRaises(ValueError):
      nn_ops.dropout(t, array_ops.placeholder(dtypes.float64))
    with self.assertRaises(ValueError):
      nn_ops.dropout(t, array_ops.placeholder(dtypes.float32, shape=[2]))

  def testShapedDropoutShapeError(self):
    # Runs shaped dropout and verifies an error is thrown on misshapen noise.
    x_dim = 40
    y_dim = 30
    keep_prob = 0.5
    t = constant_op.constant(1.0, shape=[x_dim, y_dim], dtype=dtypes.float32)
    with self.assertRaises(ValueError):
      _ = nn_ops.dropout(t, keep_prob, noise_shape=[x_dim, y_dim + 10])
    with self.assertRaises(ValueError):
      _ = nn_ops.dropout(t, keep_prob, noise_shape=[x_dim, y_dim, 5])
    with self.assertRaises(ValueError):
      _ = nn_ops.dropout(t, keep_prob, noise_shape=[x_dim + 3])
    with self.assertRaises(ValueError):
      _ = nn_ops.dropout(t, keep_prob, noise_shape=[x_dim])
    # test that broadcasting proceeds
    _ = nn_ops.dropout(t, keep_prob, noise_shape=[y_dim])
    _ = nn_ops.dropout(t, keep_prob, noise_shape=[1, y_dim])
    _ = nn_ops.dropout(t, keep_prob, noise_shape=[x_dim, 1])
    _ = nn_ops.dropout(t, keep_prob, noise_shape=[1, 1])

  def testNoDropoutFast(self):
    x = array_ops.zeros((5,))
    for p in 1, constant_op.constant(1.0):
      y = nn_ops.dropout(x, keep_prob=p)
      self.assertTrue(x is y)

  def testDropoutWithIntegerInputs(self):
    x = constant_op.constant([1, 1, 1, 1, 1])
    with self.assertRaises(ValueError):
      _ = nn_ops.dropout(x, 0.5)


class ComputeSampledLogitsTest(test_lib.TestCase):

  def setUp(self):
    self._eps = 1e-3

  def _GenerateTestData(self, num_classes, dim, batch_size, num_true, labels,
                        sampled, subtract_log_q):
    """Randomly generates input/output data for a single test case.

    This function returns numpy constants for use in a test case.

    Args:
      num_classes: An int. The number of embedding classes in the test case.
      dim: An int. The dimension of the embedding.
      batch_size: An int. The batch size.
      num_true: An int. The number of target classes per training example.
      labels: A list of batch_size * num_true ints. The target classes.
      sampled: A list of indices in [0, num_classes).
      subtract_log_q: A bool corresponding to the parameter in
          _compute_sampled_logits().

    Returns:
      weights: Embedding weights to use as test input. It is a numpy array
          of shape [num_classes, dim]
      biases: Embedding biases to use as test input. It is a numpy array
          of shape [num_classes].
      hidden_acts: Forward activations of the network to use as test input.
          It is a numpy array of shape [batch_size, dim].
      sampled_vals: A tuple based on `sampled` to use as test input in the
          format returned by a *_candidate_sampler function.
      exp_logits: The output logits expected from _compute_sampled_logits().
          It is a numpy array of shape [batch_size, num_true + len(sampled)].
      exp_labels: The output labels expected from _compute_sampled_logits().
          It is a numpy array of shape [batch_size, num_true + len(sampled)].
    """
    weights = np.random.randn(num_classes, dim).astype(np.float32)
    biases = np.random.randn(num_classes).astype(np.float32)
    hidden_acts = np.random.randn(batch_size, dim).astype(np.float32)

    true_exp = np.full([batch_size, 1], fill_value=0.5, dtype=np.float32)
    sampled_exp = np.full([len(sampled)], fill_value=0.5, dtype=np.float32)
    sampled_vals = (sampled, true_exp, sampled_exp)

    sampled_w, sampled_b = weights[sampled], biases[sampled]
    true_w, true_b = weights[labels], biases[labels]

    true_logits = np.sum(
        hidden_acts.reshape((batch_size, 1, dim)) * true_w.reshape(
            (batch_size, num_true, dim)),
        axis=2)
    true_b = true_b.reshape((batch_size, num_true))
    true_logits += true_b
    sampled_logits = np.dot(hidden_acts, sampled_w.T) + sampled_b

    if subtract_log_q:
      true_logits -= np.log(true_exp)
      sampled_logits -= np.log(sampled_exp[np.newaxis, :])

    exp_logits = np.concatenate([true_logits, sampled_logits], axis=1)
    exp_labels = np.hstack((np.ones_like(true_logits) / num_true,
                            np.zeros_like(sampled_logits)))

    return weights, biases, hidden_acts, sampled_vals, exp_logits, exp_labels

  def _ShardTestEmbeddings(self, weights, biases, num_shards):
    """Shards the weights and biases returned by _GenerateTestData.

    Args:
      weights: The weights returned by _GenerateTestData.
      biases: The biases returned by _GenerateTestData.
      num_shards: The number of shards to create.

    Returns:
      sharded_weights: A list of size `num_shards` containing all the weights.
      sharded_biases: A list of size `num_shards` containing all the biases.
    """
    with ops.Graph().as_default() as g:
      sharded_weights = variable_scope.get_variable(
          "w",
          partitioner=partitioned_variables.fixed_size_partitioner(num_shards),
          initializer=constant_op.constant(weights))
      sharded_biases = variable_scope.get_variable(
          "b",
          partitioner=partitioned_variables.fixed_size_partitioner(num_shards),
          initializer=constant_op.constant(biases))
      with self.session(graph=g) as sess:
        variables.global_variables_initializer().run()
        return sess.run([list(sharded_weights), list(sharded_biases)])

  def testShapes(self):
    np.random.seed(0)
    num_classes = 5
    batch_size = 3
    with self.cached_session() as sess:
      for num_true in range(1, 5):
        labels = np.random.randint(
            low=0, high=num_classes, size=batch_size * num_true)
        (weights, biases, hidden_acts, sampled_vals, exp_logits,
         exp_labels) = self._GenerateTestData(
             num_classes=num_classes,
             dim=10,
             batch_size=batch_size,
             num_true=num_true,
             labels=labels,
             sampled=[1, 0, 2, 3],
             subtract_log_q=False)
        logits_tensor, labels_tensor = _compute_sampled_logits(
            weights=constant_op.constant(weights),
            biases=constant_op.constant(biases),
            labels=constant_op.constant(
                labels, dtype=dtypes.int64, shape=(batch_size, num_true)),
            inputs=constant_op.constant(hidden_acts),
            num_sampled=4,
            num_classes=num_classes,
            num_true=num_true,
            sampled_values=sampled_vals,
            subtract_log_q=False,
            remove_accidental_hits=False,
            partition_strategy="div",
            name="sampled_logits_basic_num_true_%d" % num_true)
        got_logits, got_labels = sess.run([logits_tensor, labels_tensor])
        self.assertEqual(exp_logits.shape, got_logits.shape, self._eps)
        self.assertEqual(exp_labels.shape, got_labels.shape, self._eps)

  def testBasic(self):
    """Without accidental hit removal or subtract_log_q."""
    np.random.seed(0)
    num_classes = 5
    batch_size = 3
    with self.cached_session() as sess:
      for num_true in range(1, 5):
        labels = np.random.randint(
            low=0, high=num_classes, size=batch_size * num_true)
        (weights, biases, hidden_acts, sampled_vals, exp_logits,
         exp_labels) = self._GenerateTestData(
             num_classes=num_classes,
             dim=10,
             batch_size=batch_size,
             num_true=num_true,
             labels=labels,
             sampled=[1, 0, 2, 3],
             subtract_log_q=False)
        logits_tensor, labels_tensor = _compute_sampled_logits(
            weights=constant_op.constant(weights),
            biases=constant_op.constant(biases),
            labels=constant_op.constant(
                labels, dtype=dtypes.int64, shape=(batch_size, num_true)),
            inputs=constant_op.constant(hidden_acts),
            num_sampled=4,
            num_classes=num_classes,
            num_true=num_true,
            sampled_values=sampled_vals,
            subtract_log_q=False,
            remove_accidental_hits=False,
            partition_strategy="div",
            name="sampled_logits_basic_num_true_%d" % num_true)
        got_logits, got_labels = sess.run([logits_tensor, labels_tensor])
        self.assertAllClose(exp_logits, got_logits, self._eps)
        self.assertAllClose(exp_labels, got_labels, self._eps)

  def testAccidentalHitRemoval(self):
    """With accidental hit removal, no subtract_log_q."""
    np.random.seed(0)
    num_classes = 5
    batch_size = 3
    sampled = [1, 0, 2, 3]
    with self.cached_session():
      for num_true in range(1, 5):
        labels = np.random.randint(
            low=0, high=num_classes, size=batch_size * num_true)
        (weights, biases, hidden_acts, sampled_vals, _,
         _) = self._GenerateTestData(
             num_classes=num_classes,
             dim=10,
             batch_size=batch_size,
             num_true=num_true,
             labels=labels,
             sampled=sampled,
             subtract_log_q=False)
        logits_tensor, _ = _compute_sampled_logits(
            weights=constant_op.constant(weights),
            biases=constant_op.constant(biases),
            labels=constant_op.constant(
                labels, dtype=dtypes.int64, shape=(batch_size, num_true)),
            inputs=constant_op.constant(hidden_acts),
            num_sampled=len(sampled),
            num_classes=num_classes,
            num_true=num_true,
            sampled_values=sampled_vals,
            subtract_log_q=False,
            remove_accidental_hits=True,
            partition_strategy="div",
            name="sampled_logits_accidental_hit_removal_num_true_%d" % num_true)
        # Test that the exponentiated logits of accidental hits are near 0.
        # First we need to find the hits in this random test run:
        labels_reshape = labels.reshape((batch_size, num_true))
        got_logits = logits_tensor.eval()
        for row in xrange(batch_size):
          row_labels = labels_reshape[row, :]
          for col in xrange(len(sampled)):
            if sampled[col] in row_labels:
              # We need to add the num_true_test offset into logits_*
              self.assertNear(
                  np.exp(got_logits[row, col + num_true]), 0., self._eps)

  def testSubtractLogQ(self):
    """With subtract_log_q, no accidental hit removal."""
    np.random.seed(0)
    num_classes = 5
    batch_size = 3
    with self.cached_session() as sess:
      for num_true in range(1, 5):
        labels = np.random.randint(
            low=0, high=num_classes, size=batch_size * num_true)
        (weights, biases, hidden_acts, sampled_vals, exp_logits,
         exp_labels) = self._GenerateTestData(
             num_classes=num_classes,
             dim=10,
             batch_size=batch_size,
             num_true=num_true,
             labels=labels,
             sampled=[1, 0, 2, 3],
             subtract_log_q=True)
        logits_tensor, labels_tensor = _compute_sampled_logits(
            weights=constant_op.constant(weights),
            biases=constant_op.constant(biases),
            labels=constant_op.constant(
                labels, dtype=dtypes.int64, shape=(batch_size, num_true)),
            inputs=constant_op.constant(hidden_acts),
            num_sampled=4,
            num_classes=num_classes,
            num_true=num_true,
            sampled_values=sampled_vals,
            subtract_log_q=True,
            remove_accidental_hits=False,
            partition_strategy="div",
            name="sampled_logits_subtract_log_q_num_true_%d" % num_true)
        got_logits, got_labels = sess.run([logits_tensor, labels_tensor])
        self.assertAllClose(exp_logits, got_logits, self._eps)
        self.assertAllClose(exp_labels, got_labels, self._eps)

  def testSharded(self):
    """With sharded weights and sharded biases."""
    np.random.seed(0)
    num_classes = 5
    batch_size = 3
    with self.cached_session() as sess:
      for num_true in range(1, 5):
        labels = np.random.randint(
            low=0, high=num_classes, size=batch_size * num_true)
        (weights, biases, hidden_acts, sampled_vals, exp_logits,
         exp_labels) = self._GenerateTestData(
             num_classes=num_classes,
             dim=10,
             batch_size=batch_size,
             num_true=num_true,
             labels=labels,
             sampled=[1, 0, 2, 3],
             subtract_log_q=False)
        weight_shards, bias_shards = self._ShardTestEmbeddings(
            weights, biases, num_shards=3)
        logits_tensor, labels_tensor = _compute_sampled_logits(
            weights=[constant_op.constant(shard) for shard in weight_shards],
            biases=[constant_op.constant(shard) for shard in bias_shards],
            labels=constant_op.constant(
                labels, dtype=dtypes.int64, shape=(batch_size, num_true)),
            inputs=constant_op.constant(hidden_acts),
            num_sampled=4,
            num_classes=num_classes,
            num_true=num_true,
            sampled_values=sampled_vals,
            subtract_log_q=False,
            remove_accidental_hits=False,
            partition_strategy="div",
            name="sampled_logits_sharded_num_true_%d" % num_true)
        got_logits, got_labels = sess.run([logits_tensor, labels_tensor])
        self.assertAllClose(exp_logits, got_logits, self._eps)
        self.assertAllClose(exp_labels, got_labels, self._eps)

  def testNCELoss(self):
    # A simple test to verify the numerics.

    def _SigmoidCrossEntropyWithLogits(logits, targets):
      # logits, targets: float arrays of the same shape.
      assert logits.shape == targets.shape
      pred = 1. / (1. + np.exp(-logits))
      eps = 0.0001
      pred = np.minimum(np.maximum(pred, eps), 1 - eps)
      return -targets * np.log(pred) - (1. - targets) * np.log(1. - pred)

    np.random.seed(0)
    num_classes = 5
    batch_size = 3
    labels = [0, 1, 2]
    (weights, biases, hidden_acts, sampled_vals, exp_logits,
     exp_labels) = self._GenerateTestData(
         num_classes=num_classes,
         dim=10,
         batch_size=batch_size,
         num_true=1,
         labels=labels,
         sampled=[1, 0, 2, 3],
         subtract_log_q=True)
    exp_nce_loss = np.sum(
        _SigmoidCrossEntropyWithLogits(exp_logits, exp_labels), 1)

    with self.cached_session():
      got_nce_loss = nn_impl.nce_loss(
          weights=constant_op.constant(weights),
          biases=constant_op.constant(biases),
          labels=constant_op.constant(labels, shape=(batch_size, 1)),
          inputs=constant_op.constant(hidden_acts),
          num_sampled=4,
          num_classes=num_classes,
          num_true=1,
          sampled_values=sampled_vals,
          partition_strategy="div")

      self.assertAllClose(exp_nce_loss, got_nce_loss.eval(), 1e-4)

      # Test with sharded weights and sharded biases.
      weight_shards, bias_shards = self._ShardTestEmbeddings(
          weights, biases, num_shards=3)
      got_nce_loss = nn_impl.nce_loss(
          weights=[constant_op.constant(shard) for shard in weight_shards],
          biases=[constant_op.constant(shard) for shard in bias_shards],
          labels=constant_op.constant(labels, shape=(batch_size, 1)),
          inputs=constant_op.constant(hidden_acts),
          num_sampled=4,
          num_classes=num_classes,
          num_true=1,
          sampled_values=sampled_vals,
          partition_strategy="div")

      self.assertAllClose(exp_nce_loss, got_nce_loss.eval(), 1e-4)

  def testSampledSoftmaxLoss(self):
    # A simple test to verify the numerics.

    def _SoftmaxCrossEntropyWithLogits(logits, targets):
      # logits, targets: float arrays of the same shape.
      assert logits.shape == targets.shape
      stable_exp_logits = np.exp(
          logits - np.amax(logits, axis=1, keepdims=True))
      pred = stable_exp_logits / np.sum(stable_exp_logits, 1, keepdims=True)
      return -np.sum(targets * np.log(pred + 1.0e-20), axis=1)

    np.random.seed(0)
    num_classes = 5
    batch_size = 3
    labels = [0, 1, 2]
    (weights, biases, hidden_acts, sampled_vals, exp_logits,
     exp_labels) = self._GenerateTestData(
         num_classes=num_classes,
         dim=10,
         batch_size=batch_size,
         num_true=1,
         labels=labels,
         sampled=[1, 0, 2, 3],
         subtract_log_q=True)
    exp_sampled_softmax_loss = _SoftmaxCrossEntropyWithLogits(
        exp_logits, exp_labels)

    with self.cached_session():
      got_sampled_softmax_loss = nn_impl.sampled_softmax_loss(
          weights=constant_op.constant(weights),
          biases=constant_op.constant(biases),
          labels=constant_op.constant(labels, shape=(batch_size, 1)),
          inputs=constant_op.constant(hidden_acts),
          num_sampled=4,
          num_classes=num_classes,
          num_true=1,
          sampled_values=sampled_vals,
          remove_accidental_hits=False,
          partition_strategy="div")

      self.assertAllClose(exp_sampled_softmax_loss,
                          got_sampled_softmax_loss.eval(), 1e-4)

      # Test with sharded weights and sharded biases.
      weight_shards, bias_shards = self._ShardTestEmbeddings(
          weights, biases, num_shards=3)
      got_sampled_softmax_loss = nn_impl.sampled_softmax_loss(
          weights=[constant_op.constant(shard) for shard in weight_shards],
          biases=[constant_op.constant(shard) for shard in bias_shards],
          labels=constant_op.constant(labels, shape=(batch_size, 1)),
          inputs=constant_op.constant(hidden_acts),
          num_sampled=4,
          num_classes=num_classes,
          num_true=1,
          sampled_values=sampled_vals,
          remove_accidental_hits=False,
          partition_strategy="div")

      self.assertAllClose(exp_sampled_softmax_loss,
                          got_sampled_softmax_loss.eval(), 1e-4)

  def testSampledSoftmaxLossBf16(self):
    # A simple test to verify the numerics for bfloat16.
    def _SoftmaxCrossEntropyWithLogits(logits, targets):
      # logits, targets: float arrays of the same shape.
      assert logits.shape == targets.shape
      stable_exp_logits = np.exp(
          logits - np.amax(logits, axis=1, keepdims=True))
      pred = stable_exp_logits / np.sum(stable_exp_logits, 1, keepdims=True)
      return -np.sum(targets * np.log(pred + 1.0e-20), axis=1)

    np.random.seed(0)
    num_classes = 5
    batch_size = 3
    labels = [0, 1, 2]
    sampled = [1, 0, 2, 3]
    (weights, biases, hidden_acts, _, exp_logits,
     exp_labels) = self._GenerateTestData(
         num_classes=num_classes,
         dim=10,
         batch_size=batch_size,
         num_true=1,
         labels=labels,
         sampled=sampled,
         subtract_log_q=True)
    exp_sampled_softmax_loss = _SoftmaxCrossEntropyWithLogits(
        exp_logits, exp_labels)

    with self.cached_session():
      true_exp_bf16 = np.full(
          [batch_size, 1], fill_value=0.5, dtype=dtypes.bfloat16.as_numpy_dtype)
      sampled_exp_bf16 = np.full(
          [len(sampled)], fill_value=0.5, dtype=dtypes.bfloat16.as_numpy_dtype)
      sampled_vals_bf16 = (sampled, true_exp_bf16, sampled_exp_bf16)

      got_sampled_softmax_loss = math_ops.cast(
          nn_impl.sampled_softmax_loss(
              weights=constant_op.constant(weights, dtype=dtypes.bfloat16),
              biases=constant_op.constant(biases, dtype=dtypes.bfloat16),
              labels=constant_op.constant(
                  labels, shape=(batch_size, 1), dtype=dtypes.bfloat16),
              inputs=constant_op.constant(hidden_acts, dtype=dtypes.bfloat16),
              num_sampled=4,
              num_classes=num_classes,
              num_true=1,
              sampled_values=sampled_vals_bf16,
              remove_accidental_hits=False,
              partition_strategy="div"), dtypes.float32)

      self.assertAllClose(exp_sampled_softmax_loss,
                          got_sampled_softmax_loss.eval(), 1e-1)


class CReluTest(test_lib.TestCase):

  def test(self):
    np.random.seed(1)  # Make it reproducible.
    x = np.random.randn(3, 4).astype(np.float32)
    y = np.concatenate([x * (x > 0), -x * (x < 0)], axis=1)
    with self.cached_session():
      z = nn_ops.crelu(constant_op.constant(x)).eval()
      self.assertAllClose(y, z, 1e-4)


class ReluTest(test_lib.TestCase):

  def test(self):
    np.random.seed(1)  # Make it reproducible.
    x = np.random.randn(3, 4).astype(np.float32)
    y = np.maximum(x, 0.0)
    with self.cached_session():
      z = nn_ops.relu(constant_op.constant(x)).eval()
      self.assertAllEqual(y, z)

  def testNaNs(self):
    # Test that relu(nan) = nan for various sizes.
    for i in range(18):
      x = np.zeros(i) + np.nan
      with self.cached_session():
        z = nn_ops.relu(constant_op.constant(x)).eval()
        self.assertTrue(np.isnan(z).all())


class LeakyReluTest(test_lib.TestCase):

  def testRange(self):
    batch_size = 3
    height, width = 4, 4
    np.random.seed(1)  # Make it reproducible.
    inputs = np.random.uniform(size=(batch_size, height, width, 3)).astype(
        np.float32)
    inputs = constant_op.constant(inputs)

    outputs = nn_ops.leaky_relu(inputs)
    self.assertEquals(inputs.shape, outputs.shape)
    with self.cached_session() as sess:
      inputs, outputs = sess.run([inputs, outputs])
    self.assertGreaterEqual(outputs.min(), 0.0)
    self.assertLessEqual(outputs.max(), 1.0)
    self.assertAllClose(inputs, outputs)

  def testValues(self):
    for dtype in [np.int32, np.int64, np.float16, np.float32, np.float64]:
      np_values = np.array([-2, -1, 0, 1, 2], dtype=dtype)
      outputs = nn_ops.leaky_relu(constant_op.constant(np_values))
      with self.cached_session() as sess:
        outputs = sess.run(outputs)
      tol = 2e-3 if dtype == np.float16 else 1e-6
      self.assertAllClose(
          outputs, [-0.4, -0.2, 0.0, 1.0, 2.0], rtol=tol, atol=tol)

  def testName(self):
    np_values = np.array([-2, -1, 0, 1, 2], dtype=np.float64)
    outputs_with_name_set = nn_ops.leaky_relu(
        constant_op.constant(np_values),
        name='test_relu_op')
    self.assertEqual(outputs_with_name_set.name, 'test_relu_op:0')
    outputs_without_name_set = nn_ops.leaky_relu(
        constant_op.constant(np_values))
    self.assertEqual(outputs_without_name_set.name, 'LeakyRelu:0')


class SwishTest(test_lib.TestCase):

<<<<<<< HEAD
=======
  @test_util.run_deprecated_v1
  @test_util.disable_xla("This test never passed for XLA")
>>>>>>> ca2d0b65
  def testValues(self):
    np_values = np.array(
        [np.linspace(-10.0, 0.0, 100),
         np.linspace(0.0, 10.0, 100)],
        dtype=np.float32)
    tf_values = constant_op.constant(np_values)
    actual_tf_outputs = nn_impl.swish(tf_values)
    expected_tf_outputs = tf_values * math_ops.sigmoid(tf_values)
    with self.cached_session() as sess:
      actual_outputs, expected_outputs = sess.run(
          [actual_tf_outputs, expected_tf_outputs])
    self.assertAllClose(actual_outputs, expected_outputs)

  def testGradients(self):
    shape = [5, 3, 4]
    sigma = 5
    input_values = np.random.randn(*shape) * sigma
    x_tf = constant_op.constant(input_values)
    y_tf = nn_impl.swish(x_tf)
    with self.cached_session():
      err = gradient_checker.compute_gradient_error(x_tf, shape, y_tf, shape)
    self.assertLess(err, 1e-4)


class MomentsTest(test_lib.TestCase):

  def doOutputTest(self,
                   input_shape,
                   moments_axes,
                   tol=1e-4,
                   check_gradients=False):
    for mu in [0.0, 1.0, 1e3]:
      for sigma in [1.0, 0.1]:
        for keep_dims in [True, False]:
          input_values = np.random.rand(*input_shape) * sigma + mu
          expected_mean = np.mean(
              input_values, axis=moments_axes, keepdims=keep_dims)
          expected_var = np.var(
              input_values, axis=moments_axes, keepdims=keep_dims)
          with ops.Graph().as_default() as g:
            with self.session(graph=g) as sess:
              inputs = constant_op.constant(
                  input_values, shape=input_shape, dtype=dtypes.float32)
              mean, variance = nn_impl.moments(
                  inputs, moments_axes, keep_dims=keep_dims)

              if check_gradients:
                err = gradient_checker.compute_gradient_error(
                    inputs, input_shape, mean, mean.shape.as_list())
                self.assertLess(err, 1e-3)
                err = gradient_checker.compute_gradient_error(
                    inputs, input_shape, variance, variance.shape.as_list())
                self.assertLess(err, 1e-3)

              # Evaluate.
              [mean, variance] = sess.run([mean, variance])
              # Make sure that there are no NaNs
              self.assertFalse(np.isnan(mean).any())
              self.assertFalse(np.isnan(variance).any())
              self.assertAllClose(mean, expected_mean, rtol=tol, atol=tol)
              self.assertAllClose(variance, expected_var, rtol=tol, atol=tol)

  def testOutputAndGradient2DInput0(self):
    self.doOutputTest((10, 10), (0,), check_gradients=True)

  def testOutputAndGradient2DInput01(self):
    self.doOutputTest((10, 10), (0, 1), check_gradients=True)

  def testOutput2DInput0(self):
    self.doOutputTest((10, 300), (0,))

  def testOutput2DInput1(self):
    self.doOutputTest((10, 300), (1,))

  def testOutput2DInput01(self):
    self.doOutputTest((10, 300), (0, 1))

  def testOutput4DInput0(self):
    self.doOutputTest((10, 10, 10, 30), (0,))

  def testOutput4DInput1(self):
    self.doOutputTest((10, 10, 10, 30), (1,))

  def testOutput4DInput3(self):
    self.doOutputTest((10, 10, 10, 30), (3,))

  def testOutput4DInput012(self):
    self.doOutputTest((10, 10, 10, 30), (0, 1, 2))

  def testOutput4DInput123(self):
    self.doOutputTest((10, 10, 10, 30), (1, 2, 3))


class DataFormatDimMapTest(test_lib.TestCase):

  def _test(self, x_val, y_val_expected):
    x = constant_op.constant(x_val)
    y = nn_ops.data_format_dim_map(x)
    with self.cached_session(use_gpu=test_lib.is_gpu_available()) as sess:
      y_val = sess.run(y)
      self.assertAllEqual(y_val, y_val_expected)

  def test(self):
    self._test(0, 0)
    self._test(1, 2)
    self._test(2, 3)
    self._test(3, 1)
    self._test(-1, 1)
    self._test(-2, 3)
    self._test(-3, 2)
    self._test(-4, 0)
    self._test([1, 3], [2, 1])
    self._test([1, 3, -2], [2, 1, 3])
    self._test([1, -3, -2], [2, 2, 3])
    self._test([[1, -3], [1, -1]], [[2, 2], [2, 1]])

  def testNHWCtoNCHW(self):
    x_val = [1, -3, -2]
    y_val_expected = [2, 2, 3]
    x = constant_op.constant(x_val)
    y = nn_ops.data_format_dim_map(x, src_format="NHWC", dst_format="NCHW")
    with self.session(use_gpu=test_lib.is_gpu_available()) as sess:
      y_val = sess.run(y)
      self.assertAllEqual(y_val, y_val_expected)

  def testNHWCtoHWNC(self):
    x_val = [-4, -3, -2, -1, 0, 1, 2, 3]
    y_val_expected = [2, 0, 1, 3, 2, 0, 1, 3]
    x = constant_op.constant(x_val)
    y = nn_ops.data_format_dim_map(x, src_format="NHWC", dst_format="HWNC")
    with self.session(use_gpu=test_lib.is_gpu_available()) as sess:
      y_val = sess.run(y)
      self.assertAllEqual(y_val, y_val_expected)

  def testNHWCtoWHCN(self):
    x_val = [-4, -3, -2, -1, 0, 1, 2, 3]
    y_val_expected = [3, 1, 0, 2, 3, 1, 0, 2]
    x = constant_op.constant(x_val)
    y = nn_ops.data_format_dim_map(x, src_format="NHWC", dst_format="WHCN")
    with self.session(use_gpu=test_lib.is_gpu_available()) as sess:
      y_val = sess.run(y)
      self.assertAllEqual(y_val, y_val_expected)

  def testArbitraryASCII(self):
    x_val = [-4, -3, -2, -1, 0, 1, 2, 3]
    y_val_expected = [3, 2, 1, 0, 3, 2, 1, 0]
    x = constant_op.constant(x_val)
    y = nn_ops.data_format_dim_map(x, src_format="qwer", dst_format="rewq")
    with self.session(use_gpu=test_lib.is_gpu_available()) as sess:
      y_val = sess.run(y)
      self.assertAllEqual(y_val, y_val_expected)


class DataFormatVectorPermuteTest(test_lib.TestCase):

  def testNHWCToNCHW(self):
    x_val = [7, 4, 9, 3]
    x = constant_op.constant(x_val)
    y = nn_ops.data_format_vec_permute(x)
    with self.session(use_gpu=test_lib.is_gpu_available()) as sess:
      y_val = sess.run(y)
      self.assertAllEqual(y_val, [7, 3, 4, 9])

  def testNCHWToNHWC(self):
    x_val = [7, 4, 9, 3]
    x = constant_op.constant(x_val)
    y = nn_ops.data_format_vec_permute(x, src_format="NCHW", dst_format="NHWC")
    with self.session(use_gpu=test_lib.is_gpu_available()) as sess:
      y_val = sess.run(y)
      self.assertAllEqual(y_val, [7, 9, 3, 4])

  def testNHWCToHWNC(self):
    x_val = [7, 4, 9, 3]
    x = constant_op.constant(x_val)
    y = nn_ops.data_format_vec_permute(x, src_format="NHWC", dst_format="HWNC")
    with self.session(use_gpu=test_lib.is_gpu_available()) as sess:
      y_val = sess.run(y)
      self.assertAllEqual(y_val, [4, 9, 7, 3])

  def testHWNCToNHWC(self):
    x_val = [7, 4, 9, 3]
    x = constant_op.constant(x_val)
    y = nn_ops.data_format_vec_permute(x, src_format="HWNC", dst_format="NHWC")
    with self.session(use_gpu=test_lib.is_gpu_available()) as sess:
      y_val = sess.run(y)
      self.assertAllEqual(y_val, [9, 7, 4, 3])

  def testNHWCToNCHW2D(self):
    x_val = [[7, 4], [9, 3], [4, 5], [5, 1]]
    x = constant_op.constant(x_val)
    y = nn_ops.data_format_vec_permute(x)
    with self.session(use_gpu=test_lib.is_gpu_available()) as sess:
      y_val = sess.run(y)
      self.assertAllEqual(y_val, [[7, 4], [5, 1], [9, 3], [4, 5]])

  def testNHWCToHWNC2D(self):
    x_val = [[7, 4], [9, 3], [4, 5], [5, 1]]
    x = constant_op.constant(x_val)
    y = nn_ops.data_format_vec_permute(x, src_format="NHWC", dst_format="HWNC")
    with self.session(use_gpu=test_lib.is_gpu_available()) as sess:
      y_val = sess.run(y)
      self.assertAllEqual(y_val, [[9, 3], [4, 5], [7, 4], [5, 1]])

  def testHWNCToNHWC2D(self):
    x_val = [[7, 4], [9, 3], [4, 5], [5, 1]]
    x = constant_op.constant(x_val)
    y = nn_ops.data_format_vec_permute(x, src_format="HWNC", dst_format="NHWC")
    with self.session(use_gpu=test_lib.is_gpu_available()) as sess:
      y_val = sess.run(y)
      self.assertAllEqual(y_val, [[4, 5], [7, 4], [9, 3], [5, 1]])

  def testNCHWToNHWC2D(self):
    x_val = [[7, 4], [9, 3], [4, 5], [5, 1]]
    x = constant_op.constant(x_val)
    y = nn_ops.data_format_vec_permute(x, src_format="NCHW", dst_format="NHWC")
    with self.session(use_gpu=test_lib.is_gpu_available()) as sess:
      y_val = sess.run(y)
      self.assertAllEqual(y_val, [[7, 4], [4, 5], [5, 1], [9, 3]])


if __name__ == "__main__":
  test_lib.main()<|MERGE_RESOLUTION|>--- conflicted
+++ resolved
@@ -41,7 +41,6 @@
 from tensorflow.python.platform import test as test_lib
 
 
-@test_util.disable_all_xla("This test never passed for XLA")
 class ZeroFractionTest(test_lib.TestCase):
 
   def _ZeroFraction(self, x):
@@ -50,23 +49,46 @@
     nonzeros = np.count_nonzero(x.flatten())
     return 1.0 - nonzeros / total_elements
 
+  @test_util.run_deprecated_v1
   def testZeroFraction(self):
     x_shape = [5, 17]
     x_np = np.random.randint(0, 2, size=x_shape).astype(np.float32)
     y_np = self._ZeroFraction(x_np)
-    with self.cached_session():
-      x_tf = constant_op.constant(x_np)
-      x_tf.set_shape(x_shape)
-      y_tf = nn_impl.zero_fraction(x_tf)
-      y_tf_np = y_tf.eval()
+
+    x_tf = constant_op.constant(x_np)
+    x_tf.set_shape(x_shape)
+    y_tf = nn_impl.zero_fraction(x_tf)
+    y_tf_np = self.evaluate(y_tf)
+
     eps = 1e-8
     self.assertAllClose(y_tf_np, y_np, eps)
 
+  @test_util.run_deprecated_v1
   def testZeroFractionEmpty(self):
-    with self.cached_session():
-      x = np.zeros(0)
-      y = nn_impl.zero_fraction(x).eval()
-      self.assertTrue(np.isnan(y))
+    x = np.zeros(0)
+    y = self.evaluate(nn_impl.zero_fraction(x))
+    self.assertTrue(np.isnan(y))
+
+  @test_util.run_deprecated_v1
+  def testZeroFraction2_27Zeros(self):
+    sparsity = nn_impl.zero_fraction(
+        array_ops.zeros([int(2**27 * 1.01)], dtype=dtypes.int8))
+    self.assertAllClose(1.0, self.evaluate(sparsity))
+
+  @test_util.run_deprecated_v1
+  def testZeroFraction2_27Ones(self):
+    sparsity = nn_impl.zero_fraction(
+        array_ops.ones([int(2**27 * 1.01)], dtype=dtypes.int8))
+    self.assertAllClose(0.0, self.evaluate(sparsity))
+
+  @test_util.run_deprecated_v1
+  def testUnknownSize(self):
+    value = array_ops.placeholder(dtype=dtypes.float32)
+    sparsity = nn_impl.zero_fraction(value)
+    with self.cached_session() as sess:
+      self.assertAllClose(
+          0.25,
+          sess.run(sparsity, {value: [[0., 1.], [0.3, 2.]]}))
 
 
 class SoftmaxTest(test_lib.TestCase, parameterized.TestCase):
@@ -84,8 +106,8 @@
     x_np = np.random.randn(*x_shape).astype(np.float32)
     y_np = self._softmax(x_np)
     x_tf = constant_op.constant(x_np)
-    y_tf = nn_ops.softmax(x_tf)
-    y_tf_last_dim = nn_ops.softmax(x_tf, 1)
+    y_tf = nn_ops.softmax_v2(x_tf)
+    y_tf_last_dim = nn_ops.softmax_v2(x_tf, 1)
     y_tf_np = self.evaluate(y_tf)
     y_tf_last_dim_np = self.evaluate(y_tf_last_dim)
     eps = 1e-3
@@ -94,9 +116,9 @@
 
   def testSoftmaxAxes(self):
     arr = np.linspace(0., 1, 12).reshape(3, 4)
-    x_neg_axis = nn_ops.softmax(arr, axis=-2)
-    y_pos_axis = nn_ops.softmax(arr, axis=0)
-    z_gt_axis = nn_ops.softmax(arr, axis=4)
+    x_neg_axis = nn_ops.softmax_v2(arr, axis=-2)
+    y_pos_axis = nn_ops.softmax_v2(arr, axis=0)
+    z_gt_axis = nn_ops.softmax_v2(arr, axis=0)
     x_neg_axis_tf = self.evaluate(x_neg_axis)
     y_pos_axis_tf = self.evaluate(y_pos_axis)
     z_gt_axis_tf = self.evaluate(z_gt_axis)
@@ -105,11 +127,12 @@
     self.assertAllClose(y_pos_axis_tf, z_gt_axis_tf, eps)
 
   @parameterized.parameters(((5, 10),), ((2, 3, 4),))
+  @test_util.run_deprecated_v1
   def testGradient(self, x_shape):
     x_np = np.random.randn(*x_shape).astype(np.float64)
     with self.cached_session():
       x_tf = constant_op.constant(x_np)
-      y_tf = nn_ops.softmax(x_tf)
+      y_tf = nn_ops.softmax_v2(x_tf)
       err = gradient_checker.compute_gradient_error(x_tf, x_shape, y_tf,
                                                     x_shape)
     eps = 2e-8
@@ -140,6 +163,7 @@
     self.assertAllClose(y_tf_np, y_np, eps)
     self.assertAllClose(y_tf_np_stirling, y_np_stirling, eps)
 
+  @test_util.run_deprecated_v1
   def testGradient(self):
     x_shape = [5, 10]
     x_np = np.random.randn(*x_shape).astype(np.float64)
@@ -172,16 +196,16 @@
     x_np = np.random.randn(*x_shape).astype(np.float32)
     y_np = self._log_softmax(x_np)
     x_tf = constant_op.constant(x_np)
-    y_tf = nn_ops.log_softmax(x_tf)
+    y_tf = nn_ops.log_softmax_v2(x_tf)
     y_tf_np = self.evaluate(y_tf)
     eps = 1e-3
     self.assertAllClose(y_tf_np, y_np, eps)
 
   def testLogSoftmaxAxes(self):
     arr = np.linspace(0., 1, 12).reshape(3, 4)
-    x_neg_axis = nn_ops.log_softmax(arr, axis=-2)
-    y_pos_axis = nn_ops.log_softmax(arr, axis=0)
-    z_gt_axis = nn_ops.log_softmax(arr, axis=4)
+    x_neg_axis = nn_ops.log_softmax_v2(arr, axis=-2)
+    y_pos_axis = nn_ops.log_softmax_v2(arr, axis=0)
+    z_gt_axis = nn_ops.log_softmax_v2(arr, axis=0)
     x_neg_axis_tf = self.evaluate(x_neg_axis)
     y_pos_axis_tf = self.evaluate(y_pos_axis)
     z_gt_axis_tf = self.evaluate(z_gt_axis)
@@ -190,11 +214,12 @@
     self.assertAllClose(y_pos_axis_tf, z_gt_axis_tf, eps)
 
   @parameterized.parameters(((5, 10),), ((2, 3, 4),))
+  @test_util.run_deprecated_v1
   def testGradient(self, x_shape):
     x_np = np.random.randn(*x_shape).astype(np.float64)
     with self.cached_session():
       x_tf = constant_op.constant(x_np)
-      y_tf = nn_ops.log_softmax(x_tf)
+      y_tf = nn_ops.log_softmax_v2(x_tf)
       err = gradient_checker.compute_gradient_error(x_tf, x_shape, y_tf,
                                                     x_shape)
     eps = 1e-7
@@ -212,6 +237,7 @@
       value = self.evaluate(l2loss)
       self.assertAllClose(7.0, value)
 
+  @test_util.run_deprecated_v1
   def testGradient(self):
     x_shape = [20, 7, 3]
     np.random.seed(1)  # Make it reproducible.
@@ -245,7 +271,7 @@
     for dim in range(len(x_shape)):
       y_np = self._l2Normalize(x_np, dim)
       x_tf = constant_op.constant(x_np, name="x")
-      y_tf = nn_impl.l2_normalize(x_tf, dim)
+      y_tf = nn_impl.l2_normalize_v2(x_tf, dim)
       self.assertAllClose(y_np, self.evaluate(y_tf))
 
   @test_util.run_in_graph_and_eager_modes
@@ -256,9 +282,10 @@
     dim = [1, 2]
     y_np = self._l2Normalize(x_np, dim)
     x_tf = constant_op.constant(x_np, name="x")
-    y_tf = nn_impl.l2_normalize(x_tf, dim)
+    y_tf = nn_impl.l2_normalize_v2(x_tf, dim)
     self.assertAllClose(y_np, self.evaluate(y_tf))
 
+  @test_util.run_deprecated_v1
   def testL2NormalizeGradient(self):
     x_shape = [20, 7, 3]
     np.random.seed(1)
@@ -266,7 +293,7 @@
     for dim in range(len(x_shape)):
       with self.cached_session():
         x_tf = constant_op.constant(x_np, name="x")
-        y_tf = nn_impl.l2_normalize(x_tf, dim)
+        y_tf = nn_impl.l2_normalize_v2(x_tf, dim)
         err = gradient_checker.compute_gradient_error(x_tf, x_shape, y_tf,
                                                       x_shape)
       print("L2Normalize gradient err = %g " % err)
@@ -283,19 +310,18 @@
     y_dim = 30
     num_iter = 10
     for keep_prob in [0.1, 0.5, 0.8]:
-      with self.cached_session():
-        t = constant_op.constant(
-            1.0, shape=[x_dim, y_dim], dtype=dtypes.float32)
-        dropout = nn_ops.dropout(t, keep_prob)
-        final_count = 0
-        self.assertEqual([x_dim, y_dim], dropout.get_shape())
-        for _ in xrange(0, num_iter):
-          value = dropout.eval()
-          final_count += np.count_nonzero(value)
-          # Verifies that there are only two values: 0 and 1/keep_prob.
-          sorted_value = np.unique(np.sort(value))
-          self.assertEqual(0, sorted_value[0])
-          self.assertAllClose(1 / keep_prob, sorted_value[1])
+      t = constant_op.constant(1.0, shape=[x_dim, y_dim], dtype=dtypes.float32)
+      dropout = nn_ops.dropout(t, keep_prob)
+      final_count = 0
+      self.assertEqual([x_dim, y_dim], dropout.get_shape())
+      for _ in xrange(0, num_iter):
+        value = self.evaluate(dropout)
+        final_count += np.count_nonzero(value)
+        # Verifies that there are only two values: 0 and 1/keep_prob.
+        sorted_value = np.unique(np.sort(value))
+        self.assertEqual(0, sorted_value[0])
+        self.assertAllClose(1 / keep_prob, sorted_value[1])
+
       # Check that we are in the 15% error range
       expected_count = x_dim * y_dim * keep_prob * num_iter
       rel_error = math.fabs(final_count - expected_count) / expected_count
@@ -311,19 +337,18 @@
     y_dim = 3
     num_iter = 10
     for keep_prob in [0.1, 0.5, 0.8]:
-      with self.cached_session():
-        t = constant_op.constant(
-            1.0, shape=[x_dim, y_dim], dtype=dtypes.float32)
-        dropout = nn_ops.dropout(t, keep_prob, noise_shape=[x_dim, 1])
-        self.assertEqual([x_dim, y_dim], dropout.get_shape())
-        final_count = 0
-        for _ in xrange(0, num_iter):
-          value = dropout.eval()
-          final_count += np.count_nonzero(value)
-          # Verifies that there are only two values: 0 and 1/keep_prob.
-          sorted_value = np.unique(np.sort(value))
-          self.assertEqual(0, sorted_value[0])
-          self.assertAllClose(1 / keep_prob, sorted_value[1])
+      t = constant_op.constant(1.0, shape=[x_dim, y_dim], dtype=dtypes.float32)
+      dropout = nn_ops.dropout(t, keep_prob, noise_shape=[x_dim, 1])
+      self.assertEqual([x_dim, y_dim], dropout.get_shape())
+      final_count = 0
+      for _ in xrange(0, num_iter):
+        value = self.evaluate(dropout)
+        final_count += np.count_nonzero(value)
+        # Verifies that there are only two values: 0 and 1/keep_prob.
+        sorted_value = np.unique(np.sort(value))
+        self.assertEqual(0, sorted_value[0])
+        self.assertAllClose(1 / keep_prob, sorted_value[1])
+
       # Check that we are in the 15% error range
       expected_count = x_dim * y_dim * keep_prob * num_iter
       rel_error = math.fabs(final_count - expected_count) / expected_count
@@ -336,18 +361,17 @@
     y_dim = 30
     num_iter = 10
     for keep_prob in [0.1, 0.5, 0.8]:
-      with self.cached_session():
-        t = constant_op.constant(
-            1.0, shape=[x_dim, y_dim], dtype=dtypes.float32)
-        dropout = nn_ops.dropout(t, keep_prob, noise_shape=[x_dim, 1])
-        self.assertEqual([x_dim, y_dim], dropout.get_shape())
-        for _ in xrange(0, num_iter):
-          value = dropout.eval()
-          # Verifies that each y column as only one type of activation.
-          for i in xrange(x_dim):
-            sorted_value = np.unique(np.sort(value[i, :]))
-            self.assertEqual(sorted_value.size, 1)
-
+      t = constant_op.constant(1.0, shape=[x_dim, y_dim], dtype=dtypes.float32)
+      dropout = nn_ops.dropout(t, keep_prob, noise_shape=[x_dim, 1])
+      self.assertEqual([x_dim, y_dim], dropout.get_shape())
+      for _ in xrange(0, num_iter):
+        value = self.evaluate(dropout)
+        # Verifies that each y column as only one type of activation.
+        for i in xrange(x_dim):
+          sorted_value = np.unique(np.sort(value[i, :]))
+          self.assertEqual(sorted_value.size, 1)
+
+  @test_util.run_deprecated_v1
   def testDropoutPlaceholderKeepProb(self):
     # Runs dropout with 0-1 tensor 10 times, sum the number of ones and validate
     # that it is producing approximately the right number of ones over a large
@@ -376,6 +400,7 @@
       print(rel_error)
       self.assertTrue(rel_error < 0.15)
 
+  @test_util.run_deprecated_v1
   def testShapedDropoutUnknownShape(self):
     x_dim = 40
     y_dim = 30
@@ -390,26 +415,26 @@
     y_dim = 3
     num_iter = 10
     for keep_prob in [0.1, 0.5, 0.8]:
-      with self.cached_session():
-        t = constant_op.constant(
-            1.0, shape=[x_dim, y_dim], dtype=dtypes.float32)
-        # Set noise_shape=[None, 1] which means [x_dim, 1].
-        dropout = nn_ops.dropout(t, keep_prob, noise_shape=[None, 1])
-        self.assertEqual([x_dim, y_dim], dropout.get_shape())
-        final_count = 0
-        for _ in xrange(0, num_iter):
-          value = dropout.eval()
-          final_count += np.count_nonzero(value)
-          # Verifies that there are only two values: 0 and 1/keep_prob.
-          sorted_value = np.unique(np.sort(value))
-          self.assertEqual(0, sorted_value[0])
-          self.assertAllClose(1 / keep_prob, sorted_value[1])
+      t = constant_op.constant(1.0, shape=[x_dim, y_dim], dtype=dtypes.float32)
+      # Set noise_shape=[None, 1] which means [x_dim, 1].
+      dropout = nn_ops.dropout(t, keep_prob, noise_shape=[None, 1])
+      self.assertEqual([x_dim, y_dim], dropout.get_shape())
+      final_count = 0
+      for _ in xrange(0, num_iter):
+        value = self.evaluate(dropout)
+        final_count += np.count_nonzero(value)
+        # Verifies that there are only two values: 0 and 1/keep_prob.
+        sorted_value = np.unique(np.sort(value))
+        self.assertEqual(0, sorted_value[0])
+        self.assertAllClose(1 / keep_prob, sorted_value[1])
+
       # Check that we are in the 15% error range
       expected_count = x_dim * y_dim * keep_prob * num_iter
       rel_error = math.fabs(final_count - expected_count) / expected_count
       print(rel_error)
       self.assertTrue(rel_error < 0.15)
 
+  @test_util.run_deprecated_v1
   def testInvalidKeepProb(self):
     x_dim = 40
     y_dim = 30
@@ -425,6 +450,19 @@
     with self.assertRaises(ValueError):
       nn_ops.dropout(t, array_ops.placeholder(dtypes.float32, shape=[2]))
 
+  @test_util.run_deprecated_v1
+  def testInvalidRate(self):
+    x_dim = 40
+    y_dim = 30
+    t = constant_op.constant(1.0, shape=[x_dim, y_dim], dtype=dtypes.float32)
+    with self.assertRaises(ValueError):
+      nn_ops.dropout_v2(t, -1.0)
+    with self.assertRaises(ValueError):
+      nn_ops.dropout_v2(t, 1.1)
+    with self.assertRaises(ValueError):
+      nn_ops.dropout_v2(t, [0.0, 1.0])
+
+  @test_util.run_deprecated_v1
   def testShapedDropoutShapeError(self):
     # Runs shaped dropout and verifies an error is thrown on misshapen noise.
     x_dim = 40
@@ -447,9 +485,11 @@
 
   def testNoDropoutFast(self):
     x = array_ops.zeros((5,))
-    for p in 1, constant_op.constant(1.0):
-      y = nn_ops.dropout(x, keep_prob=p)
-      self.assertTrue(x is y)
+    y = nn_ops.dropout(x, keep_prob=1)
+    self.assertTrue(x is y)
+
+    y = nn_ops.dropout_v2(x, rate=0)
+    self.assertTrue(x is y)
 
   def testDropoutWithIntegerInputs(self):
     x = constant_op.constant([1, 1, 1, 1, 1])
@@ -544,78 +584,78 @@
           initializer=constant_op.constant(biases))
       with self.session(graph=g) as sess:
         variables.global_variables_initializer().run()
-        return sess.run([list(sharded_weights), list(sharded_biases)])
+        return self.evaluate([list(sharded_weights), list(sharded_biases)])
 
   def testShapes(self):
     np.random.seed(0)
     num_classes = 5
     batch_size = 3
-    with self.cached_session() as sess:
-      for num_true in range(1, 5):
-        labels = np.random.randint(
-            low=0, high=num_classes, size=batch_size * num_true)
-        (weights, biases, hidden_acts, sampled_vals, exp_logits,
-         exp_labels) = self._GenerateTestData(
-             num_classes=num_classes,
-             dim=10,
-             batch_size=batch_size,
-             num_true=num_true,
-             labels=labels,
-             sampled=[1, 0, 2, 3],
-             subtract_log_q=False)
-        logits_tensor, labels_tensor = _compute_sampled_logits(
-            weights=constant_op.constant(weights),
-            biases=constant_op.constant(biases),
-            labels=constant_op.constant(
-                labels, dtype=dtypes.int64, shape=(batch_size, num_true)),
-            inputs=constant_op.constant(hidden_acts),
-            num_sampled=4,
-            num_classes=num_classes,
-            num_true=num_true,
-            sampled_values=sampled_vals,
-            subtract_log_q=False,
-            remove_accidental_hits=False,
-            partition_strategy="div",
-            name="sampled_logits_basic_num_true_%d" % num_true)
-        got_logits, got_labels = sess.run([logits_tensor, labels_tensor])
-        self.assertEqual(exp_logits.shape, got_logits.shape, self._eps)
-        self.assertEqual(exp_labels.shape, got_labels.shape, self._eps)
+
+    for num_true in range(1, 5):
+      labels = np.random.randint(
+          low=0, high=num_classes, size=batch_size * num_true)
+      (weights, biases, hidden_acts, sampled_vals, exp_logits,
+       exp_labels) = self._GenerateTestData(
+           num_classes=num_classes,
+           dim=10,
+           batch_size=batch_size,
+           num_true=num_true,
+           labels=labels,
+           sampled=[1, 0, 2, 3],
+           subtract_log_q=False)
+      logits_tensor, labels_tensor = _compute_sampled_logits(
+          weights=constant_op.constant(weights),
+          biases=constant_op.constant(biases),
+          labels=constant_op.constant(
+              labels, dtype=dtypes.int64, shape=(batch_size, num_true)),
+          inputs=constant_op.constant(hidden_acts),
+          num_sampled=4,
+          num_classes=num_classes,
+          num_true=num_true,
+          sampled_values=sampled_vals,
+          subtract_log_q=False,
+          remove_accidental_hits=False,
+          partition_strategy="div",
+          name="sampled_logits_basic_num_true_%d" % num_true)
+      got_logits, got_labels = self.evaluate([logits_tensor, labels_tensor])
+      self.assertEqual(exp_logits.shape, got_logits.shape, self._eps)
+      self.assertEqual(exp_labels.shape, got_labels.shape, self._eps)
 
   def testBasic(self):
     """Without accidental hit removal or subtract_log_q."""
     np.random.seed(0)
     num_classes = 5
     batch_size = 3
-    with self.cached_session() as sess:
-      for num_true in range(1, 5):
-        labels = np.random.randint(
-            low=0, high=num_classes, size=batch_size * num_true)
-        (weights, biases, hidden_acts, sampled_vals, exp_logits,
-         exp_labels) = self._GenerateTestData(
-             num_classes=num_classes,
-             dim=10,
-             batch_size=batch_size,
-             num_true=num_true,
-             labels=labels,
-             sampled=[1, 0, 2, 3],
-             subtract_log_q=False)
-        logits_tensor, labels_tensor = _compute_sampled_logits(
-            weights=constant_op.constant(weights),
-            biases=constant_op.constant(biases),
-            labels=constant_op.constant(
-                labels, dtype=dtypes.int64, shape=(batch_size, num_true)),
-            inputs=constant_op.constant(hidden_acts),
-            num_sampled=4,
-            num_classes=num_classes,
-            num_true=num_true,
-            sampled_values=sampled_vals,
-            subtract_log_q=False,
-            remove_accidental_hits=False,
-            partition_strategy="div",
-            name="sampled_logits_basic_num_true_%d" % num_true)
-        got_logits, got_labels = sess.run([logits_tensor, labels_tensor])
-        self.assertAllClose(exp_logits, got_logits, self._eps)
-        self.assertAllClose(exp_labels, got_labels, self._eps)
+
+    for num_true in range(1, 5):
+      labels = np.random.randint(
+          low=0, high=num_classes, size=batch_size * num_true)
+      (weights, biases, hidden_acts, sampled_vals, exp_logits,
+       exp_labels) = self._GenerateTestData(
+           num_classes=num_classes,
+           dim=10,
+           batch_size=batch_size,
+           num_true=num_true,
+           labels=labels,
+           sampled=[1, 0, 2, 3],
+           subtract_log_q=False)
+      logits_tensor, labels_tensor = _compute_sampled_logits(
+          weights=constant_op.constant(weights),
+          biases=constant_op.constant(biases),
+          labels=constant_op.constant(
+              labels, dtype=dtypes.int64, shape=(batch_size, num_true)),
+          inputs=constant_op.constant(hidden_acts),
+          num_sampled=4,
+          num_classes=num_classes,
+          num_true=num_true,
+          sampled_values=sampled_vals,
+          subtract_log_q=False,
+          remove_accidental_hits=False,
+          partition_strategy="div",
+          name="sampled_logits_basic_num_true_%d" % num_true)
+      got_logits, got_labels = self.evaluate([logits_tensor, labels_tensor])
+      self.assertAllClose(exp_logits, got_logits, self._eps)
+      self.assertAllClose(exp_labels, got_labels, self._eps)
 
   def testAccidentalHitRemoval(self):
     """With accidental hit removal, no subtract_log_q."""
@@ -623,118 +663,118 @@
     num_classes = 5
     batch_size = 3
     sampled = [1, 0, 2, 3]
-    with self.cached_session():
-      for num_true in range(1, 5):
-        labels = np.random.randint(
-            low=0, high=num_classes, size=batch_size * num_true)
-        (weights, biases, hidden_acts, sampled_vals, _,
-         _) = self._GenerateTestData(
-             num_classes=num_classes,
-             dim=10,
-             batch_size=batch_size,
-             num_true=num_true,
-             labels=labels,
-             sampled=sampled,
-             subtract_log_q=False)
-        logits_tensor, _ = _compute_sampled_logits(
-            weights=constant_op.constant(weights),
-            biases=constant_op.constant(biases),
-            labels=constant_op.constant(
-                labels, dtype=dtypes.int64, shape=(batch_size, num_true)),
-            inputs=constant_op.constant(hidden_acts),
-            num_sampled=len(sampled),
-            num_classes=num_classes,
-            num_true=num_true,
-            sampled_values=sampled_vals,
-            subtract_log_q=False,
-            remove_accidental_hits=True,
-            partition_strategy="div",
-            name="sampled_logits_accidental_hit_removal_num_true_%d" % num_true)
-        # Test that the exponentiated logits of accidental hits are near 0.
-        # First we need to find the hits in this random test run:
-        labels_reshape = labels.reshape((batch_size, num_true))
-        got_logits = logits_tensor.eval()
-        for row in xrange(batch_size):
-          row_labels = labels_reshape[row, :]
-          for col in xrange(len(sampled)):
-            if sampled[col] in row_labels:
-              # We need to add the num_true_test offset into logits_*
-              self.assertNear(
-                  np.exp(got_logits[row, col + num_true]), 0., self._eps)
+
+    for num_true in range(1, 5):
+      labels = np.random.randint(
+          low=0, high=num_classes, size=batch_size * num_true)
+      (weights, biases, hidden_acts, sampled_vals, _,
+       _) = self._GenerateTestData(
+           num_classes=num_classes,
+           dim=10,
+           batch_size=batch_size,
+           num_true=num_true,
+           labels=labels,
+           sampled=sampled,
+           subtract_log_q=False)
+      logits_tensor, _ = _compute_sampled_logits(
+          weights=constant_op.constant(weights),
+          biases=constant_op.constant(biases),
+          labels=constant_op.constant(
+              labels, dtype=dtypes.int64, shape=(batch_size, num_true)),
+          inputs=constant_op.constant(hidden_acts),
+          num_sampled=len(sampled),
+          num_classes=num_classes,
+          num_true=num_true,
+          sampled_values=sampled_vals,
+          subtract_log_q=False,
+          remove_accidental_hits=True,
+          partition_strategy="div",
+          name="sampled_logits_accidental_hit_removal_num_true_%d" % num_true)
+      # Test that the exponentiated logits of accidental hits are near 0.
+      # First we need to find the hits in this random test run:
+      labels_reshape = labels.reshape((batch_size, num_true))
+      got_logits = self.evaluate(logits_tensor)
+      for row in xrange(batch_size):
+        row_labels = labels_reshape[row, :]
+        for col in xrange(len(sampled)):
+          if sampled[col] in row_labels:
+            # We need to add the num_true_test offset into logits_*
+            self.assertNear(
+                np.exp(got_logits[row, col + num_true]), 0., self._eps)
 
   def testSubtractLogQ(self):
     """With subtract_log_q, no accidental hit removal."""
     np.random.seed(0)
     num_classes = 5
     batch_size = 3
-    with self.cached_session() as sess:
-      for num_true in range(1, 5):
-        labels = np.random.randint(
-            low=0, high=num_classes, size=batch_size * num_true)
-        (weights, biases, hidden_acts, sampled_vals, exp_logits,
-         exp_labels) = self._GenerateTestData(
-             num_classes=num_classes,
-             dim=10,
-             batch_size=batch_size,
-             num_true=num_true,
-             labels=labels,
-             sampled=[1, 0, 2, 3],
-             subtract_log_q=True)
-        logits_tensor, labels_tensor = _compute_sampled_logits(
-            weights=constant_op.constant(weights),
-            biases=constant_op.constant(biases),
-            labels=constant_op.constant(
-                labels, dtype=dtypes.int64, shape=(batch_size, num_true)),
-            inputs=constant_op.constant(hidden_acts),
-            num_sampled=4,
-            num_classes=num_classes,
-            num_true=num_true,
-            sampled_values=sampled_vals,
-            subtract_log_q=True,
-            remove_accidental_hits=False,
-            partition_strategy="div",
-            name="sampled_logits_subtract_log_q_num_true_%d" % num_true)
-        got_logits, got_labels = sess.run([logits_tensor, labels_tensor])
-        self.assertAllClose(exp_logits, got_logits, self._eps)
-        self.assertAllClose(exp_labels, got_labels, self._eps)
+
+    for num_true in range(1, 5):
+      labels = np.random.randint(
+          low=0, high=num_classes, size=batch_size * num_true)
+      (weights, biases, hidden_acts, sampled_vals, exp_logits,
+       exp_labels) = self._GenerateTestData(
+           num_classes=num_classes,
+           dim=10,
+           batch_size=batch_size,
+           num_true=num_true,
+           labels=labels,
+           sampled=[1, 0, 2, 3],
+           subtract_log_q=True)
+      logits_tensor, labels_tensor = _compute_sampled_logits(
+          weights=constant_op.constant(weights),
+          biases=constant_op.constant(biases),
+          labels=constant_op.constant(
+              labels, dtype=dtypes.int64, shape=(batch_size, num_true)),
+          inputs=constant_op.constant(hidden_acts),
+          num_sampled=4,
+          num_classes=num_classes,
+          num_true=num_true,
+          sampled_values=sampled_vals,
+          subtract_log_q=True,
+          remove_accidental_hits=False,
+          partition_strategy="div",
+          name="sampled_logits_subtract_log_q_num_true_%d" % num_true)
+      got_logits, got_labels = self.evaluate([logits_tensor, labels_tensor])
+      self.assertAllClose(exp_logits, got_logits, self._eps)
+      self.assertAllClose(exp_labels, got_labels, self._eps)
 
   def testSharded(self):
     """With sharded weights and sharded biases."""
     np.random.seed(0)
     num_classes = 5
     batch_size = 3
-    with self.cached_session() as sess:
-      for num_true in range(1, 5):
-        labels = np.random.randint(
-            low=0, high=num_classes, size=batch_size * num_true)
-        (weights, biases, hidden_acts, sampled_vals, exp_logits,
-         exp_labels) = self._GenerateTestData(
-             num_classes=num_classes,
-             dim=10,
-             batch_size=batch_size,
-             num_true=num_true,
-             labels=labels,
-             sampled=[1, 0, 2, 3],
-             subtract_log_q=False)
-        weight_shards, bias_shards = self._ShardTestEmbeddings(
-            weights, biases, num_shards=3)
-        logits_tensor, labels_tensor = _compute_sampled_logits(
-            weights=[constant_op.constant(shard) for shard in weight_shards],
-            biases=[constant_op.constant(shard) for shard in bias_shards],
-            labels=constant_op.constant(
-                labels, dtype=dtypes.int64, shape=(batch_size, num_true)),
-            inputs=constant_op.constant(hidden_acts),
-            num_sampled=4,
-            num_classes=num_classes,
-            num_true=num_true,
-            sampled_values=sampled_vals,
-            subtract_log_q=False,
-            remove_accidental_hits=False,
-            partition_strategy="div",
-            name="sampled_logits_sharded_num_true_%d" % num_true)
-        got_logits, got_labels = sess.run([logits_tensor, labels_tensor])
-        self.assertAllClose(exp_logits, got_logits, self._eps)
-        self.assertAllClose(exp_labels, got_labels, self._eps)
+
+    for num_true in range(1, 5):
+      labels = np.random.randint(
+          low=0, high=num_classes, size=batch_size * num_true)
+      (weights, biases, hidden_acts, sampled_vals, exp_logits,
+       exp_labels) = self._GenerateTestData(
+           num_classes=num_classes,
+           dim=10,
+           batch_size=batch_size,
+           num_true=num_true,
+           labels=labels,
+           sampled=[1, 0, 2, 3],
+           subtract_log_q=False)
+      weight_shards, bias_shards = self._ShardTestEmbeddings(
+          weights, biases, num_shards=3)
+      logits_tensor, labels_tensor = _compute_sampled_logits(
+          weights=[constant_op.constant(shard) for shard in weight_shards],
+          biases=[constant_op.constant(shard) for shard in bias_shards],
+          labels=constant_op.constant(
+              labels, dtype=dtypes.int64, shape=(batch_size, num_true)),
+          inputs=constant_op.constant(hidden_acts),
+          num_sampled=4,
+          num_classes=num_classes,
+          num_true=num_true,
+          sampled_values=sampled_vals,
+          subtract_log_q=False,
+          remove_accidental_hits=False,
+          partition_strategy="div",
+          name="sampled_logits_sharded_num_true_%d" % num_true)
+      got_logits, got_labels = self.evaluate([logits_tensor, labels_tensor])
+      self.assertAllClose(exp_logits, got_logits, self._eps)
+      self.assertAllClose(exp_labels, got_labels, self._eps)
 
   def testNCELoss(self):
     # A simple test to verify the numerics.
@@ -763,35 +803,32 @@
     exp_nce_loss = np.sum(
         _SigmoidCrossEntropyWithLogits(exp_logits, exp_labels), 1)
 
-    with self.cached_session():
-      got_nce_loss = nn_impl.nce_loss(
-          weights=constant_op.constant(weights),
-          biases=constant_op.constant(biases),
-          labels=constant_op.constant(labels, shape=(batch_size, 1)),
-          inputs=constant_op.constant(hidden_acts),
-          num_sampled=4,
-          num_classes=num_classes,
-          num_true=1,
-          sampled_values=sampled_vals,
-          partition_strategy="div")
-
-      self.assertAllClose(exp_nce_loss, got_nce_loss.eval(), 1e-4)
-
-      # Test with sharded weights and sharded biases.
-      weight_shards, bias_shards = self._ShardTestEmbeddings(
-          weights, biases, num_shards=3)
-      got_nce_loss = nn_impl.nce_loss(
-          weights=[constant_op.constant(shard) for shard in weight_shards],
-          biases=[constant_op.constant(shard) for shard in bias_shards],
-          labels=constant_op.constant(labels, shape=(batch_size, 1)),
-          inputs=constant_op.constant(hidden_acts),
-          num_sampled=4,
-          num_classes=num_classes,
-          num_true=1,
-          sampled_values=sampled_vals,
-          partition_strategy="div")
-
-      self.assertAllClose(exp_nce_loss, got_nce_loss.eval(), 1e-4)
+    got_nce_loss = nn_impl.nce_loss_v2(
+        weights=constant_op.constant(weights),
+        biases=constant_op.constant(biases),
+        labels=constant_op.constant(labels, shape=(batch_size, 1)),
+        inputs=constant_op.constant(hidden_acts),
+        num_sampled=4,
+        num_classes=num_classes,
+        num_true=1,
+        sampled_values=sampled_vals)
+
+    self.assertAllClose(exp_nce_loss, self.evaluate(got_nce_loss), 1e-4)
+
+    # Test with sharded weights and sharded biases.
+    weight_shards, bias_shards = self._ShardTestEmbeddings(
+        weights, biases, num_shards=3)
+    got_nce_loss = nn_impl.nce_loss_v2(
+        weights=[constant_op.constant(shard) for shard in weight_shards],
+        biases=[constant_op.constant(shard) for shard in bias_shards],
+        labels=constant_op.constant(labels, shape=(batch_size, 1)),
+        inputs=constant_op.constant(hidden_acts),
+        num_sampled=4,
+        num_classes=num_classes,
+        num_true=1,
+        sampled_values=sampled_vals)
+
+    self.assertAllClose(exp_nce_loss, self.evaluate(got_nce_loss), 1e-4)
 
   def testSampledSoftmaxLoss(self):
     # A simple test to verify the numerics.
@@ -820,39 +857,36 @@
     exp_sampled_softmax_loss = _SoftmaxCrossEntropyWithLogits(
         exp_logits, exp_labels)
 
-    with self.cached_session():
-      got_sampled_softmax_loss = nn_impl.sampled_softmax_loss(
-          weights=constant_op.constant(weights),
-          biases=constant_op.constant(biases),
-          labels=constant_op.constant(labels, shape=(batch_size, 1)),
-          inputs=constant_op.constant(hidden_acts),
-          num_sampled=4,
-          num_classes=num_classes,
-          num_true=1,
-          sampled_values=sampled_vals,
-          remove_accidental_hits=False,
-          partition_strategy="div")
-
-      self.assertAllClose(exp_sampled_softmax_loss,
-                          got_sampled_softmax_loss.eval(), 1e-4)
-
-      # Test with sharded weights and sharded biases.
-      weight_shards, bias_shards = self._ShardTestEmbeddings(
-          weights, biases, num_shards=3)
-      got_sampled_softmax_loss = nn_impl.sampled_softmax_loss(
-          weights=[constant_op.constant(shard) for shard in weight_shards],
-          biases=[constant_op.constant(shard) for shard in bias_shards],
-          labels=constant_op.constant(labels, shape=(batch_size, 1)),
-          inputs=constant_op.constant(hidden_acts),
-          num_sampled=4,
-          num_classes=num_classes,
-          num_true=1,
-          sampled_values=sampled_vals,
-          remove_accidental_hits=False,
-          partition_strategy="div")
-
-      self.assertAllClose(exp_sampled_softmax_loss,
-                          got_sampled_softmax_loss.eval(), 1e-4)
+    got_sampled_softmax_loss = nn_impl.sampled_softmax_loss_v2(
+        weights=constant_op.constant(weights),
+        biases=constant_op.constant(biases),
+        labels=constant_op.constant(labels, shape=(batch_size, 1)),
+        inputs=constant_op.constant(hidden_acts),
+        num_sampled=4,
+        num_classes=num_classes,
+        num_true=1,
+        sampled_values=sampled_vals,
+        remove_accidental_hits=False)
+
+    self.assertAllClose(exp_sampled_softmax_loss,
+                        self.evaluate(got_sampled_softmax_loss), 1e-4)
+
+    # Test with sharded weights and sharded biases.
+    weight_shards, bias_shards = self._ShardTestEmbeddings(
+        weights, biases, num_shards=3)
+    got_sampled_softmax_loss = nn_impl.sampled_softmax_loss_v2(
+        weights=[constant_op.constant(shard) for shard in weight_shards],
+        biases=[constant_op.constant(shard) for shard in bias_shards],
+        labels=constant_op.constant(labels, shape=(batch_size, 1)),
+        inputs=constant_op.constant(hidden_acts),
+        num_sampled=4,
+        num_classes=num_classes,
+        num_true=1,
+        sampled_values=sampled_vals,
+        remove_accidental_hits=False)
+
+    self.assertAllClose(exp_sampled_softmax_loss,
+                        self.evaluate(got_sampled_softmax_loss), 1e-4)
 
   def testSampledSoftmaxLossBf16(self):
     # A simple test to verify the numerics for bfloat16.
@@ -881,29 +915,29 @@
     exp_sampled_softmax_loss = _SoftmaxCrossEntropyWithLogits(
         exp_logits, exp_labels)
 
-    with self.cached_session():
-      true_exp_bf16 = np.full(
-          [batch_size, 1], fill_value=0.5, dtype=dtypes.bfloat16.as_numpy_dtype)
-      sampled_exp_bf16 = np.full(
-          [len(sampled)], fill_value=0.5, dtype=dtypes.bfloat16.as_numpy_dtype)
-      sampled_vals_bf16 = (sampled, true_exp_bf16, sampled_exp_bf16)
-
-      got_sampled_softmax_loss = math_ops.cast(
-          nn_impl.sampled_softmax_loss(
-              weights=constant_op.constant(weights, dtype=dtypes.bfloat16),
-              biases=constant_op.constant(biases, dtype=dtypes.bfloat16),
-              labels=constant_op.constant(
-                  labels, shape=(batch_size, 1), dtype=dtypes.bfloat16),
-              inputs=constant_op.constant(hidden_acts, dtype=dtypes.bfloat16),
-              num_sampled=4,
-              num_classes=num_classes,
-              num_true=1,
-              sampled_values=sampled_vals_bf16,
-              remove_accidental_hits=False,
-              partition_strategy="div"), dtypes.float32)
-
-      self.assertAllClose(exp_sampled_softmax_loss,
-                          got_sampled_softmax_loss.eval(), 1e-1)
+    true_exp_bf16 = np.full([batch_size, 1],
+                            fill_value=0.5,
+                            dtype=dtypes.bfloat16.as_numpy_dtype)
+    sampled_exp_bf16 = np.full([len(sampled)],
+                               fill_value=0.5,
+                               dtype=dtypes.bfloat16.as_numpy_dtype)
+    sampled_vals_bf16 = (sampled, true_exp_bf16, sampled_exp_bf16)
+
+    got_sampled_softmax_loss = math_ops.cast(
+        nn_impl.sampled_softmax_loss_v2(
+            weights=constant_op.constant(weights, dtype=dtypes.bfloat16),
+            biases=constant_op.constant(biases, dtype=dtypes.bfloat16),
+            labels=constant_op.constant(
+                labels, shape=(batch_size, 1), dtype=dtypes.bfloat16),
+            inputs=constant_op.constant(hidden_acts, dtype=dtypes.bfloat16),
+            num_sampled=4,
+            num_classes=num_classes,
+            num_true=1,
+            sampled_values=sampled_vals_bf16,
+            remove_accidental_hits=False), dtypes.float32)
+
+    self.assertAllClose(exp_sampled_softmax_loss,
+                        self.evaluate(got_sampled_softmax_loss), 1e-1)
 
 
 class CReluTest(test_lib.TestCase):
@@ -912,9 +946,9 @@
     np.random.seed(1)  # Make it reproducible.
     x = np.random.randn(3, 4).astype(np.float32)
     y = np.concatenate([x * (x > 0), -x * (x < 0)], axis=1)
-    with self.cached_session():
-      z = nn_ops.crelu(constant_op.constant(x)).eval()
-      self.assertAllClose(y, z, 1e-4)
+
+    z = self.evaluate(nn_ops.crelu(constant_op.constant(x)))
+    self.assertAllClose(y, z, 1e-4)
 
 
 class ReluTest(test_lib.TestCase):
@@ -923,10 +957,11 @@
     np.random.seed(1)  # Make it reproducible.
     x = np.random.randn(3, 4).astype(np.float32)
     y = np.maximum(x, 0.0)
-    with self.cached_session():
-      z = nn_ops.relu(constant_op.constant(x)).eval()
-      self.assertAllEqual(y, z)
-
+
+    z = self.evaluate(nn_ops.relu(constant_op.constant(x)))
+    self.assertAllEqual(y, z)
+
+  @test_util.run_deprecated_v1
   def testNaNs(self):
     # Test that relu(nan) = nan for various sizes.
     for i in range(18):
@@ -948,22 +983,26 @@
 
     outputs = nn_ops.leaky_relu(inputs)
     self.assertEquals(inputs.shape, outputs.shape)
-    with self.cached_session() as sess:
-      inputs, outputs = sess.run([inputs, outputs])
+
+    inputs, outputs = self.evaluate([inputs, outputs])
+
     self.assertGreaterEqual(outputs.min(), 0.0)
     self.assertLessEqual(outputs.max(), 1.0)
     self.assertAllClose(inputs, outputs)
 
+  @test_util.run_deprecated_v1
   def testValues(self):
     for dtype in [np.int32, np.int64, np.float16, np.float32, np.float64]:
       np_values = np.array([-2, -1, 0, 1, 2], dtype=dtype)
       outputs = nn_ops.leaky_relu(constant_op.constant(np_values))
-      with self.cached_session() as sess:
-        outputs = sess.run(outputs)
+
+      outputs = self.evaluate(outputs)
+
       tol = 2e-3 if dtype == np.float16 else 1e-6
       self.assertAllClose(
           outputs, [-0.4, -0.2, 0.0, 1.0, 2.0], rtol=tol, atol=tol)
 
+  @test_util.run_deprecated_v1
   def testName(self):
     np_values = np.array([-2, -1, 0, 1, 2], dtype=np.float64)
     outputs_with_name_set = nn_ops.leaky_relu(
@@ -977,11 +1016,7 @@
 
 class SwishTest(test_lib.TestCase):
 
-<<<<<<< HEAD
-=======
-  @test_util.run_deprecated_v1
-  @test_util.disable_xla("This test never passed for XLA")
->>>>>>> ca2d0b65
+  @test_util.run_deprecated_v1
   def testValues(self):
     np_values = np.array(
         [np.linspace(-10.0, 0.0, 100),
@@ -990,11 +1025,13 @@
     tf_values = constant_op.constant(np_values)
     actual_tf_outputs = nn_impl.swish(tf_values)
     expected_tf_outputs = tf_values * math_ops.sigmoid(tf_values)
-    with self.cached_session() as sess:
-      actual_outputs, expected_outputs = sess.run(
-          [actual_tf_outputs, expected_tf_outputs])
+
+    actual_outputs, expected_outputs = self.evaluate(
+        [actual_tf_outputs, expected_tf_outputs])
+
     self.assertAllClose(actual_outputs, expected_outputs)
 
+  @test_util.run_deprecated_v1
   def testGradients(self):
     shape = [5, 3, 4]
     sigma = 5
@@ -1025,8 +1062,8 @@
             with self.session(graph=g) as sess:
               inputs = constant_op.constant(
                   input_values, shape=input_shape, dtype=dtypes.float32)
-              mean, variance = nn_impl.moments(
-                  inputs, moments_axes, keep_dims=keep_dims)
+              mean, variance = nn_impl.moments_v2(
+                  inputs, moments_axes, keepdims=keep_dims)
 
               if check_gradients:
                 err = gradient_checker.compute_gradient_error(
@@ -1037,7 +1074,7 @@
                 self.assertLess(err, 1e-3)
 
               # Evaluate.
-              [mean, variance] = sess.run([mean, variance])
+              [mean, variance] = self.evaluate([mean, variance])
               # Make sure that there are no NaNs
               self.assertFalse(np.isnan(mean).any())
               self.assertFalse(np.isnan(variance).any())
@@ -1080,9 +1117,9 @@
   def _test(self, x_val, y_val_expected):
     x = constant_op.constant(x_val)
     y = nn_ops.data_format_dim_map(x)
-    with self.cached_session(use_gpu=test_lib.is_gpu_available()) as sess:
-      y_val = sess.run(y)
-      self.assertAllEqual(y_val, y_val_expected)
+
+    y_val = self.evaluate(y)
+    self.assertAllEqual(y_val, y_val_expected)
 
   def test(self):
     self._test(0, 0)
@@ -1103,8 +1140,8 @@
     y_val_expected = [2, 2, 3]
     x = constant_op.constant(x_val)
     y = nn_ops.data_format_dim_map(x, src_format="NHWC", dst_format="NCHW")
-    with self.session(use_gpu=test_lib.is_gpu_available()) as sess:
-      y_val = sess.run(y)
+    with test_util.use_gpu():
+      y_val = self.evaluate(y)
       self.assertAllEqual(y_val, y_val_expected)
 
   def testNHWCtoHWNC(self):
@@ -1112,8 +1149,8 @@
     y_val_expected = [2, 0, 1, 3, 2, 0, 1, 3]
     x = constant_op.constant(x_val)
     y = nn_ops.data_format_dim_map(x, src_format="NHWC", dst_format="HWNC")
-    with self.session(use_gpu=test_lib.is_gpu_available()) as sess:
-      y_val = sess.run(y)
+    with test_util.use_gpu():
+      y_val = self.evaluate(y)
       self.assertAllEqual(y_val, y_val_expected)
 
   def testNHWCtoWHCN(self):
@@ -1121,8 +1158,8 @@
     y_val_expected = [3, 1, 0, 2, 3, 1, 0, 2]
     x = constant_op.constant(x_val)
     y = nn_ops.data_format_dim_map(x, src_format="NHWC", dst_format="WHCN")
-    with self.session(use_gpu=test_lib.is_gpu_available()) as sess:
-      y_val = sess.run(y)
+    with test_util.use_gpu():
+      y_val = self.evaluate(y)
       self.assertAllEqual(y_val, y_val_expected)
 
   def testArbitraryASCII(self):
@@ -1130,8 +1167,8 @@
     y_val_expected = [3, 2, 1, 0, 3, 2, 1, 0]
     x = constant_op.constant(x_val)
     y = nn_ops.data_format_dim_map(x, src_format="qwer", dst_format="rewq")
-    with self.session(use_gpu=test_lib.is_gpu_available()) as sess:
-      y_val = sess.run(y)
+    with test_util.use_gpu():
+      y_val = self.evaluate(y)
       self.assertAllEqual(y_val, y_val_expected)
 
 
@@ -1141,64 +1178,64 @@
     x_val = [7, 4, 9, 3]
     x = constant_op.constant(x_val)
     y = nn_ops.data_format_vec_permute(x)
-    with self.session(use_gpu=test_lib.is_gpu_available()) as sess:
-      y_val = sess.run(y)
+    with test_util.use_gpu():
+      y_val = self.evaluate(y)
       self.assertAllEqual(y_val, [7, 3, 4, 9])
 
   def testNCHWToNHWC(self):
     x_val = [7, 4, 9, 3]
     x = constant_op.constant(x_val)
     y = nn_ops.data_format_vec_permute(x, src_format="NCHW", dst_format="NHWC")
-    with self.session(use_gpu=test_lib.is_gpu_available()) as sess:
-      y_val = sess.run(y)
+    with test_util.use_gpu():
+      y_val = self.evaluate(y)
       self.assertAllEqual(y_val, [7, 9, 3, 4])
 
   def testNHWCToHWNC(self):
     x_val = [7, 4, 9, 3]
     x = constant_op.constant(x_val)
     y = nn_ops.data_format_vec_permute(x, src_format="NHWC", dst_format="HWNC")
-    with self.session(use_gpu=test_lib.is_gpu_available()) as sess:
-      y_val = sess.run(y)
+    with test_util.use_gpu():
+      y_val = self.evaluate(y)
       self.assertAllEqual(y_val, [4, 9, 7, 3])
 
   def testHWNCToNHWC(self):
     x_val = [7, 4, 9, 3]
     x = constant_op.constant(x_val)
     y = nn_ops.data_format_vec_permute(x, src_format="HWNC", dst_format="NHWC")
-    with self.session(use_gpu=test_lib.is_gpu_available()) as sess:
-      y_val = sess.run(y)
+    with test_util.use_gpu():
+      y_val = self.evaluate(y)
       self.assertAllEqual(y_val, [9, 7, 4, 3])
 
   def testNHWCToNCHW2D(self):
     x_val = [[7, 4], [9, 3], [4, 5], [5, 1]]
     x = constant_op.constant(x_val)
     y = nn_ops.data_format_vec_permute(x)
-    with self.session(use_gpu=test_lib.is_gpu_available()) as sess:
-      y_val = sess.run(y)
+    with test_util.use_gpu():
+      y_val = self.evaluate(y)
       self.assertAllEqual(y_val, [[7, 4], [5, 1], [9, 3], [4, 5]])
 
   def testNHWCToHWNC2D(self):
     x_val = [[7, 4], [9, 3], [4, 5], [5, 1]]
     x = constant_op.constant(x_val)
     y = nn_ops.data_format_vec_permute(x, src_format="NHWC", dst_format="HWNC")
-    with self.session(use_gpu=test_lib.is_gpu_available()) as sess:
-      y_val = sess.run(y)
+    with test_util.use_gpu():
+      y_val = self.evaluate(y)
       self.assertAllEqual(y_val, [[9, 3], [4, 5], [7, 4], [5, 1]])
 
   def testHWNCToNHWC2D(self):
     x_val = [[7, 4], [9, 3], [4, 5], [5, 1]]
     x = constant_op.constant(x_val)
     y = nn_ops.data_format_vec_permute(x, src_format="HWNC", dst_format="NHWC")
-    with self.session(use_gpu=test_lib.is_gpu_available()) as sess:
-      y_val = sess.run(y)
+    with test_util.use_gpu():
+      y_val = self.evaluate(y)
       self.assertAllEqual(y_val, [[4, 5], [7, 4], [9, 3], [5, 1]])
 
   def testNCHWToNHWC2D(self):
     x_val = [[7, 4], [9, 3], [4, 5], [5, 1]]
     x = constant_op.constant(x_val)
     y = nn_ops.data_format_vec_permute(x, src_format="NCHW", dst_format="NHWC")
-    with self.session(use_gpu=test_lib.is_gpu_available()) as sess:
-      y_val = sess.run(y)
+    with test_util.use_gpu():
+      y_val = self.evaluate(y)
       self.assertAllEqual(y_val, [[7, 4], [4, 5], [5, 1], [9, 3]])
 
 

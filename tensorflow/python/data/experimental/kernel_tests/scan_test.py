# Copyright 2017 The TensorFlow Authors. All Rights Reserved.
#
# Licensed under the Apache License, Version 2.0 (the "License");
# you may not use this file except in compliance with the License.
# You may obtain a copy of the License at
#
#     http://www.apache.org/licenses/LICENSE-2.0
#
# Unless required by applicable law or agreed to in writing, software
# distributed under the License is distributed on an "AS IS" BASIS,
# WITHOUT WARRANTIES OR CONDITIONS OF ANY KIND, either express or implied.
# See the License for the specific language governing permissions and
# limitations under the License.
# ==============================================================================
"""Tests for `tf.data.experimental.scan()`."""
from __future__ import absolute_import
from __future__ import division
from __future__ import print_function

import itertools

import numpy as np

from tensorflow.python.data.experimental.ops import scan_ops
from tensorflow.python.data.kernel_tests import test_base
from tensorflow.python.data.ops import dataset_ops
from tensorflow.python.eager import context
from tensorflow.python.framework import constant_op
from tensorflow.python.framework import dtypes
from tensorflow.python.framework import errors
from tensorflow.python.framework import sparse_tensor
from tensorflow.python.framework import test_util
from tensorflow.python.ops import array_ops
from tensorflow.python.platform import test


class ScanTest(test_base.DatasetTestBase):

  def _counting_dataset(self, start, scan_fn):
    return dataset_ops.Dataset.from_tensors(0).repeat().apply(
        scan_ops.scan(start, scan_fn))

  def testCount(self):
    def make_scan_fn(step):
      return lambda state, _: (state + step, state)

    start = array_ops.placeholder(dtypes.int32, shape=[])
    step = array_ops.placeholder(dtypes.int32, shape=[])
    take = array_ops.placeholder(dtypes.int64, shape=[])
    iterator = self._counting_dataset(
        start, make_scan_fn(step)).take(take).make_initializable_iterator()
    next_element = iterator.get_next()

    with self.cached_session() as sess:

      for start_val, step_val, take_val in [(0, 1, 10), (0, 1, 0), (10, 1, 10),
                                            (10, 2, 10), (10, -1, 10),
                                            (10, -2, 10)]:
        sess.run(iterator.initializer,
                 feed_dict={start: start_val, step: step_val, take: take_val})
        for expected, _ in zip(
            itertools.count(start_val, step_val), range(take_val)):
          self.assertEqual(expected, sess.run(next_element))
        with self.assertRaises(errors.OutOfRangeError):
          sess.run(next_element)

  @test_util.run_in_graph_and_eager_modes
  def testFibonacci(self):
    iterator = dataset_ops.Dataset.from_tensors(1).repeat(None).apply(
        scan_ops.scan([0, 1], lambda a, _: ([a[1], a[0] + a[1]], a[1]))
    ).make_one_shot_iterator()

    if context.executing_eagerly():
      next_element = iterator.get_next
    else:
      get_next = iterator.get_next()
      next_element = lambda: get_next

    self.assertEqual(1, self.evaluate(next_element()))
    self.assertEqual(1, self.evaluate(next_element()))
    self.assertEqual(2, self.evaluate(next_element()))
    self.assertEqual(3, self.evaluate(next_element()))
    self.assertEqual(5, self.evaluate(next_element()))
    self.assertEqual(8, self.evaluate(next_element()))

  def testSparseCount(self):
<<<<<<< HEAD
=======

>>>>>>> ca2d0b65
    def _sparse(i):
      return sparse_tensor.SparseTensorValue(
          indices=np.array([[0, 0]]),
          values=(i * np.array([1])),
          dense_shape=np.array([1, 1]))

    def make_scan_fn(step):
      return lambda state, _: (_sparse(state.values[0] + step), state)

    start = array_ops.placeholder(dtypes.int32, shape=[])
    step = array_ops.placeholder(dtypes.int32, shape=[])
    take = array_ops.placeholder(dtypes.int64, shape=[])
    iterator = self._counting_dataset(
        _sparse(start),
        make_scan_fn(step)).take(take).make_initializable_iterator()
    next_element = iterator.get_next()

    with self.cached_session() as sess:

      for start_val, step_val, take_val in [(0, 1, 10), (0, 1, 0), (10, 1, 10),
                                            (10, 2, 10), (10, -1, 10),
                                            (10, -2, 10)]:
        sess.run(iterator.initializer,
                 feed_dict={start: start_val, step: step_val, take: take_val})
        for expected, _ in zip(
            itertools.count(start_val, step_val), range(take_val)):
          self.assertEqual(expected, sess.run(next_element).values[0])
        with self.assertRaises(errors.OutOfRangeError):
          sess.run(next_element)

  def testChangingStateShape(self):
    # Test the fixed-point shape invariant calculations: start with
    # initial values with known shapes, and use a scan function that
    # changes the size of the state on each element.
    def _scan_fn(state, input_value):
      # Statically known rank, but dynamic length.
      ret_longer_vector = array_ops.concat([state[0], state[0]], 0)
      # Statically unknown rank.
      ret_larger_rank = array_ops.expand_dims(state[1], 0)
      return (ret_longer_vector, ret_larger_rank), (state, input_value)

    dataset = dataset_ops.Dataset.from_tensors(0).repeat(5).apply(
        scan_ops.scan(([0], 1), _scan_fn))
    self.assertEqual([None], dataset.output_shapes[0][0].as_list())
    self.assertIs(None, dataset.output_shapes[0][1].ndims)
    self.assertEqual([], dataset.output_shapes[1].as_list())

    iterator = dataset.make_one_shot_iterator()
    next_element = iterator.get_next()

    with self.cached_session() as sess:
      for i in range(5):
        (longer_vector_val, larger_rank_val), _ = sess.run(next_element)
        self.assertAllEqual([0] * (2**i), longer_vector_val)
        self.assertAllEqual(np.array(1, ndmin=i), larger_rank_val)
      with self.assertRaises(errors.OutOfRangeError):
        sess.run(next_element)

  def testIncorrectStateType(self):

    def _scan_fn(state, _):
      return constant_op.constant(1, dtype=dtypes.int64), state

    dataset = dataset_ops.Dataset.range(10)
    with self.assertRaisesRegexp(
        TypeError,
        "The element types for the new state must match the initial state."):
      dataset.apply(
          scan_ops.scan(constant_op.constant(1, dtype=dtypes.int32), _scan_fn))

  def testIncorrectReturnType(self):

    def _scan_fn(unused_state, unused_input_value):
      return constant_op.constant(1, dtype=dtypes.int64)

    dataset = dataset_ops.Dataset.range(10)
    with self.assertRaisesRegexp(
        TypeError,
        "The scan function must return a pair comprising the new state and the "
        "output value."):
      dataset.apply(
          scan_ops.scan(constant_op.constant(1, dtype=dtypes.int32), _scan_fn))


if __name__ == "__main__":
  test.main()<|MERGE_RESOLUTION|>--- conflicted
+++ resolved
@@ -24,16 +24,17 @@
 from tensorflow.python.data.experimental.ops import scan_ops
 from tensorflow.python.data.kernel_tests import test_base
 from tensorflow.python.data.ops import dataset_ops
-from tensorflow.python.eager import context
 from tensorflow.python.framework import constant_op
 from tensorflow.python.framework import dtypes
 from tensorflow.python.framework import errors
 from tensorflow.python.framework import sparse_tensor
 from tensorflow.python.framework import test_util
 from tensorflow.python.ops import array_ops
+from tensorflow.python.ops import script_ops
 from tensorflow.python.platform import test
 
 
+@test_util.run_all_in_graph_and_eager_modes
 class ScanTest(test_base.DatasetTestBase):
 
   def _counting_dataset(self, start, scan_fn):
@@ -44,37 +45,23 @@
     def make_scan_fn(step):
       return lambda state, _: (state + step, state)
 
-    start = array_ops.placeholder(dtypes.int32, shape=[])
-    step = array_ops.placeholder(dtypes.int32, shape=[])
-    take = array_ops.placeholder(dtypes.int64, shape=[])
-    iterator = self._counting_dataset(
-        start, make_scan_fn(step)).take(take).make_initializable_iterator()
-    next_element = iterator.get_next()
+    def dataset_fn(start, step, take):
+      return self._counting_dataset(start, make_scan_fn(step)).take(take)
 
-    with self.cached_session() as sess:
+    for start_val, step_val, take_val in [(0, 1, 10), (0, 1, 0), (10, 1, 10),
+                                          (10, 2, 10), (10, -1, 10), (10, -2,
+                                                                      10)]:
+      next_element = self.getNext(dataset_fn(start_val, step_val, take_val))
+      for expected, _ in zip(
+          itertools.count(start_val, step_val), range(take_val)):
+        self.assertEqual(expected, self.evaluate(next_element()))
+      with self.assertRaises(errors.OutOfRangeError):
+        self.evaluate(next_element())
 
-      for start_val, step_val, take_val in [(0, 1, 10), (0, 1, 0), (10, 1, 10),
-                                            (10, 2, 10), (10, -1, 10),
-                                            (10, -2, 10)]:
-        sess.run(iterator.initializer,
-                 feed_dict={start: start_val, step: step_val, take: take_val})
-        for expected, _ in zip(
-            itertools.count(start_val, step_val), range(take_val)):
-          self.assertEqual(expected, sess.run(next_element))
-        with self.assertRaises(errors.OutOfRangeError):
-          sess.run(next_element)
-
-  @test_util.run_in_graph_and_eager_modes
   def testFibonacci(self):
-    iterator = dataset_ops.Dataset.from_tensors(1).repeat(None).apply(
-        scan_ops.scan([0, 1], lambda a, _: ([a[1], a[0] + a[1]], a[1]))
-    ).make_one_shot_iterator()
-
-    if context.executing_eagerly():
-      next_element = iterator.get_next
-    else:
-      get_next = iterator.get_next()
-      next_element = lambda: get_next
+    data = dataset_ops.Dataset.from_tensors(1).repeat(None).apply(
+        scan_ops.scan([0, 1], lambda a, _: ([a[1], a[0] + a[1]], a[1])))
+    next_element = self.getNext(data)
 
     self.assertEqual(1, self.evaluate(next_element()))
     self.assertEqual(1, self.evaluate(next_element()))
@@ -83,11 +70,10 @@
     self.assertEqual(5, self.evaluate(next_element()))
     self.assertEqual(8, self.evaluate(next_element()))
 
-  def testSparseCount(self):
-<<<<<<< HEAD
-=======
+  # TODO(b/117581999): Add coverage for eager.
+  @test_util.run_deprecated_v1
+  def testSkipEagerSparseCount(self):
 
->>>>>>> ca2d0b65
     def _sparse(i):
       return sparse_tensor.SparseTensorValue(
           indices=np.array([[0, 0]]),
@@ -97,26 +83,19 @@
     def make_scan_fn(step):
       return lambda state, _: (_sparse(state.values[0] + step), state)
 
-    start = array_ops.placeholder(dtypes.int32, shape=[])
-    step = array_ops.placeholder(dtypes.int32, shape=[])
-    take = array_ops.placeholder(dtypes.int64, shape=[])
-    iterator = self._counting_dataset(
-        _sparse(start),
-        make_scan_fn(step)).take(take).make_initializable_iterator()
-    next_element = iterator.get_next()
+    def dataset_fn(start, step, take):
+      return self._counting_dataset(_sparse(start),
+                                    make_scan_fn(step)).take(take)
 
-    with self.cached_session() as sess:
-
-      for start_val, step_val, take_val in [(0, 1, 10), (0, 1, 0), (10, 1, 10),
-                                            (10, 2, 10), (10, -1, 10),
-                                            (10, -2, 10)]:
-        sess.run(iterator.initializer,
-                 feed_dict={start: start_val, step: step_val, take: take_val})
-        for expected, _ in zip(
-            itertools.count(start_val, step_val), range(take_val)):
-          self.assertEqual(expected, sess.run(next_element).values[0])
-        with self.assertRaises(errors.OutOfRangeError):
-          sess.run(next_element)
+    for start_val, step_val, take_val in [(0, 1, 10), (0, 1, 0), (10, 1, 10),
+                                          (10, 2, 10), (10, -1, 10), (10, -2,
+                                                                      10)]:
+      next_element = self.getNext(dataset_fn(start_val, step_val, take_val))
+      for expected, _ in zip(
+          itertools.count(start_val, step_val), range(take_val)):
+        self.assertEqual(expected, self.evaluate(next_element()).values[0])
+      with self.assertRaises(errors.OutOfRangeError):
+        self.evaluate(next_element())
 
   def testChangingStateShape(self):
     # Test the fixed-point shape invariant calculations: start with
@@ -135,16 +114,14 @@
     self.assertIs(None, dataset.output_shapes[0][1].ndims)
     self.assertEqual([], dataset.output_shapes[1].as_list())
 
-    iterator = dataset.make_one_shot_iterator()
-    next_element = iterator.get_next()
+    next_element = self.getNext(dataset)
 
-    with self.cached_session() as sess:
-      for i in range(5):
-        (longer_vector_val, larger_rank_val), _ = sess.run(next_element)
-        self.assertAllEqual([0] * (2**i), longer_vector_val)
-        self.assertAllEqual(np.array(1, ndmin=i), larger_rank_val)
-      with self.assertRaises(errors.OutOfRangeError):
-        sess.run(next_element)
+    for i in range(5):
+      (longer_vector_val, larger_rank_val), _ = self.evaluate(next_element())
+      self.assertAllEqual([0] * (2**i), longer_vector_val)
+      self.assertAllEqual(np.array(1, ndmin=i), larger_rank_val)
+    with self.assertRaises(errors.OutOfRangeError):
+      self.evaluate(next_element())
 
   def testIncorrectStateType(self):
 
@@ -171,6 +148,21 @@
       dataset.apply(
           scan_ops.scan(constant_op.constant(1, dtype=dtypes.int32), _scan_fn))
 
+  def testPreserveCardinality(self):
+
+    def scan_fn(state, val):
+
+      def py_fn(_):
+        raise StopIteration()
+
+      return state, script_ops.py_func(py_fn, [val], dtypes.int64)
+
+    dataset = dataset_ops.Dataset.from_tensors(0).apply(
+        scan_ops.scan(constant_op.constant(1), scan_fn))
+    get_next = self.getNext(dataset)
+    with self.assertRaises(errors.InvalidArgumentError):
+      self.evaluate(get_next())
+
 
 if __name__ == "__main__":
   test.main()
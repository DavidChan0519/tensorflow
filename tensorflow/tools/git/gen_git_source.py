# Copyright 2016 The TensorFlow Authors. All Rights Reserved.
#
# Licensed under the Apache License, Version 2.0 (the "License");
# you may not use this file except in compliance with the License.
# You may obtain a copy of the License at
#
#     http://www.apache.org/licenses/LICENSE-2.0
#
# Unless required by applicable law or agreed to in writing, software
# distributed under the License is distributed on an "AS IS" BASIS,
# WITHOUT WARRANTIES OR CONDITIONS OF ANY KIND, either express or implied.
# See the License for the specific language governing permissions and
# limitations under the License.
# ==============================================================================
"""Help include git hash in tensorflow bazel build.

This creates symlinks from the internal git repository directory so
that the build system can see changes in the version state. We also
remember what branch git was on so when the branch changes we can
detect that the ref file is no longer correct (so we can suggest users
run ./configure again).

NOTE: this script is only used in opensource.

"""
from __future__ import absolute_import
from __future__ import division
from __future__ import print_function
import argparse
import json
import os
import shutil
import subprocess


def parse_branch_ref(filename):
  """Given a filename of a .git/HEAD file return ref path.

  In particular, if git is in detached head state, this will
  return None. If git is in attached head, it will return
  the branch reference. E.g. if on 'master', the HEAD will
  contain 'ref: refs/heads/master' so 'refs/heads/master'
  will be returned.

  Example: parse_branch_ref(".git/HEAD")
  Args:
    filename: file to treat as a git HEAD file
  Returns:
    None if detached head, otherwise ref subpath
  Raises:
    RuntimeError: if the HEAD file is unparseable.
  """

  data = open(filename).read().strip()
  items = data.split(" ")
  if len(items) == 1:
    return None
  elif len(items) == 2 and items[0] == "ref:":
    return items[1].strip()
  else:
    raise RuntimeError("Git directory has unparseable HEAD")


def configure(src_base_path, gen_path, debug=False):
  """Configure `src_base_path` to embed git hashes if available."""

  # TODO(aselle): No files generated or symlinked here are deleted by
  # the build system. I don't know of a way to do it in bazel. It
  # should only be a problem if somebody moves a sandbox directory
  # without running ./configure again.

  git_path = os.path.join(src_base_path, ".git")

  # Remove and recreate the path
  if os.path.exists(gen_path):
    if os.path.isdir(gen_path):
      try:
        shutil.rmtree(gen_path)
      except OSError:
        raise RuntimeError("Cannot delete directory %s due to permission "
                           "error, inspect and remove manually" % gen_path)
    else:
      raise RuntimeError("Cannot delete non-directory %s, inspect ",
                         "and remove manually" % gen_path)
  os.makedirs(gen_path)

  if not os.path.isdir(gen_path):
    raise RuntimeError("gen_git_source.py: Failed to create dir")

  # file that specifies what the state of the git repo is
  spec = {}

  # value file names will be mapped to the keys
  link_map = {"head": None, "branch_ref": None}

  if not os.path.isdir(git_path):
    # No git directory
    spec["git"] = False
    open(os.path.join(gen_path, "head"), "w").write("")
    open(os.path.join(gen_path, "branch_ref"), "w").write("")
  else:
    # Git directory, possibly detached or attached
    spec["git"] = True
    spec["path"] = src_base_path
    git_head_path = os.path.join(git_path, "HEAD")
    spec["branch"] = parse_branch_ref(git_head_path)
    link_map["head"] = git_head_path
    if spec["branch"] is not None:
      # attached method
      link_map["branch_ref"] = os.path.join(git_path, *
                                            os.path.split(spec["branch"]))
  # Create symlinks or dummy files
  for target, src in link_map.items():
    if src is None:
      open(os.path.join(gen_path, target), "w").write("")
    elif not os.path.exists(src):
      # Git repo is configured in a way we don't support such as having
      # packed refs. Even though in a git repo, tf.__git_version__ will not
      # be accurate.
      # TODO(mikecase): Support grabbing git info when using packed refs.
      open(os.path.join(gen_path, target), "w").write("")
      spec["git"] = False
    else:
      try:
        # In python 3.5, symlink function exists even on Windows. But requires
        # Windows Admin privileges, otherwise an OSError will be thrown.
        if hasattr(os, "symlink"):
          os.symlink(src, os.path.join(gen_path, target))
        else:
          shutil.copy2(src, os.path.join(gen_path, target))
      except OSError:
        shutil.copy2(src, os.path.join(gen_path, target))

  json.dump(spec, open(os.path.join(gen_path, "spec.json"), "w"), indent=2)
  if debug:
    print("gen_git_source.py: list %s" % gen_path)
    print("gen_git_source.py: %s" + repr(os.listdir(gen_path)))
    print("gen_git_source.py: spec is %r" % spec)


def get_git_version(git_base_path, git_tag_override):
  """Get the git version from the repository.

  This function runs `git describe ...` in the path given as `git_base_path`.
  This will return a string of the form:
  <base-tag>-<number of commits since tag>-<shortened sha hash>

  For example, 'v0.10.0-1585-gbb717a6' means v0.10.0 was the last tag when
  compiled. 1585 commits are after that commit tag, and we can get back to this
  version by running `git checkout gbb717a6`.

  Args:
    git_base_path: where the .git directory is located
    git_tag_override: Override the value for the git tag. This is useful for
      releases where we want to build the release before the git tag is
      created.
  Returns:
    A bytestring representing the git version
  """
  unknown_label = b"unknown"
  try:
    val = bytes(subprocess.check_output([
        "git", str("--git-dir=%s/.git" % git_base_path),
        str("--work-tree=" + git_base_path), "describe", "--long", "--tags"
    ]).strip())
    if git_tag_override and val:
      split_val = val.split("-")
      if len(split_val) < 3:
        raise Exception(
            ("Expected git version in format 'TAG-COMMITS AFTER TAG-HASH' "
             "but got '%s'") % val)
      # There might be "-" in the tag name. But we can be sure that the final
      # two "-" are those inserted by the git describe command.
      abbrev_commit = split_val[-1]
<<<<<<< HEAD
      val = bytes(
          "-".join([git_tag_override, "0", abbrev_commit]))
=======
      val = version_separator.join(
          [bytes(git_tag_override, "utf-8"), b"0", abbrev_commit])
>>>>>>> ca2d0b65
    return val if val else unknown_label
  except (subprocess.CalledProcessError, OSError):
    return unknown_label


def write_version_info(filename, git_version):
  """Write a c file that defines the version functions.

  Args:
    filename: filename to write to.
    git_version: the result of a git describe.
  """
  if b"\"" in git_version or b"\\" in git_version:
    git_version = "git_version_is_invalid"  # do not cause build to fail!
  contents = """/*  Generated by gen_git_source.py  */
#include <string>
const char* tf_git_version() {return "%s";}
const char* tf_compiler_version() {
#ifdef _MSC_VER
#define STRINGIFY(x) #x
#define TOSTRING(x) STRINGIFY(x)
  return "MSVC " TOSTRING(_MSC_FULL_VER);
#else
  return __VERSION__;
#endif
}
const int tf_cxx11_abi_flag() {
#ifdef _GLIBCXX_USE_CXX11_ABI
  return _GLIBCXX_USE_CXX11_ABI;
#else
  return 0;
#endif
}
const int tf_monolithic_build() {
#ifdef TENSORFLOW_MONOLITHIC_BUILD
  return 1;
#else
  return 0;
#endif
}
""" % git_version
  open(filename, "w").write(contents)


def generate(arglist, git_tag_override=None):
  """Generate version_info.cc as given `destination_file`.

  Args:
    arglist: should be a sequence that contains
             spec, head_symlink, ref_symlink, destination_file.

  `destination_file` is the filename where version_info.cc will be written

  `spec` is a filename where the file contains a JSON dictionary
    'git' bool that is true if the source is in a git repo
    'path' base path of the source code
    'branch' the name of the ref specification of the current branch/tag

  `head_symlink` is a filename to HEAD that is cross-referenced against
    what is contained in the json branch designation.

  `ref_symlink` is unused in this script but passed, because the build
    system uses that file to detect when commits happen.

    git_tag_override: Override the value for the git tag. This is useful for
      releases where we want to build the release before the git tag is
      created.

  Raises:
    RuntimeError: If ./configure needs to be run, RuntimeError will be raised.
  """

  # unused ref_symlink arg
  spec, head_symlink, _, dest_file = arglist
  data = json.load(open(spec))
  git_version = None
  if not data["git"]:
    git_version = b"unknown"
  else:
    old_branch = data["branch"]
    new_branch = parse_branch_ref(head_symlink)
    if new_branch != old_branch:
      raise RuntimeError(
          "Run ./configure again, branch was '%s' but is now '%s'" %
          (old_branch, new_branch))
    git_version = get_git_version(data["path"], git_tag_override)
  write_version_info(dest_file, git_version)


def raw_generate(output_file, source_dir, git_tag_override=None):
  """Simple generator used for cmake/make build systems.

  This does not create any symlinks. It requires the build system
  to build unconditionally.

  Args:
    output_file: Output filename for the version info cc
    source_dir: Base path of the source code
    git_tag_override: Override the value for the git tag. This is useful for
      releases where we want to build the release before the git tag is
      created.
  """

  git_version = get_git_version(source_dir, git_tag_override)
  write_version_info(output_file, git_version)


parser = argparse.ArgumentParser(description="""Git hash injection into bazel.
If used with --configure <path> will search for git directory and put symlinks
into source so that a bazel genrule can call --generate""")

parser.add_argument(
    "--debug",
    type=bool,
    help="print debugging information about paths",
    default=False)

parser.add_argument(
    "--configure", type=str,
    help="Path to configure as a git repo dependency tracking sentinel")

parser.add_argument(
    "--gen_root_path", type=str,
    help="Root path to place generated git files (created by --configure).")

parser.add_argument(
    "--git_tag_override", type=str,
    help="Override git tag value in the __git_version__ string. Useful when "
         "creating release builds before the release tag is created.")

parser.add_argument(
    "--generate",
    type=str,
    help="Generate given spec-file, HEAD-symlink-file, ref-symlink-file",
    nargs="+")

parser.add_argument(
    "--raw_generate",
    type=str,
    help="Generate version_info.cc (simpler version used for cmake/make)")

parser.add_argument(
    "--source_dir",
    type=str,
    help="Base path of the source code (used for cmake/make)")

args = parser.parse_args()

if args.configure is not None:
  if args.gen_root_path is None:
    raise RuntimeError("Must pass --gen_root_path arg when running --configure")
  configure(args.configure, args.gen_root_path, debug=args.debug)
elif args.generate is not None:
  generate(args.generate, args.git_tag_override)
elif args.raw_generate is not None:
  source_path = "."
  if args.source_dir is not None:
    source_path = args.source_dir
  raw_generate(args.raw_generate, source_path, args.git_tag_override)
else:
  raise RuntimeError("--configure or --generate or --raw_generate "
                     "must be used")<|MERGE_RESOLUTION|>--- conflicted
+++ resolved
@@ -29,8 +29,8 @@
 import argparse
 import json
 import os
+import subprocess
 import shutil
-import subprocess
 
 
 def parse_branch_ref(filename):
@@ -159,12 +159,14 @@
   """
   unknown_label = b"unknown"
   try:
+    # Force to bytes so this works on python 2 and python 3
     val = bytes(subprocess.check_output([
         "git", str("--git-dir=%s/.git" % git_base_path),
         str("--work-tree=" + git_base_path), "describe", "--long", "--tags"
     ]).strip())
+    version_separator = b"-"
     if git_tag_override and val:
-      split_val = val.split("-")
+      split_val = val.split(version_separator)
       if len(split_val) < 3:
         raise Exception(
             ("Expected git version in format 'TAG-COMMITS AFTER TAG-HASH' "
@@ -172,13 +174,8 @@
       # There might be "-" in the tag name. But we can be sure that the final
       # two "-" are those inserted by the git describe command.
       abbrev_commit = split_val[-1]
-<<<<<<< HEAD
-      val = bytes(
-          "-".join([git_tag_override, "0", abbrev_commit]))
-=======
       val = version_separator.join(
-          [bytes(git_tag_override, "utf-8"), b"0", abbrev_commit])
->>>>>>> ca2d0b65
+          [bytes(git_tag_override), b"0", abbrev_commit])
     return val if val else unknown_label
   except (subprocess.CalledProcessError, OSError):
     return unknown_label

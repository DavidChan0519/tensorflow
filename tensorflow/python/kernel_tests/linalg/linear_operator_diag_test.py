--- conflicted
+++ resolved
@@ -17,6 +17,7 @@
 from __future__ import division
 from __future__ import print_function
 
+from tensorflow.python.framework import test_util
 from tensorflow.python.ops import array_ops
 from tensorflow.python.ops import linalg_ops
 from tensorflow.python.ops import math_ops
@@ -32,17 +33,26 @@
     linear_operator_test_util.SquareLinearOperatorDerivedClassTest):
   """Most tests done in the base class LinearOperatorDerivedClassTest."""
 
-  def _operator_and_matrix(self, build_info, dtype, use_placeholder):
+  def _operator_and_matrix(
+      self, build_info, dtype, use_placeholder,
+      ensure_self_adjoint_and_pd=False):
     shape = list(build_info.shape)
     diag = linear_operator_test_util.random_sign_uniform(
         shape[:-1], minval=1., maxval=2., dtype=dtype)
 
+    if ensure_self_adjoint_and_pd:
+      # Abs on complex64 will result in a float32, so we cast back up.
+      diag = math_ops.cast(math_ops.abs(diag), dtype=dtype)
+
     lin_op_diag = diag
 
     if use_placeholder:
       lin_op_diag = array_ops.placeholder_with_default(diag, shape=None)
 
-    operator = linalg.LinearOperatorDiag(lin_op_diag)
+    operator = linalg.LinearOperatorDiag(
+        lin_op_diag,
+        is_self_adjoint=True if ensure_self_adjoint_and_pd else None,
+        is_positive_definite=True if ensure_self_adjoint_and_pd else None)
 
     matrix = array_ops.matrix_diag(diag)
 
@@ -71,6 +81,7 @@
       with self.assertRaisesOpError("non-positive real.*not positive definite"):
         operator.assert_positive_definite().run()
 
+  @test_util.run_deprecated_v1
   def test_assert_positive_definite_does_not_raise_if_pd_and_complex(self):
     with self.cached_session():
       x = [1., 2.]
@@ -87,6 +98,7 @@
       with self.assertRaisesOpError("Singular operator"):
         operator.assert_non_singular().run()
 
+  @test_util.run_deprecated_v1
   def test_assert_non_singular_does_not_raise_for_complex_nonsingular(self):
     with self.cached_session():
       x = [1., 0.]
@@ -104,6 +116,7 @@
       with self.assertRaisesOpError("imaginary.*not self-adjoint"):
         operator.assert_self_adjoint().run()
 
+  @test_util.run_deprecated_v1
   def test_assert_self_adjoint_does_not_raise_for_diag_with_zero_imag(self):
     with self.cached_session():
       x = [1., 0.]
@@ -138,14 +151,11 @@
       operator_matmul = operator.matmul(x)
       mat_matmul = math_ops.matmul(mat, x)
       self.assertAllEqual(operator_matmul.get_shape(), mat_matmul.get_shape())
-      self.assertAllClose(*sess.run([operator_matmul, mat_matmul]))
+      self.assertAllClose(*self.evaluate([operator_matmul, mat_matmul]))
 
       operator_solve = operator.solve(x)
       mat_solve = linalg_ops.matrix_solve(mat, x)
       self.assertAllEqual(operator_solve.get_shape(), mat_solve.get_shape())
-<<<<<<< HEAD
-      self.assertAllClose(*sess.run([operator_solve, mat_solve]))
-=======
       self.assertAllClose(*self.evaluate([operator_solve, mat_solve]))
 
   def test_diag_matmul(self):
@@ -184,13 +194,9 @@
         is_positive_definite=True,
         is_self_adjoint=True,
     )
-    self.assertIsInstance(operator.cholesky(), linalg.LinearOperatorDiag)
-
-  def test_diag_inverse_type(self):
-    diag = [1., 3., 5., 8.]
-    operator = linalg.LinearOperatorDiag(diag, is_non_singular=True)
-    self.assertIsInstance(operator.inverse(), linalg.LinearOperatorDiag)
->>>>>>> ca2d0b65
+    self.assertTrue(isinstance(
+        operator.cholesky(),
+        linalg.LinearOperatorDiag))
 
 
 if __name__ == "__main__":

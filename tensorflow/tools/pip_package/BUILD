--- conflicted
+++ resolved
@@ -95,11 +95,7 @@
     "//tensorflow/python/tools/api/generator:create_python_api",
     "//tensorflow/python:test_ops",
     "//tensorflow/python:while_v2",
-<<<<<<< HEAD
-    "//tensorflow/tools/dist_test/server:grpc_tensorflow_server",
     "//tensorflow/contrib/ipu",
-=======
->>>>>>> 58e052bd
 ]
 
 COMMON_PIP_DEPS_V1 = COMMON_PIP_DEPS + [

# Copyright 2017 The TensorFlow Authors. All Rights Reserved.
#
# Licensed under the Apache License, Version 2.0 (the "License");
# you may not use this file except in compliance with the License.
# You may obtain a copy of the License at
#
#     http://www.apache.org/licenses/LICENSE-2.0
#
# Unless required by applicable law or agreed to in writing, software
# distributed under the License is distributed on an "AS IS" BASIS,
# WITHOUT WARRANTIES OR CONDITIONS OF ANY KIND, either express or implied.
# See the License for the specific language governing permissions and
# limitations under the License.
# ==============================================================================
"""Tests for bitwise operations."""

from __future__ import absolute_import
from __future__ import division
from __future__ import print_function

import numpy as np
import six

from tensorflow.python.framework import constant_op
from tensorflow.python.framework import dtypes
from tensorflow.python.framework import test_util
from tensorflow.python.ops import bitwise_ops
from tensorflow.python.ops import gen_bitwise_ops
from tensorflow.python.platform import googletest


class BitwiseOpTest(test_util.TensorFlowTestCase):

  def __init__(self, method_name="runTest"):
    super(BitwiseOpTest, self).__init__(method_name)

<<<<<<< HEAD
=======
  @test_util.run_deprecated_v1
  @test_util.disable_xla("This test never passed for XLA")
>>>>>>> ca2d0b65
  def testBinaryOps(self):
    dtype_list = [dtypes.int8, dtypes.int16, dtypes.int32, dtypes.int64,
                  dtypes.uint8, dtypes.uint16, dtypes.uint32, dtypes.uint64]

    with self.session(use_gpu=True) as sess:
      for dtype in dtype_list:
        lhs = constant_op.constant([0, 5, 3, 14], dtype=dtype)
        rhs = constant_op.constant([5, 0, 7, 11], dtype=dtype)
        and_result, or_result, xor_result = sess.run(
            [bitwise_ops.bitwise_and(lhs, rhs),
             bitwise_ops.bitwise_or(lhs, rhs),
             bitwise_ops.bitwise_xor(lhs, rhs)])
        self.assertAllEqual(and_result, [0, 0, 3, 10])
        self.assertAllEqual(or_result, [5, 5, 7, 15])
        self.assertAllEqual(xor_result, [5, 5, 4, 5])

  def testPopulationCountOp(self):
    dtype_list = [dtypes.int8, dtypes.int16,
                  dtypes.int32, dtypes.int64,
                  dtypes.uint8, dtypes.uint16]
    raw_inputs = [0, 1, -1, 3, -3, 5, -5, 14, -14,
                  127, 128, 255, 256, 65535, 65536,
                  2**31 - 1, 2**31, 2**32 - 1, 2**32, -2**32 + 1, -2**32,
                  -2**63 + 1, 2**63 - 1]
    def count_bits(x):
      return sum([bin(z).count("1") for z in six.iterbytes(x.tobytes())])
    for dtype in dtype_list:
      with self.cached_session(use_gpu=True) as sess:
        print("PopulationCount test: ", dtype)
        inputs = np.array(raw_inputs, dtype=dtype.as_numpy_dtype)
        truth = [count_bits(x) for x in inputs]
        input_tensor = constant_op.constant(inputs, dtype=dtype)
        popcnt_result = sess.run(gen_bitwise_ops.population_count(input_tensor))
        self.assertAllEqual(truth, popcnt_result)

<<<<<<< HEAD
=======
  @test_util.run_deprecated_v1
  @test_util.disable_xla("This test never passed for XLA")
>>>>>>> ca2d0b65
  def testInvertOp(self):
    dtype_list = [dtypes.int8, dtypes.int16, dtypes.int32, dtypes.int64,
                  dtypes.uint8, dtypes.uint16, dtypes.uint32, dtypes.uint64]
    inputs = [0, 5, 3, 14]
    with self.session(use_gpu=True) as sess:
      for dtype in dtype_list:
        # Because of issues with negative numbers, let's test this indirectly.
        # 1. invert(a) and a = 0
        # 2. invert(a) or a = invert(0)
        input_tensor = constant_op.constant(inputs, dtype=dtype)
        not_a_and_a, not_a_or_a, not_0 = sess.run(
            [bitwise_ops.bitwise_and(
                input_tensor, bitwise_ops.invert(input_tensor)),
             bitwise_ops.bitwise_or(
                 input_tensor, bitwise_ops.invert(input_tensor)),
             bitwise_ops.invert(constant_op.constant(0, dtype=dtype))])
        self.assertAllEqual(not_a_and_a, [0, 0, 0, 0])
        self.assertAllEqual(not_a_or_a, [not_0] * 4)
        # For unsigned dtypes let's also check the result directly.
        if dtype.is_unsigned:
          inverted = sess.run(bitwise_ops.invert(input_tensor))
          expected = [dtype.max - x for x in inputs]
          self.assertAllEqual(inverted, expected)

<<<<<<< HEAD
=======
  @test_util.run_deprecated_v1
  @test_util.disable_xla("This test never passed for XLA")
>>>>>>> ca2d0b65
  def testShiftsWithPositiveLHS(self):
    dtype_list = [np.int8, np.int16, np.int32, np.int64,
                  np.uint8, np.uint16, np.uint32, np.uint64]

    with self.session(use_gpu=True) as sess:
      for dtype in dtype_list:
        lhs = np.array([0, 5, 3, 14], dtype=dtype)
        rhs = np.array([5, 0, 7, 3], dtype=dtype)
        left_shift_result, right_shift_result = sess.run(
            [bitwise_ops.left_shift(lhs, rhs),
             bitwise_ops.right_shift(lhs, rhs)])
        self.assertAllEqual(left_shift_result, np.left_shift(lhs, rhs))
        self.assertAllEqual(right_shift_result, np.right_shift(lhs, rhs))

  def testShiftsWithNegativeLHS(self):
    dtype_list = [np.int8, np.int16, np.int32, np.int64]

    with self.session(use_gpu=True) as sess:
      for dtype in dtype_list:
        lhs = np.array([-1, -5, -3, -14], dtype=dtype)
        rhs = np.array([5, 0, 7, 11], dtype=dtype)
        left_shift_result, right_shift_result = sess.run(
            [bitwise_ops.left_shift(lhs, rhs),
             bitwise_ops.right_shift(lhs, rhs)])
        self.assertAllEqual(left_shift_result, np.left_shift(lhs, rhs))
        self.assertAllEqual(right_shift_result, np.right_shift(lhs, rhs))

  def testImplementationDefinedShiftsDoNotCrash(self):
    dtype_list = [np.int8, np.int16, np.int32, np.int64]

    with self.session(use_gpu=True) as sess:
      for dtype in dtype_list:
        lhs = np.array([-1, -5, -3, -14], dtype=dtype)
        rhs = np.array([-2, 64, 101, 32], dtype=dtype)
        # We intentionally do not test for specific values here since the exact
        # outputs are implementation-defined. However, we should not crash or
        # trigger an undefined-behavior error from tools such as
        # AddressSanitizer.
        sess.run([bitwise_ops.left_shift(lhs, rhs),
                  bitwise_ops.right_shift(lhs, rhs)])


  def testShapeInference(self):
    dtype_list = [dtypes.int8, dtypes.int16, dtypes.int32, dtypes.int64,
                  dtypes.uint8, dtypes.uint16]

    with self.session(use_gpu=True) as sess:
      for dtype in dtype_list:
        lhs = constant_op.constant([[0], [3], [5]], dtype=dtype)
        rhs = constant_op.constant([[1, 2, 4]], dtype=dtype)

        and_tensor = bitwise_ops.bitwise_and(lhs, rhs)
        or_tensor = bitwise_ops.bitwise_or(lhs, rhs)
        xor_tensor = bitwise_ops.bitwise_xor(lhs, rhs)
        ls_tensor = bitwise_ops.left_shift(lhs, rhs)
        rs_tensor = bitwise_ops.right_shift(lhs, rhs)

        and_result, or_result, xor_result, ls_result, rs_result = sess.run(
            [and_tensor, or_tensor, xor_tensor, ls_tensor, rs_tensor])

        # Compare shape inference with result
        self.assertAllEqual(and_tensor.get_shape().as_list(), and_result.shape)
        self.assertAllEqual(and_tensor.get_shape().as_list(), [3, 3])
        self.assertAllEqual(or_tensor.get_shape().as_list(), or_result.shape)
        self.assertAllEqual(or_tensor.get_shape().as_list(), [3, 3])
        self.assertAllEqual(xor_tensor.get_shape().as_list(), xor_result.shape)
        self.assertAllEqual(xor_tensor.get_shape().as_list(), [3, 3])
        self.assertAllEqual(ls_tensor.get_shape().as_list(), ls_result.shape)
        self.assertAllEqual(ls_tensor.get_shape().as_list(), [3, 3])
        self.assertAllEqual(rs_tensor.get_shape().as_list(), rs_result.shape)
        self.assertAllEqual(rs_tensor.get_shape().as_list(), [3, 3])


if __name__ == "__main__":
  googletest.main()<|MERGE_RESOLUTION|>--- conflicted
+++ resolved
@@ -34,11 +34,7 @@
   def __init__(self, method_name="runTest"):
     super(BitwiseOpTest, self).__init__(method_name)
 
-<<<<<<< HEAD
-=======
   @test_util.run_deprecated_v1
-  @test_util.disable_xla("This test never passed for XLA")
->>>>>>> ca2d0b65
   def testBinaryOps(self):
     dtype_list = [dtypes.int8, dtypes.int16, dtypes.int32, dtypes.int64,
                   dtypes.uint8, dtypes.uint16, dtypes.uint32, dtypes.uint64]
@@ -64,21 +60,18 @@
                   2**31 - 1, 2**31, 2**32 - 1, 2**32, -2**32 + 1, -2**32,
                   -2**63 + 1, 2**63 - 1]
     def count_bits(x):
-      return sum([bin(z).count("1") for z in six.iterbytes(x.tobytes())])
+      return sum(bin(z).count("1") for z in six.iterbytes(x.tobytes()))
     for dtype in dtype_list:
       with self.cached_session(use_gpu=True) as sess:
         print("PopulationCount test: ", dtype)
         inputs = np.array(raw_inputs, dtype=dtype.as_numpy_dtype)
         truth = [count_bits(x) for x in inputs]
         input_tensor = constant_op.constant(inputs, dtype=dtype)
-        popcnt_result = sess.run(gen_bitwise_ops.population_count(input_tensor))
+        popcnt_result = self.evaluate(
+            gen_bitwise_ops.population_count(input_tensor))
         self.assertAllEqual(truth, popcnt_result)
 
-<<<<<<< HEAD
-=======
   @test_util.run_deprecated_v1
-  @test_util.disable_xla("This test never passed for XLA")
->>>>>>> ca2d0b65
   def testInvertOp(self):
     dtype_list = [dtypes.int8, dtypes.int16, dtypes.int32, dtypes.int64,
                   dtypes.uint8, dtypes.uint16, dtypes.uint32, dtypes.uint64]
@@ -99,15 +92,11 @@
         self.assertAllEqual(not_a_or_a, [not_0] * 4)
         # For unsigned dtypes let's also check the result directly.
         if dtype.is_unsigned:
-          inverted = sess.run(bitwise_ops.invert(input_tensor))
+          inverted = self.evaluate(bitwise_ops.invert(input_tensor))
           expected = [dtype.max - x for x in inputs]
           self.assertAllEqual(inverted, expected)
 
-<<<<<<< HEAD
-=======
   @test_util.run_deprecated_v1
-  @test_util.disable_xla("This test never passed for XLA")
->>>>>>> ca2d0b65
   def testShiftsWithPositiveLHS(self):
     dtype_list = [np.int8, np.int16, np.int32, np.int64,
                   np.uint8, np.uint16, np.uint32, np.uint64]
@@ -122,6 +111,7 @@
         self.assertAllEqual(left_shift_result, np.left_shift(lhs, rhs))
         self.assertAllEqual(right_shift_result, np.right_shift(lhs, rhs))
 
+  @test_util.run_deprecated_v1
   def testShiftsWithNegativeLHS(self):
     dtype_list = [np.int8, np.int16, np.int32, np.int64]
 
@@ -135,6 +125,7 @@
         self.assertAllEqual(left_shift_result, np.left_shift(lhs, rhs))
         self.assertAllEqual(right_shift_result, np.right_shift(lhs, rhs))
 
+  @test_util.run_deprecated_v1
   def testImplementationDefinedShiftsDoNotCrash(self):
     dtype_list = [np.int8, np.int16, np.int32, np.int64]
 
@@ -150,6 +141,7 @@
                   bitwise_ops.right_shift(lhs, rhs)])
 
 
+  @test_util.run_deprecated_v1
   def testShapeInference(self):
     dtype_list = [dtypes.int8, dtypes.int16, dtypes.int32, dtypes.int64,
                   dtypes.uint8, dtypes.uint16]

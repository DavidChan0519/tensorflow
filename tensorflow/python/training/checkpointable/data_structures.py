"""Checkpointable data structures."""
# Copyright 2018 The TensorFlow Authors. All Rights Reserved.
#
# Licensed under the Apache License, Version 2.0 (the "License");
# you may not use this file except in compliance with the License.
# You may obtain a copy of the License at
#
#     http://www.apache.org/licenses/LICENSE-2.0
#
# Unless required by applicable law or agreed to in writing, software
# distributed under the License is distributed on an "AS IS" BASIS,
# WITHOUT WARRANTIES OR CONDITIONS OF ANY KIND, either express or implied.
# See the License for the specific language governing permissions and
# limitations under the License.
# ==============================================================================
from __future__ import absolute_import
from __future__ import division
from __future__ import print_function

import collections
import copy
import operator

import six

from tensorflow.python.ops import variables
from tensorflow.python.saved_model import revived_types
from tensorflow.python.training.checkpointable import base
from tensorflow.python.training.checkpointable import layer_utils


class NoDependency(object):
  """Allows attribute assignment to `Checkpointable` objects with no dependency.

  Example usage:
  ```python
  obj = Checkpointable()
  obj.has_dependency = tf.Variable(0., name="dep")
  obj.no_dependency = NoDependency(tf.Variable(1., name="nodep"))
  assert obj.no_dependency.name == "nodep:0"
  ```

  `obj` in this example has a dependency on the variable "dep", and both
  attributes contain un-wrapped `Variable` objects.

  `NoDependency` also works with `tf.keras.Model`, but only for checkpoint
  dependencies: wrapping a `Layer` in `NoDependency` will assign the (unwrapped)
  `Layer` to the attribute without a checkpoint dependency, but the `Model` will
  still track the `Layer` (so it will appear in `Model.layers`, and its
  variables will appear in `Model.variables`).
  """

  def __init__(self, value):
    self.value = value


def _wrap_or_unwrap(value):
  """Wraps basic data structures, unwraps NoDependency objects."""
  if isinstance(value, NoDependency):
    return value.value
  if isinstance(value, base.Checkpointable):
    return value  # Skip conversion for already checkpointable objects.
  elif isinstance(value, dict):
    return _DictWrapper(value)
  elif isinstance(value, list):
    return _ListWrapper(value)
  else:
    return value
  # TODO(allenl): Handle other common data structures. Tuples will require
  # special casing (tuple subclasses are not weak referenceable, so replacement
  # with a wrapper that subclasses tuple on attribute assignment works poorly,
  # and replacement with a wrapper that isn't a tuple is also problematic),
  # probably a tree traversal where the leaves are non-tuples(/namedtuples) to
  # come up with names. Dictionaries should look like lists.


def sticky_attribute_assignment(checkpointable, name, value):
  """Adds dependencies, generally called from __setattr__.

  This behavior is shared between Checkpointable and Model.

  Respects NoDependency indicators, but otherwise makes checkpointable objects
  out of common data structures and tracks objects by their attribute names.

  Args:
    checkpointable: The object to add dependencies to (generally the one having
      an attribute assigned).
    name: The attribute name being assigned.
    value: The value being assigned. Not necessarily a checkpointable object.

  Returns:
    The value which should be stored in the attribute (unwrapped from a
    NoDependency object if necessary).
  """
  if isinstance(value, NoDependency):
    add_dependency = False
  else:
    add_dependency = True
  value = _wrap_or_unwrap(value)
  if not add_dependency:
    return value
  if isinstance(value, base.Checkpointable):
    checkpointable._track_checkpointable(  # pylint: disable=protected-access
        value, name=name,
        # Allow the user to switch the Checkpointable which is tracked by this
        # name, since assigning a new variable to an attribute has
        # historically been fine (e.g. Adam did this).
        overwrite=True)
  return value


class CheckpointableDataStructure(base.Checkpointable):
  """Base class for data structures which contain checkpointable objects."""

  def __init__(self):
    # An append-only ordered set
    self._layers = []

    self.trainable = True
    self._extra_variables = []

  def _track_value(self, value, name):
    """Add a dependency on `value`."""
    value = sticky_attribute_assignment(
        checkpointable=self, value=value, name=name)
    if isinstance(value, variables.Variable):
      self._extra_variables.append(value)
    if not isinstance(value, base.Checkpointable):
      raise ValueError(
          ("Only checkpointable objects (such as Layers or Optimizers) may be "
           "stored in a List object. Got %s, which does not inherit from "
<<<<<<< HEAD
           "CheckpointableBase.") % (value,))
    if (isinstance(value, CheckpointableDataStructure)
        or layer_utils.is_layer(value)
        or layer_utils.has_weights(value)):
      # Check for object-identity rather than with __eq__ to avoid
      # de-duplicating empty container types. Automatically generated list
      # wrappers keep things like "[] == []" true, which means "[] in [[]]" is
      # also true. This becomes not true once one of the lists is mutated.
      if not any((layer is value for layer in self._layers)):
        self._layers.append(value)
        if hasattr(value, "_use_resource_variables"):
          # In subclassed models, legacy layers (tf.layers) must always use
          # resource variables.
          value._use_resource_variables = True  # pylint: disable=protected-access
=======
           "Checkpointable.") % (value,))
    if hasattr(value, "_use_resource_variables"):
      # In subclassed models, legacy layers (tf.layers) must always use
      # resource variables.
      value._use_resource_variables = True  # pylint: disable=protected-access
>>>>>>> ca2d0b65
    return value

  @property
  def layers(self):
    return layer_utils.filter_empty_layer_containers(self._layers)

  @property
  def trainable_weights(self):
    return layer_utils.gather_trainable_weights(
        trainable=self.trainable,
        sub_layers=self._layers,
        extra_variables=self._extra_variables)

  @property
  def non_trainable_weights(self):
    return layer_utils.gather_non_trainable_weights(
        trainable=self.trainable,
        sub_layers=self._layers,
        extra_variables=self._extra_variables)

  @property
  def weights(self):
    return self.trainable_weights + self.non_trainable_weights

  @property
  def trainable_variables(self):
    return self.trainable_weights

  @property
  def non_trainable_variables(self):
    return self.non_trainable_weights

  @property
  def variables(self):
    return self.weights

  @property
  def updates(self):
    """Aggregate updates from any `Layer` instances."""
    # Updates and conditional losses are forwarded as-is rather than being
    # filtered based on inputs, since this is just a container and won't ever
    # have any inputs.
    aggregated = []
    for layer in self.layers:
      if hasattr(layer, "updates"):
        aggregated += layer.updates
    return aggregated

  @property
  def losses(self):
    """Aggregate losses from any `Layer` instances."""
    aggregated = []
    for layer in self.layers:
      if hasattr(layer, "losses"):
        aggregated += layer.losses
    return aggregated

  def __hash__(self):
    # Support object-identity hashing, so these structures can be used as keys
    # in sets/dicts.
    return id(self)

  def __eq__(self, other):
    # Similar to Tensors, checkpointable data structures use object-identity
    # equality to support set/dict membership.
    return self is other


class List(CheckpointableDataStructure, collections.Sequence):
  """An append-only sequence type which is checkpointable.

  Maintains checkpoint dependencies on its contents (which must also be
  checkpointable), and forwards any `Layer` metadata such as updates and losses.

  Note that `List` is purely a container. It lets a `tf.keras.Model` or
  other checkpointable object know about its contents, but does not call any
  `Layer` instances which are added to it. To indicate a sequence of `Layer`
  instances which should be called sequentially, use `tf.keras.Sequential`.

  Example usage:
  ```python
  class HasList(tf.keras.Model):

    def __init__(self):
      super(HasList, self).__init__()
      self.layer_list = tf.contrib.checkpoint.List([layers.Dense(3)])
      self.layer_list.append(layers.Dense(4))

    def call(self, x):
      aggregation = 0.
      for l in self.layer_list:
        x = l(x)
        aggregation += tf.reduce_sum(x)
      return aggregation
  ```

  This kind of wrapping is necessary because `Checkpointable` objects do not
  (yet) deeply inspect regular Python data structures, so for example assigning
  a regular list (`self.layer_list = [layers.Dense(3)]`) does not create a
  checkpoint dependency and does not add the `Layer` instance's weights to its
  parent `Model`.
  """

  def __init__(self, *args, **kwargs):
    """Construct a new sequence. Arguments are passed to `list()`."""
    super(List, self).__init__()
    self._storage = self._make_storage(*args, **kwargs)
    for index, element in enumerate(self._storage):
      self._storage[index] = self._track_value(
          element, name=self._name_element(index))

  def __copy__(self):
    return type(self)(copy.copy(self._storage))

  def __deepcopy__(self, memo):
    return type(self)(copy.deepcopy(self._storage, memo))

  def _make_storage(self, *args, **kwargs):
    """Determines the backing storage (overridden in subclasses)."""
    return list(*args, **kwargs)

  def _name_element(self, index):
    return "%d" % (index,)

  def append(self, value):
    """Add a new checkpointable value."""
    value = self._track_value(value, self._name_element(len(self._storage)))
    self._storage.append(value)

  def extend(self, values):
    """Add a sequence of checkpointable values."""
    for value in values:
      self._storage.append(self._track_value(
          value, name=self._name_element(len(self._storage))))

  def __iadd__(self, values):
    self.extend(values)
    return self

  def __add__(self, other):
    if isinstance(other, List):
      return self.__class__(self._storage + other._storage)  # pylint: disable=protected-access
    else:
      return self.__class__(self._storage + other)

  def __radd__(self, other):
    return self + other

  def __getitem__(self, key):
    return self._storage[key]

  def __getslice__(self, i, j):
    return self._storage[slice(i, j)]

  def __len__(self):
    return len(self._storage)

  def __repr__(self):
    return "List(%s)" % (repr(self._storage),)


class _ListWrapper(List, collections.MutableSequence,
                   # Shadowed, but there for isinstance checks.
                   list):
  """Wraps the built-in `list` to support restore-on-create for variables.

  Unlike `List`, this sequence type is mutable in the same ways built-in lists
  are. Instead of throwing an error immediately like `List`, it records
  problematic mutations (e.g. assigning a new element to a position already
  occupied, meaning both elements get the same names at different times) and
  refuses to save.

  On assignment to an attribute of a Model or Checkpointable object, Python
  lists are replaced with _ListWrapper. Wrapping a list in a
  `tf.contrib.checkpoint.NoDependency` object prevents this.
  """

  def __init__(self, wrapped_list):
    """Construct a new list wrapper.

    Args:
      wrapped_list: The initial value of the data structure. A shallow copy may
        be maintained for error checking. `wrapped_list` itself should not be
        modified directly after constructing the `_ListWrapper`, and if changes
        are detected the `_ListWrapper` will throw an exception on save.
    """
    # Monotonic flags which indicate this object would not be restored properly,
    # and therefore should throw an error on save to avoid giving the impression
    # that restoring it will work.
    self._non_append_mutation = False
    self._external_modification = False
    super(_ListWrapper, self).__init__(wrapped_list)
    self._last_wrapped_list_snapshot = list(self._storage)

  # pylint: disable=protected-access
  def __copy__(self):
    copied = super(_ListWrapper, self).__copy__()
    copied._non_append_mutation = self._non_append_mutation
    copied._external_modification = self._external_modification
    return copied

  def __deepcopy__(self, memo):
    copied = super(_ListWrapper, self).__deepcopy__(memo)
    copied._non_append_mutation = self._non_append_mutation
    copied._external_modification = self._external_modification
    return copied
  # pylint: enable=protected-access

  def _make_storage(self, wrapped_list):
    """Use the user's original list for storage."""
    return wrapped_list

  def _check_external_modification(self):
    """Checks for any changes to the wrapped list not through the wrapper."""
    if self._external_modification or self._non_append_mutation:
      return
    if self._storage != self._last_wrapped_list_snapshot:
      self._external_modification = True
      self._last_wrapped_list_snapshot = None

  def _update_snapshot(self):
    """Acknowledges tracked changes to the wrapped list."""
    if self._external_modification or self._non_append_mutation:
      return
    self._last_wrapped_list_snapshot = list(self._storage)

  @property
  def _checkpoint_dependencies(self):
    self._check_external_modification()
    if self._non_append_mutation:
      raise ValueError(
          ("Unable to save the object %s (a list wrapper constructed to track "
           "checkpointable TensorFlow objects). A list element was replaced "
           "(__setitem__), deleted, or inserted. In order to support "
           "restoration on object creation, tracking is exclusively for "
           "append-only data structures.\n\nIf you don't need this list "
           "checkpointed, wrap it in a tf.contrib.checkpoint.NoDependency "
           "object; it will be automatically un-wrapped and subsequently "
           "ignored." % (self,)))
    if self._external_modification:
      raise ValueError(
          ("Unable to save the object %s (a list wrapper constructed to track "
           "checkpointable TensorFlow objects). The wrapped list was modified "
           "outside the wrapper (its final value was %s, its value when a "
           "checkpoint dependency was added was %s), which breaks restoration "
           "on object creation.\n\nIf you don't need this list checkpointed, "
           "wrap it in a tf.contrib.checkpoint.NoDependency object; it will be "
           "automatically un-wrapped and subsequently ignored." % (
               self, self._storage, self._last_wrapped_list_snapshot)))
    return super(_ListWrapper, self)._checkpoint_dependencies

  def __delitem__(self, key):
    self._non_append_mutation = True
    del self._storage[key]

  def __setitem__(self, key, value):
    self._check_external_modification()
    if isinstance(self._storage[key], base.Checkpointable):
      self._non_append_mutation = True
    self._storage[key] = self._track_value(value, self._name_element(key))
    self._update_snapshot()

  def append(self, value):
    """Add a new checkpointable value."""
    self._check_external_modification()
    super(_ListWrapper, self).append(value)
    self._update_snapshot()

  def extend(self, values):
    """Add a sequence of checkpointable values."""
    self._check_external_modification()
    super(_ListWrapper, self).extend(values)
    self._update_snapshot()

  def __eq__(self, other):
    return self._storage == getattr(other, "_storage", other)

  def __ne__(self, other):
    return self._storage != getattr(other, "_storage", other)

  def __lt__(self, other):
    return self._storage < getattr(other, "_storage", other)

  def __le__(self, other):
    return self._storage <= getattr(other, "_storage", other)

  def __gt__(self, other):
    return self._storage > getattr(other, "_storage", other)

  def __ge__(self, other):
    return self._storage >= getattr(other, "_storage", other)

  def __hash__(self):
    # List wrappers need to compare like regular lists, and so like regular
    # lists they don't belong in hash tables.
    raise TypeError("unhashable type: 'ListWrapper'")

  def insert(self, index, obj):
    self._non_append_mutation = True
    self._storage.insert(index, obj)

  def _track_value(self, value, name):
    """Allows storage of non-checkpointable objects."""
    try:
      value = super(_ListWrapper, self)._track_value(value=value, name=name)
    except ValueError:
      # Even if this value isn't checkpointable, we need to make sure
      # NoDependency objects get unwrapped.
      value = sticky_attribute_assignment(
          checkpointable=self, value=value, name=name)
    return value

  def __repr__(self):
    return "ListWrapper(%s)" % (repr(self._storage),)


class Mapping(CheckpointableDataStructure, collections.Mapping):
  """An append-only checkpointable mapping data structure with string keys.

  Maintains checkpoint dependencies on its contents (which must also be
  checkpointable), named based on its keys.

  Note that once a key has been added, it may not be deleted or replaced. If
  names may not be unique, see `tf.contrib.checkpoint.UniqueNameTracker`.
  """

  def __init__(self, *args, **kwargs):
    """Construct a new sequence. Arguments are passed to `dict()`."""
    super(Mapping, self).__init__()
    self._storage = self._make_storage(*args, **kwargs)
    self._storage.update(
        {key: self._track_value(
            value, name=self._name_element(key))
         for key, value in self._storage.items()})

  def __copy__(self):
    return type(self)(copy.copy(self._storage))

  def __deepcopy__(self, memo):
    return type(self)(copy.deepcopy(self._storage, memo))

  def _make_storage(self, *args, **kwargs):
    return dict(*args, **kwargs)

  def _name_element(self, key):
    if not isinstance(key, six.string_types):
      raise TypeError(
          "Mapping accepts only string keys, but got a key %s."
          % repr(key))
    return str(key)

  def __setitem__(self, key, value):
    name = self._name_element(key)
    value = self._track_value(value, name=name)
    current_value = self._storage.setdefault(key, value)
    if current_value is not value:
      raise ValueError(
          ("Mappings are an append-only data structure. Tried to overwrite the "
           "key '%s' with value %s, but it already contains %s")
          % (key, value, current_value))

  def update(self, *args, **kwargs):
    for key, value in dict(*args, **kwargs).items():
      self[key] = value

  def __getitem__(self, key):
    return self._storage[key]

  def __len__(self):
    return len(self._storage)

  def __repr__(self):
    return "Mapping(%s)" % (repr(self._storage),)

  def __iter__(self):
    return iter(self._storage)


# Unlike _ListWrapper, having _DictWrapper inherit from dict and pass isinstance
# checks seems infeasible. CPython will not call Python methods/properties on
# dictionary subclasses when running e.g. {}.update(dict_subclass), and instead
# collects elements directly from dict_subclass's C structs. So subclassing dict
# implies that the storage has to be "self" (i.e. the C structs for the object
# must be updated correctly), but we also need that storage to be the wrapped
# dictionary to avoid synchronization bugs (un-tracked external modifications
# should still show up when the dict is accessed through the wrapper). Monkey
# patching all of the "wrapped" dict's methods instead of creating a wrapper
# object is an option, but not a very attractive one (replacing methods without
# creating reference cycles is difficult, and then dicts would need to be
# special cased everywhere as being checkpointable).
class _DictWrapper(Mapping, collections.MutableMapping):
  """Wraps built-in dicts to support restore-on-create for variables.

  _DictWrapper is to Mapping as _ListWrapper is to List. Unlike Mapping,
  _DictWrapper allows non-string keys and values and arbitrary mutations (delete
  keys, reassign values). Like _ListWrapper, these mutations mean that
  _DictWrapper will raise an exception on save.
  """

  def __new__(cls, *args):
    if len(args) == 1 and isinstance(args[0], dict):
      return super(_DictWrapper, cls).__new__(cls)
    else:
      # Allow construction from a sequence, e.g. for nest.pack_sequence_as. In
      # this case there's nothing to wrap, so we make a normal dictionary. Also
      # allows constructing empty instances of the _DictWrapper type, as Session
      # is wont to do (and again there's nothing to wrap, so a normal dictionary
      # makes more sense).
      return dict(*args)

  def __init__(self, wrapped_dict):
    self._non_string_key = False
    self._non_append_mutation = False
    self._external_modification = False
    super(_DictWrapper, self).__init__(wrapped_dict)
    self._update_snapshot()

  # pylint: disable=protected-access
  def __copy__(self):
    copied = super(_DictWrapper, self).__copy__()
    copied._non_append_mutation = self._non_append_mutation
    copied._external_modification = self._external_modification
    copied._non_string_key = self._non_string_key
    return copied

  def __deepcopy__(self, memo):
    copied = super(_DictWrapper, self).__deepcopy__(memo)
    copied._non_append_mutation = self._non_append_mutation
    copied._external_modification = self._external_modification
    copied._non_string_key = self._non_string_key
    return copied
  # pylint: enable=protected-access

  def _make_storage(self, wrapped_dict):
    """Re-use the wrapped dict for storage (to force them to be in sync)."""
    return wrapped_dict

  @property
  def _checkpoint_dependencies(self):
    """Check that the object is saveable before listing its dependencies."""
    self._check_external_modification()
    if self._non_string_key:
      raise ValueError(
          "Unable to save the object %s (a dictionary wrapper constructed "
          "automatically on attribute assignment). The wrapped dictionary "
          "contains a non-string key which maps to a checkpointable object or "
          "mutable data structure.\n\nIf you don't need this dictionary "
          "checkpointed, wrap it in a tf.contrib.checkpoint.NoDependency "
          "object; it will be automatically un-wrapped and subsequently "
          "ignored." % (self,))
    if self._non_append_mutation:
      raise ValueError(
          "Unable to save the object %s (a dictionary wrapper constructed "
          "automatically on attribute assignment). A key mapping to a "
          "checkpointable object was overwritten or deleted, which would "
          "cause problems for restoration.\n\nIf you don't need this "
          "dictionary checkpointed, wrap it in a "
          "tf.contrib.checkpoint.NoDependency object; it will be automatically "
          "un-wrapped and subsequently ignored." % (self,))
    if self._external_modification:
      raise ValueError(
          "Unable to save the object %s (a dictionary wrapper constructed "
          "automatically on attribute assignment). The wrapped dictionary was "
          "modified outside the wrapper (its final value was %s, its value "
          "when a checkpoint dependency was added was %s), which breaks "
          "restoration on object creation.\n\nIf you don't need this "
          "dictionary checkpointed, wrap it in a "
          "tf.contrib.checkpoint.NoDependency object; it will be automatically "
          "un-wrapped and subsequently ignored." % (
              self, self, self._last_wrapped_dict_snapshot))
    assert not self._dirty  # Any reason for dirtiness should have an exception.
    return super(_DictWrapper, self)._checkpoint_dependencies

  @property
  def _dirty(self):
    """Check if there has already been a mutation which prevents saving."""
    return (self._external_modification
            or self._non_append_mutation
            or self._non_string_key)

  def _check_external_modification(self):
    """Checks for any changes to the wrapped dict not through the wrapper."""
    if self._dirty:
      return
    if self != self._last_wrapped_dict_snapshot:
      self._external_modification = True
      self._last_wrapped_dict_snapshot = None

  def _update_snapshot(self):
    """Acknowledges tracked changes to the wrapped dict."""
    if self._dirty:
      return
    self._last_wrapped_dict_snapshot = dict(self)

  def _track_value(self, value, name):
    """Allows storage of non-checkpointable objects."""
    if isinstance(name, six.string_types):
      string_key = True
    else:
      name = "-non_string_key"
      string_key = False
    try:
      no_dependency = isinstance(value, NoDependency)
      value = super(_DictWrapper, self)._track_value(value=value, name=name)
      if not (string_key or no_dependency):
        # A non-string key maps to a checkpointable value. This data structure
        # is not saveable.
        self._non_string_key = True
      return value
    except ValueError:
      # Even if this value isn't checkpointable, we need to make sure
      # NoDependency objects get unwrapped.
      return sticky_attribute_assignment(
          checkpointable=self, value=value, name=name)

  def _name_element(self, key):
    """Don't throw errors for non-string keys."""
    if isinstance(key, six.string_types):
      return super(_DictWrapper, self)._name_element(key)
    else:
      return key

  def __setitem__(self, key, value):
    """Allow any modifications, but possibly mark the wrapper as unsaveable."""
    self._check_external_modification()
    no_dep = isinstance(value, NoDependency)
    if isinstance(key, six.string_types):
      existing_dependency = self._lookup_dependency(key)
      value = self._track_value(value, name=key)
    else:
      value = _wrap_or_unwrap(value)
      existing_dependency = None
      if not no_dep and isinstance(value, base.Checkpointable):
        # Non-string keys are OK as long as we have no reason to add a
        # dependency on the value (either because the value is not
        # checkpointable, or because it was wrapped in a NoDependency object).
        self._non_string_key = True
    current_value = self._storage.setdefault(key, value)
    if current_value is not value:
      if ((not no_dep and isinstance(value, base.Checkpointable))
          # We don't want to just check that the existing object is
          # checkpointable, since it may have been wrapped in a NoDependency
          # object.
          or existing_dependency is not None):
        # A checkpointable object was replaced under the same key; this means
        # that restoring would be error-prone, so we'll throw an exception on
        # save.
        self._non_append_mutation = True
      self._storage[key] = value

    self._update_snapshot()

  def __delitem__(self, key):
    self._check_external_modification()
    existing_value = self[key]
    if isinstance(existing_value, base.Checkpointable):
      # Deleting tracked checkpointable values means restoring is problematic,
      # so we'll throw an exception on save.
      self._non_append_mutation = True
    del self._storage[key]
    self._update_snapshot()

  def __repr__(self):
    return "DictWrapper(%s)" % (repr(self._storage),)

  def __hash__(self):
    raise TypeError("unhashable type: 'DictWrapper'")

  def __eq__(self, other):
    return self._storage == getattr(other, "_storage", other)

  def update(self, *args, **kwargs):
    for key, value in dict(*args, **kwargs).items():
      self[key] = value

revived_types.register_revived_type(
    "checkpointable_dict_wrapper",
    lambda obj: isinstance(obj, _DictWrapper),
    versions=[revived_types.VersionedTypeRegistration(
        # Standard dependencies are enough to reconstruct the checkpointable
        # items in dictionaries, so we don't need to save any extra information.
        object_factory=lambda proto: _DictWrapper({}),
        version=1,
        min_producer_version=1,
        min_consumer_version=1,
        setter=operator.setitem)])


def _set_list_item(list_object, index_string, value):
  item_index = int(index_string)
  if len(list_object) <= item_index:
    list_object.extend([None] * (1 + item_index - len(list_object)))
  list_object[item_index] = value


revived_types.register_revived_type(
    "checkpointable_list_wrapper",
    lambda obj: isinstance(obj, _ListWrapper),
    versions=[revived_types.VersionedTypeRegistration(
        object_factory=lambda proto: _ListWrapper([]),
        version=1,
        min_producer_version=1,
        min_consumer_version=1,
        setter=_set_list_item)])<|MERGE_RESOLUTION|>--- conflicted
+++ resolved
@@ -19,12 +19,10 @@
 
 import collections
 import copy
-import operator
 
 import six
 
 from tensorflow.python.ops import variables
-from tensorflow.python.saved_model import revived_types
 from tensorflow.python.training.checkpointable import base
 from tensorflow.python.training.checkpointable import layer_utils
 
@@ -58,7 +56,7 @@
   """Wraps basic data structures, unwraps NoDependency objects."""
   if isinstance(value, NoDependency):
     return value.value
-  if isinstance(value, base.Checkpointable):
+  if isinstance(value, base.CheckpointableBase):
     return value  # Skip conversion for already checkpointable objects.
   elif isinstance(value, dict):
     return _DictWrapper(value)
@@ -99,7 +97,7 @@
   value = _wrap_or_unwrap(value)
   if not add_dependency:
     return value
-  if isinstance(value, base.Checkpointable):
+  if isinstance(value, base.CheckpointableBase):
     checkpointable._track_checkpointable(  # pylint: disable=protected-access
         value, name=name,
         # Allow the user to switch the Checkpointable which is tracked by this
@@ -109,13 +107,10 @@
   return value
 
 
-class CheckpointableDataStructure(base.Checkpointable):
+class CheckpointableDataStructure(base.CheckpointableBase):
   """Base class for data structures which contain checkpointable objects."""
 
   def __init__(self):
-    # An append-only ordered set
-    self._layers = []
-
     self.trainable = True
     self._extra_variables = []
 
@@ -125,33 +120,34 @@
         checkpointable=self, value=value, name=name)
     if isinstance(value, variables.Variable):
       self._extra_variables.append(value)
-    if not isinstance(value, base.Checkpointable):
+    if not isinstance(value, base.CheckpointableBase):
       raise ValueError(
           ("Only checkpointable objects (such as Layers or Optimizers) may be "
            "stored in a List object. Got %s, which does not inherit from "
-<<<<<<< HEAD
            "CheckpointableBase.") % (value,))
-    if (isinstance(value, CheckpointableDataStructure)
-        or layer_utils.is_layer(value)
-        or layer_utils.has_weights(value)):
-      # Check for object-identity rather than with __eq__ to avoid
-      # de-duplicating empty container types. Automatically generated list
-      # wrappers keep things like "[] == []" true, which means "[] in [[]]" is
-      # also true. This becomes not true once one of the lists is mutated.
-      if not any((layer is value for layer in self._layers)):
-        self._layers.append(value)
-        if hasattr(value, "_use_resource_variables"):
-          # In subclassed models, legacy layers (tf.layers) must always use
-          # resource variables.
-          value._use_resource_variables = True  # pylint: disable=protected-access
-=======
-           "Checkpointable.") % (value,))
     if hasattr(value, "_use_resource_variables"):
       # In subclassed models, legacy layers (tf.layers) must always use
       # resource variables.
       value._use_resource_variables = True  # pylint: disable=protected-access
->>>>>>> ca2d0b65
     return value
+
+  @property
+  def _values(self):
+    """An iterable/sequence which may contain checkpointable objects."""
+    raise NotImplementedError("Abstract method")
+
+  @property
+  def _layers(self):
+    """All Layers and Layer containers, including empty containers."""
+    # Filter objects on demand so that wrapper objects use values from the thing
+    # they're wrapping if out of sync.
+    collected = []
+    for obj in self._values:
+      if (isinstance(obj, CheckpointableDataStructure)
+          or layer_utils.is_layer(obj)
+          or layer_utils.has_weights(obj)):
+        collected.append(obj)
+    return collected
 
   @property
   def layers(self):
@@ -275,6 +271,10 @@
   def _name_element(self, index):
     return "%d" % (index,)
 
+  @property
+  def _values(self):
+    return self
+
   def append(self, value):
     """Add a new checkpointable value."""
     value = self._track_value(value, self._name_element(len(self._storage)))
@@ -301,9 +301,6 @@
 
   def __getitem__(self, key):
     return self._storage[key]
-
-  def __getslice__(self, i, j):
-    return self._storage[slice(i, j)]
 
   def __len__(self):
     return len(self._storage)
@@ -407,11 +404,8 @@
     del self._storage[key]
 
   def __setitem__(self, key, value):
-    self._check_external_modification()
-    if isinstance(self._storage[key], base.Checkpointable):
-      self._non_append_mutation = True
-    self._storage[key] = self._track_value(value, self._name_element(key))
-    self._update_snapshot()
+    self._non_append_mutation = True
+    self._storage[key] = value
 
   def append(self, value):
     """Add a new checkpointable value."""
@@ -494,6 +488,14 @@
 
   def _make_storage(self, *args, **kwargs):
     return dict(*args, **kwargs)
+
+  @property
+  def _values(self):
+    # Sort items deterministically by key
+    ordered = list(zip(*sorted(self.items(), key=lambda it: it[0])))
+    if ordered:
+      return ordered[1]
+    return []
 
   def _name_element(self, key):
     if not isinstance(key, six.string_types):
@@ -683,14 +685,14 @@
     else:
       value = _wrap_or_unwrap(value)
       existing_dependency = None
-      if not no_dep and isinstance(value, base.Checkpointable):
+      if not no_dep and isinstance(value, base.CheckpointableBase):
         # Non-string keys are OK as long as we have no reason to add a
         # dependency on the value (either because the value is not
         # checkpointable, or because it was wrapped in a NoDependency object).
         self._non_string_key = True
     current_value = self._storage.setdefault(key, value)
     if current_value is not value:
-      if ((not no_dep and isinstance(value, base.Checkpointable))
+      if ((not no_dep and isinstance(value, base.CheckpointableBase))
           # We don't want to just check that the existing object is
           # checkpointable, since it may have been wrapped in a NoDependency
           # object.
@@ -706,7 +708,7 @@
   def __delitem__(self, key):
     self._check_external_modification()
     existing_value = self[key]
-    if isinstance(existing_value, base.Checkpointable):
+    if isinstance(existing_value, base.CheckpointableBase):
       # Deleting tracked checkpointable values means restoring is problematic,
       # so we'll throw an exception on save.
       self._non_append_mutation = True
@@ -724,34 +726,4 @@
 
   def update(self, *args, **kwargs):
     for key, value in dict(*args, **kwargs).items():
-      self[key] = value
-
-revived_types.register_revived_type(
-    "checkpointable_dict_wrapper",
-    lambda obj: isinstance(obj, _DictWrapper),
-    versions=[revived_types.VersionedTypeRegistration(
-        # Standard dependencies are enough to reconstruct the checkpointable
-        # items in dictionaries, so we don't need to save any extra information.
-        object_factory=lambda proto: _DictWrapper({}),
-        version=1,
-        min_producer_version=1,
-        min_consumer_version=1,
-        setter=operator.setitem)])
-
-
-def _set_list_item(list_object, index_string, value):
-  item_index = int(index_string)
-  if len(list_object) <= item_index:
-    list_object.extend([None] * (1 + item_index - len(list_object)))
-  list_object[item_index] = value
-
-
-revived_types.register_revived_type(
-    "checkpointable_list_wrapper",
-    lambda obj: isinstance(obj, _ListWrapper),
-    versions=[revived_types.VersionedTypeRegistration(
-        object_factory=lambda proto: _ListWrapper([]),
-        version=1,
-        min_producer_version=1,
-        min_consumer_version=1,
-        setter=_set_list_item)])+      self[key] = value
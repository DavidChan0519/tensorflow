# Copyright 2018 The TensorFlow Authors. All Rights Reserved.
#
# Licensed under the Apache License, Version 2.0 (the "License");
# you may not use this file except in compliance with the License.
# You may obtain a copy of the License at
#
#     http://www.apache.org/licenses/LICENSE-2.0
#
# Unless required by applicable law or agreed to in writing, software
# distributed under the License is distributed on an "AS IS" BASIS,
# WITHOUT WARRANTIES OR CONDITIONS OF ANY KIND, either express or implied.
# See the License for the specific language governing permissions and
# limitations under the License.
# ==============================================================================
if (systemlib_ABSEIL_CPP)

  find_package(AbseilCpp REQUIRED
               absl_base
               absl_spinlock_wait
               absl_dynamic_annotations
               absl_malloc_internal
               absl_throw_delegate
               absl_strings
               str_format_internal
               absl_bad_optional_access)

  include_directories(${ABSEIL_CPP_INCLUDE_DIR})
  list(APPEND tensorflow_EXTERNAL_LIBRARIES ${ABSEIL_CPP_LIBRARIES})

  message(STATUS "  abseil_cpp includes: ${ABSEIL_CPP_INCLUDE_DIR}")
  message(STATUS "  abseil_cpp libraries: ${ABSEIL_CPP_LIBRARIES}")

  add_custom_target(abseil_cpp_build)
  list(APPEND tensorflow_EXTERNAL_DEPENDENCIES abseil_cpp_build)

else (systemlib_ABSEIL_CPP)

  include (ExternalProject)

  set(abseil_cpp_INCLUDE_DIR ${CMAKE_BINARY_DIR}/abseil_cpp/src/abseil_cpp_build)
<<<<<<< HEAD
  set(abseil_cpp_URL https://github.com/abseil/abseil-cpp/archive/e01d95528ea2137a4a27a88d1f57c6cb260aafed.tar.gz)
  set(abseil_cpp_HASH SHA256=84043ed402d2a2a6ba4cdddb7e85118b1158fd81fe4ac3a14adc343d054c1e2e)
=======
  set(abseil_cpp_URL https://github.com/abseil/abseil-cpp.git)
  set(abseil_cpp_TAG master)
>>>>>>> ca2d0b65
  set(abseil_cpp_BUILD ${CMAKE_BINARY_DIR}/abseil_cpp/src/abseil_cpp_build)

  if(WIN32)
    if(${CMAKE_GENERATOR} MATCHES "Visual Studio.*")
      set(abseil_cpp_STATIC_LIBRARIES
          ${abseil_cpp_BUILD}/absl/base/Release/absl_base.lib
          ${abseil_cpp_BUILD}/absl/base/Release/absl_spinlock_wait.lib
          ${abseil_cpp_BUILD}/absl/base/Release/absl_dynamic_annotations.lib
<<<<<<< HEAD
          ${abseil_cpp_BUILD}/absl/base/Release/absl_malloc_internal.lib
          ${abseil_cpp_BUILD}/absl/base/Release/absl_throw_delegate.lib
=======
          ${abseil_cpp_BUILD}/absl/base/Release/absl_internal_malloc_internal.lib
          ${abseil_cpp_BUILD}/absl/base/Release/absl_internal_throw_delegate.lib
          ${abseil_cpp_BUILD}/absl/numeric/Release/absl_int128.lib
>>>>>>> ca2d0b65
          ${abseil_cpp_BUILD}/absl/strings/Release/absl_strings.lib
          ${abseil_cpp_BUILD}/absl/strings/Release/str_format_internal.lib
          ${abseil_cpp_BUILD}/absl/time/Release/absl_time.lib
          ${abseil_cpp_BUILD}/absl/types/Release/absl_bad_optional_access.lib)
    else()
      set(abseil_cpp_STATIC_LIBRARIES
          ${abseil_cpp_BUILD}/absl/base/absl_base.lib
          ${abseil_cpp_BUILD}/absl/base/absl_spinlock_wait.lib
          ${abseil_cpp_BUILD}/absl/base/absl_dynamic_annotations.lib
          ${abseil_cpp_BUILD}/absl/base/absl_malloc_internal.lib
          ${abseil_cpp_BUILD}/absl/base/absl_throw_delegate.lib
          ${abseil_cpp_BUILD}/absl/strings/absl_strings.lib
          ${abseil_cpp_BUILD}/absl/strings/str_format_internal.lib
          ${abseil_cpp_BUILD}/absl/time/absl_time.lib
          ${abseil_cpp_BUILD}/absl/types/absl_bad_optional_access.lib)
    endif()
  else()
    set(abseil_cpp_STATIC_LIBRARIES
        ${abseil_cpp_BUILD}/absl/base/libabsl_base.a
        ${abseil_cpp_BUILD}/absl/base/libabsl_spinlock_wait.a
        ${abseil_cpp_BUILD}/absl/base/libabsl_dynamic_annotations.a
        ${abseil_cpp_BUILD}/absl/base/libabsl_malloc_internal.a
        ${abseil_cpp_BUILD}/absl/base/libabsl_throw_delegate.a
        ${abseil_cpp_BUILD}/absl/strings/libabsl_strings.a
        ${abseil_cpp_BUILD}/absl/strings/libstr_format_internal.a
        ${abseil_cpp_BUILD}/absl/time/libabsl_time.a
        ${abseil_cpp_BUILD}/absl/types/libabsl_bad_optional_access.a)
  endif()

  ExternalProject_Add(abseil_cpp_build
      PREFIX abseil_cpp
      GIT_REPOSITORY ${abseil_cpp_URL}
      DOWNLOAD_DIR "${DOWNLOAD_LOCATION}"
      BUILD_IN_SOURCE 1
      BUILD_BYPRODUCTS ${abseil_cpp_STATIC_LIBRARIES}
      BUILD_COMMAND ${CMAKE_COMMAND} --build . --config Release
      COMMAND ${CMAKE_COMMAND} --build . --config Release
      INSTALL_COMMAND ""
      CMAKE_CACHE_ARGS
          -DCMAKE_POSITION_INDEPENDENT_CODE:BOOL=${tensorflow_ENABLE_POSITION_INDEPENDENT_CODE}
          -DCMAKE_BUILD_TYPE:STRING=Release
          -DCMAKE_VERBOSE_MAKEFILE:BOOL=OFF
  )

  include_directories(${abseil_cpp_INCLUDE_DIR})
  message(STATUS ${abseil_cpp_INCLUDE_DIR})

  list(APPEND tensorflow_EXTERNAL_LIBRARIES ${abseil_cpp_STATIC_LIBRARIES})

  list(APPEND tensorflow_EXTERNAL_DEPENDENCIES abseil_cpp_build)

endif (systemlib_ABSEIL_CPP)<|MERGE_RESOLUTION|>--- conflicted
+++ resolved
@@ -20,6 +20,7 @@
                absl_dynamic_annotations
                absl_malloc_internal
                absl_throw_delegate
+               absl_int128
                absl_strings
                str_format_internal
                absl_bad_optional_access)
@@ -38,29 +39,18 @@
   include (ExternalProject)
 
   set(abseil_cpp_INCLUDE_DIR ${CMAKE_BINARY_DIR}/abseil_cpp/src/abseil_cpp_build)
-<<<<<<< HEAD
-  set(abseil_cpp_URL https://github.com/abseil/abseil-cpp/archive/e01d95528ea2137a4a27a88d1f57c6cb260aafed.tar.gz)
-  set(abseil_cpp_HASH SHA256=84043ed402d2a2a6ba4cdddb7e85118b1158fd81fe4ac3a14adc343d054c1e2e)
-=======
   set(abseil_cpp_URL https://github.com/abseil/abseil-cpp.git)
   set(abseil_cpp_TAG master)
->>>>>>> ca2d0b65
   set(abseil_cpp_BUILD ${CMAKE_BINARY_DIR}/abseil_cpp/src/abseil_cpp_build)
 
   if(WIN32)
     if(${CMAKE_GENERATOR} MATCHES "Visual Studio.*")
       set(abseil_cpp_STATIC_LIBRARIES
           ${abseil_cpp_BUILD}/absl/base/Release/absl_base.lib
-          ${abseil_cpp_BUILD}/absl/base/Release/absl_spinlock_wait.lib
           ${abseil_cpp_BUILD}/absl/base/Release/absl_dynamic_annotations.lib
-<<<<<<< HEAD
-          ${abseil_cpp_BUILD}/absl/base/Release/absl_malloc_internal.lib
-          ${abseil_cpp_BUILD}/absl/base/Release/absl_throw_delegate.lib
-=======
           ${abseil_cpp_BUILD}/absl/base/Release/absl_internal_malloc_internal.lib
           ${abseil_cpp_BUILD}/absl/base/Release/absl_internal_throw_delegate.lib
           ${abseil_cpp_BUILD}/absl/numeric/Release/absl_int128.lib
->>>>>>> ca2d0b65
           ${abseil_cpp_BUILD}/absl/strings/Release/absl_strings.lib
           ${abseil_cpp_BUILD}/absl/strings/Release/str_format_internal.lib
           ${abseil_cpp_BUILD}/absl/time/Release/absl_time.lib
@@ -72,6 +62,7 @@
           ${abseil_cpp_BUILD}/absl/base/absl_dynamic_annotations.lib
           ${abseil_cpp_BUILD}/absl/base/absl_malloc_internal.lib
           ${abseil_cpp_BUILD}/absl/base/absl_throw_delegate.lib
+          ${abseil_cpp_BUILD}/absl/numeric/absl_int128.lib
           ${abseil_cpp_BUILD}/absl/strings/absl_strings.lib
           ${abseil_cpp_BUILD}/absl/strings/str_format_internal.lib
           ${abseil_cpp_BUILD}/absl/time/absl_time.lib
@@ -84,6 +75,7 @@
         ${abseil_cpp_BUILD}/absl/base/libabsl_dynamic_annotations.a
         ${abseil_cpp_BUILD}/absl/base/libabsl_malloc_internal.a
         ${abseil_cpp_BUILD}/absl/base/libabsl_throw_delegate.a
+        ${abseil_cpp_BUILD}/absl/numeric/libabsl_int128.a
         ${abseil_cpp_BUILD}/absl/strings/libabsl_strings.a
         ${abseil_cpp_BUILD}/absl/strings/libstr_format_internal.a
         ${abseil_cpp_BUILD}/absl/time/libabsl_time.a

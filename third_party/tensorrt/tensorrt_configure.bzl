# -*- Python -*-
"""Repository rule for TensorRT configuration.

`tensorrt_configure` depends on the following environment variables:

  * `TF_TENSORRT_VERSION`: The TensorRT libnvinfer version.
  * `TENSORRT_INSTALL_PATH`: The installation path of the TensorRT library.
"""

load(
    "//third_party/gpus:cuda_configure.bzl",
    "auto_configure_fail",
    "get_cpu_value",
    "find_cuda_define",
    "find_lib",
    "lib_name",
    "matches_version",
    "symlink_genrule_for_dir",
)

_TENSORRT_INSTALL_PATH = "TENSORRT_INSTALL_PATH"
_TF_TENSORRT_CONFIG_REPO = "TF_TENSORRT_CONFIG_REPO"
_TF_TENSORRT_VERSION = "TF_TENSORRT_VERSION"

_TF_TENSORRT_LIBS = ["nvinfer"]
_TF_TENSORRT_HEADERS = ["NvInfer.h", "NvUtils.h"]

_DEFINE_TENSORRT_SONAME_MAJOR = "#define NV_TENSORRT_SONAME_MAJOR"
_DEFINE_TENSORRT_SONAME_MINOR = "#define NV_TENSORRT_SONAME_MINOR"
_DEFINE_TENSORRT_SONAME_PATCH = "#define NV_TENSORRT_SONAME_PATCH"


def _headers_exist(repository_ctx, path):
  """Returns whether all TensorRT header files could be found in 'path'.

  Args:
    repository_ctx: The repository context.
    path: The TensorRT include path to check.

  Returns:
    True if all TensorRT header files can be found in the path.
  """
  for h in _TF_TENSORRT_HEADERS:
    if not repository_ctx.path("%s/%s" % (path, h)).exists:
      return False
  return True


def _find_trt_header_dir(repository_ctx, trt_install_path):
  """Returns the path to the directory containing headers of TensorRT.

  Args:
    repository_ctx: The repository context.
    trt_install_path: The TensorRT library install directory.

  Returns:
    The path of the directory containing the TensorRT header.
  """
  if trt_install_path == "/usr/lib/x86_64-linux-gnu":
    path = "/usr/include/x86_64-linux-gnu"
    if _headers_exist(repository_ctx, path):
      return path
  if trt_install_path == "/usr/lib/aarch64-linux-gnu":
    path = "/usr/include/aarch64-linux-gnu"
    if _headers_exist(repository_ctx, path):
      return path
  path = str(repository_ctx.path("%s/../include" % trt_install_path).realpath)
  if _headers_exist(repository_ctx, path):
    return path
  auto_configure_fail(
      "Cannot find NvInfer.h with TensorRT install path %s" % trt_install_path)


def _trt_lib_version(repository_ctx, trt_install_path):
  """Detects the library (e.g. libnvinfer) version of TensorRT.

  Args:
    repository_ctx: The repository context.
    trt_install_path: The TensorRT library install directory.

  Returns:
    A string containing the library version of TensorRT.
  """
  trt_header_dir = _find_trt_header_dir(repository_ctx, trt_install_path)
  major_version = find_cuda_define(repository_ctx, trt_header_dir, "NvInfer.h",
                                   _DEFINE_TENSORRT_SONAME_MAJOR)
  minor_version = find_cuda_define(repository_ctx, trt_header_dir, "NvInfer.h",
                                   _DEFINE_TENSORRT_SONAME_MINOR)
  patch_version = find_cuda_define(repository_ctx, trt_header_dir, "NvInfer.h",
                                   _DEFINE_TENSORRT_SONAME_PATCH)
  full_version = "%s.%s.%s" % (major_version, minor_version, patch_version)
  environ_version = repository_ctx.os.environ[_TF_TENSORRT_VERSION].strip()
  if not matches_version(environ_version, full_version):
    auto_configure_fail(
        ("TensorRT library version detected from %s/%s (%s) does not match " +
         "TF_TENSORRT_VERSION (%s). To fix this rerun configure again.") %
        (trt_header_dir, "NvInfer.h", full_version, environ_version))
  # Only use the major version to match the SONAME of the library.
  return major_version


def _find_trt_libs(repository_ctx, cpu_value, trt_install_path, trt_lib_version):
  """Finds the given TensorRT library on the system.

  Adapted from code contributed by Sami Kama (https://github.com/samikama).

  Args:
    repository_ctx: The repository context.
    trt_install_path: The TensorRT library installation directory.
    trt_lib_version: The version of TensorRT library files as returned
      by _trt_lib_version.

  Returns:
    The path to the library.
  """
  result = {}
  for lib in _TF_TENSORRT_LIBS:
    file_name = lib_name("nvinfer", cpu_value, trt_lib_version)
    path = find_lib(repository_ctx, ["%s/%s" % (trt_install_path, file_name)])
    result[file_name] = path
  return result


def _tpl(repository_ctx, tpl, substitutions):
  repository_ctx.template(tpl, Label("//third_party/tensorrt:%s.tpl" % tpl),
                          substitutions)


def _create_dummy_repository(repository_ctx):
  """Create a dummy TensorRT repository."""
  _tpl(repository_ctx, "build_defs.bzl", {"%{if_tensorrt}": "if_false"})

  _tpl(repository_ctx, "BUILD", {
      "%{tensorrt_genrules}": "",
      "%{tensorrt_headers}": "[]",
      "%{tensorrt_libs}": "[]"
  })

def _tensorrt_configure_impl(repository_ctx):
  """Implementation of the tensorrt_configure repository rule."""
  if _TF_TENSORRT_CONFIG_REPO in repository_ctx.os.environ:
    # Forward to the pre-configured remote repository.
    remote_config_repo = repository_ctx.os.environ[_TF_TENSORRT_CONFIG_REPO]
    repository_ctx.template("BUILD", Label(remote_config_repo + ":BUILD"), {})
    repository_ctx.template(
        "build_defs.bzl",
        Label(remote_config_repo + ":build_defs.bzl"),
        {},
    )
    return

  if _TENSORRT_INSTALL_PATH not in repository_ctx.os.environ:
    _create_dummy_repository(repository_ctx)
    return

  cpu_value = get_cpu_value(repository_ctx)
  if (cpu_value != "Linux"):
    auto_configure_fail("TensorRT is supported only on Linux.")
  if _TF_TENSORRT_VERSION not in repository_ctx.os.environ:
    auto_configure_fail("TensorRT library (libnvinfer) version is not set.")
  trt_install_path = repository_ctx.os.environ[_TENSORRT_INSTALL_PATH].strip()
  if not repository_ctx.path(trt_install_path).exists:
    auto_configure_fail(
        "Cannot find TensorRT install path %s." % trt_install_path)

  # Set up the symbolic links for the library files.
  trt_lib_version = _trt_lib_version(repository_ctx, trt_install_path)
<<<<<<< HEAD
  trt_libs = _find_trt_libs(repository_ctx, trt_install_path, trt_lib_version)
  trt_lib_src = []
  trt_lib_dest = []
  for lib in trt_libs.values():
    trt_lib_src.append(lib.src_file_path)
    trt_lib_dest.append(lib.dst_file_name)
  genrules = [
      symlink_genrule_for_dir(repository_ctx, None, "tensorrt/lib/",
                              "tensorrt_lib", trt_lib_src, trt_lib_dest)
  ]

  # Set up the symbolic links for the header files.
=======
  trt_libs = _find_trt_libs(repository_ctx, cpu_value, trt_install_path, trt_lib_version)
  trt_lib_srcs = []
  trt_lib_outs = []
  for path in trt_libs.values():
    trt_lib_srcs.append(str(path))
    trt_lib_outs.append("tensorrt/lib/" + path.basename)
  copy_rules = [make_copy_files_rule(
      repository_ctx,
      name = "tensorrt_lib",
      srcs = trt_lib_srcs,
      outs = trt_lib_outs,
  )]

  # Copy the header files header files.
>>>>>>> e6dbfa17
  trt_header_dir = _find_trt_header_dir(repository_ctx, trt_install_path)
  src_files = [
      "%s/%s" % (trt_header_dir, header) for header in _TF_TENSORRT_HEADERS
  ]
  dest_files = _TF_TENSORRT_HEADERS
  genrules.append(
      symlink_genrule_for_dir(repository_ctx, None, "tensorrt/include/",
                              "tensorrt_include", src_files, dest_files))

  # Set up config file.
  _tpl(repository_ctx, "build_defs.bzl", {"%{if_tensorrt}": "if_true"})

  # Set up BUILD file.
<<<<<<< HEAD
  substitutions = {
      "%{tensorrt_genrules}": "\n".join(genrules),
=======
  _tpl(repository_ctx, "BUILD", {
      "%{copy_rules}": "\n".join(copy_rules),
>>>>>>> e6dbfa17
      "%{tensorrt_headers}": '":tensorrt_include"',
      "%{tensorrt_libs}": str(trt_lib_outs),
  })


tensorrt_configure = repository_rule(
    implementation=_tensorrt_configure_impl,
    environ=[
        _TENSORRT_INSTALL_PATH,
        _TF_TENSORRT_VERSION,
    ],
)
"""Detects and configures the local CUDA toolchain.

Add the following to your WORKSPACE FILE:

```python
tensorrt_configure(name = "local_config_tensorrt")
```

Args:
  name: A unique name for this workspace rule.
"""<|MERGE_RESOLUTION|>--- conflicted
+++ resolved
@@ -15,7 +15,8 @@
     "find_lib",
     "lib_name",
     "matches_version",
-    "symlink_genrule_for_dir",
+    "make_copy_dir_rule",
+    "make_copy_files_rule",
 )
 
 _TENSORRT_INSTALL_PATH = "TENSORRT_INSTALL_PATH"
@@ -163,22 +164,8 @@
     auto_configure_fail(
         "Cannot find TensorRT install path %s." % trt_install_path)
 
-  # Set up the symbolic links for the library files.
+  # Copy the library files.
   trt_lib_version = _trt_lib_version(repository_ctx, trt_install_path)
-<<<<<<< HEAD
-  trt_libs = _find_trt_libs(repository_ctx, trt_install_path, trt_lib_version)
-  trt_lib_src = []
-  trt_lib_dest = []
-  for lib in trt_libs.values():
-    trt_lib_src.append(lib.src_file_path)
-    trt_lib_dest.append(lib.dst_file_name)
-  genrules = [
-      symlink_genrule_for_dir(repository_ctx, None, "tensorrt/lib/",
-                              "tensorrt_lib", trt_lib_src, trt_lib_dest)
-  ]
-
-  # Set up the symbolic links for the header files.
-=======
   trt_libs = _find_trt_libs(repository_ctx, cpu_value, trt_install_path, trt_lib_version)
   trt_lib_srcs = []
   trt_lib_outs = []
@@ -193,27 +180,27 @@
   )]
 
   # Copy the header files header files.
->>>>>>> e6dbfa17
   trt_header_dir = _find_trt_header_dir(repository_ctx, trt_install_path)
-  src_files = [
+  trt_header_srcs = [
       "%s/%s" % (trt_header_dir, header) for header in _TF_TENSORRT_HEADERS
   ]
-  dest_files = _TF_TENSORRT_HEADERS
-  genrules.append(
-      symlink_genrule_for_dir(repository_ctx, None, "tensorrt/include/",
-                              "tensorrt_include", src_files, dest_files))
+  trt_header_outs = [
+      "tensorrt/include/" + header for header in _TF_TENSORRT_HEADERS
+  ]
+  copy_rules.append(
+      make_copy_files_rule(
+          repository_ctx,
+          name = "tensorrt_include",
+          srcs = trt_header_srcs,
+          outs = trt_header_outs,
+  ))
 
   # Set up config file.
   _tpl(repository_ctx, "build_defs.bzl", {"%{if_tensorrt}": "if_true"})
 
   # Set up BUILD file.
-<<<<<<< HEAD
-  substitutions = {
-      "%{tensorrt_genrules}": "\n".join(genrules),
-=======
   _tpl(repository_ctx, "BUILD", {
       "%{copy_rules}": "\n".join(copy_rules),
->>>>>>> e6dbfa17
       "%{tensorrt_headers}": '":tensorrt_include"',
       "%{tensorrt_libs}": str(trt_lib_outs),
   })

# Copyright 2015 The TensorFlow Authors. All Rights Reserved.
#
# Licensed under the Apache License, Version 2.0 (the "License");
# you may not use this file except in compliance with the License.
# You may obtain a copy of the License at
#
#     http://www.apache.org/licenses/LICENSE-2.0
#
# Unless required by applicable law or agreed to in writing, software
# distributed under the License is distributed on an "AS IS" BASIS,
# WITHOUT WARRANTIES OR CONDITIONS OF ANY KIND, either express or implied.
# See the License for the specific language governing permissions and
# limitations under the License.
# ==============================================================================
"""Functional tests for pooling operations."""

from __future__ import absolute_import
from __future__ import division
from __future__ import print_function

import os
import numpy as np

from tensorflow.python.framework import constant_op
from tensorflow.python.framework import dtypes
from tensorflow.python.framework import errors_impl
from tensorflow.python.framework import test_util
from tensorflow.python.ops import array_ops
from tensorflow.python.ops import gen_array_ops
from tensorflow.python.ops import gen_nn_ops
from tensorflow.python.ops import gradient_checker
from tensorflow.python.ops import gradients_impl
from tensorflow.python.ops import nn_ops
from tensorflow.python.ops import variables
import tensorflow.python.ops.nn_grad  # pylint: disable=unused-import
from tensorflow.python.platform import test
from tensorflow.python.platform import tf_logging


def GetTestConfigs(include_nchw_vect_c=False):
  """Get all the valid tests configs to run.

  Args:
    include_nchw_vect_c: Whether to include NCHW_VECT_C in the test configs.

  Returns:
    all the valid test configs as tuples of data_format and use_gpu.
  """
  test_configs = [("NHWC", False), ("NHWC", True)]
  if not test.is_gpu_available(cuda_only=True):
    tf_logging.info("NCHW and NCHW_VECT_C tests skipped because not run with "
                    "--config=cuda or no GPUs available.")
    return test_configs
  # "NCHW" format is currently supported exclusively on CUDA GPUs.
  test_configs += [("NCHW", True)]
  if include_nchw_vect_c:
    if test.is_gpu_available(
        cuda_only=True, min_cuda_compute_capability=(6, 1)):
      test_configs += [("NCHW_VECT_C", True)]
    else:
      tf_logging.info("NCHW_VECT_C test skipped because no GPUs with "
                      "compute capability >= 6.1 are available.")

  return test_configs


def GetShrunkInceptionMaxPoolShapes(shrink=30):
  """Iterator for some of the max pool ops in the Inception 2015 model.

  Args:
    shrink: Factor to shrink depth relative to Inception.

  Yields:
    Tuple (name, input_size, filter_size, out_size, strides, padding)
  """
  names = ["maxpool2", "maxpool3", "maxpool4", "maxpool5"]
  input_sizes = [[32, 71, 71, 192], [32, 35, 35, 288], [32, 17, 17, 1248],
                 [32, 8, 8, 2048]]
  filter_sizes = [[1, 3, 3, 1], [1, 3, 3, 1], [1, 3, 3, 1], [1, 3, 3, 1]]
  output_sizes = [[32, 35, 35, 192], [32, 17, 17, 288], [32, 8, 8, 1248],
                  [32, 8, 8, 2048]]
  strides = [[1, 2, 2, 1], [1, 2, 2, 1], [1, 2, 2, 1], [1, 1, 1, 1]]
  # Shrink each depth value
  for i in input_sizes:
    i[3] //= shrink
  for o in output_sizes:
    o[3] //= shrink
  paddings = ["VALID", "VALID", "VALID", "SAME"]
  for n, i, f, o, s, p in zip(names, input_sizes, filter_sizes, output_sizes,
                              strides, paddings):
    yield n, i, f, o, s, p


class PoolingTest(test.TestCase):

  def _VerifyOneType(self, pool_func, input_sizes, ksize, strides, padding,
                     data_format, data_type, expected, use_gpu, v2):
    """Verifies the output values of the pooling function.

    Args:
      pool_func: Function to be called, co.MaxPool, co.AvgPool,
        or the Lua version.
      input_sizes: Input tensor dimensions.
      ksize: The kernel size dimensions
      strides: The stride dimensions
      padding: Padding type.
      data_format: The data format we use to run the pooling operation.
      data_type: The data type to use to run the pooling operation.
      expected: An array containing the expected operation outputs.
      use_gpu: Whether we are running on GPU.
    """
    total_size = 1
    for s in input_sizes:
      total_size *= s
    if v2 and data_format != "NHWC":
      tf_logging.info("v2 not supported for %s", data_format)
      return
    if data_format == "NCHW_VECT_C":
      if data_type != dtypes.float32:
        tf_logging.info("quantization to qint8 not implemented for %r",
                        data_type)
        return
      if input_sizes[-1] % 4 != 0:
        tf_logging.info("Skipping test for depth %d", input_sizes[-1])
        return
    tf_logging.info("Running %s test. %r %r %d %r %r %r %s", data_format, v2,
                    input_sizes, total_size, pool_func, ksize, strides,
                    data_type)
    # Initializes the input tensor with array containing incrementing
    # numbers from 1, wrapping round to -127 after 127 to support int8.
    x = [((f + 128) % 255) - 127 for f in range(total_size)]
    with self.cached_session(use_gpu=use_gpu):
      t = constant_op.constant(x, shape=input_sizes, dtype=data_type)
      if data_format in ("NCHW", "NCHW_VECT_C"):
        if data_format == "NCHW_VECT_C":
          t = test_util.NHWCToNCHW_VECT_C(t)
          t, _, _ = gen_array_ops.quantize_v2(t, -128.0, 127.0, dtypes.qint8)
        else:
          t = test_util.NHWCToNCHW(t)
        ksize = test_util.NHWCToNCHW(ksize)
        strides = test_util.NHWCToNCHW(strides)
      ksize_placeholder = array_ops.placeholder(dtypes.int32, shape=[4])
      strides_placeholder = array_ops.placeholder(dtypes.int32, shape=[4])
      if v2:
        t = pool_func(
            t,
            ksize=ksize_placeholder,
            strides=strides_placeholder,
            padding=padding,
            data_format=data_format)
      else:
        t = pool_func(
            t,
            ksize=ksize,
            strides=strides,
            padding=padding,
            data_format=data_format)
      if data_format == "NCHW_VECT_C":
        t = gen_array_ops.dequantize(t, -128, 127)
        t = test_util.NCHW_VECT_CToNHWC(t)
      elif data_format == "NCHW":
        t = test_util.NCHWToNHWC(t)
      if v2:
        actual = t.eval(feed_dict={
            ksize_placeholder: ksize,
            strides_placeholder: strides
        })
      else:
        actual = t.eval()
        self.assertShapeEqual(actual, t)
      self.assertAllCloseAccordingToType(expected, actual.flatten())

  def _VerifyOneTest(self, pool_func, input_sizes, ksize, strides, padding,
                     data_format, expected, use_gpu, v2):
    """Verifies the output values of the pooling function.

    Args:
      pool_func: Function to be called, co.MaxPool, co.AvgPool,
        or the Lua version.
      input_sizes: Input tensor dimensions.
      ksize: The kernel size dimensions
      strides: The stride dimensions
      padding: Padding type.
      data_format: The data format we use to run the pooling operation.
      expected: An array containing the expected operation outputs.
      use_gpu: Whether we are running on GPU.
    """
    if data_format == "NCHW_VECT_C":
      avg_pool_func = nn_ops.avg_pool
      tf_logging.info("pool_func=%s", pool_func)
      if pool_func == avg_pool_func:
        tf_logging.info("NCHW_VECT_C not yet implemented for avg_pool")
        return

    self._VerifyOneType(pool_func, input_sizes, ksize, strides, padding,
                        data_format, dtypes.float32, expected, use_gpu, v2)
    self._VerifyOneType(pool_func, input_sizes, ksize, strides, padding,
                        data_format, dtypes.float64, expected, use_gpu, v2)

    if not use_gpu or test_util.CudaSupportsHalfMatMulAndConv():
      self._VerifyOneType(pool_func, input_sizes, ksize, strides, padding,
                          data_format, dtypes.float16, expected, use_gpu, v2)

  def _VerifyValues(self,
                    pool_func,
                    input_sizes,
                    ksize,
                    strides,
                    padding,
                    expected,
                    use_gpu,
                    v2=False):
    """Verifies the output values of the pooling function.

    Args:
      pool_func: Function to be called, co.MaxPool, co.AvgPool,
        or the Lua version.
      input_sizes: Input tensor dimensions.
      ksize: The kernel size dimensions
      strides: The stride dimensions
      padding: Padding type.
      expected: An array containing the expected operation outputs.
      use_gpu: Whether we are running on GPU.
    """
    for (data_format, use_gpu_2) in GetTestConfigs(True):
      if use_gpu_2 == use_gpu:
        self._VerifyOneTest(pool_func, input_sizes, ksize, strides, padding,
                            data_format, expected, use_gpu, v2)

  def _testAvgPoolValidPadding(self, use_gpu):
    expected_output = [7.0, 8.0, 9.0]
    self._VerifyValues(
        nn_ops.avg_pool,
        input_sizes=[1, 3, 3, 3],
        ksize=[1, 2, 2, 1],
        strides=[1, 2, 2, 1],
        padding="VALID",
        expected=expected_output,
        use_gpu=use_gpu)

  def _testAvgPoolSamePadding(self, use_gpu):
    expected_output = [8.5, 9.5, 10.5, 14.5, 15.5, 16.5]
    self._VerifyValues(
        nn_ops.avg_pool,
        input_sizes=[1, 2, 4, 3],
        ksize=[1, 2, 2, 1],
        strides=[1, 2, 2, 1],
        padding="SAME",
        expected=expected_output,
        use_gpu=use_gpu)

  def _testAvgPoolSamePaddingNonSquareWindow(self, use_gpu):
    # input is:
    # [1.0, 2.0
    #  3.0  4.0]
    #
    # Window of [x, x] should do:
    #  [avg(1.0, 2.0), avg(2.0, padded0),
    #   avg(3.0, 4.0), avg(4.0, padded0)]
    self._VerifyValues(
        nn_ops.avg_pool,
        input_sizes=[1, 2, 2, 1],
        ksize=[1, 1, 2, 1],
        strides=[1, 1, 1, 1],
        padding="SAME",
        expected=[1.5, 2.0, 3.5, 4.0],
        use_gpu=use_gpu)

    # Window of [x,
    #            x] should do:
    #  [avg(1.0, 3.0), avg(2.0, 4.0)
    #   avg(3.0, padded0), avg(4.0, padded0)]
    self._VerifyValues(
        nn_ops.avg_pool,
        input_sizes=[1, 2, 2, 1],
        ksize=[1, 2, 1, 1],
        strides=[1, 1, 1, 1],
        padding="SAME",
        expected=[2.0, 3.0, 3.0, 4.0],
        use_gpu=use_gpu)

  def _testAvgPoolSamePaddingNonSquareWindowMultiBatch(self, use_gpu):
    self._VerifyValues(
        nn_ops.avg_pool,
        input_sizes=[2, 2, 2, 2],
        ksize=[1, 1, 2, 1],
        strides=[1, 1, 1, 1],
        padding="SAME",
        expected=[
            2.0, 3.0, 3.0, 4.0, 6.0, 7.0, 7.0, 8.0, 10.0, 11.0, 11.0, 12.0,
            14.0, 15.0, 15.0, 16.0
        ],
        use_gpu=use_gpu)
    self._VerifyValues(
        nn_ops.avg_pool,
        input_sizes=[2, 2, 2, 2],
        ksize=[1, 2, 1, 1],
        strides=[1, 1, 1, 1],
        padding="SAME",
        expected=[
            3.0, 4.0, 5.0, 6.0, 5.0, 6.0, 7.0, 8.0, 11.0, 12.0, 13.0, 14.0,
            13.0, 14.0, 15.0, 16.0
        ],
        use_gpu=use_gpu)

  def _testAvgPoolValidPaddingUnevenStride(self, use_gpu):
    self._VerifyValues(
        nn_ops.avg_pool,
        input_sizes=[1, 3, 3, 3],
        ksize=[1, 2, 2, 1],
        strides=[1, 1, 2, 1],
        padding="VALID",
        expected=[7.0, 8.0, 9.0, 16.0, 17.0, 18.0],
        use_gpu=use_gpu)
    self._VerifyValues(
        nn_ops.avg_pool,
        input_sizes=[1, 3, 3, 3],
        ksize=[1, 2, 2, 1],
        strides=[1, 2, 1, 1],
        padding="VALID",
        expected=[7.0, 8.0, 9.0, 10.0, 11.0, 12.0],
        use_gpu=use_gpu)

  def _testAvgPoolSamePadding4(self, use_gpu):
    expected_output = [
        11.0, 12.0, 13.0, 14.0, 19.0, 20.0, 21.0, 22.0, 43.0, 44.0, 45.0, 46.0,
        51.0, 52.0, 53.0, 54.0
    ]
    self._VerifyValues(
        nn_ops.avg_pool,
        input_sizes=[1, 4, 4, 4],
        ksize=[1, 2, 2, 1],
        strides=[1, 2, 2, 1],
        padding="SAME",
        expected=expected_output,
        use_gpu=use_gpu)

  def _testAvgPoolSamePaddingPacket4(self, use_gpu):
    expected_output = [
        21.0, 22.0, 23.0, 24.0, 27.0, 28.0, 29.0, 30.0, 45.0, 46.0, 47.0, 48.0,
        51.0, 52.0, 53.0, 54.0
    ]
    self._VerifyValues(
        nn_ops.avg_pool,
        input_sizes=[1, 4, 4, 4],
        ksize=[1, 3, 3, 1],
        strides=[1, 2, 2, 1],
        padding="SAME",
        expected=expected_output,
        use_gpu=use_gpu)

  def _testAvgPoolSamePaddingPacket8(self, use_gpu):
    expected_output = [
        -12.0, -11.0, -10.0, -9.0, -8.0, -7.0, -6.0, -5.0, 4.0, 5.0, 6.0, 7.0,
        8.0, 9.0, 10.0, 11.0, 20.0, 21.0, 22.0, 23.0, 24.0, 25.0, 26.0, 27.0,
        32.0, 33.0, 34.0, 35.0, 36.0, 37.0, 38.0, -3.5, -54.0, -53.0, -52.0,
        -51.0, -50.0, -49.0, -48.0, -47.0, -38.0, -37.0, -36.0, -35.0, -34.0,
        -33.0, -32.0, -31.0, -22.0, -21.0, -20.0, -19.0, -18.0, -17.0, -16.0,
        -15.0, -10.0, -9.0, -8.0, -7.0, -6.0, -5.0, -4.0, -3.0, -11.0, -10.0,
        -9.0, -8.0, -7.0, -6.0, -5.0, -4.0, 5.0, 6.0, 7.0, 8.0, 9.0, 10.0, 11.0,
        12.0, 21.0, 22.0, 23.0, 24.0, 25.0, 26.0, 27.0, 28.0, 33.0, 34.0, 35.0,
        36.0, 37.0, 38.0, -3.5, -2.5, -85.0, -84.0, -83.0, -82.0, -81.0, -80.0,
        -79.0, -78.0, -69.0, -68.0, -67.0, -66.0, -65.0, -64.0, -63.0, -62.0,
        -53.0, -52.0, -51.0, -50.0, -49.0, -48.0, -47.0, -46.0, -41.0, -40.0,
        -39.0, -38.0, -37.0, -36.0, -35.0, -34.0
    ]

    self._VerifyValues(
        nn_ops.avg_pool,
        input_sizes=[1, 8, 8, 8],
        ksize=[1, 3, 3, 1],
        strides=[1, 2, 2, 1],
        padding="SAME",
        expected=expected_output,
        use_gpu=use_gpu)

  def _testAvgPoolEmptyInput(self, use_gpu):
    self._VerifyValues(
        nn_ops.avg_pool,
        input_sizes=[0, 8, 8, 8],
        ksize=[1, 3, 3, 1],
        strides=[1, 2, 2, 1],
        padding="SAME",
        expected=[],
        use_gpu=use_gpu)

  def testAvgPooling(self):
    for use_gpu in True, False:
      self._testAvgPoolValidPadding(use_gpu)
      self._testAvgPoolSamePadding(use_gpu)
      self._testAvgPoolSamePaddingNonSquareWindow(use_gpu)
      self._testAvgPoolSamePaddingNonSquareWindowMultiBatch(use_gpu)
      self._testAvgPoolValidPaddingUnevenStride(use_gpu)
      self._testAvgPoolSamePadding4(use_gpu)
      self._testAvgPoolSamePaddingPacket4(use_gpu)
      self._testAvgPoolSamePaddingPacket8(use_gpu)
      self._testAvgPoolEmptyInput(use_gpu)

  def _testMaxPoolValidPadding(self, use_gpu):
    expected_output = [13.0, 14.0, 15.0]
    self._VerifyValues(
        nn_ops.max_pool,
        input_sizes=[1, 3, 3, 3],
        ksize=[1, 2, 2, 1],
        strides=[1, 2, 2, 1],
        padding="VALID",
        expected=expected_output,
        use_gpu=use_gpu)

    for v2 in [True, False]:
      self._VerifyValues(
          gen_nn_ops.max_pool_v2,
          input_sizes=[1, 3, 3, 3],
          ksize=[1, 2, 2, 1],
          strides=[1, 2, 2, 1],
          padding="VALID",
          expected=expected_output,
          use_gpu=use_gpu,
          v2=v2)

  def _testMaxPoolSamePadding(self, use_gpu):
    expected_output = [13.0, 14.0, 15.0, 16.0, 17.0, 18.0]
    self._VerifyValues(
        nn_ops.max_pool,
        input_sizes=[1, 2, 3, 3],
        ksize=[1, 2, 2, 1],
        strides=[1, 2, 2, 1],
        padding="SAME",
        expected=expected_output,
        use_gpu=use_gpu)

    for v2 in [True, False]:
      self._VerifyValues(
          gen_nn_ops.max_pool_v2,
          input_sizes=[1, 2, 3, 3],
          ksize=[1, 2, 2, 1],
          strides=[1, 2, 2, 1],
          padding="SAME",
          expected=expected_output,
          use_gpu=use_gpu,
          v2=v2)

  def _testMaxPoolSamePaddingNonSquareWindow(self, use_gpu):
    # input is:
    # [1.0, 2.0
    #  3.0  4.0]
    #
    # Window of [x, x] should do:
    #
    #  [max(1.0, 2.0), max(2.0, padded0),
    #   max(3.0, 4.0), max(4.0, padded0)]
    self._VerifyValues(
        nn_ops.max_pool,
        input_sizes=[1, 2, 2, 1],
        ksize=[1, 1, 2, 1],
        strides=[1, 1, 1, 1],
        padding="SAME",
        expected=[2.0, 2.0, 4.0, 4.0],
        use_gpu=use_gpu)

    for v2 in [True, False]:
      self._VerifyValues(
          gen_nn_ops.max_pool_v2,
          input_sizes=[1, 2, 2, 1],
          ksize=[1, 1, 2, 1],
          strides=[1, 1, 1, 1],
          padding="SAME",
          expected=[2.0, 2.0, 4.0, 4.0],
          use_gpu=use_gpu,
          v2=v2)

  def _testMaxPoolValidPaddingUnevenStride(self, use_gpu):
    self._VerifyValues(
        nn_ops.max_pool,
        input_sizes=[1, 4, 4, 1],
        ksize=[1, 2, 2, 1],
        strides=[1, 1, 2, 1],
        padding="VALID",
        expected=[6.0, 8.0, 10.0, 12.0, 14.0, 16.0],
        use_gpu=use_gpu)
    self._VerifyValues(
        nn_ops.max_pool,
        input_sizes=[1, 4, 4, 1],
        ksize=[1, 2, 2, 1],
        strides=[1, 2, 1, 1],
        padding="VALID",
        expected=[6.0, 7.0, 8.0, 14.0, 15.0, 16.0],
        use_gpu=use_gpu)

    for v2 in [True, False]:
      self._VerifyValues(
          gen_nn_ops.max_pool_v2,
          input_sizes=[1, 4, 4, 1],
          ksize=[1, 2, 2, 1],
          strides=[1, 1, 2, 1],
          padding="VALID",
          expected=[6.0, 8.0, 10.0, 12.0, 14.0, 16.0],
          use_gpu=use_gpu,
          v2=v2)
      self._VerifyValues(
          gen_nn_ops.max_pool_v2,
          input_sizes=[1, 4, 4, 1],
          ksize=[1, 2, 2, 1],
          strides=[1, 2, 1, 1],
          padding="VALID",
          expected=[6.0, 7.0, 8.0, 14.0, 15.0, 16.0],
          use_gpu=use_gpu,
          v2=v2)

  def _testMaxPoolSamePaddingPacket4(self, use_gpu):
    expected_output = [
        21.0, 22.0, 23.0, 24.0, 29.0, 30.0, 31.0, 32.0, 53.0, 54.0, 55.0, 56.0,
        61.0, 62.0, 63.0, 64.0
    ]
    self._VerifyValues(
        nn_ops.max_pool,
        input_sizes=[1, 4, 4, 4],
        ksize=[1, 2, 2, 1],
        strides=[1, 2, 2, 1],
        padding="SAME",
        expected=expected_output,
        use_gpu=use_gpu)

    for v2 in [True, False]:
      self._VerifyValues(
          gen_nn_ops.max_pool_v2,
          input_sizes=[1, 4, 4, 4],
          ksize=[1, 2, 2, 1],
          strides=[1, 2, 2, 1],
          padding="SAME",
          expected=expected_output,
          use_gpu=use_gpu,
          v2=v2)

  def _testMaxPoolSamePaddingPacket8(self, use_gpu):
    expected_output = [
        81.0, 82.0, 83.0, 84.0, 85.0, 86.0, 87.0, 88.0, 97.0, 98.0, 99.0, 100.0,
        101.0, 102.0, 103.0, 104.0, 113.0, 114.0, 115.0, 116.0, 117.0, 118.0,
        119.0, 120.0, 121.0, 122.0, 123.0, 124.0, 125.0, 126.0, 127.0, 120.0,
        18.0, 19.0, 20.0, 21.0, 22.0, 23.0, 24.0, 25.0, 34.0, 35.0, 36.0, 37.0,
        38.0, 39.0, 40.0, 41.0, 50.0, 51.0, 52.0, 53.0, 54.0, 55.0, 56.0, 57.0,
        58.0, 59.0, 60.0, 61.0, 62.0, 63.0, 64.0, 65.0, 82.0, 83.0, 84.0, 85.0,
        86.0, 87.0, 88.0, 89.0, 98.0, 99.0, 100.0, 101.0, 102.0, 103.0, 104.0,
        105.0, 114.0, 115.0, 116.0, 117.0, 118.0, 119.0, 120.0, 121.0, 122.0,
        123.0, 124.0, 125.0, 126.0, 127.0, 120.0, 121.0, -45.0, -44.0, -43.0,
        -42.0, -41.0, -40.0, -39.0, -38.0, -29.0, -28.0, -27.0, -26.0, -25.0,
        -24.0, -23.0, -22.0, -13.0, -12.0, -11.0, -10.0, -9.0, -8.0, -7.0, -6.0,
        -5.0, -4.0, -3.0, -2.0, -1.0, 0.0, 1.0, 2.0
    ]
    self._VerifyValues(
        nn_ops.max_pool,
        input_sizes=[1, 8, 8, 8],
        ksize=[1, 3, 3, 1],
        strides=[1, 2, 2, 1],
        padding="SAME",
        expected=expected_output,
        use_gpu=use_gpu)

    for v2 in [True, False]:
      self._VerifyValues(
          gen_nn_ops.max_pool_v2,
          input_sizes=[1, 8, 8, 8],
          ksize=[1, 3, 3, 1],
          strides=[1, 2, 2, 1],
          padding="SAME",
          expected=expected_output,
          use_gpu=use_gpu,
          v2=v2)

  def _testMaxPoolEmptyInput(self, use_gpu):
    self._VerifyValues(
        gen_nn_ops.max_pool_v2,
        input_sizes=[0, 8, 8, 8],
        ksize=[1, 3, 3, 1],
        strides=[1, 2, 2, 1],
        padding="SAME",
        expected=[],
        use_gpu=use_gpu)

  def testMaxPooling(self):
    for use_gpu in True, False:
      self._testMaxPoolValidPadding(use_gpu)
      self._testMaxPoolSamePadding(use_gpu)
      self._testMaxPoolSamePaddingNonSquareWindow(use_gpu)
      self._testMaxPoolValidPaddingUnevenStride(use_gpu)
      self._testMaxPoolSamePaddingPacket4(use_gpu)
      self._testMaxPoolSamePaddingPacket8(use_gpu)
      self._testMaxPoolEmptyInput(use_gpu)

  # Tests for DepthwiseMaxPooling on CPU only.
  def testDepthwiseMaxPool1x1DepthWindow1(self):
    # input is:
    # [1.0, ..., 10.0] along depth,
    #
    # We maxpool by depth in patches of 2.
    self._VerifyValues(
        nn_ops.max_pool,
        input_sizes=[1, 1, 1, 10],
        ksize=[1, 1, 1, 2],
        strides=[1, 1, 1, 2],
        padding="SAME",
        expected=[2.0, 4.0, 6.0, 8.0, 10.0],
        use_gpu=False)

    for v2 in [True, False]:
      self._VerifyValues(
          gen_nn_ops.max_pool_v2,
          input_sizes=[1, 1, 1, 10],
          ksize=[1, 1, 1, 2],
          strides=[1, 1, 1, 2],
          padding="SAME",
          expected=[2.0, 4.0, 6.0, 8.0, 10.0],
          use_gpu=False,
          v2=v2)

  def testDepthwiseMaxPool2x2DepthWindow3(self):
    # input is:
    #
    # a 2x2x6 cube, and we depthwise max across 3 to produce a 2x2x2
    # output.  Each node has contiguous values, so the depthwise max
    # should be multiples of 3.0.
    self._VerifyValues(
        nn_ops.max_pool,
        input_sizes=[1, 2, 2, 6],
        ksize=[1, 1, 1, 3],
        strides=[1, 1, 1, 3],
        padding="SAME",
        expected=[3.0, 6.0, 9.0, 12.0, 15.0, 18.0, 21.0, 24.0],
        use_gpu=False)

    for v2 in [True, False]:
      self._VerifyValues(
          gen_nn_ops.max_pool_v2,
          input_sizes=[1, 2, 2, 6],
          ksize=[1, 1, 1, 3],
          strides=[1, 1, 1, 3],
          padding="SAME",
          expected=[3.0, 6.0, 9.0, 12.0, 15.0, 18.0, 21.0, 24.0],
          use_gpu=False,
          v2=v2)

  def testKernelSmallerThanStrideValid(self):
    for use_gpu in [True, False]:
      self._VerifyValues(
          nn_ops.max_pool,
          input_sizes=[1, 7, 7, 1],
          ksize=[1, 2, 2, 1],
          strides=[1, 3, 3, 1],
          padding="VALID",
          expected=[9, 12, 30, 33],
          use_gpu=use_gpu)

      for v2 in [True, False]:
        self._VerifyValues(
            gen_nn_ops.max_pool_v2,
            input_sizes=[1, 7, 7, 1],
            ksize=[1, 2, 2, 1],
            strides=[1, 3, 3, 1],
            padding="VALID",
            expected=[9, 12, 30, 33],
            use_gpu=use_gpu,
            v2=v2)

      self._VerifyValues(
          nn_ops.avg_pool,
          input_sizes=[1, 7, 7, 1],
          ksize=[1, 2, 2, 1],
          strides=[1, 3, 3, 1],
          padding="VALID",
          expected=[5, 8, 26, 29],
          use_gpu=use_gpu)

  def testKernelSmallerThanStrideSame(self):
    for use_gpu in [True, False]:
      for pool_func in [nn_ops.max_pool, nn_ops.avg_pool]:
        self._VerifyValues(
            pool_func,
            input_sizes=[1, 3, 3, 1],
            ksize=[1, 1, 1, 1],
            strides=[1, 2, 2, 1],
            padding="SAME",
            expected=[1, 3, 7, 9],
            use_gpu=use_gpu)

        self._VerifyValues(
            pool_func,
            input_sizes=[1, 4, 4, 1],
            ksize=[1, 1, 1, 1],
            strides=[1, 2, 2, 1],
            padding="SAME",
            expected=[1, 3, 9, 11],
            use_gpu=use_gpu)

      for v2 in [True, False]:
        self._VerifyValues(
            gen_nn_ops.max_pool_v2,
            input_sizes=[1, 3, 3, 1],
            ksize=[1, 1, 1, 1],
            strides=[1, 2, 2, 1],
            padding="SAME",
            expected=[1, 3, 7, 9],
            use_gpu=use_gpu,
            v2=v2)

        self._VerifyValues(
            gen_nn_ops.max_pool_v2,
            input_sizes=[1, 4, 4, 1],
            ksize=[1, 1, 1, 1],
            strides=[1, 2, 2, 1],
            padding="SAME",
            expected=[1, 3, 9, 11],
            use_gpu=use_gpu,
            v2=v2)

  def _testDepthwiseMaxPoolInvalidConfig(self,
                                         in_size,
                                         ksize,
                                         strides,
                                         error_msg,
                                         use_gpu=False):
    with self.cached_session(use_gpu=use_gpu):
      t = constant_op.constant(1.0, shape=in_size)
      with self.assertRaisesRegexp(errors_impl.UnimplementedError, error_msg):
        t = nn_ops.max_pool(
            t, ksize=ksize, strides=strides, padding="SAME").eval()

  @test_util.disable_xla("This test never passed for XLA")
  def testDepthwiseMaxPoolInvalidConfigs(self):
    self._testDepthwiseMaxPoolInvalidConfig(
        [1, 2, 2, 4], [1, 2, 2, 2], [1, 1, 1, 2],
        "exactly one of pooling across depth")
    self._testDepthwiseMaxPoolInvalidConfig(
        [1, 2, 2, 4], [1, 1, 1, 2], [1, 1, 1, 1],
        "depth window to equal the depth stride")
    self._testDepthwiseMaxPoolInvalidConfig([1, 2, 2, 4], [1, 1, 1, 3],
                                            [1, 1, 1, 3], "evenly divide")
    if test.is_gpu_available():
      with self.session(use_gpu=True):
        t = variables.Variable(np.ones([1, 2, 2, 4]))
        variables.global_variables_initializer().run()
        with self.assertRaisesOpError("for CPU devices"):
          nn_ops.max_pool(
              t, ksize=[1, 1, 1, 2], strides=[1, 1, 1, 2],
              padding="SAME").eval()

  # The following are tests that verify that the CPU and GPU implementations
  # produce the same results.
  def _CompareMaxPoolingFwd(self, input_shape, ksize, strides, padding):
    for dtype in np.float64, np.float32, np.float16:
      tensor_input = np.random.rand(*input_shape).astype(dtype)
      with self.cached_session(use_gpu=True):
        t = constant_op.constant(tensor_input, shape=input_shape)
        out_op, _ = nn_ops.max_pool_with_argmax(t, ksize, strides, padding)
        gpu_val = out_op.eval()
      with self.cached_session(use_gpu=False):
        t = constant_op.constant(tensor_input, shape=input_shape)
        out_op = nn_ops.max_pool(t, ksize, strides, padding)
        cpu_val = out_op.eval()
      self.assertAllCloseAccordingToType(cpu_val, gpu_val)

  def _CompareMaxPoolingBk(self, input_shape, output_shape, ksize, strides,
                           padding):
    for dtype in np.float64, np.float32, np.float16:
      # Generate numbers in a narrow range, so that there are many duplicates
      # in the input.
      tensor_input = np.random.random_integers(0, 3, input_shape).astype(dtype)
      tensor_output = np.random.rand(*output_shape).astype(dtype)
      with self.cached_session(use_gpu=True):
        t = constant_op.constant(tensor_input, shape=input_shape)
        _, argmax_op = nn_ops.max_pool_with_argmax(t, ksize, strides, padding)
        argmax = argmax_op.eval()
        grad_in = constant_op.constant(tensor_output, shape=output_shape)
        out_op = gen_nn_ops.max_pool_grad_with_argmax(t, grad_in, argmax, ksize,
                                                      strides, padding)
        gpu_val = out_op.eval()
        self.assertShapeEqual(gpu_val, out_op)
      with self.cached_session(use_gpu=False):
        t = constant_op.constant(tensor_input, shape=input_shape)
        out_op = nn_ops.max_pool(t, ksize, strides, padding)
        orig_out = out_op.eval()
        grad_in = constant_op.constant(tensor_output, shape=output_shape)
        out_op = gen_nn_ops.max_pool_grad(t, orig_out, grad_in, ksize, strides,
                                          padding)
        cpu_val = out_op.eval()
        self.assertShapeEqual(cpu_val, out_op)
      # The CPU version accumulates its gradient on fp16, so it's less
      # accurate than the GPU version that does the accumulation on fp32
      self.assertAllCloseAccordingToType(
          cpu_val, gpu_val, half_rtol=0.01, half_atol=0.01)

  def _CompareMaxPoolingGradBk(self, input_shape, output_shape, ksize, strides,
                               padding):
    for dtype in np.float64, np.float32, np.float16:
      # Generate numbers in a narrow range, so that there are many duplicates
      # in the input.
      tensor_input = np.random.random_integers(0, 3, input_shape).astype(dtype)
      with self.cached_session(use_gpu=True):
        t = constant_op.constant(tensor_input, shape=input_shape)
        _, argmax_op = nn_ops.max_pool_with_argmax(t, ksize, strides, padding)
        argmax = argmax_op.eval()
        grad_in = constant_op.constant(tensor_input, shape=input_shape)
        out_op = gen_nn_ops.max_pool_grad_grad_with_argmax(
            t, grad_in, argmax, ksize, strides, padding)
        gpu_val = out_op.eval()
        self.assertShapeEqual(gpu_val, out_op)
      with self.cached_session(use_gpu=False):
        t = constant_op.constant(tensor_input, shape=input_shape)
        out_op = nn_ops.max_pool(t, ksize, strides, padding)
        orig_out = out_op.eval()
        grad_in = constant_op.constant(tensor_input, shape=input_shape)
        out_op = gen_nn_ops.max_pool_grad_grad(t, orig_out, grad_in, ksize,
                                               strides, padding)
        cpu_val = out_op.eval()
        self.assertShapeEqual(cpu_val, out_op)
      # The CPU version accumulates its gradient on fp16, so it's less
      # accurate than the GPU version that does the accumulation on fp32
      self.assertAllCloseAccordingToType(
          cpu_val, gpu_val, half_rtol=0.01, half_atol=0.01)

  def testMaxPoolingWithArgmax(self):
    tensor_input = [1.0, 1.0, 1.0, 1.0, 0.0, 1.0, 1.0, 1.0, 1.0]
    with self.session(use_gpu=True) as sess:
      t = constant_op.constant(tensor_input, shape=[1, 3, 3, 1])
      out_op, argmax_op = nn_ops.max_pool_with_argmax(
          t,
          ksize=[1, 2, 2, 1],
          strides=[1, 1, 1, 1],
          Targmax=dtypes.int64,
          padding="VALID")
      out, argmax = sess.run([out_op, argmax_op])
      self.assertShapeEqual(out, out_op)
      self.assertShapeEqual(argmax, argmax_op)
      self.assertAllClose(out.ravel(), [1.0, 1.0, 1.0, 1.0])
      self.assertAllEqual(argmax.ravel(), [0, 1, 3, 5])

  def testMaxPoolingGradWithArgmax(self):
    orig_input = [1.0, 1.0, 1.0, 1.0, 0.0, 1.0, 1.0, 1.0, 1.0]
    tensor_input = [11.0, 12.0, 13.0, 14.0]
    tensor_argmax = list(np.array([0, 1, 3, 5], dtype=np.int64))
    with self.session(use_gpu=True):
      orig_in = constant_op.constant(orig_input, shape=[1, 3, 3, 1])
      t = constant_op.constant(tensor_input, shape=[1, 2, 2, 1])
      argmax = constant_op.constant(
          tensor_argmax, shape=[1, 2, 2, 1], dtype=dtypes.int64)
      out_op = gen_nn_ops.max_pool_grad_with_argmax(
          orig_in,
          t,
          argmax,
          ksize=[1, 2, 2, 1],
          strides=[1, 1, 1, 1],
          padding="VALID")
      out = out_op.eval().flatten()
      self.assertAllClose(out,
                          [11.0, 12.0, 0.0, 13.0, 0.0, 14.0, 0.0, 0.0, 0.0])

  def testMaxPoolingGradGradWithArgmax(self):
    # MaxPoolWithArgMax is implemented only on CUDA.
    if not test.is_gpu_available(cuda_only=True):
      return
    orig_input = [1.0, 1.0, 1.0, 1.0, 0.0, 1.0, 1.0, 1.0, 1.0]
    tensor_input = [11.0, 12.0, 13.0, 14.0, 15.0, 16.0, 17.0, 18.0, 19.0]
    tensor_argmax = list(np.array([0, 1, 3, 5], dtype=np.int64))
    with self.session(use_gpu=True):
      orig_in = constant_op.constant(orig_input, shape=[1, 3, 3, 1])
      t = constant_op.constant(tensor_input, shape=[1, 3, 3, 1])
      argmax = constant_op.constant(
          tensor_argmax, shape=[1, 2, 2, 1], dtype=dtypes.int64)
      out_op = gen_nn_ops.max_pool_grad_grad_with_argmax(
          orig_in,
          t,
          argmax,
          ksize=[1, 2, 2, 1],
          strides=[1, 1, 1, 1],
          padding="VALID")
      out = out_op.eval().flatten()
      self.assertAllClose(out, [11.0, 12.0, 14.0, 16.0])

  def _ConstructAndTestGradient(self,
                                pool_func,
                                input_sizes,
                                output_sizes,
                                window_rows,
                                window_cols,
                                row_stride,
                                col_stride,
                                padding,
                                data_format,
                                use_gpu,
                                x_init_value=None):
    """Verifies the gradients of the avg pooling function.

    Args:
      pool_func: Function to be called, co.MaxPool, co.AvgPool,
        or the Lua version.
      input_sizes: Input tensor dimensions.
      output_sizes: Output tensor dimensions.
      window_rows: kernel size in row dim
      window_cols: kernel size in col dim
      row_stride: Row Stride.
      col_stride: Col Stride.
      padding: Padding type.
      data_format: Data format.
      use_gpu: whether we are running on GPU
      x_init_value: Values to be passed to the gradient checker.
    """
    assert input_sizes[0] == output_sizes[0]
    assert input_sizes[3] == output_sizes[3]
    total_size = 1
    for s in input_sizes:
      total_size *= s
    # Initializes the input tensor with array containing incrementing
    # numbers from 1.
    x = [f * 1.0 for f in range(1, total_size + 1)]
    with self.cached_session(use_gpu=use_gpu):
      input_tensor = constant_op.constant(x, shape=input_sizes, name="input")
      if pool_func == nn_ops.avg_pool:
        func_name = "avg_pool"
        err_tolerance = 1e-4
      else:
        if x_init_value is None:
          x_init_value = np.asfarray(
              np.arange(1, total_size + 1),
              dtype=np.float32).reshape(input_sizes)
        func_name = "max_pool"
        err_tolerance = 1e-3
      if data_format == "NCHW":
        ksize = [1, 1, window_rows, window_rows]
        strides = [1, 1, row_stride, col_stride]
        t = test_util.NHWCToNCHW(input_tensor)
      else:
        ksize = [1, window_rows, window_rows, 1]
        strides = [1, row_stride, col_stride, 1]
        t = input_tensor
      t = pool_func(
          t,
          ksize=ksize,
          strides=strides,
          padding=padding,
          data_format=data_format,
          name=func_name)
      if data_format == "NCHW":
        t = test_util.NCHWToNHWC(t)

      err = gradient_checker.compute_gradient_error(
          input_tensor,
          input_sizes,
          t,
          output_sizes,
          x_init_value=x_init_value,
          delta=1e-2)
    tf_logging.info("%s gradient error = " % func_name, err)
    self.assertLess(err, err_tolerance)

  def _ConstructAndTestSecondGradient(self,
                                      pool_func,
                                      input_sizes,
                                      output_sizes,
                                      window_rows,
                                      window_cols,
                                      row_stride,
                                      col_stride,
                                      padding,
                                      data_format,
                                      use_gpu,
                                      x_init_value=None):
    """Verifies the second-order gradients of the pooling function.

    Args:
      pool_func: Function to be called, co.MaxPool, co.AvgPool,
        or the Lua version.
      input_sizes: Input tensor dimensions.
      output_sizes: Output tensor dimensions.
      window_rows: kernel size in row dim
      window_cols: kernel size in col dim
      row_stride: Row Stride.
      col_stride: Col Stride.
      padding: Padding type.
      data_format: Data format.
      use_gpu: whether we are running on GPU
      x_init_value: Values to be passed to the gradient checker.
    """
    assert input_sizes[0] == output_sizes[0]
    assert input_sizes[3] == output_sizes[3]
    total_size = 1
    for s in input_sizes:
      total_size *= s
    # Initializes the input tensor with array containing incrementing
    # numbers from 1.
    x = [f * 1.0 for f in range(1, total_size + 1)]
    with self.cached_session(use_gpu=use_gpu):
      input_tensor = constant_op.constant(x, shape=input_sizes, name="input")
      if pool_func == nn_ops.avg_pool:
        func_name = "avg_pool"
        err_tolerance = 1e-3
      else:
        if x_init_value is None:
          x_init_value = np.asfarray(
              np.arange(1, total_size + 1),
              dtype=np.float32).reshape(input_sizes)
        func_name = "max_pool"
        err_tolerance = 1e-2
      if data_format == "NCHW":
        ksize = [1, 1, window_rows, window_rows]
        strides = [1, 1, row_stride, col_stride]
        t = test_util.NHWCToNCHW(input_tensor)
      else:
        ksize = [1, window_rows, window_rows, 1]
        strides = [1, row_stride, col_stride, 1]
        t = input_tensor
      t = pool_func(
          t,
          ksize=ksize,
          strides=strides,
          padding=padding,
          data_format=data_format,
          name=func_name)
      if data_format == "NCHW":
        t = test_util.NHWCToNCHW(t)

      t_g = gradients_impl.gradients(t**2, input_tensor)[0]
      err = gradient_checker.compute_gradient_error(
          input_tensor,
          input_sizes,
          t_g,
          input_sizes,
          x_init_value=x_init_value,
          delta=1e-2)
    tf_logging.info("%s second-order gradient error = " % func_name, err)
    self.assertLess(err, err_tolerance)

  def _testMaxPoolGradValidPadding1_1(self, data_format, use_gpu):
    for pool_func in [gen_nn_ops.max_pool_v2, nn_ops.max_pool]:
      self._ConstructAndTestGradient(
          pool_func,
          input_sizes=[1, 3, 3, 1],
          output_sizes=[1, 3, 3, 1],
          window_rows=1,
          window_cols=1,
          row_stride=1,
          col_stride=1,
          padding="VALID",
          data_format=data_format,
          use_gpu=use_gpu)

  def _testMaxPoolGradValidPadding2_1_6(self, data_format, use_gpu):
    for pool_func in [gen_nn_ops.max_pool_v2, nn_ops.max_pool]:
      self._ConstructAndTestGradient(
          pool_func,
          input_sizes=[2, 6, 6, 3],
          output_sizes=[2, 5, 5, 3],
          window_rows=2,
          window_cols=2,
          row_stride=1,
          col_stride=1,
          padding="VALID",
          data_format=data_format,
          use_gpu=use_gpu)

  def _testMaxPoolGradValidPadding2_1_7(self, data_format, use_gpu):
    for pool_func in [gen_nn_ops.max_pool_v2, nn_ops.max_pool]:
      self._ConstructAndTestGradient(
          pool_func,
          input_sizes=[2, 7, 7, 3],
          output_sizes=[2, 6, 6, 3],
          window_rows=2,
          window_cols=2,
          row_stride=1,
          col_stride=1,
          padding="VALID",
          data_format=data_format,
          use_gpu=use_gpu)

  def _testMaxPoolGradValidPadding1_2(self, data_format, use_gpu):
    for pool_func in [gen_nn_ops.max_pool_v2, nn_ops.max_pool]:
      self._ConstructAndTestGradient(
          pool_func,
          input_sizes=[1, 3, 3, 1],
          output_sizes=[1, 2, 2, 1],
          window_rows=1,
          window_cols=1,
          row_stride=2,
          col_stride=2,
          padding="VALID",
          data_format=data_format,
          use_gpu=use_gpu)

  def _testMaxPoolGradValidPadding2_2(self, data_format, use_gpu):
    for pool_func in [gen_nn_ops.max_pool_v2, nn_ops.max_pool]:
      self._ConstructAndTestGradient(
          pool_func,
          input_sizes=[2, 2, 2, 3],
          output_sizes=[2, 1, 1, 3],
          window_rows=2,
          window_cols=2,
          row_stride=2,
          col_stride=2,
          padding="VALID",
          data_format=data_format,
          use_gpu=use_gpu)

  def _testMaxPoolGradSamePadding1_1(self, data_format, use_gpu):
    for pool_func in [gen_nn_ops.max_pool_v2, nn_ops.max_pool]:
      self._ConstructAndTestGradient(
          pool_func,
          input_sizes=[2, 2, 4, 3],
          output_sizes=[2, 2, 4, 3],
          window_rows=1,
          window_cols=1,
          row_stride=1,
          col_stride=1,
          padding="SAME",
          data_format=data_format,
          use_gpu=use_gpu)

  def _testMaxPoolGradSamePadding1_2(self, data_format, use_gpu):
    for pool_func in [gen_nn_ops.max_pool_v2, nn_ops.max_pool]:
      self._ConstructAndTestGradient(
          pool_func,
          input_sizes=[2, 2, 4, 3],
          output_sizes=[2, 1, 2, 3],
          window_rows=1,
          window_cols=1,
          row_stride=2,
          col_stride=2,
          padding="SAME",
          data_format=data_format,
          use_gpu=use_gpu)

  def _testMaxPoolGradSamePadding2_1(self, data_format, use_gpu):
    for pool_func in [gen_nn_ops.max_pool_v2, nn_ops.max_pool]:
      self._ConstructAndTestGradient(
          pool_func,
          input_sizes=[2, 2, 4, 3],
          output_sizes=[2, 2, 4, 3],
          window_rows=2,
          window_cols=2,
          row_stride=1,
          col_stride=1,
          padding="SAME",
          data_format=data_format,
          use_gpu=use_gpu)

  def _testMaxPoolGradSamePadding2_2(self, data_format, use_gpu):
    for pool_func in [gen_nn_ops.max_pool_v2, nn_ops.max_pool]:
      self._ConstructAndTestGradient(
          pool_func,
          input_sizes=[2, 2, 4, 3],
          output_sizes=[2, 1, 2, 3],
          window_rows=2,
          window_cols=2,
          row_stride=2,
          col_stride=2,
          padding="SAME",
          data_format=data_format,
          use_gpu=use_gpu)

  def _testMaxPoolGradSamePadding3_1(self, data_format, use_gpu):
    for pool_func in [gen_nn_ops.max_pool_v2, nn_ops.max_pool]:
      self._ConstructAndTestGradient(
          pool_func,
          input_sizes=[1, 7, 7, 1],
          output_sizes=[1, 7, 7, 1],
          window_rows=3,
          window_cols=3,
          row_stride=1,
          col_stride=1,
          padding="SAME",
          data_format=data_format,
          use_gpu=use_gpu)

<<<<<<< HEAD
=======
  @test_util.run_deprecated_v1
  @test_util.disable_xla("This test never passed for XLA")
>>>>>>> ca2d0b65
  def testMaxPoolGrad(self):
    for (data_format, use_gpu) in GetTestConfigs():
      self._testMaxPoolGradValidPadding1_1(data_format, use_gpu)
      self._testMaxPoolGradValidPadding1_2(data_format, use_gpu)
      self._testMaxPoolGradValidPadding2_1_6(data_format, use_gpu)
      self._testMaxPoolGradValidPadding2_1_7(data_format, use_gpu)
      self._testMaxPoolGradValidPadding2_2(data_format, use_gpu)
      self._testMaxPoolGradSamePadding1_1(data_format, use_gpu)
      self._testMaxPoolGradSamePadding1_2(data_format, use_gpu)
      self._testMaxPoolGradSamePadding2_1(data_format, use_gpu)
      self._testMaxPoolGradSamePadding2_2(data_format, use_gpu)
      self._testMaxPoolGradSamePadding3_1(data_format, use_gpu)

  def _MaxPoolGrad(self, orig_input, orig_output, grad, window_rows,
                   window_cols, row_stride, col_stride, padding, v2):
    """Max Pooling Gradient.

    Args:
      orig_input: A float Tensor. The original input tensor.
      orig_output: A float Tensor. The original output tensor.
      grad: A float Tensor.
        The 4D (batch x rows x cols x depth) output backprop.
      window_rows: integer. Kernel size along rows dimension.
      window_cols: integer. Kernel size along cols dimension.
      row_stride: integer. Stride along rows dimension
      col_stride: integer. Stride along cols dimension
      padding: PoolingOpDef.Padding.  Padding type.

    Returns:
      A Tensor.
    """
    pool_func = gen_nn_ops.max_pool_grad_v2 if v2 else gen_nn_ops.max_pool_grad
    return pool_func(orig_input, orig_output, grad,
                     [1, window_rows, window_cols, 1],
                     [1, row_stride, col_stride, 1], padding)

  @test_util.disable_xla("This test never passed for XLA")
  def _testMaxPoolGradDirect(self, input_data, output_backprop,
                             expected_input_backprop, input_sizes, output_sizes,
                             window_rows, window_cols, row_stride, col_stride,
                             padding, use_gpu, v2):
    pool_func = gen_nn_ops.max_pool_v2 if v2 else nn_ops.max_pool
    with self.cached_session(use_gpu=use_gpu):
      input_tensor = variables.Variable(
          np.array(input_data, dtype=np.float32).reshape(input_sizes))
      variables.global_variables_initializer().run()
      output_tensor = pool_func(input_tensor, [1, window_rows, window_cols, 1],
                                [1, row_stride, col_stride, 1], padding)
      output_backprop_tensor = constant_op.constant(
          output_backprop, shape=output_sizes)

      input_backprop_tensor = self._MaxPoolGrad(
          input_tensor, output_tensor, output_backprop_tensor, window_rows,
          window_cols, row_stride, col_stride, padding, v2)

      actual_input_backprop = input_backprop_tensor.eval()
      self.assertShapeEqual(actual_input_backprop, input_backprop_tensor)
      actual_input_backprop = actual_input_backprop.flatten()
      actual_input_backprop = self._GetNdArray(actual_input_backprop)

      actual_output = output_tensor.eval().flatten()
      actual_output = self._GetNdArray(actual_output)

      self.assertAllClose(
          expected_input_backprop, actual_input_backprop, rtol=1e-6, atol=1e-6)

  def _testMaxPoolGradDirect1_1(self):
    input_data = [
        1.0, 1.0, 1.0, 1.0, 1.0, 1.0, 1.0, 1.0, 1.0, 1.0, 1.0, 1.0, 1.0, 1.0,
        1.0, 1.0
    ]
    output_backprop = [11.0, 12.0, 13.0, 15.0, 16.0, 17.0, 19.0, 20.0, 21.0]
    expected_input_backprop = [
        11.0, 12.0, 13.0, 0.0, 15.0, 16.0, 17.0, 0.0, 19.0, 20.0, 21.0, 0.0,
        0.0, 0.0, 0.0, 0.0
    ]

    for use_gpu in True, False:
      for v2 in [True, False]:
        self._testMaxPoolGradDirect(
            input_data,
            output_backprop,
            expected_input_backprop,
            input_sizes=[1, 4, 4, 1],
            output_sizes=[1, 3, 3, 1],
            window_rows=2,
            window_cols=2,
            row_stride=1,
            col_stride=1,
            padding="VALID",
            use_gpu=use_gpu,
            v2=v2)

  def _testMaxPoolGradDirect1_2(self):
    input_data = [
        1.0, 0.0, 1.0, 0.0, 0.0, 1.0, 0.0, 1.0, 1.0, 0.0, 1.0, 0.0, 0.0, 1.0,
        0.0, 1.0
    ]
    output_backprop = [11.0, 12.0, 13.0, 15.0, 16.0, 17.0, 19.0, 20.0, 21.0]
    expected_input_backprop = [
        11.0, 0.0, 25.0, 0.0, 0.0, 31.0, 0.0, 17.0, 19.0, 0.0, 41.0, 0.0, 0.0,
        0.0, 0.0, 0.0
    ]

    for use_gpu in True, False:
      for v2 in [True, False]:
        self._testMaxPoolGradDirect(
            input_data,
            output_backprop,
            expected_input_backprop,
            input_sizes=[1, 4, 4, 1],
            output_sizes=[1, 3, 3, 1],
            window_rows=2,
            window_cols=2,
            row_stride=1,
            col_stride=1,
            padding="VALID",
            use_gpu=use_gpu,
            v2=v2)

  def _testMaxPoolGradDirect1_3(self):
    input_data = [
        1.0,
        0.0,
        1.0,
        0.0,
        0.0,
        1.0,
        0.0,
        1.0,
        1.0,
        0.0,
        1.0,
        0.0,
        0.0,
        1.0,
        0.0,
        1.0,
    ]
    output_backprop = [
        11.0, 12.0, 13.0, 14.0, 15.0, 16.0, 17.0, 18.0, 19.0, 20.0, 21.0, 22.0,
        23.0, 24.0, 25.0, 26.0
    ]
    expected_input_backprop = [
        54,
        0.0,
        62,
        0.0,
        0.0,
        60,
        0.0,
        22.0,
        47,
        0.0,
        51,
        0.0,
        0.0,
        0.0,
        0.0,
        0.0,
    ]

    for use_gpu in True, False:
      for v2 in [True, False]:
        self._testMaxPoolGradDirect(
            input_data,
            output_backprop,
            expected_input_backprop,
            input_sizes=[1, 4, 4, 1],
            output_sizes=[1, 4, 4, 1],
            window_rows=3,
            window_cols=3,
            row_stride=1,
            col_stride=1,
            padding="SAME",
            use_gpu=use_gpu,
            v2=v2)

  def _testMaxPoolGradDirectWithNans2_1(self):
    input_data = [float("nan")] * 16
    output_backprop = [11.0, 12.0, 13.0, 15.0, 16.0, 17.0, 19.0, 20.0, 21.0]
    # Test the CPU implementation, which propagates diffs in case of NaN
    expected_input_backprop_tf_cpu = [
        11.0, 12.0, 13.0, 0.0, 15.0, 16.0, 17.0, 0.0, 19.0, 20.0, 21.0, 0.0,
        0.0, 0.0, 0.0, 0.0
    ]
    for v2 in [True, False]:
      self._testMaxPoolGradDirect(
          input_data,
          output_backprop,
          expected_input_backprop_tf_cpu,
          input_sizes=[1, 4, 4, 1],
          output_sizes=[1, 3, 3, 1],
          window_rows=2,
          window_cols=2,
          row_stride=1,
          col_stride=1,
          padding="VALID",
          use_gpu=False,
          v2=v2)

    if not test.is_gpu_available():
      return

    # Test the GPU implementation that uses cudnn for now.
    saved_nanprop = os.environ.get("TF_ENABLE_MAXPOOL_NANPROP")
    # Do not propagate the diff in cases of NaNs
    os.environ["TF_ENABLE_MAXPOOL_NANPROP"] = "0"
    expected_input_backprop_cudnn = [
        0.0, 0.0, 0.0, 0.0, 0.0, 0.0, 0.0, 0.0, 0.0, 0.0, 0.0, 0.0, 0.0, 0.0,
        0.0, 0.0
    ]

    for v2 in [True, False]:
      self._testMaxPoolGradDirect(
          input_data,
          output_backprop,
          expected_input_backprop_cudnn,
          input_sizes=[1, 4, 4, 1],
          output_sizes=[1, 3, 3, 1],
          window_rows=2,
          window_cols=2,
          row_stride=1,
          col_stride=1,
          padding="VALID",
          use_gpu=True,
          v2=v2)

    # Propagate the diff in cases of NaNs
    os.environ["TF_ENABLE_MAXPOOL_NANPROP"] = "1"
    expected_input_backprop_cudnn = expected_input_backprop_tf_cpu

    for v2 in [True, False]:
      self._testMaxPoolGradDirect(
          input_data,
          output_backprop,
          expected_input_backprop_cudnn,
          input_sizes=[1, 4, 4, 1],
          output_sizes=[1, 3, 3, 1],
          window_rows=2,
          window_cols=2,
          row_stride=1,
          col_stride=1,
          padding="VALID",
          use_gpu=True,
          v2=v2)

    if saved_nanprop:
      os.environ["TF_ENABLE_MAXPOOL_NANPROP"] = saved_nanprop
    else:
      del os.environ["TF_ENABLE_MAXPOOL_NANPROP"]

  def _testMaxPoolGradDirectWithNans2_2(self):
    input_data = [float("nan")] * 16
    output_backprop = [
        float("nan"), 12.0, 13.0, 15.0,
        float("nan"), 17.0, 19.0, 20.0,
        float("nan")
    ]
    # Test the CPU implementation, which propagates diffs in case of NaN
    expected_input_backprop_tf_cpu = [
        float("nan"), 12.0, 13.0, 0.0, 15.0,
        float("nan"), 17.0, 0.0, 19.0, 20.0,
        float("nan"), 0.0, 0.0, 0.0, 0.0, 0.0
    ]
    for v2 in [True, False]:
      self._testMaxPoolGradDirect(
          input_data,
          output_backprop,
          expected_input_backprop_tf_cpu,
          input_sizes=[1, 4, 4, 1],
          output_sizes=[1, 3, 3, 1],
          window_rows=2,
          window_cols=2,
          row_stride=1,
          col_stride=1,
          padding="VALID",
          use_gpu=False,
          v2=v2)

    if not test.is_gpu_available():
      return

    # Test the GPU implementation that uses cudnn for now.
    saved_nanprop = os.environ.get("TF_ENABLE_MAXPOOL_NANPROP")
    # Do not propagate the diff in cases of NaNs
    os.environ["TF_ENABLE_MAXPOOL_NANPROP"] = "0"
    expected_input_backprop_cudnn = [
        0.0, 0.0, 0.0, 0.0, 0.0, 0.0, 0.0, 0.0, 0.0, 0.0, 0.0, 0.0, 0.0, 0.0,
        0.0, 0.0
    ]

    for v2 in [True, False]:
      self._testMaxPoolGradDirect(
          input_data,
          output_backprop,
          expected_input_backprop_cudnn,
          input_sizes=[1, 4, 4, 1],
          output_sizes=[1, 3, 3, 1],
          window_rows=2,
          window_cols=2,
          row_stride=1,
          col_stride=1,
          padding="VALID",
          use_gpu=True,
          v2=v2)

    # Propagate the diff in cases of NaNs
    os.environ["TF_ENABLE_MAXPOOL_NANPROP"] = "1"
    expected_input_backprop_cudnn = expected_input_backprop_tf_cpu

    for v2 in [True, False]:
      self._testMaxPoolGradDirect(
          input_data,
          output_backprop,
          expected_input_backprop_cudnn,
          input_sizes=[1, 4, 4, 1],
          output_sizes=[1, 3, 3, 1],
          window_rows=2,
          window_cols=2,
          row_stride=1,
          col_stride=1,
          padding="VALID",
          use_gpu=True,
          v2=v2)

    if saved_nanprop:
      os.environ["TF_ENABLE_MAXPOOL_NANPROP"] = saved_nanprop
    else:
      del os.environ["TF_ENABLE_MAXPOOL_NANPROP"]

  def testMaxPoolGradDirect(self):
    self._testMaxPoolGradDirect1_1()
    self._testMaxPoolGradDirect1_2()
    self._testMaxPoolGradDirect1_3()
    self._testMaxPoolGradDirectWithNans2_1()
    self._testMaxPoolGradDirectWithNans2_2()

  def _testMaxPoolGradGradValidPadding1_1(self, data_format, use_gpu):
    for pool_func in [gen_nn_ops.max_pool_v2, nn_ops.max_pool]:
      self._ConstructAndTestSecondGradient(
          pool_func,
          input_sizes=[1, 3, 3, 1],
          output_sizes=[1, 3, 3, 1],
          window_rows=1,
          window_cols=1,
          row_stride=1,
          col_stride=1,
          padding="VALID",
          data_format=data_format,
          use_gpu=use_gpu)

  def _testMaxPoolGradGradValidPadding2_1_6(self, data_format, use_gpu):
    for pool_func in [gen_nn_ops.max_pool_v2, nn_ops.max_pool]:
      self._ConstructAndTestSecondGradient(
          pool_func,
          input_sizes=[2, 6, 6, 3],
          output_sizes=[2, 5, 5, 3],
          window_rows=2,
          window_cols=2,
          row_stride=1,
          col_stride=1,
          padding="VALID",
          data_format=data_format,
          use_gpu=use_gpu)

  def _testMaxPoolGradGradValidPadding2_1_7(self, data_format, use_gpu):
    for pool_func in [gen_nn_ops.max_pool_v2, nn_ops.max_pool]:
      self._ConstructAndTestSecondGradient(
          pool_func,
          input_sizes=[2, 7, 7, 3],
          output_sizes=[2, 6, 6, 3],
          window_rows=2,
          window_cols=2,
          row_stride=1,
          col_stride=1,
          padding="VALID",
          data_format=data_format,
          use_gpu=use_gpu)

  def _testMaxPoolGradGradValidPadding2_2(self, data_format, use_gpu):
    for pool_func in [gen_nn_ops.max_pool_v2, nn_ops.max_pool]:
      self._ConstructAndTestSecondGradient(
          pool_func,
          input_sizes=[2, 2, 2, 3],
          output_sizes=[2, 1, 1, 3],
          window_rows=2,
          window_cols=2,
          row_stride=2,
          col_stride=2,
          padding="VALID",
          data_format=data_format,
          use_gpu=use_gpu)

  def _testMaxPoolGradGradSamePadding1_1(self, data_format, use_gpu):
    for pool_func in [gen_nn_ops.max_pool_v2, nn_ops.max_pool]:
      self._ConstructAndTestSecondGradient(
          pool_func,
          input_sizes=[2, 2, 4, 3],
          output_sizes=[2, 2, 4, 3],
          window_rows=1,
          window_cols=1,
          row_stride=1,
          col_stride=1,
          padding="SAME",
          data_format=data_format,
          use_gpu=use_gpu)

  def _testMaxPoolGradGradSamePadding2_1(self, data_format, use_gpu):
    for pool_func in [gen_nn_ops.max_pool_v2, nn_ops.max_pool]:
      self._ConstructAndTestSecondGradient(
          pool_func,
          input_sizes=[2, 2, 4, 3],
          output_sizes=[2, 2, 4, 3],
          window_rows=2,
          window_cols=2,
          row_stride=1,
          col_stride=1,
          padding="SAME",
          data_format=data_format,
          use_gpu=use_gpu)

  def _testMaxPoolGradGradSamePadding2_2(self, data_format, use_gpu):
    for pool_func in [gen_nn_ops.max_pool_v2, nn_ops.max_pool]:
      self._ConstructAndTestSecondGradient(
          pool_func,
          input_sizes=[2, 2, 4, 3],
          output_sizes=[2, 1, 2, 3],
          window_rows=2,
          window_cols=2,
          row_stride=2,
          col_stride=2,
          padding="SAME",
          data_format=data_format,
          use_gpu=use_gpu)

  def _testMaxPoolGradGradSamePadding3_1(self, data_format, use_gpu):
    for pool_func in [gen_nn_ops.max_pool_v2, nn_ops.max_pool]:
      self._ConstructAndTestSecondGradient(
          pool_func,
          input_sizes=[1, 7, 7, 1],
          output_sizes=[1, 7, 7, 1],
          window_rows=3,
          window_cols=3,
          row_stride=1,
          col_stride=1,
          padding="SAME",
          data_format=data_format,
          use_gpu=use_gpu)

<<<<<<< HEAD
=======
  @test_util.run_deprecated_v1
  @test_util.disable_xla("This test never passed for XLA")
>>>>>>> ca2d0b65
  def testMaxPoolGradGrad(self):
    for (data_format, use_gpu) in GetTestConfigs():
      self._testMaxPoolGradGradValidPadding1_1(data_format, use_gpu)
      self._testMaxPoolGradGradValidPadding2_1_6(data_format, use_gpu)
      self._testMaxPoolGradGradValidPadding2_1_7(data_format, use_gpu)
      self._testMaxPoolGradGradValidPadding2_2(data_format, use_gpu)
      self._testMaxPoolGradGradSamePadding1_1(data_format, use_gpu)
      self._testMaxPoolGradGradSamePadding2_1(data_format, use_gpu)
      self._testMaxPoolGradGradSamePadding2_2(data_format, use_gpu)
      self._testMaxPoolGradGradSamePadding3_1(data_format, use_gpu)

  def _MaxPoolGradGrad(self, orig_input, orig_output, grad, window_rows,
                       window_cols, row_stride, col_stride, padding):
    """Max Pooling Second-Order Gradient.

    Args:
      orig_input: A float Tensor. The original input tensor.
      orig_output: A float Tensor. The original output tensor.
      grad: A float Tensor.
        The 4D (batch x out_rows x out_cols x depth) output backprop.
      window_rows: integer. Kernel size along rows dimension.
      window_cols: integer. Kernel size along cols dimension.
      row_stride: integer. Stride along rows dimension
      col_stride: integer. Stride along cols dimension
      padding: PoolingOpDef.Padding.  Padding type.

    Returns:
      A Tensor.
    """
    return gen_nn_ops.max_pool_grad_grad(
        orig_input, orig_output, grad, [1, window_rows, window_cols, 1],
        [1, row_stride, col_stride, 1], padding)

<<<<<<< HEAD
=======
  @test_util.run_deprecated_v1
  @test_util.disable_xla("This test never passed for XLA")
>>>>>>> ca2d0b65
  def testAvgPoolGrad(self):
    for (data_format, use_gpu) in GetTestConfigs():
      self._testAvgPoolGradValidPadding1_1(data_format, use_gpu)
      self._testAvgPoolGradValidPadding1_2(data_format, use_gpu)
      self._testAvgPoolGradValidPadding2_1(data_format, use_gpu)
      self._testAvgPoolGradValidPadding2_2(data_format, use_gpu)
      self._testAvgPoolGradSamePadding1_1(data_format, use_gpu)
      self._testAvgPoolGradSamePadding1_2(data_format, use_gpu)
      self._testAvgPoolGradSamePadding2_1(data_format, use_gpu)
      self._testAvgPoolGradSamePadding2_2(data_format, use_gpu)
      self._testAvgPoolGradSamePadding3_1(data_format, use_gpu)

  def _testAvgPoolGradValidPadding1_1(self, data_format, use_gpu):
    self._ConstructAndTestGradient(
        nn_ops.avg_pool,
        input_sizes=[2, 3, 3, 3],
        output_sizes=[2, 3, 3, 3],
        window_rows=1,
        window_cols=1,
        row_stride=1,
        col_stride=1,
        padding="VALID",
        data_format=data_format,
        use_gpu=use_gpu)

  def _testAvgPoolGradValidPadding1_2(self, data_format, use_gpu):
    self._ConstructAndTestGradient(
        nn_ops.avg_pool,
        input_sizes=[2, 3, 3, 3],
        output_sizes=[2, 2, 2, 3],
        window_rows=1,
        window_cols=1,
        row_stride=2,
        col_stride=2,
        padding="VALID",
        data_format=data_format,
        use_gpu=use_gpu)

  def _testAvgPoolGradValidPadding2_1(self, data_format, use_gpu):
    self._ConstructAndTestGradient(
        nn_ops.avg_pool,
        input_sizes=[2, 3, 3, 3],
        output_sizes=[2, 2, 2, 3],
        window_rows=2,
        window_cols=2,
        row_stride=1,
        col_stride=1,
        padding="VALID",
        data_format=data_format,
        use_gpu=use_gpu)

  def _testAvgPoolGradValidPadding2_2(self, data_format, use_gpu):
    self._ConstructAndTestGradient(
        nn_ops.avg_pool,
        input_sizes=[2, 2, 2, 3],
        output_sizes=[2, 1, 1, 3],
        window_rows=2,
        window_cols=2,
        row_stride=2,
        col_stride=2,
        padding="VALID",
        data_format=data_format,
        use_gpu=use_gpu)

  def _testAvgPoolGradSamePadding1_1(self, data_format, use_gpu):
    self._ConstructAndTestGradient(
        nn_ops.avg_pool,
        input_sizes=[2, 2, 4, 3],
        output_sizes=[2, 2, 4, 3],
        window_rows=1,
        window_cols=1,
        row_stride=1,
        col_stride=1,
        padding="SAME",
        data_format=data_format,
        use_gpu=use_gpu)

  def _testAvgPoolGradSamePadding1_2(self, data_format, use_gpu):
    self._ConstructAndTestGradient(
        nn_ops.avg_pool,
        input_sizes=[2, 2, 4, 3],
        output_sizes=[2, 1, 2, 3],
        window_rows=1,
        window_cols=1,
        row_stride=2,
        col_stride=2,
        padding="SAME",
        data_format=data_format,
        use_gpu=use_gpu)

  def _testAvgPoolGradSamePadding2_1(self, data_format, use_gpu):
    self._ConstructAndTestGradient(
        nn_ops.avg_pool,
        input_sizes=[2, 2, 4, 3],
        output_sizes=[2, 2, 4, 3],
        window_rows=2,
        window_cols=2,
        row_stride=1,
        col_stride=1,
        padding="SAME",
        data_format=data_format,
        use_gpu=use_gpu)

  def _testAvgPoolGradSamePadding2_2(self, data_format, use_gpu):
    self._ConstructAndTestGradient(
        nn_ops.avg_pool,
        input_sizes=[2, 2, 4, 3],
        output_sizes=[2, 1, 2, 3],
        window_rows=2,
        window_cols=2,
        row_stride=2,
        col_stride=2,
        padding="SAME",
        data_format=data_format,
        use_gpu=use_gpu)

  def _testAvgPoolGradSamePadding3_1(self, data_format, use_gpu):
    self._ConstructAndTestGradient(
        nn_ops.avg_pool,
        input_sizes=[1, 7, 7, 1],
        output_sizes=[1, 7, 7, 1],
        window_rows=3,
        window_cols=3,
        row_stride=1,
        col_stride=1,
        padding="SAME",
        data_format=data_format,
        use_gpu=use_gpu)

  def testShapeFunctionEdgeCases(self):
    # All shapes unknown.
    for pool_func in [nn_ops.max_pool, nn_ops.avg_pool]:
      p = pool_func(
          array_ops.placeholder(dtypes.float32),
          ksize=[1, 1, 1, 1],
          strides=[1, 1, 1, 1],
          padding="SAME")
      self.assertEqual([None, None, None, None], p.get_shape().as_list())
    p, am = nn_ops.max_pool_with_argmax(
        array_ops.placeholder(dtypes.float32),
        ksize=[1, 1, 1, 1],
        strides=[1, 1, 1, 1],
        padding="SAME")
    self.assertEqual([None, None, None, None], p.get_shape().as_list())
    self.assertEqual([None, None, None, None], am.get_shape().as_list())

    # Incorrect input shape.
    for pool_func in [
        nn_ops.max_pool, nn_ops.avg_pool, nn_ops.max_pool_with_argmax
    ]:
      with self.assertRaises(ValueError):
        pool_func(
            array_ops.placeholder(dtypes.float32, shape=[1, 3]),
            ksize=[1, 1, 1, 1],
            strides=[1, 1, 1, 1],
            padding="SAME")

<<<<<<< HEAD
=======
  @test_util.run_deprecated_v1
  @test_util.disable_xla("This test never passed for XLA")
>>>>>>> ca2d0b65
  def testOpEdgeCases(self):
    with self.session(use_gpu=test.is_gpu_available()) as sess:
      pool_funcs = [nn_ops.max_pool, nn_ops.avg_pool]
      if test.is_gpu_available():
        pool_funcs.append(nn_ops.max_pool_with_argmax)
      for pool_func in pool_funcs:
        if pool_func != nn_ops.max_pool:
          # Illegal strides.
          with self.assertRaisesRegexp(
              errors_impl.UnimplementedError,
              "Pooling is not yet supported on the batch"):
            sess.run(
                pool_func(
                    array_ops.placeholder(dtypes.float32),
                    ksize=[1, 1, 1, 1],
                    strides=[2, 1, 1, 1],
                    padding="SAME"))

        # Filter too large.
        with self.assertRaisesRegexp(ValueError, "Negative dimension size"):
          sess.run(
              pool_func(
                  array_ops.placeholder(dtypes.float32, shape=[32, 20, 20, 3]),
                  ksize=[1, 20, 21, 1],
                  strides=[1, 1, 1, 1],
                  padding="VALID"))
        with self.assertRaisesRegexp(ValueError, "Negative dimension size"):
          pool_func(
              array_ops.placeholder(dtypes.float32, shape=[32, 20, 20, 3]),
              ksize=[1, 21, 20, 1],
              strides=[1, 1, 1, 1],
              padding="VALID")


def GetMaxPoolFwdTest(input_size, filter_size, strides, padding):

  def Test(self):
    # MaxPoolWithArgMax is implemented only on CUDA.
    if not test.is_gpu_available(cuda_only=True):
      return
    self._CompareMaxPoolingFwd(input_size, filter_size, strides, padding)

  return Test


def GetMaxPoolGradTest(input_size, filter_size, output_size, strides, padding):

  def Test(self):
    # MaxPoolWithArgMax is implemented only on CUDA.
    if not test.is_gpu_available(cuda_only=True):
      return
    self._CompareMaxPoolingBk(input_size, output_size, filter_size, strides,
                              padding)

  return Test


def GetMaxPoolGradGradTest(input_size, filter_size, output_size, strides,
                           padding):

  def Test(self):
    # MaxPoolWithArgMax is implemented only on CUDA.
    if not test.is_gpu_available(cuda_only=True):
      return
    self._CompareMaxPoolingGradBk(input_size, output_size, filter_size, strides,
                                  padding)

  return Test


if __name__ == "__main__":
  for (name_, input_size_, filter_size_, output_size_, stride_,
       padding_) in GetShrunkInceptionMaxPoolShapes():
    setattr(PoolingTest, "testMaxPoolFwd_" + name_,
            GetMaxPoolFwdTest(input_size_, filter_size_, stride_, padding_))
    if name_ == "maxpool5":
      setattr(
          PoolingTest, "testMaxPoolGrad_" + name_,
          test_util.disable_xla("maxpool5 fails while all others pass")(
              GetMaxPoolGradTest(input_size_, filter_size_, output_size_,
                                 stride_, padding_)))
    else:
      setattr(
          PoolingTest, "testMaxPoolGrad_" + name_,
          GetMaxPoolGradTest(input_size_, filter_size_, output_size_, stride_,
                             padding_))
    setattr(PoolingTest, "testMaxPoolGradGrad_" + name_,
            GetMaxPoolGradGradTest(input_size_, filter_size_, output_size_,
                                   stride_, padding_))
  test.main()<|MERGE_RESOLUTION|>--- conflicted
+++ resolved
@@ -166,7 +166,7 @@
             strides_placeholder: strides
         })
       else:
-        actual = t.eval()
+        actual = self.evaluate(t)
         self.assertShapeEqual(actual, t)
       self.assertAllCloseAccordingToType(expected, actual.flatten())
 
@@ -384,6 +384,7 @@
         expected=[],
         use_gpu=use_gpu)
 
+  @test_util.run_deprecated_v1
   def testAvgPooling(self):
     for use_gpu in True, False:
       self._testAvgPoolValidPadding(use_gpu)
@@ -577,6 +578,7 @@
         expected=[],
         use_gpu=use_gpu)
 
+  @test_util.run_deprecated_v1
   def testMaxPooling(self):
     for use_gpu in True, False:
       self._testMaxPoolValidPadding(use_gpu)
@@ -588,6 +590,7 @@
       self._testMaxPoolEmptyInput(use_gpu)
 
   # Tests for DepthwiseMaxPooling on CPU only.
+  @test_util.run_deprecated_v1
   def testDepthwiseMaxPool1x1DepthWindow1(self):
     # input is:
     # [1.0, ..., 10.0] along depth,
@@ -613,6 +616,7 @@
           use_gpu=False,
           v2=v2)
 
+  @test_util.run_deprecated_v1
   def testDepthwiseMaxPool2x2DepthWindow3(self):
     # input is:
     #
@@ -639,6 +643,7 @@
           use_gpu=False,
           v2=v2)
 
+  @test_util.run_deprecated_v1
   def testKernelSmallerThanStrideValid(self):
     for use_gpu in [True, False]:
       self._VerifyValues(
@@ -670,6 +675,7 @@
           expected=[5, 8, 26, 29],
           use_gpu=use_gpu)
 
+  @test_util.run_deprecated_v1
   def testKernelSmallerThanStrideSame(self):
     for use_gpu in [True, False]:
       for pool_func in [nn_ops.max_pool, nn_ops.avg_pool]:
@@ -724,7 +730,6 @@
         t = nn_ops.max_pool(
             t, ksize=ksize, strides=strides, padding="SAME").eval()
 
-  @test_util.disable_xla("This test never passed for XLA")
   def testDepthwiseMaxPoolInvalidConfigs(self):
     self._testDepthwiseMaxPoolInvalidConfig(
         [1, 2, 2, 4], [1, 2, 2, 2], [1, 1, 1, 2],
@@ -751,11 +756,11 @@
       with self.cached_session(use_gpu=True):
         t = constant_op.constant(tensor_input, shape=input_shape)
         out_op, _ = nn_ops.max_pool_with_argmax(t, ksize, strides, padding)
-        gpu_val = out_op.eval()
+        gpu_val = self.evaluate(out_op)
       with self.cached_session(use_gpu=False):
         t = constant_op.constant(tensor_input, shape=input_shape)
         out_op = nn_ops.max_pool(t, ksize, strides, padding)
-        cpu_val = out_op.eval()
+        cpu_val = self.evaluate(out_op)
       self.assertAllCloseAccordingToType(cpu_val, gpu_val)
 
   def _CompareMaxPoolingBk(self, input_shape, output_shape, ksize, strides,
@@ -768,20 +773,20 @@
       with self.cached_session(use_gpu=True):
         t = constant_op.constant(tensor_input, shape=input_shape)
         _, argmax_op = nn_ops.max_pool_with_argmax(t, ksize, strides, padding)
-        argmax = argmax_op.eval()
+        argmax = self.evaluate(argmax_op)
         grad_in = constant_op.constant(tensor_output, shape=output_shape)
         out_op = gen_nn_ops.max_pool_grad_with_argmax(t, grad_in, argmax, ksize,
                                                       strides, padding)
-        gpu_val = out_op.eval()
+        gpu_val = self.evaluate(out_op)
         self.assertShapeEqual(gpu_val, out_op)
       with self.cached_session(use_gpu=False):
         t = constant_op.constant(tensor_input, shape=input_shape)
         out_op = nn_ops.max_pool(t, ksize, strides, padding)
-        orig_out = out_op.eval()
+        orig_out = self.evaluate(out_op)
         grad_in = constant_op.constant(tensor_output, shape=output_shape)
         out_op = gen_nn_ops.max_pool_grad(t, orig_out, grad_in, ksize, strides,
                                           padding)
-        cpu_val = out_op.eval()
+        cpu_val = self.evaluate(out_op)
         self.assertShapeEqual(cpu_val, out_op)
       # The CPU version accumulates its gradient on fp16, so it's less
       # accurate than the GPU version that does the accumulation on fp32
@@ -797,20 +802,20 @@
       with self.cached_session(use_gpu=True):
         t = constant_op.constant(tensor_input, shape=input_shape)
         _, argmax_op = nn_ops.max_pool_with_argmax(t, ksize, strides, padding)
-        argmax = argmax_op.eval()
+        argmax = self.evaluate(argmax_op)
         grad_in = constant_op.constant(tensor_input, shape=input_shape)
         out_op = gen_nn_ops.max_pool_grad_grad_with_argmax(
             t, grad_in, argmax, ksize, strides, padding)
-        gpu_val = out_op.eval()
+        gpu_val = self.evaluate(out_op)
         self.assertShapeEqual(gpu_val, out_op)
       with self.cached_session(use_gpu=False):
         t = constant_op.constant(tensor_input, shape=input_shape)
         out_op = nn_ops.max_pool(t, ksize, strides, padding)
-        orig_out = out_op.eval()
+        orig_out = self.evaluate(out_op)
         grad_in = constant_op.constant(tensor_input, shape=input_shape)
         out_op = gen_nn_ops.max_pool_grad_grad(t, orig_out, grad_in, ksize,
                                                strides, padding)
-        cpu_val = out_op.eval()
+        cpu_val = self.evaluate(out_op)
         self.assertShapeEqual(cpu_val, out_op)
       # The CPU version accumulates its gradient on fp16, so it's less
       # accurate than the GPU version that does the accumulation on fp32
@@ -827,7 +832,7 @@
           strides=[1, 1, 1, 1],
           Targmax=dtypes.int64,
           padding="VALID")
-      out, argmax = sess.run([out_op, argmax_op])
+      out, argmax = self.evaluate([out_op, argmax_op])
       self.assertShapeEqual(out, out_op)
       self.assertShapeEqual(argmax, argmax_op)
       self.assertAllClose(out.ravel(), [1.0, 1.0, 1.0, 1.0])
@@ -849,7 +854,7 @@
           ksize=[1, 2, 2, 1],
           strides=[1, 1, 1, 1],
           padding="VALID")
-      out = out_op.eval().flatten()
+      out = self.evaluate(out_op).flatten()
       self.assertAllClose(out,
                           [11.0, 12.0, 0.0, 13.0, 0.0, 14.0, 0.0, 0.0, 0.0])
 
@@ -872,7 +877,7 @@
           ksize=[1, 2, 2, 1],
           strides=[1, 1, 1, 1],
           padding="VALID")
-      out = out_op.eval().flatten()
+      out = self.evaluate(out_op).flatten()
       self.assertAllClose(out, [11.0, 12.0, 14.0, 16.0])
 
   def _ConstructAndTestGradient(self,
@@ -1168,11 +1173,7 @@
           data_format=data_format,
           use_gpu=use_gpu)
 
-<<<<<<< HEAD
-=======
   @test_util.run_deprecated_v1
-  @test_util.disable_xla("This test never passed for XLA")
->>>>>>> ca2d0b65
   def testMaxPoolGrad(self):
     for (data_format, use_gpu) in GetTestConfigs():
       self._testMaxPoolGradValidPadding1_1(data_format, use_gpu)
@@ -1209,7 +1210,6 @@
                      [1, window_rows, window_cols, 1],
                      [1, row_stride, col_stride, 1], padding)
 
-  @test_util.disable_xla("This test never passed for XLA")
   def _testMaxPoolGradDirect(self, input_data, output_backprop,
                              expected_input_backprop, input_sizes, output_sizes,
                              window_rows, window_cols, row_stride, col_stride,
@@ -1228,12 +1228,12 @@
           input_tensor, output_tensor, output_backprop_tensor, window_rows,
           window_cols, row_stride, col_stride, padding, v2)
 
-      actual_input_backprop = input_backprop_tensor.eval()
+      actual_input_backprop = self.evaluate(input_backprop_tensor)
       self.assertShapeEqual(actual_input_backprop, input_backprop_tensor)
       actual_input_backprop = actual_input_backprop.flatten()
       actual_input_backprop = self._GetNdArray(actual_input_backprop)
 
-      actual_output = output_tensor.eval().flatten()
+      actual_output = self.evaluate(output_tensor).flatten()
       actual_output = self._GetNdArray(actual_output)
 
       self.assertAllClose(
@@ -1504,6 +1504,7 @@
     else:
       del os.environ["TF_ENABLE_MAXPOOL_NANPROP"]
 
+  @test_util.run_deprecated_v1
   def testMaxPoolGradDirect(self):
     self._testMaxPoolGradDirect1_1()
     self._testMaxPoolGradDirect1_2()
@@ -1623,11 +1624,7 @@
           data_format=data_format,
           use_gpu=use_gpu)
 
-<<<<<<< HEAD
-=======
   @test_util.run_deprecated_v1
-  @test_util.disable_xla("This test never passed for XLA")
->>>>>>> ca2d0b65
   def testMaxPoolGradGrad(self):
     for (data_format, use_gpu) in GetTestConfigs():
       self._testMaxPoolGradGradValidPadding1_1(data_format, use_gpu)
@@ -1661,11 +1658,7 @@
         orig_input, orig_output, grad, [1, window_rows, window_cols, 1],
         [1, row_stride, col_stride, 1], padding)
 
-<<<<<<< HEAD
-=======
   @test_util.run_deprecated_v1
-  @test_util.disable_xla("This test never passed for XLA")
->>>>>>> ca2d0b65
   def testAvgPoolGrad(self):
     for (data_format, use_gpu) in GetTestConfigs():
       self._testAvgPoolGradValidPadding1_1(data_format, use_gpu)
@@ -1795,6 +1788,7 @@
         data_format=data_format,
         use_gpu=use_gpu)
 
+  @test_util.run_deprecated_v1
   def testShapeFunctionEdgeCases(self):
     # All shapes unknown.
     for pool_func in [nn_ops.max_pool, nn_ops.avg_pool]:
@@ -1823,11 +1817,7 @@
             strides=[1, 1, 1, 1],
             padding="SAME")
 
-<<<<<<< HEAD
-=======
   @test_util.run_deprecated_v1
-  @test_util.disable_xla("This test never passed for XLA")
->>>>>>> ca2d0b65
   def testOpEdgeCases(self):
     with self.session(use_gpu=test.is_gpu_available()) as sess:
       pool_funcs = [nn_ops.max_pool, nn_ops.avg_pool]
@@ -1903,17 +1893,9 @@
        padding_) in GetShrunkInceptionMaxPoolShapes():
     setattr(PoolingTest, "testMaxPoolFwd_" + name_,
             GetMaxPoolFwdTest(input_size_, filter_size_, stride_, padding_))
-    if name_ == "maxpool5":
-      setattr(
-          PoolingTest, "testMaxPoolGrad_" + name_,
-          test_util.disable_xla("maxpool5 fails while all others pass")(
-              GetMaxPoolGradTest(input_size_, filter_size_, output_size_,
-                                 stride_, padding_)))
-    else:
-      setattr(
-          PoolingTest, "testMaxPoolGrad_" + name_,
-          GetMaxPoolGradTest(input_size_, filter_size_, output_size_, stride_,
-                             padding_))
+    setattr(PoolingTest, "testMaxPoolGrad_" + name_,
+            GetMaxPoolGradTest(input_size_, filter_size_, output_size_, stride_,
+                               padding_))
     setattr(PoolingTest, "testMaxPoolGradGrad_" + name_,
             GetMaxPoolGradGradTest(input_size_, filter_size_, output_size_,
                                    stride_, padding_))

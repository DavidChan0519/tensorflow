--- conflicted
+++ resolved
@@ -21,9 +21,11 @@
 
 from tensorflow.python.framework import dtypes
 from tensorflow.python.framework import ops
+from tensorflow.python.framework import test_util
 from tensorflow.python.ops import array_ops
 from tensorflow.python.ops.linalg import linalg as linalg_lib
 from tensorflow.python.ops.linalg import linear_operator_kronecker as kronecker
+from tensorflow.python.ops.linalg import linear_operator_lower_triangular as lower_triangular
 from tensorflow.python.ops.linalg import linear_operator_test_util
 from tensorflow.python.ops.linalg import linear_operator_util
 from tensorflow.python.platform import test
@@ -52,6 +54,7 @@
 
 class KroneckerDenseTest(test.TestCase):
 
+  @test_util.run_deprecated_v1
   def testKroneckerDenseMatrix(self):
     x = ops.convert_to_tensor([[2., 3.], [1., 2.]], dtype=dtypes.float32)
     y = ops.convert_to_tensor([[1., 2.], [5., -1.]], dtype=dtypes.float32)
@@ -69,8 +72,8 @@
         [5., 10., -1., -2.]], dtype=dtypes.float32)
 
     with self.cached_session():
-      self.assertAllClose(_kronecker_dense([x, y]).eval(), z.eval())
-      self.assertAllClose(_kronecker_dense([y, x]).eval(), w.eval())
+      self.assertAllClose(_kronecker_dense([x, y]).eval(), self.evaluate(z))
+      self.assertAllClose(_kronecker_dense([y, x]).eval(), self.evaluate(w))
 
 
 class SquareLinearOperatorKroneckerTest(
@@ -97,9 +100,14 @@
 
   @property
   def _tests_to_skip(self):
-    return ["det", "inverse", "solve", "solve_with_broadcast"]
-
-  def _operator_and_matrix(self, build_info, dtype, use_placeholder):
+    return ["det", "solve", "solve_with_broadcast"]
+
+  def _operator_and_matrix(
+      self, build_info, dtype, use_placeholder,
+      ensure_self_adjoint_and_pd=False):
+    # Kronecker products constructed below will be from symmetric
+    # positive-definite matrices.
+    del ensure_self_adjoint_and_pd
     shape = list(build_info.shape)
     expected_factors = build_info.__dict__["factors"]
     matrices = [
@@ -116,7 +124,11 @@
 
     operator = kronecker.LinearOperatorKronecker(
         [linalg.LinearOperatorFullMatrix(
-            l, is_square=True) for l in lin_op_matrices])
+            l,
+            is_square=True,
+            is_self_adjoint=True,
+            is_positive_definite=True)
+         for l in lin_op_matrices])
 
     matrices = linear_operator_util.broadcast_matrix_batch_dims(matrices)
 
@@ -180,8 +192,6 @@
     with self.assertRaisesRegexp(ValueError, ">=1 operators"):
       kronecker.LinearOperatorKronecker([])
 
-<<<<<<< HEAD
-=======
   def test_kronecker_cholesky_type(self):
     matrix = [[1., 0.], [0., 1.]]
     operator = kronecker.LinearOperatorKronecker(
@@ -201,35 +211,21 @@
         is_self_adjoint=True,
     )
     cholesky_factor = operator.cholesky()
-    self.assertIsInstance(
+    self.assertTrue(isinstance(
         cholesky_factor,
-        kronecker.LinearOperatorKronecker)
+        kronecker.LinearOperatorKronecker))
     self.assertEqual(2, len(cholesky_factor.operators))
-    self.assertIsInstance(
-        cholesky_factor.operators[0],
-        lower_triangular.LinearOperatorLowerTriangular)
-    self.assertIsInstance(
-        cholesky_factor.operators[1],
-        lower_triangular.LinearOperatorLowerTriangular)
-
-  def test_kronecker_inverse_type(self):
-    matrix = [[1., 0.], [0., 1.]]
-    operator = kronecker.LinearOperatorKronecker(
-        [
-            linalg.LinearOperatorFullMatrix(
-                matrix, is_non_singular=True),
-            linalg.LinearOperatorFullMatrix(
-                matrix, is_non_singular=True),
-        ],
-        is_non_singular=True,
+    self.assertTrue(
+        isinstance(
+            cholesky_factor.operators[0],
+            lower_triangular.LinearOperatorLowerTriangular)
     )
-    inverse = operator.inverse()
-    self.assertIsInstance(
-        inverse,
-        kronecker.LinearOperatorKronecker)
-    self.assertEqual(2, len(inverse.operators))
-
->>>>>>> ca2d0b65
+    self.assertTrue(
+        isinstance(
+            cholesky_factor.operators[1],
+            lower_triangular.LinearOperatorLowerTriangular)
+    )
+
 
 if __name__ == "__main__":
   test.main()
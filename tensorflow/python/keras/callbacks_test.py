--- conflicted
+++ resolved
@@ -18,6 +18,7 @@
 from __future__ import division
 from __future__ import print_function
 
+import collections
 import csv
 import os
 import re
@@ -26,17 +27,17 @@
 import threading
 import unittest
 
-from absl.testing import parameterized
 import numpy as np
 
 from tensorflow.core.framework import summary_pb2
 from tensorflow.python import keras
+from tensorflow.python.framework import ops
 from tensorflow.python.framework import random_seed
 from tensorflow.python.framework import test_util
+from tensorflow.python.keras import keras_parameterized
 from tensorflow.python.keras import testing_utils
 from tensorflow.python.platform import test
 from tensorflow.python.platform import tf_logging as logging
-from tensorflow.python.summary.writer import writer_cache
 from tensorflow.python.training import adam
 
 try:
@@ -58,8 +59,6 @@
 BATCH_SIZE = 5
 
 
-<<<<<<< HEAD
-=======
 class Counter(keras.callbacks.Callback):
   """Counts the number of times each callback method was run.
 
@@ -90,23 +89,6 @@
     return _call_and_count
 
 
-def _get_numpy():
-  return np.ones((10, 10)), np.ones((10, 1))
-
-
-def _get_sequence():
-
-  class MySequence(keras.utils.data_utils.Sequence):
-
-    def __getitem__(self, _):
-      return np.ones((2, 10)), np.ones((2, 1))
-
-    def __len__(self):
-      return 5
-
-  return MySequence(), None
-
-
 @keras_parameterized.run_with_all_model_types
 @keras_parameterized.run_all_keras_modes
 class CallbackCountsTest(keras_parameterized.TestCase):
@@ -132,10 +114,8 @@
         run_eagerly=testing_utils.should_run_eagerly())
     return model
 
-  @parameterized.named_parameters(('with_numpy', _get_numpy()),
-                                  ('with_sequence', _get_sequence()))
-  def test_callback_hooks_are_called_in_fit(self, data):
-    x, y = data
+  def test_callback_hooks_are_called_in_fit(self):
+    x, y = np.ones((10, 10)), np.ones((10, 1))
     val_x, val_y = np.ones((4, 10)), np.ones((4, 1))
 
     model = self._get_model()
@@ -168,10 +148,8 @@
             'on_train_end': 1
         })
 
-  @parameterized.named_parameters(('with_numpy', _get_numpy()),
-                                  ('with_sequence', _get_sequence()))
-  def test_callback_hooks_are_called_in_evaluate(self, data):
-    x, y = data
+  def test_callback_hooks_are_called_in_evaluate(self):
+    x, y = np.ones((10, 10)), np.ones((10, 1))
 
     model = self._get_model()
     counter = Counter()
@@ -184,10 +162,8 @@
             'on_test_end': 1
         })
 
-  @parameterized.named_parameters(('with_numpy', _get_numpy()),
-                                  ('with_sequence', _get_sequence()))
-  def test_callback_hooks_are_called_in_predict(self, data):
-    x = data[0]
+  def test_callback_hooks_are_called_in_predict(self):
+    x = np.ones((10, 10))
 
     model = self._get_model()
     counter = Counter()
@@ -219,7 +195,6 @@
         })
 
 
->>>>>>> ca2d0b65
 class KerasCallbacksTest(test.TestCase):
 
   def test_ModelCheckpoint(self):
@@ -584,8 +559,7 @@
             num_hidden=NUM_HIDDEN, num_classes=NUM_CLASSES, input_dim=INPUT_DIM)
         model.compile(
             loss='categorical_crossentropy',
-            optimizer=keras.optimizers.SGD(lr=0.1),
-            metrics=['accuracy'])
+            optimizer=keras.optimizers.SGD(lr=0.1))
         return model
 
       model = make_model()
@@ -835,9 +809,10 @@
           callbacks=cbks,
           epochs=20)
       loss = history.history['loss']
-      assert len(loss) == 1
-      assert loss[0] == np.inf
-
+      self.assertEqual(len(loss), 1)
+      self.assertEqual(loss[0], np.inf)
+
+  @test_util.run_deprecated_v1
   def test_TensorBoard(self):
     np.random.seed(1337)
 
@@ -941,78 +916,7 @@
           data_generator(True), len(x_train), epochs=2, callbacks=cbks)
       assert os.path.exists(temp_dir)
 
-  def test_TensorBoard_histogram_freq_must_have_validation_data(self):
-    np.random.seed(1337)
-    tmpdir = self.get_temp_dir()
-    self.addCleanup(shutil.rmtree, tmpdir, ignore_errors=True)
-
-    with self.cached_session():
-      filepath = os.path.join(tmpdir, 'logs')
-
-      (x_train, y_train), (x_test, y_test) = testing_utils.get_test_data(
-          train_samples=TRAIN_SAMPLES,
-          test_samples=TEST_SAMPLES,
-          input_shape=(INPUT_DIM,),
-          num_classes=NUM_CLASSES)
-      y_test = keras.utils.to_categorical(y_test)
-      y_train = keras.utils.to_categorical(y_train)
-
-      def data_generator(train):
-        if train:
-          max_batch_index = len(x_train) // BATCH_SIZE
-        else:
-          max_batch_index = len(x_test) // BATCH_SIZE
-        i = 0
-        while 1:
-          if train:
-            # simulate multi-input/output models
-            yield (x_train[i * BATCH_SIZE: (i + 1) * BATCH_SIZE],
-                   y_train[i * BATCH_SIZE: (i + 1) * BATCH_SIZE])
-          else:
-            yield (x_test[i * BATCH_SIZE: (i + 1) * BATCH_SIZE],
-                   y_test[i * BATCH_SIZE: (i + 1) * BATCH_SIZE])
-          i += 1
-          i %= max_batch_index
-
-      inp = keras.Input((INPUT_DIM,))
-      hidden = keras.layers.Dense(2, activation='relu')(inp)
-      hidden = keras.layers.Dropout(0.1)(hidden)
-      output = keras.layers.Dense(NUM_CLASSES, activation='softmax')(hidden)
-      model = keras.models.Model(inputs=inp, outputs=output)
-      model.compile(loss='categorical_crossentropy',
-                    optimizer='sgd',
-                    metrics=['accuracy'])
-
-      # we must generate new callbacks for each test, as they aren't stateless
-      def callbacks_factory(histogram_freq):
-        return [keras.callbacks.TensorBoard(
-            log_dir=filepath,
-            histogram_freq=histogram_freq,
-            write_images=True, write_grads=True,
-            batch_size=5)]
-
-      # fit w/o validation data should raise ValueError if histogram_freq > 0
-      cbs = callbacks_factory(histogram_freq=1)
-      with self.assertRaises(ValueError):
-        model.fit(
-            x_train, y_train, batch_size=BATCH_SIZE, callbacks=cbs, epochs=3)
-
-      for cb in cbs:
-        cb.on_train_end()
-
-      # fit generator without validation data should raise ValueError if
-      # histogram_freq > 0
-      cbs = callbacks_factory(histogram_freq=1)
-      with self.assertRaises(ValueError):
-        model.fit_generator(
-            data_generator(True), len(x_train), epochs=2, callbacks=cbs)
-
-      for cb in cbs:
-        cb.on_train_end()
-
-      # Make sure file writer cache is clear to avoid failures during cleanup.
-      writer_cache.FileWriterCache.clear()
-
+  @test_util.run_deprecated_v1
   def test_TensorBoard_multi_input_output(self):
     np.random.seed(1337)
     tmpdir = self.get_temp_dir()
@@ -1084,6 +988,7 @@
                           callbacks=callbacks_factory(histogram_freq=1))
       assert os.path.isdir(filepath)
 
+  @test_util.run_deprecated_v1
   def test_Tensorboard_histogram_summaries_in_test_function(self):
 
     class FileWriterStub(object):
@@ -1159,8 +1064,9 @@
           epochs=3,
           verbose=0)
 
-      self.assertAllEqual(tsb.writer.steps_seen, [0, 0.5, 1, 1.5, 2, 2.5])
-
+      self.assertAllEqual(tsb.writer.steps_seen, [0, 1, 2, 3, 4, 5])
+
+  @test_util.run_deprecated_v1
   def test_Tensorboard_histogram_summaries_with_generator(self):
     np.random.seed(1337)
     tmpdir = self.get_temp_dir()
@@ -1292,6 +1198,7 @@
 
       assert os.path.exists(temp_dir)
 
+  @test_util.run_deprecated_v1
   def test_Tensorboard_batch_logging(self):
 
     class FileWriterStub(object):
@@ -1326,6 +1233,7 @@
     self.assertEqual(tb_cbk.writer.summary_values, [0., 1., 2., 3., 4.])
     self.assertEqual(tb_cbk.writer.summary_tags, ['batch_acc'] * 5)
 
+  @test_util.run_deprecated_v1
   def test_Tensorboard_epoch_and_batch_logging(self):
 
     class FileWriterStub(object):
@@ -1397,6 +1305,7 @@
 
     self.assertTrue(os.path.exists(temp_dir))
 
+  @test_util.run_deprecated_v1
   def test_TensorBoard_update_freq(self):
 
     class FileWriterStub(object):
@@ -1488,7 +1397,7 @@
             callbacks=cbks,
             epochs=1)
 
-<<<<<<< HEAD
+  @test_util.run_deprecated_v1
   def test_fit_generator_with_callback(self):
 
     class TestCallback(keras.callbacks.Callback):
@@ -1529,8 +1438,6 @@
           validation_steps=2,
           callbacks=[TestCallback()],
           verbose=0)
-=======
->>>>>>> ca2d0b65
 
 if __name__ == '__main__':
   test.main()
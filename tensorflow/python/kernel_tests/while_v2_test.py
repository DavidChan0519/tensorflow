# Copyright 2018 The TensorFlow Authors. All Rights Reserved.
#
# Licensed under the Apache License, Version 2.0 (the "License");
# you may not use this file except in compliance with the License.
# You may obtain a copy of the License at
#
#     http://www.apache.org/licenses/LICENSE-2.0
#
# Unless required by applicable law or agreed to in writing, software
# distributed under the License is distributed on an "AS IS" BASIS,
# WITHOUT WARRANTIES OR CONDITIONS OF ANY KIND, either express or implied.
# See the License for the specific language governing permissions and
# limitations under the License.
# ==============================================================================
"""Tests for while_v2."""

from __future__ import absolute_import
from __future__ import division
from __future__ import print_function

from absl.testing import parameterized

from tensorflow.core.protobuf import rewriter_config_pb2
<<<<<<< HEAD
=======
from tensorflow.python.eager import backprop
from tensorflow.python.eager import context
from tensorflow.python.eager import def_function
>>>>>>> ca2d0b65
from tensorflow.python.framework import constant_op
from tensorflow.python.framework import dtypes
from tensorflow.python.framework import meta_graph
from tensorflow.python.framework import ops
from tensorflow.python.grappler import tf_optimizer
from tensorflow.python.ops import array_ops
from tensorflow.python.ops import control_flow_ops
from tensorflow.python.ops import functional_ops
from tensorflow.python.ops import gradients_impl
from tensorflow.python.ops import list_ops
from tensorflow.python.ops import math_ops
<<<<<<< HEAD
from tensorflow.python.ops import tensor_array_grad  # pylint: disable=unused-import
=======
from tensorflow.python.ops import variables
>>>>>>> ca2d0b65
from tensorflow.python.ops import while_v2
from tensorflow.python.ops.control_flow_ops import while_loop as while_loop_v1
from tensorflow.python.ops.while_v2 import while_loop as while_loop_v2
from tensorflow.python.platform import test


class WhileV2Test(test.TestCase, parameterized.TestCase):

  def testSingleLoopVar(self):
    x = constant_op.constant(2.)
    ret = while_loop_v2(lambda v: v < 8., lambda v: v * v, [x])
    grad = gradients_impl.gradients(ret, [x])
    with self.cached_session() as sess:
      self.assertEqual(sess.run(ret), 16.)
      self.assertSequenceEqual(sess.run(grad), [32.])

<<<<<<< HEAD
=======
  def testGradientTapeResourceVariable(self):
    with context.eager_mode():
      v = variables.Variable(1.)

      @def_function.function
      def fnWithLoop():  # pylint: disable=invalid-name
        with backprop.GradientTape() as tape:
          _, x = while_loop_v2(
              lambda i, _: i < 2,
              lambda i, x: (i + 1, x * v),
              [0, 2.])
        return tape.gradient(x, v)

      self.assertAllEqual(fnWithLoop(), 4.0)

  @test_util.run_deprecated_v1
>>>>>>> ca2d0b65
  def testMultipleLoopVarsBasic(self):
    x = constant_op.constant(5.)
    y = constant_op.constant(3.)

    # x = 5.
    # y = 3.
    # while x < 45.:
    #   x = x * y
    ret = while_loop_v2(lambda v, _: v < 45., lambda v, w: (v * w, w), [x, y])
    # ret = [x*y^2, y]

    # Note: This is simply d_ret[0]/d_x since d_ret[1]/d_x is 0.
    grad = gradients_impl.gradients(ret, [x])  # [2*x*y]
    with self.cached_session() as sess:
      self.assertSequenceEqual(sess.run(ret), [45., 3.])
      self.assertSequenceEqual(sess.run(grad), [9.])

  def testMultipleLoopVars(self):
    x = constant_op.constant(5.)
    y = constant_op.constant(3.)

    # x = 5.
    # y = 3.
    # while x < 45.:
    #   x = x * y
    #   y = x + y
    ret = while_loop_v2(lambda v, _: v < 45., lambda v, w: (v * w, v + w),
                        [x, y])
    # ret = [y*x**2 + x*y**2, x*y + x + y]

    gradx_0 = gradients_impl.gradients(ret[0], [x])  # [2*x*y + y**2]
    gradx_1 = gradients_impl.gradients(ret[1], [x])  # [y + 1]
    gradx_2 = gradients_impl.gradients(ret, [x])  # [2*x*y + y**2 + 2*y + 1]
    grady_0 = gradients_impl.gradients(ret[0], [y])  # [2*x*y + x**2]
    grady_1 = gradients_impl.gradients(ret[1], [y])  # [x + 1]
    grady_2 = gradients_impl.gradients(ret, [y])  # [2*x*y + x**2 + x + 1]
    with self.cached_session() as sess:
      self.assertSequenceEqual(sess.run(ret), [120., 23.])
      self.assertSequenceEqual(sess.run(gradx_0), [39.])
      self.assertSequenceEqual(sess.run(gradx_1), [4.])
      self.assertSequenceEqual(sess.run(gradx_2), [43.])
      self.assertSequenceEqual(sess.run(grady_0), [55.])
      self.assertSequenceEqual(sess.run(grady_1), [6.])
      self.assertSequenceEqual(sess.run(grady_2), [61.])

  def testMultipleWhileLoops(self):
    x = constant_op.constant(2.)
    ret1 = while_loop_v2(lambda v: v < 4., lambda v: v * v, [x])  # x**2
    ret2 = while_loop_v2(lambda v: v < 16., lambda v: v * v, [ret1])  # x**4
    grad = gradients_impl.gradients(ret2, [x])  # 4x**3
    grad_grad = gradients_impl.gradients(grad, [x])  # 12x**2
    with self.cached_session() as sess:
      self.assertSequenceEqual(sess.run(grad), [32.])
      self.assertSequenceEqual(sess.run(grad_grad), [48.])

  def testDoubleDerivative(self):
    x = constant_op.constant(2.)
    ret = while_loop_v2(lambda v: v < 8., lambda v: v**2, [x])  # x**4
    grad = gradients_impl.gradients(ret, [x])  # 4x**3
    grad_grad = gradients_impl.gradients(grad, [x])  # 12x**2
    with self.cached_session() as sess:
      self.assertEqual(sess.run(ret), 16.)
      self.assertSequenceEqual(sess.run(grad), [32.])
      self.assertSequenceEqual(sess.run(grad_grad), [48.])

  def testPruning(self):
    x = constant_op.constant(1)

    tensor_list = list_ops.empty_tensor_list(
        element_dtype=x.dtype, element_shape=x.shape)

    def Cond(x, tl):
      del tl  # Unused for Cond.
      return x < 5

    def Body(x, tl):
      return x + 1, list_ops.tensor_list_push_back(tl, x)

    outputs = while_loop_v1(Cond, Body, [x, tensor_list])

    train_op = ops.get_collection_ref(ops.GraphKeys.TRAIN_OP)
    train_op.append(outputs[0])

    def GetOptimizedGraph():
      mg = meta_graph.create_meta_graph_def(graph=ops.get_default_graph())
      rewriter_config = rewriter_config_pb2.RewriterConfig(
          constant_folding=rewriter_config_pb2.RewriterConfig.OFF,
          memory_optimization=rewriter_config_pb2.RewriterConfig.MANUAL)
      return tf_optimizer.OptimizeGraph(rewriter_config, mg)

    g = GetOptimizedGraph()
    self.assertEqual(len([n for n in g.node if n.op == "Enter"]), 1)

    stack = list_ops.tensor_list_stack(outputs[1], element_dtype=x.dtype)
    train_op.append(stack)
    g = GetOptimizedGraph()
    self.assertEqual(len([n for n in g.node if n.op == "Enter"]), 2)

  def testCaptureExternalTensorInCond(self):
    x = constant_op.constant(2.)
    y = constant_op.constant(1.)
    ret = while_loop_v2(lambda v: v + y < 9., lambda v: v * 3., [x])
    grad = gradients_impl.gradients(ret, [x])
    with self.cached_session() as sess:
      self.assertEqual(sess.run(ret), 18.)
      self.assertSequenceEqual(sess.run(grad), [9.])

  def testCaptureExternalTensorInBody(self):
    x = constant_op.constant(2.)
    y = constant_op.constant(3.)
    ret = while_loop_v2(lambda v: v < 8., lambda v: v * y, [x])
    grad = gradients_impl.gradients(ret, [x])
    with self.cached_session() as sess:
      self.assertEqual(sess.run(ret), 18.)
      self.assertSequenceEqual(sess.run(grad), [9.])

  def testLoopWithTensorListPushBack(self):
    x = constant_op.constant(2.)

    tensor_list = list_ops.empty_tensor_list(
        element_dtype=dtypes.float32, element_shape=ScalarShape())

    def Cond(x, tl):
      del tl  # Unused for Cond.
      return x < 5.

    def Body(x, tl):
      tl = list_ops.tensor_list_push_back(tl, x)
      tl = list_ops.tensor_list_push_back(tl, constant_op.constant(100.))
      return x**2., tl

    ret = while_loop_v2(Cond, Body, [x, tensor_list])
    grad = gradients_impl.gradients(ret[0], x)
    with self.cached_session() as sess:
      self.assertEqual(sess.run(ret[0]), 16.)
      self.assertSequenceEqual(sess.run(grad), [32.])

  def testDuplicateAccumulator(self):
    x = constant_op.constant(2.)

    tensor_list = list_ops.empty_tensor_list(
        element_dtype=dtypes.float32, element_shape=ScalarShape())

    def Cond(x, tl):
      del tl  # Unused for Cond.
      return x < 5.

    def Body(x, tl):
      # There is an accumulator in the loop already so we should not add
      # another.
      tl = list_ops.tensor_list_push_back(tl, x)
      return x**2., tl

    ret = while_loop_v2(Cond, Body, [x, tensor_list])

    for op in ops.get_default_graph().get_operations():
      if op.type == "While":
        while_op = op

    body_graph = while_v2._get_body_graph(while_op)
    # body_graph.inputs: [counter_arg, x_arg, tl_arg, *accumulators]
    x_input_t = body_graph.inputs[1]
    accumulator_count = len(
        [c for c in x_input_t.consumers() if c.type == "TensorListPushBack"])
    self.assertEqual(accumulator_count, 1)

    grad = gradients_impl.gradients(ret[0], x)
    with self.cached_session() as sess:
      self.assertEqual(sess.run(ret[0]), 16.)
      self.assertSequenceEqual(sess.run(grad), [32.])

  @parameterized.named_parameters(
      ("UnknownShape", None),
      ("PartiallyDefinedShape", [None, 2]),
      ("FullyDefinedShape", [1, 2]),
  )
  def testTensorListOutputElementShape(self, shape):

    def MatchShape(actual_tensor_shape):
      # Compare the shapes, treating None dimensions as equal. We do not
      # directly check actual_tensor_shape and tf.TensorShape(shape) for
      # equality because tf.Dimension.__eq__ returns None if either dimension is
      # None.
      if shape is None:
        self.assertIsNone(actual_tensor_shape.dims)
      else:
        self.assertListEqual(actual_tensor_shape.as_list(), shape)

    def GetAccumulatorForInputAtIndex(while_op, idx):
      body_graph = while_v2._get_body_graph(while_op)
      y_input_t = body_graph.inputs[idx]
      push_back_node = [c for c in y_input_t.consumers()
                        if c.type == "TensorListPushBack"][0]
      output_idx = body_graph.outputs.index(push_back_node.outputs[0])
      return while_op.outputs[output_idx]

    x = constant_op.constant(2.)
    y = array_ops.placeholder(dtype=dtypes.float32, shape=shape)

    # Forward pass.
    ret = while_loop_v2(lambda v, u: v < 8., lambda v, u: (v * v, u), [x, y])
    while_op = ret[0].op.inputs[0].op
    # Get the TensorList output of While op containing the accumulated values
    # of y.
    # while_op.inputs: [counter_arg, x_arg, y_arg, *accumulators]
    output = GetAccumulatorForInputAtIndex(while_op, 2)
    _, val = list_ops.tensor_list_pop_back(output,
                                           element_dtype=dtypes.float32)
    MatchShape(val.shape)

    # Gradient pass.
    grad = gradients_impl.gradients(ret[1], y)
    grad_while_op = grad[0].op
    # Get the TensorList output of gradient While op containing the accumulated
    # values of grad_y.
    # grad_while_op.inputs:
    # [counter_arg, total_iters_arg, grad_x_arg, grad_y_arg, *other_args]
    grad_output = GetAccumulatorForInputAtIndex(grad_while_op, 4)
    _, val = list_ops.tensor_list_pop_back(grad_output,
                                           element_dtype=dtypes.float32)
    MatchShape(val.shape)

  def _createWhile(self, name):
    """Helper function testDefaultName."""
    output = while_v2.while_loop(lambda i: i < 3, lambda i: i + 1,
                                 [constant_op.constant(0)])
    while_op = output.op.inputs[0].op
    self.assertEqual(while_op.type, "While")
    return while_op

  def testDefaultName(self):
    with ops.Graph().as_default():
      while_op = self._createWhile(None)
      self.assertEqual(while_op.name, "while")
      self.assertRegexpMatches(
          while_op.get_attr("cond").name, r"while_cond_\d*")
      self.assertRegexpMatches(
          while_op.get_attr("body").name, r"while_body_\d*")

    with ops.Graph().as_default():
      with ops.name_scope("foo"):
        while1_op = self._createWhile("")
        self.assertEqual(while1_op.name, "foo/while")
        self.assertRegexpMatches(
            while1_op.get_attr("cond").name, r"foo_while_cond_\d*")
        self.assertRegexpMatches(
            while1_op.get_attr("body").name, r"foo_while_body_\d*")

        while2_op = self._createWhile(None)
        self.assertEqual(while2_op.name, "foo/while_1")
        self.assertRegexpMatches(
            while2_op.get_attr("cond").name, r"foo_while_1_cond_\d*")
        self.assertRegexpMatches(
            while2_op.get_attr("body").name, r"foo_while_1_body_\d*")

  def testWhileAndTensorArray(self):
    old_enable_while_v2 = control_flow_ops.ENABLE_WHILE_V2
    control_flow_ops.ENABLE_WHILE_V2 = True
    with self.cached_session() as sess:
      param = constant_op.constant(2.0)
      y0 = constant_op.constant([1.0, 2.0, 3.0, 4.0, 5.0, 6.0], name="elems")
      # map_fn uses TensorArray internally.
      r = functional_ops.map_fn(lambda x: math_ops.multiply(x, param), y0)
      self.assertAllClose([2.0, 4.0, 6.0, 8.0, 10.0, 12.0], sess.run(r))
      r = gradients_impl.gradients(r, param)[0]
      self.assertAllClose(21.0, sess.run(r))
    control_flow_ops.ENABLE_WHILE_V2 = old_enable_while_v2


def ScalarShape():
  return ops.convert_to_tensor([], dtype=dtypes.int32)


if __name__ == "__main__":
  test.main()<|MERGE_RESOLUTION|>--- conflicted
+++ resolved
@@ -20,29 +20,20 @@
 
 from absl.testing import parameterized
 
+from tensorflow.core.protobuf import config_pb2
 from tensorflow.core.protobuf import rewriter_config_pb2
-<<<<<<< HEAD
-=======
 from tensorflow.python.eager import backprop
-from tensorflow.python.eager import context
-from tensorflow.python.eager import def_function
->>>>>>> ca2d0b65
 from tensorflow.python.framework import constant_op
 from tensorflow.python.framework import dtypes
 from tensorflow.python.framework import meta_graph
 from tensorflow.python.framework import ops
+from tensorflow.python.framework import test_util
 from tensorflow.python.grappler import tf_optimizer
 from tensorflow.python.ops import array_ops
-from tensorflow.python.ops import control_flow_ops
 from tensorflow.python.ops import functional_ops
 from tensorflow.python.ops import gradients_impl
 from tensorflow.python.ops import list_ops
 from tensorflow.python.ops import math_ops
-<<<<<<< HEAD
-from tensorflow.python.ops import tensor_array_grad  # pylint: disable=unused-import
-=======
-from tensorflow.python.ops import variables
->>>>>>> ca2d0b65
 from tensorflow.python.ops import while_v2
 from tensorflow.python.ops.control_flow_ops import while_loop as while_loop_v1
 from tensorflow.python.ops.while_v2 import while_loop as while_loop_v2
@@ -51,33 +42,30 @@
 
 class WhileV2Test(test.TestCase, parameterized.TestCase):
 
+  @test_util.run_deprecated_v1
   def testSingleLoopVar(self):
     x = constant_op.constant(2.)
-    ret = while_loop_v2(lambda v: v < 8., lambda v: v * v, [x])
+    ret = while_loop_v2(
+        lambda v: v < 8., lambda v: v * v, [x], return_same_structure=False)
     grad = gradients_impl.gradients(ret, [x])
     with self.cached_session() as sess:
-      self.assertEqual(sess.run(ret), 16.)
+      self.assertEqual(self.evaluate(ret), 16.)
+      self.assertSequenceEqual(self.evaluate(grad), [32.])
+
+  @test_util.run_v1_only("b/120545219")
+  def testReturnSameStructureTrue(self):
+    x = constant_op.constant(2.)
+    ret = while_loop_v2(
+        lambda v: v < 8., lambda v: v * v, [x], return_same_structure=True)
+    grad = gradients_impl.gradients(ret, [x])
+    with self.cached_session() as sess:
+      eval_result = sess.run(ret)
+      self.assertIsInstance(eval_result, list)
+      self.assertLen(eval_result, 1)
+      self.assertEqual(16., eval_result[0])
       self.assertSequenceEqual(sess.run(grad), [32.])
 
-<<<<<<< HEAD
-=======
-  def testGradientTapeResourceVariable(self):
-    with context.eager_mode():
-      v = variables.Variable(1.)
-
-      @def_function.function
-      def fnWithLoop():  # pylint: disable=invalid-name
-        with backprop.GradientTape() as tape:
-          _, x = while_loop_v2(
-              lambda i, _: i < 2,
-              lambda i, x: (i + 1, x * v),
-              [0, 2.])
-        return tape.gradient(x, v)
-
-      self.assertAllEqual(fnWithLoop(), 4.0)
-
-  @test_util.run_deprecated_v1
->>>>>>> ca2d0b65
+  @test_util.run_deprecated_v1
   def testMultipleLoopVarsBasic(self):
     x = constant_op.constant(5.)
     y = constant_op.constant(3.)
@@ -86,15 +74,19 @@
     # y = 3.
     # while x < 45.:
     #   x = x * y
-    ret = while_loop_v2(lambda v, _: v < 45., lambda v, w: (v * w, w), [x, y])
+    ret = while_loop_v2(
+        lambda v, _: v < 45.,
+        lambda v, w: (v * w, w), [x, y],
+        return_same_structure=False)
     # ret = [x*y^2, y]
 
     # Note: This is simply d_ret[0]/d_x since d_ret[1]/d_x is 0.
     grad = gradients_impl.gradients(ret, [x])  # [2*x*y]
     with self.cached_session() as sess:
-      self.assertSequenceEqual(sess.run(ret), [45., 3.])
-      self.assertSequenceEqual(sess.run(grad), [9.])
-
+      self.assertSequenceEqual(self.evaluate(ret), [45., 3.])
+      self.assertSequenceEqual(self.evaluate(grad), [9.])
+
+  @test_util.run_deprecated_v1
   def testMultipleLoopVars(self):
     x = constant_op.constant(5.)
     y = constant_op.constant(3.)
@@ -104,8 +96,10 @@
     # while x < 45.:
     #   x = x * y
     #   y = x + y
-    ret = while_loop_v2(lambda v, _: v < 45., lambda v, w: (v * w, v + w),
-                        [x, y])
+    ret = while_loop_v2(
+        lambda v, _: v < 45.,
+        lambda v, w: (v * w, v + w), [x, y],
+        return_same_structure=False)
     # ret = [y*x**2 + x*y**2, x*y + x + y]
 
     gradx_0 = gradients_impl.gradients(ret[0], [x])  # [2*x*y + y**2]
@@ -115,34 +109,55 @@
     grady_1 = gradients_impl.gradients(ret[1], [y])  # [x + 1]
     grady_2 = gradients_impl.gradients(ret, [y])  # [2*x*y + x**2 + x + 1]
     with self.cached_session() as sess:
-      self.assertSequenceEqual(sess.run(ret), [120., 23.])
-      self.assertSequenceEqual(sess.run(gradx_0), [39.])
-      self.assertSequenceEqual(sess.run(gradx_1), [4.])
-      self.assertSequenceEqual(sess.run(gradx_2), [43.])
-      self.assertSequenceEqual(sess.run(grady_0), [55.])
-      self.assertSequenceEqual(sess.run(grady_1), [6.])
-      self.assertSequenceEqual(sess.run(grady_2), [61.])
-
+      self.assertSequenceEqual(self.evaluate(ret), [120., 23.])
+      self.assertSequenceEqual(self.evaluate(gradx_0), [39.])
+      self.assertSequenceEqual(self.evaluate(gradx_1), [4.])
+      self.assertSequenceEqual(self.evaluate(gradx_2), [43.])
+      self.assertSequenceEqual(self.evaluate(grady_0), [55.])
+      self.assertSequenceEqual(self.evaluate(grady_1), [6.])
+      self.assertSequenceEqual(self.evaluate(grady_2), [61.])
+
+  @test_util.run_deprecated_v1
+  def testGradientTape(self):
+    with backprop.GradientTape() as t:
+      x = constant_op.constant(2.)
+      t.watch(x)
+      ret = while_loop_v2(
+          lambda v: v < 4., lambda v: v * v, [x],
+          return_same_structure=False)  # x**2
+    grad = t.gradient(ret, x)
+    with self.cached_session() as sess:
+      self.assertAllEqual(sess.run(grad), 4.0)
+
+  @test_util.run_deprecated_v1
   def testMultipleWhileLoops(self):
     x = constant_op.constant(2.)
-    ret1 = while_loop_v2(lambda v: v < 4., lambda v: v * v, [x])  # x**2
-    ret2 = while_loop_v2(lambda v: v < 16., lambda v: v * v, [ret1])  # x**4
+    ret1 = while_loop_v2(
+        lambda v: v < 4., lambda v: v * v, [x],
+        return_same_structure=False)  # x**2
+    ret2 = while_loop_v2(
+        lambda v: v < 16., lambda v: v * v, [ret1],
+        return_same_structure=False)  # x**4
     grad = gradients_impl.gradients(ret2, [x])  # 4x**3
     grad_grad = gradients_impl.gradients(grad, [x])  # 12x**2
     with self.cached_session() as sess:
-      self.assertSequenceEqual(sess.run(grad), [32.])
-      self.assertSequenceEqual(sess.run(grad_grad), [48.])
-
+      self.assertSequenceEqual(self.evaluate(grad), [32.])
+      self.assertSequenceEqual(self.evaluate(grad_grad), [48.])
+
+  @test_util.run_deprecated_v1
   def testDoubleDerivative(self):
     x = constant_op.constant(2.)
-    ret = while_loop_v2(lambda v: v < 8., lambda v: v**2, [x])  # x**4
+    ret = while_loop_v2(
+        lambda v: v < 8., lambda v: v**2, [x],
+        return_same_structure=False)  # x**4
     grad = gradients_impl.gradients(ret, [x])  # 4x**3
     grad_grad = gradients_impl.gradients(grad, [x])  # 12x**2
     with self.cached_session() as sess:
-      self.assertEqual(sess.run(ret), 16.)
-      self.assertSequenceEqual(sess.run(grad), [32.])
-      self.assertSequenceEqual(sess.run(grad_grad), [48.])
-
+      self.assertEqual(self.evaluate(ret), 16.)
+      self.assertSequenceEqual(self.evaluate(grad), [32.])
+      self.assertSequenceEqual(self.evaluate(grad_grad), [48.])
+
+  @test_util.run_v1_only("b/120545219")
   def testPruning(self):
     x = constant_op.constant(1)
 
@@ -163,10 +178,12 @@
 
     def GetOptimizedGraph():
       mg = meta_graph.create_meta_graph_def(graph=ops.get_default_graph())
-      rewriter_config = rewriter_config_pb2.RewriterConfig(
-          constant_folding=rewriter_config_pb2.RewriterConfig.OFF,
-          memory_optimization=rewriter_config_pb2.RewriterConfig.MANUAL)
-      return tf_optimizer.OptimizeGraph(rewriter_config, mg)
+      config = config_pb2.ConfigProto()
+      config.graph_options.rewrite_options.CopyFrom(
+          rewriter_config_pb2.RewriterConfig(
+              constant_folding=rewriter_config_pb2.RewriterConfig.OFF,
+              memory_optimization=rewriter_config_pb2.RewriterConfig.MANUAL))
+      return tf_optimizer.OptimizeGraph(config, mg)
 
     g = GetOptimizedGraph()
     self.assertEqual(len([n for n in g.node if n.op == "Enter"]), 1)
@@ -176,24 +193,31 @@
     g = GetOptimizedGraph()
     self.assertEqual(len([n for n in g.node if n.op == "Enter"]), 2)
 
+  @test_util.run_deprecated_v1
   def testCaptureExternalTensorInCond(self):
     x = constant_op.constant(2.)
     y = constant_op.constant(1.)
-    ret = while_loop_v2(lambda v: v + y < 9., lambda v: v * 3., [x])
+    ret = while_loop_v2(
+        lambda v: v + y < 9.,
+        lambda v: v * 3., [x],
+        return_same_structure=False)
     grad = gradients_impl.gradients(ret, [x])
     with self.cached_session() as sess:
-      self.assertEqual(sess.run(ret), 18.)
-      self.assertSequenceEqual(sess.run(grad), [9.])
-
+      self.assertEqual(self.evaluate(ret), 18.)
+      self.assertSequenceEqual(self.evaluate(grad), [9.])
+
+  @test_util.run_deprecated_v1
   def testCaptureExternalTensorInBody(self):
     x = constant_op.constant(2.)
     y = constant_op.constant(3.)
-    ret = while_loop_v2(lambda v: v < 8., lambda v: v * y, [x])
+    ret = while_loop_v2(
+        lambda v: v < 8., lambda v: v * y, [x], return_same_structure=False)
     grad = gradients_impl.gradients(ret, [x])
     with self.cached_session() as sess:
-      self.assertEqual(sess.run(ret), 18.)
-      self.assertSequenceEqual(sess.run(grad), [9.])
-
+      self.assertEqual(self.evaluate(ret), 18.)
+      self.assertSequenceEqual(self.evaluate(grad), [9.])
+
+  @test_util.run_deprecated_v1
   def testLoopWithTensorListPushBack(self):
     x = constant_op.constant(2.)
 
@@ -209,12 +233,14 @@
       tl = list_ops.tensor_list_push_back(tl, constant_op.constant(100.))
       return x**2., tl
 
-    ret = while_loop_v2(Cond, Body, [x, tensor_list])
+    ret = while_loop_v2(
+        Cond, Body, [x, tensor_list], return_same_structure=False)
     grad = gradients_impl.gradients(ret[0], x)
     with self.cached_session() as sess:
       self.assertEqual(sess.run(ret[0]), 16.)
-      self.assertSequenceEqual(sess.run(grad), [32.])
-
+      self.assertSequenceEqual(self.evaluate(grad), [32.])
+
+  @test_util.run_deprecated_v1
   def testDuplicateAccumulator(self):
     x = constant_op.constant(2.)
 
@@ -231,13 +257,14 @@
       tl = list_ops.tensor_list_push_back(tl, x)
       return x**2., tl
 
-    ret = while_loop_v2(Cond, Body, [x, tensor_list])
+    ret = while_loop_v2(
+        Cond, Body, [x, tensor_list], return_same_structure=False)
 
     for op in ops.get_default_graph().get_operations():
       if op.type == "While":
         while_op = op
 
-    body_graph = while_v2._get_body_graph(while_op)
+    body_graph = while_v2._get_graph(while_op, "body")
     # body_graph.inputs: [counter_arg, x_arg, tl_arg, *accumulators]
     x_input_t = body_graph.inputs[1]
     accumulator_count = len(
@@ -247,14 +274,15 @@
     grad = gradients_impl.gradients(ret[0], x)
     with self.cached_session() as sess:
       self.assertEqual(sess.run(ret[0]), 16.)
-      self.assertSequenceEqual(sess.run(grad), [32.])
+      self.assertSequenceEqual(self.evaluate(grad), [32.])
 
   @parameterized.named_parameters(
       ("UnknownShape", None),
       ("PartiallyDefinedShape", [None, 2]),
       ("FullyDefinedShape", [1, 2]),
   )
-  def testTensorListOutputElementShape(self, shape):
+  @test_util.run_deprecated_v1
+  def testAccumulatorElementShape(self, shape):
 
     def MatchShape(actual_tensor_shape):
       # Compare the shapes, treating None dimensions as equal. We do not
@@ -267,19 +295,26 @@
         self.assertListEqual(actual_tensor_shape.as_list(), shape)
 
     def GetAccumulatorForInputAtIndex(while_op, idx):
-      body_graph = while_v2._get_body_graph(while_op)
+      body_graph = while_v2._get_graph(while_op, "body")
       y_input_t = body_graph.inputs[idx]
       push_back_node = [c for c in y_input_t.consumers()
                         if c.type == "TensorListPushBack"][0]
       output_idx = body_graph.outputs.index(push_back_node.outputs[0])
       return while_op.outputs[output_idx]
 
-    x = constant_op.constant(2.)
+    x = array_ops.placeholder(dtype=dtypes.float32, shape=shape)
     y = array_ops.placeholder(dtype=dtypes.float32, shape=shape)
 
     # Forward pass.
-    ret = while_loop_v2(lambda v, u: v < 8., lambda v, u: (v * v, u), [x, y])
+    ret = while_loop_v2(lambda v, u: v < 8.,
+                        lambda v, u: (math_ops.pow(v, u), u),
+                        [x, y],
+                        return_same_structure=True)
     while_op = ret[0].op.inputs[0].op
+    # Gradient pass.
+    grad = gradients_impl.gradients(ret[0], x)
+    grad_while_op = grad[0].op.inputs[0].op
+
     # Get the TensorList output of While op containing the accumulated values
     # of y.
     # while_op.inputs: [counter_arg, x_arg, y_arg, *accumulators]
@@ -288,22 +323,24 @@
                                            element_dtype=dtypes.float32)
     MatchShape(val.shape)
 
-    # Gradient pass.
-    grad = gradients_impl.gradients(ret[1], y)
-    grad_while_op = grad[0].op
+    # Take second derivative to generate intermediate grad_while_op outputs
+    gradients_impl.gradients(grad, x)
+
     # Get the TensorList output of gradient While op containing the accumulated
-    # values of grad_y.
+    # values of grad_x (note that grad_x is needed by the second derivative).
     # grad_while_op.inputs:
     # [counter_arg, total_iters_arg, grad_x_arg, grad_y_arg, *other_args]
-    grad_output = GetAccumulatorForInputAtIndex(grad_while_op, 4)
+    grad_output = GetAccumulatorForInputAtIndex(grad_while_op, 2)
     _, val = list_ops.tensor_list_pop_back(grad_output,
                                            element_dtype=dtypes.float32)
     MatchShape(val.shape)
 
   def _createWhile(self, name):
     """Helper function testDefaultName."""
-    output = while_v2.while_loop(lambda i: i < 3, lambda i: i + 1,
-                                 [constant_op.constant(0)])
+    output = while_v2.while_loop(
+        lambda i: i < 3,
+        lambda i: i + 1, [constant_op.constant(0)],
+        return_same_structure=False)
     while_op = output.op.inputs[0].op
     self.assertEqual(while_op.type, "While")
     return while_op
@@ -333,18 +370,76 @@
         self.assertRegexpMatches(
             while2_op.get_attr("body").name, r"foo_while_1_body_\d*")
 
+  @test_util.enable_control_flow_v2
+  @test_util.run_deprecated_v1
   def testWhileAndTensorArray(self):
-    old_enable_while_v2 = control_flow_ops.ENABLE_WHILE_V2
-    control_flow_ops.ENABLE_WHILE_V2 = True
-    with self.cached_session() as sess:
-      param = constant_op.constant(2.0)
-      y0 = constant_op.constant([1.0, 2.0, 3.0, 4.0, 5.0, 6.0], name="elems")
-      # map_fn uses TensorArray internally.
-      r = functional_ops.map_fn(lambda x: math_ops.multiply(x, param), y0)
-      self.assertAllClose([2.0, 4.0, 6.0, 8.0, 10.0, 12.0], sess.run(r))
-      r = gradients_impl.gradients(r, param)[0]
-      self.assertAllClose(21.0, sess.run(r))
-    control_flow_ops.ENABLE_WHILE_V2 = old_enable_while_v2
+    param = constant_op.constant(2.0)
+    y0 = constant_op.constant([1.0, 2.0, 3.0, 4.0, 5.0, 6.0], name="elems")
+    # map_fn uses TensorArray internally.
+    r = functional_ops.map_fn(lambda x: math_ops.multiply(x, param), y0)
+    grad = gradients_impl.gradients(r, param)[0]
+    self.assertAllClose([2.0, 4.0, 6.0, 8.0, 10.0, 12.0], self.evaluate(r))
+    self.assertAllClose(21.0, self.evaluate(grad))
+
+  @test_util.run_deprecated_v1
+  def testNestedWhile(self):
+    # Compute sum of geometric progression: n^0 + n^1 + ... + n^m
+    # We compute the pow using a while loop.
+    n = constant_op.constant(3.)
+    m = constant_op.constant(5.)
+    sum_of_powers = constant_op.constant(0.)
+
+    def Body(i, previous_sum):
+      prod = constant_op.constant(1.)
+      return i - 1., previous_sum + while_loop_v2(
+          lambda c, _: c > 0,
+          lambda c, v: (c - 1., v * n), [i, prod],
+          return_same_structure=False)[1]
+
+    result = while_loop_v2(
+        lambda i, _: i >= 0,
+        Body, [m, sum_of_powers],
+        return_same_structure=False)[1]
+    grad = gradients_impl.gradients(result, [n])
+    with self.cached_session() as sess:
+      self.assertEqual(self.evaluate(result), 364.)
+      self.assertSequenceEqual(self.evaluate(grad), [547.])
+
+  @test_util.run_deprecated_v1
+  def testIdentityNodeInBody(self):
+
+    def Body(v):
+      v = array_ops.identity(v)
+      v = array_ops.identity(v)
+      return v * v
+
+    x = constant_op.constant(2.)
+    ret = while_loop_v2(
+        lambda v: v < 8., Body, [x], return_same_structure=False)
+    grad = gradients_impl.gradients(ret, [x])
+    with self.cached_session() as sess:
+      self.assertEqual(self.evaluate(ret), 16.)
+      self.assertSequenceEqual(self.evaluate(grad), [32.])
+
+  @test_util.run_deprecated_v1
+  def testForwardPassRewrite(self):
+    x = constant_op.constant(1.0, name="x")
+    output = while_v2.while_loop(lambda x: x < 10.0,
+                                 lambda x: x * 2.0,
+                                 [x])[0]
+    while_op = output.op.inputs[0].op
+    self.assertEqual(while_op.type, "While")
+    # outputs = [loop_counter, x]
+    self.assertLen(while_op.outputs, 2)
+
+    gradients_impl.gradients(output, x)
+    # while_op should have been rewritten to output 2.0 intermediate.
+    # outputs = [loop_counter, x, 2.0_accumulator, x_accumulator]
+    self.assertLen(while_op.outputs, 4)
+
+    gradients_impl.gradients(output, x)
+    # Computing the gradient again shouldn't rewrite while_op again.
+    self.assertLen(while_op.outputs, 4)
 
 
 def ScalarShape():

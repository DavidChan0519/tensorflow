--- conflicted
+++ resolved
@@ -25,282 +25,294 @@
 
 from tensorflow.python import keras
 from tensorflow.python.framework import test_util
+from tensorflow.python.keras import keras_parameterized
 from tensorflow.python.keras import testing_utils
+from tensorflow.python.keras.optimizer_v2.rmsprop import RMSprop
 from tensorflow.python.ops import array_ops
 from tensorflow.python.platform import test
-<<<<<<< HEAD
+from tensorflow.python.training import gradient_descent
 from tensorflow.python.training.rmsprop import RMSPropOptimizer
-=======
-from tensorflow.python.training import gradient_descent
->>>>>>> ca2d0b65
-
-
-class CuDNNTest(test.TestCase, parameterized.TestCase):
-
-  @test_util.run_in_graph_and_eager_modes
-  def test_cudnn_rnn_basics(self):
-    if test.is_gpu_available(cuda_only=True):
-      with self.session(use_gpu=True):
-        input_size = 10
-        timesteps = 6
-        units = 2
-        num_samples = 32
-        for layer_class in [keras.layers.CuDNNGRU, keras.layers.CuDNNLSTM]:
-          for return_sequences in [True, False]:
-            with keras.utils.CustomObjectScope(
-                {'keras.layers.CuDNNGRU': keras.layers.CuDNNGRU,
-                 'keras.layers.CuDNNLSTM': keras.layers.CuDNNLSTM}):
-              testing_utils.layer_test(
-                  layer_class,
-                  kwargs={'units': units,
-                          'return_sequences': return_sequences},
-                  input_shape=(num_samples, timesteps, input_size))
-          for go_backwards in [True, False]:
-            with keras.utils.CustomObjectScope(
-                {'keras.layers.CuDNNGRU': keras.layers.CuDNNGRU,
-                 'keras.layers.CuDNNLSTM': keras.layers.CuDNNLSTM}):
-              testing_utils.layer_test(
-                  layer_class,
-                  kwargs={'units': units,
-                          'go_backwards': go_backwards},
-                  input_shape=(num_samples, timesteps, input_size))
-
-  @test_util.run_in_graph_and_eager_modes
-  def test_trainability(self):
-    if test.is_gpu_available(cuda_only=True):
-      with self.session(use_gpu=True):
-        input_size = 10
-        units = 2
-        for layer_class in [keras.layers.CuDNNGRU, keras.layers.CuDNNLSTM]:
-          layer = layer_class(units)
-          layer.build((None, None, input_size))
-          self.assertEqual(len(layer.weights), 3)
-          self.assertEqual(len(layer.trainable_weights), 3)
-          self.assertEqual(len(layer.non_trainable_weights), 0)
-          layer.trainable = False
-          self.assertEqual(len(layer.weights), 3)
-          self.assertEqual(len(layer.non_trainable_weights), 3)
-          self.assertEqual(len(layer.trainable_weights), 0)
-          layer.trainable = True
-          self.assertEqual(len(layer.weights), 3)
-          self.assertEqual(len(layer.trainable_weights), 3)
-          self.assertEqual(len(layer.non_trainable_weights), 0)
+
+
+@keras_parameterized.run_all_keras_modes
+class CuDNNTest(keras_parameterized.TestCase):
+
+  @parameterized.named_parameters(
+      *test_util.generate_combinations_with_testcase_name(
+          layer_class=[keras.layers.CuDNNGRU, keras.layers.CuDNNLSTM],
+          return_sequences=[True, False]))
+  @test_util.run_gpu_only
+  def test_cudnn_rnn_return_sequence(self, layer_class, return_sequences):
+    input_size = 10
+    timesteps = 6
+    units = 2
+    num_samples = 32
+    testing_utils.layer_test(
+        layer_class,
+        kwargs={'units': units,
+                'return_sequences': return_sequences},
+        input_shape=(num_samples, timesteps, input_size))
+
+  @parameterized.named_parameters(
+      *test_util.generate_combinations_with_testcase_name(
+          layer_class=[keras.layers.CuDNNGRU, keras.layers.CuDNNLSTM],
+          go_backwards=[True, False]))
+  @test_util.run_gpu_only
+  def test_cudnn_rnn_go_backward(self, layer_class, go_backwards):
+    input_size = 10
+    timesteps = 6
+    units = 2
+    num_samples = 32
+    testing_utils.layer_test(
+        layer_class,
+        kwargs={'units': units,
+                'go_backwards': go_backwards},
+        input_shape=(num_samples, timesteps, input_size))
 
   @parameterized.named_parameters(
       ('cudnngru', keras.layers.CuDNNGRU),
       ('cudnnlstm', keras.layers.CuDNNLSTM),
   )
-  def test_regularizer(self, layer_class):
-    if test.is_gpu_available(cuda_only=True):
-      with self.session(use_gpu=True):
-        input_size = 10
-        timesteps = 6
-        units = 2
-        num_samples = 32
-        layer = layer_class(
-            units,
-            return_sequences=False,
-            input_shape=(timesteps, input_size),
-            kernel_regularizer=keras.regularizers.l1(0.01),
-            recurrent_regularizer=keras.regularizers.l1(0.01),
-            bias_regularizer='l2')
-        layer.build((None, None, input_size))
-        self.assertEqual(len(layer.losses), 3)
-
-        layer = layer_class(
-            units,
-            return_sequences=False,
-            input_shape=(timesteps, input_size),
-            activity_regularizer='l2')
-        self.assertTrue(layer.activity_regularizer)
-        x = keras.backend.variable(
-            np.ones((num_samples, timesteps, input_size)))
-        layer(x)
-        self.assertEqual(len(layer.get_losses_for(x)), 1)
+  @test_util.run_gpu_only
+  def test_return_state(self, layer_class):
+    input_size = 10
+    timesteps = 6
+    units = 2
+    num_samples = 32
+    num_states = 2 if layer_class is keras.layers.CuDNNLSTM else 1
+
+    inputs = keras.Input(batch_shape=(num_samples, timesteps, input_size))
+    layer = layer_class(units, return_state=True, stateful=True)
+    outputs = layer(inputs)
+    _, state = outputs[0], outputs[1:]
+    self.assertEqual(len(state), num_states)
+    model = keras.models.Model(inputs, state[0])
+    model.run_eagerly = testing_utils.should_run_eagerly()
+
+    inputs = np.random.random((num_samples, timesteps, input_size))
+    state = model.predict(inputs)
+    np.testing.assert_allclose(
+        keras.backend.eval(layer.states[0]), state, atol=1e-4)
 
   @parameterized.named_parameters(
       ('cudnngru', keras.layers.CuDNNGRU),
       ('cudnnlstm', keras.layers.CuDNNLSTM),
   )
-  def test_return_state(self, layer_class):
-    if test.is_gpu_available(cuda_only=True):
-      with self.session(use_gpu=True):
-        input_size = 10
-        timesteps = 6
-        units = 2
-        num_samples = 32
-        num_states = 2 if layer_class is keras.layers.CuDNNLSTM else 1
-
-        inputs = keras.Input(batch_shape=(num_samples, timesteps, input_size))
-        layer = layer_class(units, return_state=True, stateful=True)
-        outputs = layer(inputs)
-        _, state = outputs[0], outputs[1:]
-        self.assertEqual(len(state), num_states)
-        model = keras.models.Model(inputs, state[0])
-
-        inputs = np.random.random((num_samples, timesteps, input_size))
-        state = model.predict(inputs)
-        np.testing.assert_allclose(
-            keras.backend.eval(layer.states[0]), state, atol=1e-4)
+  @test_util.run_gpu_only
+  def test_time_major_input(self, layer_class):
+    input_size = 10
+    timesteps = 6
+    units = 2
+    num_samples = 32
+
+    model = keras.models.Sequential()
+    model.add(
+        keras.layers.Lambda(lambda t: array_ops.transpose(t, [1, 0, 2])))
+    layer = layer_class(units, time_major=True, return_sequences=True)
+    model.add(layer)
+    model.add(
+        keras.layers.Lambda(lambda t: array_ops.transpose(t, [1, 0, 2])))
+    model.compile(loss='categorical_crossentropy',
+                  optimizer=RMSprop(learning_rate=0.001))
+    model.fit(
+        np.ones((num_samples, timesteps, input_size)),
+        np.ones((num_samples, timesteps, units)))
+    out = model.predict(np.ones((num_samples, timesteps, input_size)))
+    self.assertEqual(out.shape, (num_samples, timesteps, units))
 
   @parameterized.named_parameters(
       ('cudnngru', keras.layers.CuDNNGRU),
       ('cudnnlstm', keras.layers.CuDNNLSTM),
   )
-  def test_time_major_input(self, layer_class):
-    if test.is_gpu_available(cuda_only=True):
-      with self.test_session(use_gpu=True):
-        input_size = 10
-        timesteps = 6
-        units = 2
-        num_samples = 32
-
-        model = keras.models.Sequential()
-        model.add(
-            keras.layers.Lambda(lambda t: array_ops.transpose(t, [1, 0, 2])))
-        layer = layer_class(units, time_major=True, return_sequences=True)
-        model.add(layer)
-        model.add(
-            keras.layers.Lambda(lambda t: array_ops.transpose(t, [1, 0, 2])))
-        model.compile(loss='categorical_crossentropy', optimizer='adam')
-        model.fit(
-            np.ones((num_samples, timesteps, input_size)),
-            np.ones((num_samples, timesteps, units)))
-        out = model.predict(np.ones((num_samples, timesteps, input_size)))
-        self.assertEqual(out.shape, (num_samples, timesteps, units))
+  @test_util.run_gpu_only
+  def test_specify_initial_state_keras_tensor(self, layer_class):
+    input_size = 10
+    timesteps = 6
+    units = 2
+    num_samples = 32
+    num_states = 2 if layer_class is keras.layers.CuDNNLSTM else 1
+
+    inputs = keras.Input((timesteps, input_size))
+    initial_state = [keras.Input((units,)) for _ in range(num_states)]
+    layer = layer_class(units)
+    if len(initial_state) == 1:
+      output = layer(inputs, initial_state=initial_state[0])
+    else:
+      output = layer(inputs, initial_state=initial_state)
+    self.assertIn(initial_state[0], layer._inbound_nodes[0].input_tensors)
+
+    model = keras.models.Model([inputs] + initial_state, output)
+    model.compile(loss='categorical_crossentropy',
+                  optimizer=RMSprop(learning_rate=0.001),
+                  run_eagerly=testing_utils.should_run_eagerly())
+
+    inputs = np.random.random((num_samples, timesteps, input_size))
+    initial_state = [
+        np.random.random((num_samples, units)) for _ in range(num_states)
+    ]
+    targets = np.random.random((num_samples, units))
+    model.fit([inputs] + initial_state, targets)
+
+
+class CuDNNGraphOnlyTest(keras_parameterized.TestCase):
 
   @parameterized.named_parameters(
       ('cudnngru', keras.layers.CuDNNGRU),
       ('cudnnlstm', keras.layers.CuDNNLSTM),
   )
-  def test_specify_initial_state_keras_tensor(self, layer_class):
-    if test.is_gpu_available(cuda_only=True):
-      with self.session(use_gpu=True):
-        input_size = 10
-        timesteps = 6
-        units = 2
-        num_samples = 32
-        num_states = 2 if layer_class is keras.layers.CuDNNLSTM else 1
-
-        inputs = keras.Input((timesteps, input_size))
-        initial_state = [keras.Input((units,)) for _ in range(num_states)]
-        layer = layer_class(units)
-        if len(initial_state) == 1:
-          output = layer(inputs, initial_state=initial_state[0])
-        else:
-          output = layer(inputs, initial_state=initial_state)
-        self.assertIn(initial_state[0], layer._inbound_nodes[0].input_tensors)
-
-        model = keras.models.Model([inputs] + initial_state, output)
-        model.compile(loss='categorical_crossentropy', optimizer='adam')
-
-        inputs = np.random.random((num_samples, timesteps, input_size))
-        initial_state = [
-            np.random.random((num_samples, units)) for _ in range(num_states)
-        ]
-        targets = np.random.random((num_samples, units))
-        model.fit([inputs] + initial_state, targets)
+  @test_util.run_deprecated_v1
+  @test_util.run_gpu_only
+  def test_regularizer(self, layer_class):
+    input_size = 10
+    timesteps = 6
+    units = 2
+    num_samples = 32
+    layer = layer_class(
+        units,
+        return_sequences=False,
+        input_shape=(timesteps, input_size),
+        kernel_regularizer=keras.regularizers.l1(0.01),
+        recurrent_regularizer=keras.regularizers.l1(0.01),
+        bias_regularizer='l2')
+    layer.build((None, None, input_size))
+    self.assertEqual(len(layer.losses), 3)
+
+    layer = layer_class(
+        units,
+        return_sequences=False,
+        input_shape=(timesteps, input_size),
+        activity_regularizer='l2')
+    self.assertTrue(layer.activity_regularizer)
+    x = keras.backend.variable(
+        np.ones((num_samples, timesteps, input_size)))
+    layer(x)
+    self.assertEqual(len(layer.get_losses_for(x)), 1)
 
   @parameterized.named_parameters(
       ('cudnngru', keras.layers.CuDNNGRU),
       ('cudnnlstm', keras.layers.CuDNNLSTM),
   )
+  @test_util.run_gpu_only
+  @test_util.run_v1_only('b/120941292')
   def test_statefulness(self, layer_class):
-    if test.is_gpu_available(cuda_only=True):
-      with self.session(use_gpu=True):
-        input_size = 10
-        timesteps = 6
-        units = 2
-        num_samples = 32
-
-        model = keras.models.Sequential()
-        model.add(
-            keras.layers.Embedding(
-                10,
-                input_size,
-                input_length=timesteps,
-                batch_input_shape=(num_samples, timesteps)))
-        layer = layer_class(
-            units, return_sequences=False, stateful=True, weights=None)
-        model.add(layer)
-        model.compile(optimizer='sgd', loss='mse')
-        out1 = model.predict(np.ones((num_samples, timesteps)))
-        self.assertEqual(out1.shape, (num_samples, units))
-
-        # train once so that the states change
-        model.train_on_batch(
-            np.ones((num_samples, timesteps)), np.ones((num_samples, units)))
-        out2 = model.predict(np.ones((num_samples, timesteps)))
-
-        # if the state is not reset, output should be different
-        self.assertNotEqual(out1.max(), out2.max())
-
-        # check that output changes after states are reset
-        # (even though the model itself didn't change)
-        layer.reset_states()
-        out3 = model.predict(np.ones((num_samples, timesteps)))
-        self.assertNotEqual(out2.max(), out3.max())
-
-        # check that container-level reset_states() works
-        model.reset_states()
-        out4 = model.predict(np.ones((num_samples, timesteps)))
-        self.assertAllClose(out3, out4, atol=1e-5)
-
-        # check that the call to `predict` updated the states
-        out5 = model.predict(np.ones((num_samples, timesteps)))
-        self.assertNotEqual(out4.max(), out5.max())
+    input_size = 10
+    timesteps = 6
+    units = 2
+    num_samples = 32
+
+    with self.cached_session(use_gpu=True):
+      model = keras.models.Sequential()
+      model.add(
+          keras.layers.Embedding(
+              10,
+              input_size,
+              input_length=timesteps,
+              batch_input_shape=(num_samples, timesteps)))
+      layer = layer_class(
+          units, return_sequences=False, stateful=True, weights=None)
+      model.add(layer)
+      model.compile(optimizer=gradient_descent.GradientDescentOptimizer(0.01),
+                    loss='mse')
+      out1 = model.predict(np.ones((num_samples, timesteps)))
+      self.assertEqual(out1.shape, (num_samples, units))
+
+      # train once so that the states change
+      model.train_on_batch(
+          np.ones((num_samples, timesteps)), np.ones((num_samples, units)))
+      out2 = model.predict(np.ones((num_samples, timesteps)))
+
+      # if the state is not reset, output should be different
+      self.assertNotEqual(out1.max(), out2.max())
+
+      # check that output changes after states are reset
+      # (even though the model itself didn't change)
+      layer.reset_states()
+      out3 = model.predict(np.ones((num_samples, timesteps)))
+      self.assertNotEqual(out2.max(), out3.max())
+
+      # check that container-level reset_states() works
+      model.reset_states()
+      out4 = model.predict(np.ones((num_samples, timesteps)))
+      self.assertAllClose(out3, out4, atol=1e-5)
+
+      # check that the call to `predict` updated the states
+      out5 = model.predict(np.ones((num_samples, timesteps)))
+      self.assertNotEqual(out4.max(), out5.max())
+
+
+@test_util.run_all_in_graph_and_eager_modes
+class CuDNNV1OnlyTest(keras_parameterized.TestCase):
+
+  @test_util.run_gpu_only
+  def test_trainability(self):
+    input_size = 10
+    units = 2
+    for layer_class in [keras.layers.CuDNNGRU, keras.layers.CuDNNLSTM]:
+      layer = layer_class(units)
+      layer.build((None, None, input_size))
+      self.assertEqual(len(layer.weights), 3)
+      self.assertEqual(len(layer.trainable_weights), 3)
+      self.assertEqual(len(layer.non_trainable_weights), 0)
+      layer.trainable = False
+      self.assertEqual(len(layer.weights), 3)
+      self.assertEqual(len(layer.non_trainable_weights), 3)
+      self.assertEqual(len(layer.trainable_weights), 0)
+      layer.trainable = True
+      self.assertEqual(len(layer.weights), 3)
+      self.assertEqual(len(layer.trainable_weights), 3)
+      self.assertEqual(len(layer.non_trainable_weights), 0)
 
   @parameterized.named_parameters(
       *test_util.generate_combinations_with_testcase_name(
           rnn_type=['LSTM', 'GRU'], to_cudnn=[True, False],
           bidirectional=[True, False], implementation=[1, 2],
           model_nest_level=[1, 2], model_type=['seq', 'func']))
+  @test_util.run_v1_only('b/120911602, b/112083752')
+  @test_util.run_gpu_only
   def test_load_weights_between_noncudnn_rnn(self, rnn_type, to_cudnn,
                                              bidirectional, implementation,
                                              model_nest_level, model_type):
-    if test.is_gpu_available(cuda_only=True):
-      with self.session(use_gpu=True):
-        input_size = 10
-        timesteps = 6
-        input_shape = (timesteps, input_size)
-        units = 2
-        num_samples = 32
-        inputs = np.random.random((num_samples, timesteps, input_size))
-
-        rnn_layer_kwargs = {
-            'recurrent_activation': 'sigmoid',
-            # ensure biases are non-zero and properly converted
-            'bias_initializer': 'random_uniform',
-            'implementation': implementation
-        }
-        if rnn_type == 'LSTM':
-          rnn_layer_class = keras.layers.LSTM
-          cudnn_rnn_layer_class = keras.layers.CuDNNLSTM
-        else:
-          rnn_layer_class = keras.layers.GRU
-          cudnn_rnn_layer_class = keras.layers.CuDNNGRU
-          rnn_layer_kwargs['reset_after'] = True
-
-        layer = rnn_layer_class(units, **rnn_layer_kwargs)
-        if bidirectional:
-          layer = keras.layers.Bidirectional(layer)
-
-        cudnn_layer = cudnn_rnn_layer_class(units)
-        if bidirectional:
-          cudnn_layer = keras.layers.Bidirectional(cudnn_layer)
-
-        model = self._make_nested_model(input_shape, layer, model_nest_level,
-                                        model_type)
-        cudnn_model = self._make_nested_model(input_shape, cudnn_layer,
-                                              model_nest_level, model_type)
-
-        if to_cudnn:
-          self._convert_model_weights(model, cudnn_model)
-        else:
-          self._convert_model_weights(cudnn_model, model)
-
-        self.assertAllClose(model.predict(inputs), cudnn_model.predict(inputs),
-                            atol=1e-4)
+    input_size = 10
+    timesteps = 6
+    input_shape = (timesteps, input_size)
+    units = 2
+    num_samples = 32
+    inputs = np.random.random((num_samples, timesteps, input_size))
+
+    rnn_layer_kwargs = {
+        'recurrent_activation': 'sigmoid',
+        # ensure biases are non-zero and properly converted
+        'bias_initializer': 'random_uniform',
+        'implementation': implementation
+    }
+    if rnn_type == 'LSTM':
+      rnn_layer_class = keras.layers.LSTM
+      cudnn_rnn_layer_class = keras.layers.CuDNNLSTM
+    else:
+      rnn_layer_class = keras.layers.GRU
+      cudnn_rnn_layer_class = keras.layers.CuDNNGRU
+      rnn_layer_kwargs['reset_after'] = True
+
+    layer = rnn_layer_class(units, **rnn_layer_kwargs)
+    if bidirectional:
+      layer = keras.layers.Bidirectional(layer)
+
+    cudnn_layer = cudnn_rnn_layer_class(units)
+    if bidirectional:
+      cudnn_layer = keras.layers.Bidirectional(cudnn_layer)
+
+    model = self._make_nested_model(input_shape, layer, model_nest_level,
+                                    model_type)
+    cudnn_model = self._make_nested_model(input_shape, cudnn_layer,
+                                          model_nest_level, model_type)
+
+    if to_cudnn:
+      self._convert_model_weights(model, cudnn_model)
+    else:
+      self._convert_model_weights(cudnn_model, model)
+
+    self.assertAllClose(model.predict(inputs), cudnn_model.predict(inputs),
+                        atol=1e-4)
 
   def _make_nested_model(self, input_shape, layer, level=1, model_type='func'):
     # example: make_nested_seq_model((1,), Dense(10), level=2).summary()
@@ -334,113 +346,52 @@
   @parameterized.named_parameters(
       *test_util.generate_combinations_with_testcase_name(
           rnn_type=['LSTM', 'GRU'], to_cudnn=[True, False]))
+  @test_util.run_v1_only('b/120911602')
+  @test_util.run_gpu_only
   def test_load_weights_between_noncudnn_rnn_time_distributed(self, rnn_type,
                                                               to_cudnn):
     # Similar test as test_load_weights_between_noncudnn_rnn() but has different
     # rank of input due to usage of TimeDistributed. Issue: #10356.
-    if test.is_gpu_available(cuda_only=True):
-      with self.session(use_gpu=True):
-        input_size = 10
-        steps = 6
-        timesteps = 6
-        input_shape = (timesteps, steps, input_size)
-        units = 2
-        num_samples = 32
-        inputs = np.random.random((num_samples, timesteps, steps, input_size))
-
-        rnn_layer_kwargs = {
-            'recurrent_activation': 'sigmoid',
-            # ensure biases are non-zero and properly converted
-            'bias_initializer': 'random_uniform',
-        }
-        if rnn_type == 'LSTM':
-          rnn_layer_class = keras.layers.LSTM
-          cudnn_rnn_layer_class = keras.layers.CuDNNLSTM
-        else:
-          rnn_layer_class = keras.layers.GRU
-          cudnn_rnn_layer_class = keras.layers.CuDNNGRU
-          rnn_layer_kwargs['reset_after'] = True
-
-        layer = rnn_layer_class(units, **rnn_layer_kwargs)
-        layer = keras.layers.TimeDistributed(layer)
-
-        cudnn_layer = cudnn_rnn_layer_class(units)
-        cudnn_layer = keras.layers.TimeDistributed(cudnn_layer)
-
-        model = self._make_nested_model(input_shape, layer)
-        cudnn_model = self._make_nested_model(input_shape, cudnn_layer)
-
-        if to_cudnn:
-          self._convert_model_weights(model, cudnn_model)
-        else:
-          self._convert_model_weights(cudnn_model, model)
-
-        self.assertAllClose(model.predict(inputs), cudnn_model.predict(inputs),
-                            atol=1e-4)
-
-  @test_util.run_in_graph_and_eager_modes
+    input_size = 10
+    steps = 6
+    timesteps = 6
+    input_shape = (timesteps, steps, input_size)
+    units = 2
+    num_samples = 32
+    inputs = np.random.random((num_samples, timesteps, steps, input_size))
+
+    rnn_layer_kwargs = {
+        'recurrent_activation': 'sigmoid',
+        # ensure biases are non-zero and properly converted
+        'bias_initializer': 'random_uniform',
+    }
+    if rnn_type == 'LSTM':
+      rnn_layer_class = keras.layers.LSTM
+      cudnn_rnn_layer_class = keras.layers.CuDNNLSTM
+    else:
+      rnn_layer_class = keras.layers.GRU
+      cudnn_rnn_layer_class = keras.layers.CuDNNGRU
+      rnn_layer_kwargs['reset_after'] = True
+
+    layer = rnn_layer_class(units, **rnn_layer_kwargs)
+    layer = keras.layers.TimeDistributed(layer)
+
+    cudnn_layer = cudnn_rnn_layer_class(units)
+    cudnn_layer = keras.layers.TimeDistributed(cudnn_layer)
+
+    model = self._make_nested_model(input_shape, layer)
+    cudnn_model = self._make_nested_model(input_shape, cudnn_layer)
+
+    if to_cudnn:
+      self._convert_model_weights(model, cudnn_model)
+    else:
+      self._convert_model_weights(cudnn_model, model)
+
+    self.assertAllClose(model.predict(inputs), cudnn_model.predict(inputs),
+                        atol=1e-4)
+
+  @test_util.run_gpu_only
   def test_cudnnrnn_bidirectional(self):
-<<<<<<< HEAD
-    if test.is_gpu_available(cuda_only=True):
-      with self.session(use_gpu=True):
-        rnn = keras.layers.CuDNNGRU
-        samples = 2
-        dim = 2
-        timesteps = 2
-        output_dim = 2
-        mode = 'concat'
-
-        x = np.random.random((samples, timesteps, dim))
-        target_dim = 2 * output_dim if mode == 'concat' else output_dim
-        y = np.random.random((samples, target_dim))
-
-        # test with Sequential model
-        model = keras.Sequential()
-        model.add(
-            keras.layers.Bidirectional(
-                rnn(output_dim), merge_mode=mode, input_shape=(None, dim)))
-        model.compile(
-            loss='mse', optimizer=RMSPropOptimizer(learning_rate=0.001))
-        model.fit(x, y, epochs=1, batch_size=1)
-
-        # test config
-        model.get_config()
-        model = keras.models.model_from_json(model.to_json())
-        model.summary()
-
-        # test stacked bidirectional layers
-        model = keras.Sequential()
-        model.add(
-            keras.layers.Bidirectional(
-                rnn(output_dim, return_sequences=True),
-                merge_mode=mode,
-                input_shape=(None, dim)))
-        model.add(keras.layers.Bidirectional(rnn(output_dim), merge_mode=mode))
-        model.compile(
-            loss='mse', optimizer=RMSPropOptimizer(learning_rate=0.001))
-        model.fit(x, y, epochs=1, batch_size=1)
-
-        # test with functional API
-        inputs = keras.Input((timesteps, dim))
-        outputs = keras.layers.Bidirectional(
-            rnn(output_dim), merge_mode=mode)(
-                inputs)
-        model = keras.Model(inputs, outputs)
-        model.compile(
-            loss='mse', optimizer=RMSPropOptimizer(learning_rate=0.001))
-        model.fit(x, y, epochs=1, batch_size=1)
-
-        # Bidirectional and stateful
-        inputs = keras.Input(batch_shape=(1, timesteps, dim))
-        outputs = keras.layers.Bidirectional(
-            rnn(output_dim, stateful=True), merge_mode=mode)(
-                inputs)
-        model = keras.Model(inputs, outputs)
-        model.compile(
-            loss='mse', optimizer=RMSPropOptimizer(learning_rate=0.001))
-        model.fit(x, y, epochs=1, batch_size=1)
-
-=======
     rnn = keras.layers.CuDNNGRU
     samples = 2
     dim = 2
@@ -457,7 +408,8 @@
     model.add(
         keras.layers.Bidirectional(
             rnn(output_dim), merge_mode=mode, input_shape=(None, dim)))
-    model.compile(loss='mse', optimizer='rmsprop')
+    model.compile(
+        loss='mse', optimizer=RMSPropOptimizer(learning_rate=0.001))
     model.fit(x, y, epochs=1, batch_size=1)
 
     # test config
@@ -473,7 +425,8 @@
             merge_mode=mode,
             input_shape=(None, dim)))
     model.add(keras.layers.Bidirectional(rnn(output_dim), merge_mode=mode))
-    model.compile(loss='mse', optimizer=R'rmsprop')
+    model.compile(
+        loss='mse', optimizer=RMSPropOptimizer(learning_rate=0.001))
     model.fit(x, y, epochs=1, batch_size=1)
 
     # test with functional API
@@ -482,7 +435,8 @@
         rnn(output_dim), merge_mode=mode)(
             inputs)
     model = keras.Model(inputs, outputs)
-    model.compile(loss='mse', optimizer=R'rmsprop')
+    model.compile(
+        loss='mse', optimizer=RMSPropOptimizer(learning_rate=0.001))
     model.fit(x, y, epochs=1, batch_size=1)
 
     # Bidirectional and stateful
@@ -491,55 +445,16 @@
         rnn(output_dim, stateful=True), merge_mode=mode)(
             inputs)
     model = keras.Model(inputs, outputs)
-    model.compile(loss='mse', optimizer='rmsprop')
+    model.compile(
+        loss='mse', optimizer=RMSPropOptimizer(learning_rate=0.001))
     model.fit(x, y, epochs=1, batch_size=1)
 
   @test_util.run_gpu_only
->>>>>>> ca2d0b65
   def test_preprocess_weights_for_loading_gru_incompatible(self):
     """Test loading weights between incompatible layers.
 
     Should fail fast with an exception.
     """
-<<<<<<< HEAD
-    if test.is_gpu_available(cuda_only=True):
-      with self.session(use_gpu=True):
-        input_shape = (3, 5)
-
-        def gru(cudnn=False, **kwargs):
-          layer_class = keras.layers.CuDNNGRU if cudnn else keras.layers.GRU
-          return layer_class(2, input_shape=input_shape, **kwargs)
-
-        def get_layer_weights(layer):
-          layer.build(input_shape=input_shape)
-          return layer.get_weights()
-
-        def assert_not_compatible(src, dest, message):
-          with self.assertRaises(ValueError) as ex:
-            keras.engine.saving.preprocess_weights_for_loading(
-                dest,
-                get_layer_weights(src))
-          self.assertIn(message, str(ex.exception))
-
-        assert_not_compatible(
-            gru(),
-            gru(cudnn=True),
-            'GRU(reset_after=False) is not compatible with CuDNNGRU')
-        assert_not_compatible(
-            gru(cudnn=True),
-            gru(),
-            'CuDNNGRU is not compatible with GRU(reset_after=False)')
-        assert_not_compatible(
-            gru(),
-            gru(reset_after=True),
-            'GRU(reset_after=False) is not compatible with '
-            'GRU(reset_after=True)')
-        assert_not_compatible(
-            gru(reset_after=True),
-            gru(),
-            'GRU(reset_after=True) is not compatible with '
-            'GRU(reset_after=False)')
-=======
     input_shape = (3, 5)
 
     def gru(cudnn=False, **kwargs):
@@ -552,7 +467,7 @@
 
     def assert_not_compatible(src, dest, message):
       with self.assertRaises(ValueError) as ex:
-        keras.saving.preprocess_weights_for_loading(
+        keras.engine.saving.preprocess_weights_for_loading(
             dest,
             get_layer_weights(src))
       self.assertIn(message, str(ex.exception))
@@ -575,7 +490,6 @@
         gru(),
         'GRU(reset_after=True) is not compatible with '
         'GRU(reset_after=False)')
->>>>>>> ca2d0b65
 
 
 if __name__ == '__main__':

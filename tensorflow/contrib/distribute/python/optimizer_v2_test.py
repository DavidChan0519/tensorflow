# Copyright 2018 The TensorFlow Authors. All Rights Reserved.
#
# Licensed under the Apache License, Version 2.0 (the "License");
# you may not use this file except in compliance with the License.
# You may obtain a copy of the License at
#
#     http://www.apache.org/licenses/LICENSE-2.0
#
# Unless required by applicable law or agreed to in writing, software
# distributed under the License is distributed on an "AS IS" BASIS,
# WITHOUT WARRANTIES OR CONDITIONS OF ANY KIND, either express or implied.
# See the License for the specific language governing permissions and
# limitations under the License.
# ==============================================================================
"""Tests for running legacy optimizer code with DistributionStrategy."""

from __future__ import absolute_import
from __future__ import division
from __future__ import print_function

from absl.testing import parameterized
import numpy

from tensorflow.contrib.distribute.python import combinations
from tensorflow.contrib.distribute.python.single_loss_example import minimize_loss_example
from tensorflow.python.eager import context
from tensorflow.python.eager import test
from tensorflow.python.ops import control_flow_ops
from tensorflow.python.ops import variables


class MinimizeLossOptimizerV2Test(test.TestCase, parameterized.TestCase):

  @combinations.generate(
      combinations.times(
          combinations.distributions_and_v2_optimizers(),
          combinations.combine(mode=["graph"], use_callable_loss=[True, False])
          + combinations.combine(mode=["eager"], use_callable_loss=[True])))
  def testTrainNetwork(self, distribution, optimizer_fn,
                       use_callable_loss=True):
    with distribution.scope():
      model_fn, dataset_fn, layer = minimize_loss_example(
          optimizer_fn, use_bias=True, use_callable_loss=use_callable_loss)

      ds = distribution.distribute_dataset(dataset_fn)
      if context.executing_eagerly():
        iterator = ds.make_one_shot_iterator()
      else:
        iterator = ds.make_initializable_iterator()

      def run_step():
<<<<<<< HEAD
        return control_flow_ops.group(distribution.unwrap(
            distribution.call_for_each_replica(
                model_fn, iterator.get_next(), run_concurrently=layer.built)))
=======
        return control_flow_ops.group(
            distribution.unwrap(
                distribution.extended.call_for_each_replica(
                    model_fn, args=(iterator.get_next(),))))
>>>>>>> ca2d0b65

      if not context.executing_eagerly():
        with self.cached_session() as sess:
          sess.run(iterator.initializer)
          run_step = sess.make_callable(run_step())
        self.evaluate(variables.global_variables_initializer())

      weights, biases = [], []
      for _ in range(10):
        run_step()

        weights.append(self.evaluate(layer.kernel))
        biases.append(self.evaluate(layer.bias))

      error = abs(numpy.add(numpy.squeeze(weights), numpy.squeeze(biases)) - 1)
      is_not_increasing = all(y <= x for x, y in zip(error, error[1:]))
      self.assertTrue(is_not_increasing)


if __name__ == "__main__":
  test.main()<|MERGE_RESOLUTION|>--- conflicted
+++ resolved
@@ -49,16 +49,9 @@
         iterator = ds.make_initializable_iterator()
 
       def run_step():
-<<<<<<< HEAD
         return control_flow_ops.group(distribution.unwrap(
             distribution.call_for_each_replica(
-                model_fn, iterator.get_next(), run_concurrently=layer.built)))
-=======
-        return control_flow_ops.group(
-            distribution.unwrap(
-                distribution.extended.call_for_each_replica(
-                    model_fn, args=(iterator.get_next(),))))
->>>>>>> ca2d0b65
+                model_fn, args=(iterator.get_next(),))))
 
       if not context.executing_eagerly():
         with self.cached_session() as sess:

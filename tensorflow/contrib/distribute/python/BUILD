--- conflicted
+++ resolved
@@ -1,13 +1,9 @@
 # Implementation of a prototype TF distributed computation library.
 
-<<<<<<< HEAD
-=======
 load("//tensorflow/compiler/tests:build_defs.bzl", "tf_xla_py_test")
-load("//tensorflow/core:platform/default/distribute.bzl", "distribute_py_test")
 load("//tensorflow:tensorflow.bzl", "py_test")
 load("//tensorflow:tensorflow.bzl", "cuda_py_test")
 
->>>>>>> ca2d0b65
 package(
     default_visibility = [
         "//tensorflow:internal",
@@ -18,53 +14,50 @@
 
 exports_files(["LICENSE"])
 
-load("//tensorflow:tensorflow.bzl", "py_test")
-load("//tensorflow:tensorflow.bzl", "cuda_py_test")
-
 # TODO(priyag): Figure out testonly issues that are preventing us from
 # including our tests in pip for now.
 
-py_library(
-    name = "values",
-    srcs = ["values.py"],
-    visibility = ["//tensorflow:internal"],
-    deps = [
-        ":input_ops",
-        "//tensorflow/python:array_ops",
-        "//tensorflow/python:control_flow_ops",
-        "//tensorflow/python:device_util",
-        "//tensorflow/python:distribute",
-        "//tensorflow/python:framework_ops",
-        "//tensorflow/python:resource_variable_ops",
-        "//tensorflow/python:training",
-        "//tensorflow/python:util",
-        "//tensorflow/python/data/ops:multi_device_iterator_ops",
-        "//tensorflow/python/eager:context",
-        "//tensorflow/python/training/checkpointable:base",
-        "@six_archive//:six",
-    ],
-)
-
 cuda_py_test(
     name = "values_test",
     srcs = ["values_test.py"],
     additional_deps = [
+        ":combinations",
+        ":mirrored_strategy",
+        "@absl_py//absl/testing:parameterized",
+        "//tensorflow/core:protos_all_py",
+        "//tensorflow/python:array_ops",
+        "//tensorflow/python:constant_op",
+        "//tensorflow/python:framework_ops",
+        "//tensorflow/python:framework_test_lib",
+        "//tensorflow/python:training",
+        "//tensorflow/python:variable_scope",
+        "//tensorflow/python/distribute:device_util",
+        "//tensorflow/python/distribute:values",
+        "//tensorflow/python/eager:context",
+        "//tensorflow/python/eager:test",
+        "//tensorflow/python/estimator:estimator_py",
+    ],
+    tags = [
+        "no_pip",
+    ],
+)
+
+cuda_py_test(
+    name = "input_lib_test",
+    srcs = ["input_lib_test.py"],
+    additional_deps = [
+        ":combinations",
         ":mirrored_strategy",
         ":multi_worker_test_base",
-        ":values",
+        "@absl_py//absl/testing:parameterized",
         "//tensorflow/core:protos_all_py",
+        "//tensorflow/python:errors",
+        "//tensorflow/python:framework_test_lib",
         "//tensorflow/python/data/ops:dataset_ops",
-        "//tensorflow/python:errors",
-        "//tensorflow/python:array_ops",
-        "//tensorflow/python:constant_op",
-        "//tensorflow/python:framework_ops",
-        "//tensorflow/python:framework_test_lib",
-        "//tensorflow/python:training",
-        "//tensorflow/python:variable_scope",
-        "//tensorflow/python/eager:context",
-        "//tensorflow/python:device_util",
-        "//tensorflow/python/eager:test",
-        "//tensorflow/python/estimator:estimator_py",
+        "//tensorflow/python/distribute:input_lib",
+        "//tensorflow/python/distribute:values",
+        "//tensorflow/python/eager:context",
+        "//tensorflow/python/eager:test",
     ],
     tags = [
         "no_pip",
@@ -76,25 +69,9 @@
     srcs = ["mirrored_strategy.py"],
     visibility = ["//tensorflow:internal"],
     deps = [
-        ":cross_tower_ops",
-        ":shared_variable_creator",
-        ":values",
-        "//tensorflow/core:protos_all_py",
-        "//tensorflow/python:array_ops",
-        "//tensorflow/python:constant_op",
-        "//tensorflow/python:control_flow_ops",
-        "//tensorflow/python:device",
-        "//tensorflow/python:device_util",
-        "//tensorflow/python:distribute",
-        "//tensorflow/python:framework_ops",
-        "//tensorflow/python:pywrap_tensorflow",
-        "//tensorflow/python:training",
-        "//tensorflow/python:util",
-        "//tensorflow/python:variable_scope",
-        "//tensorflow/python:variables",
-        "//tensorflow/python/distribute:multi_worker_util",
-        "//tensorflow/python/eager:context",
-        "//tensorflow/python/eager:tape",
+        "//tensorflow/python/distribute:distribute_lib",
+        "//tensorflow/python/distribute:input_lib",
+        "//tensorflow/python/distribute:mirrored_strategy",
     ],
 )
 
@@ -103,24 +80,10 @@
     srcs = ["parameter_server_strategy.py"],
     visibility = ["//tensorflow:internal"],
     deps = [
-<<<<<<< HEAD
-        ":cross_tower_ops",
-        ":mirrored_strategy",
-        ":values",
-        "//tensorflow/core:protos_all_py",
-        "//tensorflow/python:array_ops",
-        "//tensorflow/python:framework_ops",
-        "//tensorflow/python:resource_variable_ops",
-        "//tensorflow/python:training",
-        "//tensorflow/python:util",
-        "//tensorflow/python/distribute:multi_worker_util",
-        "//tensorflow/python/eager:context",
-=======
         "//tensorflow/python/distribute:distribute_lib",
         "//tensorflow/python/distribute:parameter_server_strategy",
         "//tensorflow/python/distribute:values",
         "//tensorflow/python/distribute/cluster_resolver:cluster_resolver_lib",
->>>>>>> ca2d0b65
     ],
 )
 
@@ -131,7 +94,7 @@
         ":combinations",
         ":multi_worker_test_base",
         ":parameter_server_strategy",
-        ":values",
+        ":strategy_test_lib",
         "@absl_py//absl/testing:parameterized",
         "//tensorflow/core:protos_all_py",
         "//tensorflow/python:array_ops",
@@ -142,10 +105,12 @@
         "//tensorflow/python:gradients",
         "//tensorflow/python:layers",
         "//tensorflow/python:session",
+        "//tensorflow/python:tensor_util",
         "//tensorflow/python:training",
         "//tensorflow/python:variable_scope",
         "//tensorflow/python:variables",
         "//tensorflow/python/distribute:multi_worker_util",
+        "//tensorflow/python/distribute:values",
         "//tensorflow/python/eager:context",
         "//tensorflow/python/estimator:estimator_py",
     ],
@@ -160,20 +125,14 @@
     srcs = ["one_device_strategy.py"],
     visibility = ["//tensorflow:internal"],
     deps = [
-        ":values",
-        "//tensorflow/contrib/eager/python:datasets",
-        "//tensorflow/python:array_ops",
-        "//tensorflow/python:distribute",
+        "//tensorflow/python:array_ops",
+        "//tensorflow/python:dtypes",
         "//tensorflow/python:framework_ops",
         "//tensorflow/python:math_ops",
-<<<<<<< HEAD
-=======
         "//tensorflow/python/distribute:distribute_lib",
         "//tensorflow/python/distribute:input_lib",
-        "//tensorflow/python/distribute:numpy_dataset",
         "//tensorflow/python/distribute:reduce_util",
         "//tensorflow/python/distribute:values",
->>>>>>> ca2d0b65
         "//tensorflow/python/eager:context",
         "@six_archive//:six",
     ],
@@ -184,21 +143,17 @@
     srcs = ["collective_all_reduce_strategy.py"],
     visibility = ["//tensorflow:internal"],
     deps = [
-        ":cross_tower_ops",
-        ":cross_tower_utils",
         ":mirrored_strategy",
-        ":values",
         "//tensorflow/core:protos_all_py",
         "//tensorflow/python:array_ops",
         "//tensorflow/python:collective_ops",
         "//tensorflow/python:framework_ops",
         "//tensorflow/python:training",
+        "//tensorflow/python/distribute:cross_device_ops",
+        "//tensorflow/python/distribute:cross_device_utils",
+        "//tensorflow/python/distribute:input_lib",
         "//tensorflow/python/distribute:multi_worker_util",
-<<<<<<< HEAD
-=======
-        "//tensorflow/python/distribute:numpy_dataset",
-        "//tensorflow/python/distribute:values",
->>>>>>> ca2d0b65
+        "//tensorflow/python/distribute:values",
         "//tensorflow/python/eager:context",
     ],
 )
@@ -215,15 +170,14 @@
         "//tensorflow/core:protos_all_py",
         "//tensorflow/python:array_ops",
         "//tensorflow/python:constant_op",
-        "//tensorflow/python:distribute",
         "//tensorflow/python:framework_ops",
         "//tensorflow/python:layers",
         "//tensorflow/python:training",
         "//tensorflow/python:variables",
+        "//tensorflow/python/distribute:distribute_lib",
         "//tensorflow/python/eager:backprop",
         "//tensorflow/python/eager:context",
         "//tensorflow/python/eager:test",
-        "//third_party/py/numpy",
     ],
 )
 
@@ -241,10 +195,10 @@
         ":tpu_strategy",
         "//tensorflow/contrib/cluster_resolver:cluster_resolver_pip",
         "//tensorflow/contrib/optimizer_v2:training",
-        "//tensorflow/python:distribute",
         "//tensorflow/python:framework_ops",
         "//tensorflow/python:training",
         "//tensorflow/python:util",
+        "//tensorflow/python/distribute:distribute_lib",
         "//tensorflow/python/eager:context",
         "@absl_py//absl/testing:parameterized",
     ],
@@ -258,28 +212,6 @@
     ],
     deps = [
         ":combinations",
-        "//tensorflow/python/eager:test",
-    ],
-)
-
-py_test(
-    name = "mirrored_strategy_test",
-    srcs = ["mirrored_strategy_test.py"],
-    srcs_version = "PY2AND3",
-    tags = [
-        "no_pip",
-    ],
-    deps = [
-        ":mirrored_strategy",
-        ":multi_worker_test_base",
-        ":strategy_test_lib",
-        "//tensorflow/python:constant_op",
-        "//tensorflow/python:distribute",
-        "//tensorflow/python:framework_ops",
-        "//tensorflow/python:framework_test_lib",
-        "//tensorflow/python:training",
-        "//tensorflow/python:variable_scope",
-        "//tensorflow/python/eager:context",
         "//tensorflow/python/eager:test",
     ],
 )
@@ -299,35 +231,32 @@
     ],
 )
 
+# TODO(priyag): Rename this test to mirrored_strategy_test
 cuda_py_test(
     name = "mirrored_strategy_multigpu_test",
     srcs = ["mirrored_strategy_multigpu_test.py"],
     additional_deps = [
+        ":combinations",
         ":mirrored_strategy",
         ":multi_worker_test_base",
-        ":values",
         ":strategy_test_lib",
-        "//tensorflow/python:distribute",
         "//tensorflow/core:protos_all_py",
         "//tensorflow/python:array_ops",
         "//tensorflow/python:constant_op",
+        "//tensorflow/python:framework_test_lib",
         "//tensorflow/python:layers",
         "//tensorflow/python:state_ops",
         "//tensorflow/python:variable_scope",
-        "//tensorflow/python:framework_test_lib",
-        "//tensorflow/python/eager:context",
-        "//tensorflow/python/eager:test",
-    ],
+        "//tensorflow/python/distribute:distribute_lib",
+        "//tensorflow/python/distribute:values",
+        "//tensorflow/python/eager:context",
+        "//tensorflow/python/eager:test",
+    ],
+    shard_count = 5,
     tags = [
         "guitar",
-        "no_pip",
-        "multi_and_single_gpu",
-        # Do not perform the extra analysis on this test, because it is already
-        # performed for the `:mirrored_strategy_test` target.
-        "no_oss",
-        "noasan",
-        "notap",
-        "notsan",
+        "multi_and_single_gpu",
+        "no_pip",
     ],
 )
 
@@ -366,19 +295,16 @@
     visibility = ["//tensorflow:internal"],
     deps = [
         ":one_device_strategy",
-        ":values",
         "//tensorflow/contrib/tpu:tpu_lib",
         "//tensorflow/python:constant_op",
         "//tensorflow/python:control_flow_ops",
-        "//tensorflow/python:framework_ops",
+        "//tensorflow/python:dtypes",
+        "//tensorflow/python:framework_ops",
+        "//tensorflow/python:tensor_util",
         "//tensorflow/python:util",
-<<<<<<< HEAD
-=======
         "//tensorflow/python/distribute:input_lib",
-        "//tensorflow/python/distribute:numpy_dataset",
         "//tensorflow/python/distribute:reduce_util",
         "//tensorflow/python/distribute:values",
->>>>>>> ca2d0b65
     ],
 )
 
@@ -388,7 +314,6 @@
     additional_deps = [
         ":collective_all_reduce_strategy",
         ":combinations",
-        ":cross_tower_utils",
         ":multi_worker_test_base",
         ":strategy_test_lib",
         "@absl_py//absl/testing:parameterized",
@@ -404,6 +329,7 @@
         "//tensorflow/python:layers",
         "//tensorflow/python:variable_scope",
         "//tensorflow/python:variables",
+        "//tensorflow/python/distribute:cross_device_utils",
         "//tensorflow/python/eager:context",
         "//tensorflow/python/estimator:estimator_py",
     ],
@@ -413,14 +339,10 @@
     ],
 )
 
-distribute_py_test(
-    name = "minimize_loss_test",
+py_library(
+    name = "minimize_loss_test_lib",
+    testonly = 1,
     srcs = ["minimize_loss_test.py"],
-    main = "minimize_loss_test.py",
-    tags = [
-        "multi_and_single_gpu",
-        "no_pip",
-    ],
     deps = [
         ":combinations",
         ":mirrored_strategy",
@@ -441,6 +363,18 @@
 )
 
 cuda_py_test(
+    name = "minimize_loss_test",
+    srcs = ["minimize_loss_test.py"],
+    additional_deps = [
+        ":minimize_loss_test_lib",
+    ],
+    tags = [
+        "multi_and_single_gpu",
+        "no_pip",
+    ],
+)
+
+cuda_py_test(
     name = "moving_averages_test",
     srcs = ["moving_averages_test.py"],
     additional_deps = [
@@ -495,15 +429,31 @@
     ],
     tags = [
         "multi_and_single_gpu",
-        "no_pip",
+        "no_oss",  # http://b/119349471
+        "no_pip",
+        "tf_integration_test",
+    ],
+)
+
+cuda_py_test(
+    name = "keras_optimizer_v2_test",
+    srcs = ["keras_optimizer_v2_test.py"],
+    additional_deps = [
+        ":keras_test_lib",
+    ],
+    tags = [
+        "multi_and_single_gpu",
+        "no_oss",  # http://b/119349471
+        "no_pip",
+        "tf_integration_test",
     ],
 )
 
 cuda_py_test(
     name = "estimator_training_test",
-    size = "enormous",
     srcs = ["estimator_training_test.py"],
     additional_deps = [
+        ":collective_all_reduce_strategy",
         ":combinations",
         ":mirrored_strategy",
         ":multi_worker_test_base",
@@ -511,7 +461,9 @@
         "//third_party/py/numpy",
         "//tensorflow/contrib/optimizer_v2:training",
         "//tensorflow/python/data/ops:dataset_ops",
-        "//tensorflow/python/distribute",
+        "//tensorflow/python/distribute:distribute_config",
+        "//tensorflow/python/distribute:distribute_coordinator",
+        "//tensorflow/python/distribute:distribute_coordinator_context",
         "//tensorflow/python/eager:test",
         "//tensorflow/python/estimator:estimator_py",
         "//tensorflow/python/feature_column",
@@ -519,9 +471,15 @@
         "//tensorflow/python:platform",
         "//tensorflow/python:summary",
     ],
-    tags = [
-        "multi_and_single_gpu",
-        "no_pip",
+    shard_count = 48,
+    tags = [
+        "multi_and_single_gpu",
+        "no_pip",
+        # TODO(b/118768923): Re-enable {a,m,t}san test.
+        "noasan",
+        "nomsan",
+        "notsan",
+        "no_oss",  # http://b/119349471
     ],
 )
 
@@ -538,23 +496,31 @@
     ],
 )
 
-distribute_py_test(
+py_library(
+    name = "step_fn_test_lib",
+    testonly = 1,
+    srcs = ["step_fn_test.py"],
+    deps = [
+        ":combinations",
+        ":single_loss_example",
+        "//tensorflow/contrib/tpu:tpu_lib",
+        "//tensorflow/python:variables",
+        "//tensorflow/python/eager:context",
+        "//tensorflow/python/eager:test",
+        "//third_party/py/numpy",
+        "@absl_py//absl/testing:parameterized",
+    ],
+)
+
+cuda_py_test(
     name = "step_fn_test",
     srcs = ["step_fn_test.py"],
-    main = "step_fn_test.py",
-    tags = [
-        "multi_and_single_gpu",
-        "no_pip",
-    ],
-    deps = [
-        ":combinations",
-        ":single_loss_example",
-        "//tensorflow/contrib/tpu:tpu_lib",
-        "//tensorflow/python:variables",
-        "//tensorflow/python/eager:context",
-        "//tensorflow/python/eager:test",
-        "//third_party/py/numpy",
-        "@absl_py//absl/testing:parameterized",
+    additional_deps = [
+        ":step_fn_test_lib",
+    ],
+    tags = [
+        "multi_and_single_gpu",
+        "no_pip",
     ],
 )
 
@@ -589,113 +555,55 @@
     ],
 )
 
-py_library(
-    name = "shared_variable_creator",
-    srcs = ["shared_variable_creator.py"],
-    visibility = ["//tensorflow:internal"],
-)
-
-py_test(
-    name = "shared_variable_creator_test",
-    srcs = ["shared_variable_creator_test.py"],
-    srcs_version = "PY2AND3",
-    deps = [
-        ":shared_variable_creator",
-        "//tensorflow/python:framework_test_lib",
-        "//tensorflow/python:variable_scope",
-        "//tensorflow/python/eager:test",
-    ],
-)
-
-py_library(
-    name = "cross_tower_utils",
-    srcs = ["cross_tower_utils.py"],
-    srcs_version = "PY2AND3",
-    deps = [
-        ":values",
-        "//tensorflow/contrib/all_reduce:all_reduce_py",
-        "//tensorflow/contrib/nccl:nccl_py",
-        "//tensorflow/python:array_ops",
-        "//tensorflow/python:collective_ops",
-        "//tensorflow/python:device",
-        "//tensorflow/python:dtypes",
-        "//tensorflow/python:framework_ops",
-        "//tensorflow/python:gradients",
+cuda_py_test(
+    name = "cross_device_utils_test",
+    srcs = ["cross_device_utils_test.py"],
+    additional_deps = [
+        ":combinations",
+        "@absl_py//absl/testing:parameterized",
+        "//tensorflow/python:constant_op",
+        "//tensorflow/python:framework_ops",
         "//tensorflow/python:math_ops",
-    ],
-)
-
-cuda_py_test(
-    name = "cross_tower_utils_test",
-    srcs = ["cross_tower_utils_test.py"],
-    additional_deps = [
-        ":combinations",
-        ":cross_tower_utils",
-        "@absl_py//absl/testing:parameterized",
-        "//tensorflow/python:constant_op",
-        "//tensorflow/python:framework_ops",
-        "//tensorflow/python:math_ops",
-        "//tensorflow/python/eager:context",
-        "//tensorflow/python/eager:test",
-    ],
-    tags = [
-        "no_pip",
-    ],
-)
-
-py_library(
-    name = "cross_tower_ops",
-    srcs = ["cross_tower_ops.py"],
-    srcs_version = "PY2AND3",
-    deps = [
-        ":cross_tower_utils",
-        ":values",
-        "//tensorflow/python:array_ops",
-        "//tensorflow/python:device_lib",
-        "//tensorflow/python:framework_ops",
-        "//tensorflow/python:math_ops",
-        "//tensorflow/python:platform",
-        "//tensorflow/python:resource_variable_ops",
-        "//tensorflow/python:training",
-        "//tensorflow/python:variable_scope",
-        "//tensorflow/python/eager:context",
-        "@six_archive//:six",
-    ],
-)
-
-cuda_py_test(
-    name = "cross_tower_ops_test",
-    size = "large",
-    srcs = ["cross_tower_ops_test.py"],
-    additional_deps = [
-        ":combinations",
-        ":cross_tower_ops",
+        "//tensorflow/python/distribute:cross_device_utils",
+        "//tensorflow/python/eager:context",
+        "//tensorflow/python/eager:test",
+    ],
+    tags = [
+        "no_pip",
+    ],
+)
+
+cuda_py_test(
+    name = "cross_device_ops_test",
+    srcs = ["cross_device_ops_test.py"],
+    additional_deps = [
+        ":combinations",
         ":multi_worker_test_base",
         ":mirrored_strategy",
-        ":values",
         "@absl_py//absl/testing:parameterized",
         "//tensorflow/python:array_ops",
         "//tensorflow/python:constant_op",
         "//tensorflow/python:framework_ops",
         "//tensorflow/python:math_ops",
-        "//tensorflow/python/eager:context",
-        "//tensorflow/python/eager:test",
-    ],
-    tags = [
-        "multi_and_single_gpu",
-        "no_pip",
-    ],
-)
-
-py_library(
-    name = "input_ops",
-    srcs = ["input_ops.py"],
-    visibility = ["//tensorflow:internal"],
-    deps = [
-<<<<<<< HEAD
-        "//tensorflow/python:framework_ops",
-        "//tensorflow/python/data/util:nest",
-=======
+        "//tensorflow/python/distribute:cross_device_ops",
+        "//tensorflow/python/distribute:values",
+        "//tensorflow/python/eager:context",
+        "//tensorflow/python/eager:test",
+    ],
+    tags = [
+        "multi_and_single_gpu",
+        "no_pip",
+    ],
+)
+
+py_library(
+    name = "keras_test_lib",
+    testonly = 1,
+    srcs = [
+        "keras_backward_compat_test.py",
+        "keras_test.py",
+    ],
+    deps = [
         ":combinations",
         "//tensorflow/contrib/distribute/python:mirrored_strategy",
         "//tensorflow/contrib/distribute/python:tpu_strategy",
@@ -709,10 +617,12 @@
     ],
 )
 
-distribute_py_test(
+cuda_py_test(
     name = "keras_test",
     srcs = ["keras_test.py"],
-    main = "keras_test.py",
+    additional_deps = [
+        ":keras_test_lib",
+    ],
     shard_count = 16,
     tags = [
         "multi_and_single_gpu",
@@ -720,67 +630,37 @@
         "no_pip",
         "no_windows_gpu",
         "notsan",
->>>>>>> ca2d0b65
-    ],
-    deps = [
-        ":keras_test_lib",
-    ],
-)
-
-<<<<<<< HEAD
-cuda_py_test(
-    name = "input_ops_test",
-    srcs = ["input_ops_test.py"],
-    additional_deps = [
-        ":input_ops",
-        "//tensorflow/python/data/ops:dataset_ops",
-        "//tensorflow/contrib/data/python/ops:batching",
-        "//tensorflow/contrib/data/python/ops:interleave_ops",
-        "//tensorflow/python:errors",
-        "//tensorflow/python:client_testlib",
-        "//tensorflow/python:framework_ops",
-        "//tensorflow/python:framework_test_lib",
-        "//tensorflow/python:io_ops",
-        "//tensorflow/python/data/ops:readers",
-        "//tensorflow/python:util",
-    ],
-=======
+    ],
+)
+
 # TODO(b/121200287): Remove this in 2.0
-distribute_py_test(
+cuda_py_test(
     name = "keras_backward_compat_test",
     srcs = ["keras_backward_compat_test.py"],
-    full_precision = True,
-    main = "keras_backward_compat_test.py",
+    additional_deps = [
+        ":keras_test_lib",
+    ],
     shard_count = 16,
->>>>>>> ca2d0b65
-    tags = [
-        "no_pip",
-    ],
-    deps = [
-        ":keras_test_lib",
-    ],
-)
-
-py_library(
-    name = "keras_test_lib",
+    tags = [
+        "multi_and_single_gpu",
+        "no_oss",  # TODO(b/117919883): Fix python error.
+        "no_pip",
+        "no_windows_gpu",
+        "notsan",
+    ],
+)
+
+py_library(
+    name = "keras_correctness_test_lib",
     testonly = 1,
-<<<<<<< HEAD
-    srcs = ["keras_test.py"],
-=======
-    srcs = [
-        "keras_correctness_test_base.py",
-        "keras_dnn_correctness_test.py",
-        "keras_embedding_model_correctness_test.py",
-        "keras_image_model_correctness_test.py",
-        "keras_lstm_model_correctness_test.py",
-    ],
->>>>>>> ca2d0b65
+    srcs = ["keras_correctness_test.py"],
     deps = [
         ":combinations",
         "//tensorflow/contrib/distribute/python:mirrored_strategy",
         "//tensorflow/contrib/distribute/python:tpu_strategy",
         "//tensorflow/python:client_testlib",
         "//tensorflow/python:training",
+        "//tensorflow/python/eager:test",
         "//tensorflow/python/estimator:estimator_py",
         "//tensorflow/python/keras",
         "//third_party/py/numpy",
@@ -788,19 +668,12 @@
     ],
 )
 
-<<<<<<< HEAD
-cuda_py_test(
-    name = "keras_test",
-    srcs = ["keras_test.py"],
-    additional_deps = [
-        ":keras_test_lib",
-=======
-distribute_py_test(
-    name = "keras_dnn_correctness_test",
-    size = "medium",
-    srcs = ["keras_dnn_correctness_test.py"],
-    full_precision = True,
-    main = "keras_dnn_correctness_test.py",
+cuda_py_test(
+    name = "keras_correctness_test",
+    srcs = ["keras_correctness_test.py"],
+    additional_deps = [
+        ":keras_correctness_test_lib",
+    ],
     # Shard count is set to an odd number to distribute tasks across
     # shards more evenly.
     shard_count = 19,
@@ -811,102 +684,32 @@
         "no_windows_gpu",
         "notsan",
     ],
-    deps = [
-        ":keras_correctness_test_lib",
->>>>>>> ca2d0b65
-    ],
-)
-
-distribute_py_test(
-    name = "keras_image_model_correctness_test",
-    size = "medium",
-    srcs = ["keras_image_model_correctness_test.py"],
-    full_precision = True,
-    main = "keras_image_model_correctness_test.py",
-    # Shard count is set to an odd number to distribute tasks across
-    # shards more evenly.
-    shard_count = 31,
-    tags = [
-        "multi_and_single_gpu",
-        "no_oss",  # TODO(b/117919883): Fix python error.
-        "no_pip",
-        "no_windows_gpu",
-        "notsan",
-    ],
-    deps = [
-        ":keras_correctness_test_lib",
-    ],
-)
-
-distribute_py_test(
-    name = "keras_embedding_model_correctness_test",
-    size = "medium",
-    srcs = ["keras_embedding_model_correctness_test.py"],
-    full_precision = True,
-    main = "keras_embedding_model_correctness_test.py",
-    # Shard count is set to an odd number to distribute tasks across
-    # shards more evenly.
-    shard_count = 31,
-    tags = [
-        "multi_and_single_gpu",
-        "no_oss",  # TODO(b/117919883): Fix python error.
-        "no_pip",
-        "no_windows_gpu",
-        "notsan",
-    ],
-    deps = [
-<<<<<<< HEAD
-        ":combinations",
-        "//tensorflow/contrib/data/python/ops:batching",
+)
+
+py_library(
+    name = "metrics_v1_test_lib",
+    testonly = 1,
+    srcs = ["metrics_v1_test.py"],
+    deps = [
+        ":combinations",
         "//tensorflow/python:math_ops",
         "//tensorflow/python:metrics",
         "//tensorflow/python:variables",
         "//tensorflow/python/data/ops:dataset_ops",
         "//tensorflow/python/eager:test",
         "@absl_py//absl/testing:parameterized",
-=======
-        ":keras_correctness_test_lib",
->>>>>>> ca2d0b65
-    ],
-)
-
-distribute_py_test(
-    name = "keras_lstm_model_correctness_test",
-    size = "medium",
-    srcs = ["keras_lstm_model_correctness_test.py"],
-    full_precision = True,
-    main = "keras_lstm_model_correctness_test.py",
-    # Shard count is set to an odd number to distribute tasks across
-    # shards more evenly.
-    shard_count = 31,
-    tags = [
-        "multi_and_single_gpu",
-        "no_oss",  # TODO(b/117919883): Fix python error.
-        "no_pip",
-        "no_windows_gpu",
-        "notsan",
-    ],
-    deps = [
-        ":keras_correctness_test_lib",
-    ],
-)
-
-distribute_py_test(
+    ],
+)
+
+cuda_py_test(
     name = "metrics_v1_test",
     srcs = ["metrics_v1_test.py"],
-    main = "metrics_v1_test.py",
-    tags = [
-        "multi_and_single_gpu",
-        "no_pip",
-    ],
-    deps = [
-        ":combinations",
-        "//tensorflow/python:math_ops",
-        "//tensorflow/python:metrics",
-        "//tensorflow/python:variables",
-        "//tensorflow/python/data/ops:dataset_ops",
-        "//tensorflow/python/eager:test",
-        "@absl_py//absl/testing:parameterized",
+    additional_deps = [
+        ":metrics_v1_test_lib",
+    ],
+    tags = [
+        "multi_and_single_gpu",
+        "no_pip",
     ],
 )
 
@@ -945,4 +748,25 @@
         "multi_and_single_gpu",
         "no_pip",
     ],
+)
+
+tf_xla_py_test(
+    name = "checkpointing_test",
+    srcs = ["checkpointing_test.py"],
+    disabled_backends = [
+        # Only makes sense on TPUs
+        "cpu",
+        "gpu",
+        "cpu_ondemand",
+    ],
+    tags = [
+        "no_oss",
+        "no_pip",
+    ],
+    deps = [
+        ":tpu_strategy",
+        "//tensorflow/compiler/tests:xla_test",
+        "//tensorflow/python/eager:test",
+        "//tensorflow/python/training/checkpointable:util",
+    ],
 )
# Copyright 2015 The TensorFlow Authors. All Rights Reserved.
#
# Licensed under the Apache License, Version 2.0 (the "License");
# you may not use this file except in compliance with the License.
# You may obtain a copy of the License at
#
#     http://www.apache.org/licenses/LICENSE-2.0
#
# Unless required by applicable law or agreed to in writing, software
# distributed under the License is distributed on an "AS IS" BASIS,
# WITHOUT WARRANTIES OR CONDITIONS OF ANY KIND, either express or implied.
# See the License for the specific language governing permissions and
# limitations under the License.
# ==============================================================================
"""Tests for tensorflow.ops.tf.gather."""

from __future__ import absolute_import
from __future__ import division
from __future__ import print_function

import numpy as np

from tensorflow.python.framework import constant_op
from tensorflow.python.framework import dtypes
from tensorflow.python.framework import ops
from tensorflow.python.ops import array_ops
from tensorflow.python.ops import gradients_impl
from tensorflow.python.platform import test

_TEST_TYPES = (dtypes.int64, dtypes.float32,
               dtypes.complex64, dtypes.complex128)


class GatherTest(test.TestCase):

  def _buildParams(self, data, dtype):
    data = data.astype(dtype.as_numpy_dtype)
    # For complex types, add an index-dependent imaginary component so we can
    # tell we got the right value.
    if dtype.is_complex:
      return data + 10j * data
    return data

  def testScalar1D(self):
    with self.cached_session(use_gpu=True):
      data = np.array([0, 1, 2, 3, 7, 5])
      for dtype in _TEST_TYPES:
        for indices in 4, [1, 2, 2, 4, 5]:
          params_np = self._buildParams(data, dtype)
          params = constant_op.constant(params_np)
          indices_tf = constant_op.constant(indices)
          gather_t = array_ops.gather(params, indices_tf)
          gather_val = gather_t.eval()
          np_val = params_np[indices]
          self.assertAllEqual(np_val, gather_val)
          self.assertEqual(np_val.shape, gather_t.get_shape())

  def testScalar2D(self):
    with self.session(use_gpu=True):
      data = np.array([[0, 1, 2], [3, 4, 5], [6, 7, 8],
                       [9, 10, 11], [12, 13, 14]])
      for dtype in _TEST_TYPES:
        for axis in range(data.ndim):
          params_np = self._buildParams(data, dtype)
          params = constant_op.constant(params_np)
          indices = constant_op.constant(2)
          gather_t = array_ops.gather(params, indices, axis=axis)
          gather_val = gather_t.eval()
          self.assertAllEqual(np.take(params_np, 2, axis=axis), gather_val)
          expected_shape = data.shape[:axis] + data.shape[axis + 1:]
          self.assertEqual(expected_shape, gather_t.get_shape())

  def testSimpleTwoD32(self):
    with self.session(use_gpu=True):
      data = np.array([[0, 1, 2], [3, 4, 5], [6, 7, 8],
                       [9, 10, 11], [12, 13, 14]])
      for dtype in _TEST_TYPES:
        for axis in range(data.ndim):
          params_np = self._buildParams(data, dtype)
          params = constant_op.constant(params_np)
          # The indices must be in bounds for any axis.
          indices = constant_op.constant([0, 1, 0, 2])
          gather_t = array_ops.gather(params, indices, axis=axis)
          gather_val = gather_t.eval()
          self.assertAllEqual(np.take(params_np, [0, 1, 0, 2], axis=axis),
                              gather_val)
          expected_shape = data.shape[:axis] + (4,) + data.shape[axis + 1:]
          self.assertEqual(expected_shape, gather_t.get_shape())

  def testHigherRank(self):
    # We check that scalar and empty indices shapes work as well
    shape = (2, 1, 3, 2)
    for indices_shape in (), (0,), (2, 0), (2, 3):
      for dtype in _TEST_TYPES:
        for axis in range(len(shape)):
          params = self._buildParams(np.random.randn(*shape), dtype)
          indices = np.random.randint(shape[axis], size=indices_shape)
          with self.cached_session(use_gpu=True) as sess:
            tf_params = constant_op.constant(params)
            tf_indices = constant_op.constant(indices)
            # Check that both positive and negative indices for axis work.
            tf_axis = constant_op.constant(axis)
            tf_negative_axis = constant_op.constant(-len(shape) + axis)
            gather = array_ops.gather(tf_params, tf_indices, axis=tf_axis)
            gather_negative_axis = array_ops.gather(
                tf_params, tf_indices, axis=tf_negative_axis)
            gather_value, gather_negative_axis_value = sess.run(
                [gather, gather_negative_axis])
            gather_np = np.take(params, indices, axis)
            self.assertAllEqual(gather_np, gather_value)
            self.assertAllEqual(gather_np, gather_negative_axis_value)
            expected_shape = (params.shape[:axis] + indices.shape +
                              params.shape[axis + 1:])
            self.assertEqual(expected_shape, gather.shape)
            self.assertEqual(expected_shape, gather_negative_axis.shape)

            # Test gradients
            gather_grad = np.random.randn(
                *gather.get_shape().as_list()).astype(dtype.as_numpy_dtype)
            if dtype.is_complex:
              gather_grad -= 1j * gather_grad
            params_grad, indices_grad, axis_grad = gradients_impl.gradients(
                gather, [tf_params, tf_indices, tf_axis], gather_grad)
            self.assertEqual(indices_grad, None)
            self.assertEqual(axis_grad, None)
            if dtype.is_integer:
              self.assertEqual(params_grad, None)
              continue
            # For axis 0, we are able to create an efficient IndexedSlices for
            # the gradient.
            if axis == 0:
              self.assertEqual(type(params_grad), ops.IndexedSlices)
              params_grad = ops.convert_to_tensor(params_grad)
            correct_params_grad = np.zeros(shape).astype(dtype.as_numpy_dtype)
            outer_dims = axis
            inner_dims = len(shape) - axis - 1
            gather_grad = gather_grad.reshape(
                shape[:axis] + (indices.size,) + shape[axis + 1:])
            for source_index, dest_index in enumerate(indices.flat):
              dest_slice = ((slice(None),) * outer_dims + (dest_index,) +
                            (slice(None),) * inner_dims)
              source_slice = ((slice(None),) * outer_dims + (source_index,) +
                              (slice(None),) * inner_dims)
              correct_params_grad[dest_slice] += gather_grad[source_slice]
            self.assertAllClose(correct_params_grad, params_grad.eval(),
                                atol=2e-6, rtol=2e-6)

  def testString(self):
    params = np.array([[b"asdf", b"zxcv"], [b"qwer", b"uiop"]])
    with self.cached_session():
      self.assertAllEqual([b"qwer", b"uiop"],
                          array_ops.gather(params, 1, axis=0).eval())
      self.assertAllEqual([b"asdf", b"qwer"],
                          array_ops.gather(params, 0, axis=1).eval())

  def testUInt32AndUInt64(self):
    for unsigned_type in (dtypes.uint32, dtypes.uint64):
      params = self._buildParams(
          np.array([[1, 2, 3], [7, 8, 9]]), unsigned_type)
      with self.cached_session():
        self.assertAllEqual([7, 8, 9],
                            array_ops.gather(params, 1, axis=0).eval())
        self.assertAllEqual([1, 7], array_ops.gather(params, 0, axis=1).eval())

  def testUnknownIndices(self):
    params = constant_op.constant([[0, 1, 2]])
    indices = array_ops.placeholder(dtypes.int32)
    gather_t = array_ops.gather(params, indices)
    self.assertEqual(None, gather_t.get_shape())

  def testUnknownAxis(self):
    params = constant_op.constant([[0, 1, 2]])
    indices = constant_op.constant([[0, 0], [0, 0]])
    axis = array_ops.placeholder(dtypes.int32)
    gather_t = array_ops.gather(params, indices, axis=axis)
    # Rank 2 params with rank 2 indices results in a rank 3 shape.
    self.assertEqual([None, None, None], gather_t.shape.as_list())

    # If indices is also unknown the result rank is unknown.
    indices = array_ops.placeholder(dtypes.int32)
    gather_t = array_ops.gather(params, indices, axis=axis)
    self.assertEqual(None, gather_t.shape)

  def testBadIndicesCPU(self):
    with self.session(use_gpu=False):
      params = [[0, 1, 2], [3, 4, 5]]
      with self.assertRaisesOpError(r"indices\[0,0\] = 7 is not in \[0, 2\)"):
        array_ops.gather(params, [[7]], axis=0).eval()
      with self.assertRaisesOpError(r"indices\[0,0\] = 7 is not in \[0, 3\)"):
        array_ops.gather(params, [[7]], axis=1).eval()

  def _disabledTestBadIndicesGPU(self):
    # TODO disabled due to different behavior on GPU and CPU
    # On GPU the bad indices do not raise error but fetch 0 values
    if not test.is_gpu_available():
      return
    with self.session(use_gpu=True):
      params = [[0, 1, 2], [3, 4, 5]]
      with self.assertRaisesOpError(r"indices\[0,0\] = 7 is not in \[0, 2\)"):
        array_ops.gather(params, [[7]], axis=0).eval()
      with self.assertRaisesOpError(r"indices\[0,0\] = 7 is not in \[0, 3\)"):
        array_ops.gather(params, [[7]], axis=1).eval()

<<<<<<< HEAD
=======
  @test_util.run_deprecated_v1
  @test_util.disable_xla(
      "This test never passed for XLA")  # Different error message.
>>>>>>> ca2d0b65
  def testBadAxis(self):
    with self.session(use_gpu=True):
      params = [0, 1, 2]
      params_ph = array_ops.placeholder(dtypes.int32)
      indices = 0
      for bad_axis in (1, 2, -2):
        # Shape inference can validate axis for known params rank.
        with self.assertRaisesWithPredicateMatch(
            ValueError, "Shape must be at least rank . but is rank 1"):
          array_ops.gather(params, indices, axis=bad_axis)
        # If params rank is unknown, an op error occurs.
        with self.assertRaisesOpError(
            r"Expected axis in the range \[-1, 1\), but got %s" % bad_axis):
          array_ops.gather(params_ph, indices, axis=bad_axis).eval(
              feed_dict={params_ph: params})

  def testEmptySlices(self):
    with self.session(use_gpu=True):
      for dtype in _TEST_TYPES:
        for itype in np.int32, np.int64:
          # Leading axis gather.
          params = np.zeros((7, 0, 0), dtype=dtype.as_numpy_dtype)
          indices = np.array([3, 4], dtype=itype)
          gather = array_ops.gather(params, indices, axis=0)
          self.assertAllEqual(gather.eval(), np.zeros((2, 0, 0)))

          # Middle axis gather.
          params = np.zeros((0, 7, 0), dtype=dtype.as_numpy_dtype)
          gather = array_ops.gather(params, indices, axis=1)
          self.assertAllEqual(gather.eval(), np.zeros((0, 2, 0)))

          # Trailing axis gather.
          params = np.zeros((0, 0, 7), dtype=dtype.as_numpy_dtype)
          gather = array_ops.gather(params, indices, axis=2)
          self.assertAllEqual(gather.eval(), np.zeros((0, 0, 2)))


if __name__ == "__main__":
  test.main()<|MERGE_RESOLUTION|>--- conflicted
+++ resolved
@@ -18,11 +18,14 @@
 from __future__ import division
 from __future__ import print_function
 
+from absl.testing import parameterized
 import numpy as np
 
+from tensorflow.python.eager import context
 from tensorflow.python.framework import constant_op
 from tensorflow.python.framework import dtypes
 from tensorflow.python.framework import ops
+from tensorflow.python.framework import test_util
 from tensorflow.python.ops import array_ops
 from tensorflow.python.ops import gradients_impl
 from tensorflow.python.platform import test
@@ -31,7 +34,7 @@
                dtypes.complex64, dtypes.complex128)
 
 
-class GatherTest(test.TestCase):
+class GatherTest(test.TestCase, parameterized.TestCase):
 
   def _buildParams(self, data, dtype):
     data = data.astype(dtype.as_numpy_dtype)
@@ -50,7 +53,7 @@
           params = constant_op.constant(params_np)
           indices_tf = constant_op.constant(indices)
           gather_t = array_ops.gather(params, indices_tf)
-          gather_val = gather_t.eval()
+          gather_val = self.evaluate(gather_t)
           np_val = params_np[indices]
           self.assertAllEqual(np_val, gather_val)
           self.assertEqual(np_val.shape, gather_t.get_shape())
@@ -65,7 +68,7 @@
           params = constant_op.constant(params_np)
           indices = constant_op.constant(2)
           gather_t = array_ops.gather(params, indices, axis=axis)
-          gather_val = gather_t.eval()
+          gather_val = self.evaluate(gather_t)
           self.assertAllEqual(np.take(params_np, 2, axis=axis), gather_val)
           expected_shape = data.shape[:axis] + data.shape[axis + 1:]
           self.assertEqual(expected_shape, gather_t.get_shape())
@@ -81,12 +84,13 @@
           # The indices must be in bounds for any axis.
           indices = constant_op.constant([0, 1, 0, 2])
           gather_t = array_ops.gather(params, indices, axis=axis)
-          gather_val = gather_t.eval()
+          gather_val = self.evaluate(gather_t)
           self.assertAllEqual(np.take(params_np, [0, 1, 0, 2], axis=axis),
                               gather_val)
           expected_shape = data.shape[:axis] + (4,) + data.shape[axis + 1:]
           self.assertEqual(expected_shape, gather_t.get_shape())
 
+  @test_util.run_deprecated_v1
   def testHigherRank(self):
     # We check that scalar and empty indices shapes work as well
     shape = (2, 1, 3, 2)
@@ -142,9 +146,13 @@
               source_slice = ((slice(None),) * outer_dims + (source_index,) +
                               (slice(None),) * inner_dims)
               correct_params_grad[dest_slice] += gather_grad[source_slice]
-            self.assertAllClose(correct_params_grad, params_grad.eval(),
-                                atol=2e-6, rtol=2e-6)
-
+            self.assertAllClose(
+                correct_params_grad,
+                self.evaluate(params_grad),
+                atol=2e-6,
+                rtol=2e-6)
+
+  @test_util.run_deprecated_v1
   def testString(self):
     params = np.array([[b"asdf", b"zxcv"], [b"qwer", b"uiop"]])
     with self.cached_session():
@@ -153,6 +161,7 @@
       self.assertAllEqual([b"asdf", b"qwer"],
                           array_ops.gather(params, 0, axis=1).eval())
 
+  @test_util.run_deprecated_v1
   def testUInt32AndUInt64(self):
     for unsigned_type in (dtypes.uint32, dtypes.uint64):
       params = self._buildParams(
@@ -162,12 +171,14 @@
                             array_ops.gather(params, 1, axis=0).eval())
         self.assertAllEqual([1, 7], array_ops.gather(params, 0, axis=1).eval())
 
+  @test_util.run_deprecated_v1
   def testUnknownIndices(self):
     params = constant_op.constant([[0, 1, 2]])
     indices = array_ops.placeholder(dtypes.int32)
     gather_t = array_ops.gather(params, indices)
     self.assertEqual(None, gather_t.get_shape())
 
+  @test_util.run_deprecated_v1
   def testUnknownAxis(self):
     params = constant_op.constant([[0, 1, 2]])
     indices = constant_op.constant([[0, 0], [0, 0]])
@@ -201,12 +212,7 @@
       with self.assertRaisesOpError(r"indices\[0,0\] = 7 is not in \[0, 3\)"):
         array_ops.gather(params, [[7]], axis=1).eval()
 
-<<<<<<< HEAD
-=======
-  @test_util.run_deprecated_v1
-  @test_util.disable_xla(
-      "This test never passed for XLA")  # Different error message.
->>>>>>> ca2d0b65
+  @test_util.run_deprecated_v1
   def testBadAxis(self):
     with self.session(use_gpu=True):
       params = [0, 1, 2]
@@ -223,6 +229,7 @@
           array_ops.gather(params_ph, indices, axis=bad_axis).eval(
               feed_dict={params_ph: params})
 
+  @test_util.run_deprecated_v1
   def testEmptySlices(self):
     with self.session(use_gpu=True):
       for dtype in _TEST_TYPES:
@@ -243,6 +250,244 @@
           gather = array_ops.gather(params, indices, axis=2)
           self.assertAllEqual(gather.eval(), np.zeros((0, 0, 2)))
 
+  @parameterized.parameters([
+      # batch_dims=0 (equivalent to tf.gather)
+      dict(  # 2D indices
+          batch_dims=0,
+          params=[6, 7, 8, 9],
+          indices=[[2, 1], [0, 3]],
+          expected=[[8, 7], [6, 9]]),
+      dict(  # 3D indices
+          batch_dims=0,
+          params=[6, 7, 8, 9],
+          indices=[[[3, 1], [2, 0]], [[0, 3], [2, 2]]],
+          expected=[[[9, 7], [8, 6]], [[6, 9], [8, 8]]]),
+      dict(  # 4D indices
+          batch_dims=0,
+          params=[8, 9],
+          indices=[[[[0, 1], [1, 0]], [[0, 0], [1, 1]]],
+                   [[[1, 1], [0, 0]], [[0, 1], [1, 0]]]],
+          expected=[[[[8, 9], [9, 8]], [[8, 8], [9, 9]]],
+                    [[[9, 9], [8, 8]], [[8, 9], [9, 8]]]]),
+
+      # batch_dims=indices.shape.ndims - 1 (equivalent to tf.batch_gather)
+      dict(  # 2D indices (1 batch dim)
+          batch_dims=1,
+          params=[[10, 11, 12, 13], [20, 21, 22, 23]],
+          indices=[[2, 1], [0, 3]],
+          expected=[[12, 11], [20, 23]]),
+      dict(  # 3D indices (2 batch dims)
+          batch_dims=2,
+          params=[[[100, 101], [110, 111]], [[200, 201], [210, 211]]],
+          indices=[[[0, 1], [1, 0]], [[0, 0], [1, 1]]],
+          expected=[[[100, 101], [111, 110]], [[200, 200], [211, 211]]]),
+      dict(  # 2D indices (1 batch dim)
+          batch_dims=-1,
+          params=[[10, 11, 12, 13], [20, 21, 22, 23]],
+          indices=[[2, 1], [0, 3]],
+          expected=[[12, 11], [20, 23]]),
+      dict(  # 3D indices (2 batch dims)
+          batch_dims=-1,
+          params=[[[100, 101], [110, 111]], [[200, 201], [210, 211]]],
+          indices=[[[0, 1], [1, 0]], [[0, 0], [1, 1]]],
+          expected=[[[100, 101], [111, 110]], [[200, 200], [211, 211]]]),
+
+      # 0 < batch_dims < indices.shape.ndims - 1
+      dict(  # 3D indices (1 batch dim)
+          batch_dims=1,
+          params=[[10, 11, 12, 13], [20, 21, 22, 23]],
+          indices=[[[3, 1], [2, 0]], [[0, 3], [2, 2]]],
+          expected=[[[13, 11], [12, 10]], [[20, 23], [22, 22]]]),
+      dict(  # 4D indices (1 batch dim)
+          batch_dims=1,
+          params=[[6, 7], [8, 9]],
+          indices=[[[[0, 1], [1, 0]], [[0, 0], [1, 1]]],
+                   [[[1, 1], [0, 0]], [[0, 1], [1, 0]]]],
+          expected=[[[[6, 7], [7, 6]], [[6, 6], [7, 7]]],
+                    [[[9, 9], [8, 8]], [[8, 9], [9, 8]]]]),
+      dict(  # 4D indices (2 batch dims)
+          batch_dims=2,
+          params=[[[2, 3], [4, 5]], [[6, 7], [8, 9]]],
+          indices=[[[[0, 1], [1, 0]], [[0, 0], [1, 1]]],
+                   [[[1, 1], [0, 0]], [[0, 1], [1, 0]]]],
+          expected=[[[[2, 3], [3, 2]], [[4, 4], [5, 5]]],
+                    [[[7, 7], [6, 6]], [[8, 9], [9, 8]]]]),
+
+      # axis > 0
+      dict(  # 3D indices, batch_dims=1, axis=2
+          # params.shape  = [I1, J1, J2] = [2, 2, 3]
+          # indices.shape = [I1, K1, K2] = [2, 1, 5]
+          # result.shape  = [I1, J1, K1, K2] = [2, 2, 1, 5]
+          batch_dims=1,
+          axis=2,
+          params=[[[10, 11, 12], [13, 14, 15]], [[20, 21, 22], [23, 24, 25]]],
+          indices=[[[0, 1, 2, 1, 0]], [[0, 1, 2, 1, 0]]],
+          expected=[[[[10, 11, 12, 11, 10]], [[13, 14, 15, 14, 13]]],
+                    [[[20, 21, 22, 21, 20]], [[23, 24, 25, 24, 23]]]]),
+      dict(  # 3D indices, batch_dims=None, axis=1
+          batch_dims=None,
+          axis=1,
+          params=[[10, 11, 12], [13, 14, 15]],
+          indices=[1, 0],
+          expected=[[11, 10], [14, 13]]),
+  ])
+  @test_util.run_in_graph_and_eager_modes
+  def testBatchDims(self, params, indices, batch_dims, expected=None,
+                    axis=None):
+    result = array_ops.gather(params, indices, axis=axis, batch_dims=batch_dims)
+    self.assertAllEqual(expected, result)
+
+  @parameterized.parameters([
+      dict(
+          params_shape=[2, 3, 4, 5, 6, 7],
+          indices_shape=[2, 3, 8, 9, 10],
+          batch_dims=2,
+          axis=2,
+          output_shape=[2, 3, 8, 9, 10, 5, 6, 7]
+          # = params.shape[:2] + indices.shape[2:] + params.shape[3:]
+          ),
+      dict(
+          params_shape=[2, 3, 4, 5, 6, 7],
+          indices_shape=[2, 3, 8, 9, 10],
+          batch_dims=2,
+          axis=3,
+          output_shape=[2, 3, 4, 8, 9, 10, 6, 7]
+          # = params.shape[:3] + indices.shape[2:] + params.shape[4:]
+          ),
+      dict(
+          params_shape=[2, 3, 4, 5, 6, 7],
+          indices_shape=[2, 3, 8, 9, 10],
+          batch_dims=2,
+          axis=4,
+          output_shape=[2, 3, 4, 5, 8, 9, 10, 7]
+          # = params.shape[:4] + indices.shape[2:] + params.shape[5:]
+          ),
+      dict(
+          params_shape=[2, 3, 4, 5, 6, 7],
+          indices_shape=[2, 3, 8, 9, 10],
+          batch_dims=2,
+          axis=5,
+          output_shape=[2, 3, 4, 5, 6, 8, 9, 10]
+          # = params.shape[:5] + indices.shape[2:] + params.shape[6:]
+          ),
+      dict(
+          params_shape=[2, 3, 4, 5, 6, 7],
+          indices_shape=[2, 3, 8, 9, 10],
+          batch_dims=2,
+          axis=-4,
+          output_shape=[2, 3, 8, 9, 10, 5, 6, 7]
+          # = params.shape[:2] + indices.shape[2:] + params.shape[3:]
+          ),
+      dict(
+          params_shape=[2, 3, 4, 5, 6, 7],
+          indices_shape=[2, 3, 8, 9, 10],
+          batch_dims=2,
+          axis=-3,
+          output_shape=[2, 3, 4, 8, 9, 10, 6, 7]
+          # = params.shape[:3] + indices.shape[2:] + params.shape[4:]
+          ),
+      dict(
+          params_shape=[2, 3, 4, 5, 6, 7],
+          indices_shape=[2, 3, 8, 9, 10],
+          batch_dims=2,
+          axis=-2,
+          output_shape=[2, 3, 4, 5, 8, 9, 10, 7]
+          # = params.shape[:4] + indices.shape[2:] + params.shape[5:]
+          ),
+      dict(
+          params_shape=[2, 3, 4, 5, 6, 7],
+          indices_shape=[2, 3, 8, 9, 10],
+          batch_dims=2,
+          axis=-1,
+          output_shape=[2, 3, 4, 5, 6, 8, 9, 10]
+          # = params.shape[:5] + indices.shape[2:] + params.shape[6:]
+          ),
+  ])
+  @test_util.run_in_graph_and_eager_modes
+  def testBatchDimsMatchesPythonBatching(self, params_shape, indices_shape,
+                                         batch_dims, axis, output_shape):
+    """Checks that batch_dims matches multiple calls to tf.gather()."""
+    # Generate a `params` tensor with the indicated shape.
+    params_size = np.prod(params_shape)
+    params = np.reshape(np.arange(params_size), params_shape)
+
+    # Generate an `indices` tensor with the indicated shape, where each index
+    # is within the appropriate range.
+    indices_size = np.prod(indices_shape)
+    indices = np.reshape(np.arange(indices_size), indices_shape)
+    indices = indices % params_shape[axis]
+
+    # Perform repeated (batched) gather operations with numpy, to find the
+    # expected result.
+    expected = self._batchNumpyGather(params, indices, axis, batch_dims)
+
+    # On Windows, we get an exception if we pass in the transformed numpy
+    # arrays ("Failed to convert numpy ndarray to a Tensor (Unsupported
+    # feed type)."); so convert them back to lists before calling tf.gather.
+    params = params.tolist()
+    indices = indices.tolist()
+
+    result = array_ops.gather(params, indices, axis=axis, batch_dims=batch_dims)
+    self.assertAllEqual(output_shape, result.shape.as_list())
+    self.assertAllEqual(expected, result)
+
+  def _batchNumpyGather(self, params, indices, axis, batch_dims):
+    """Performs a batch gather by making recursive calls to np.take().
+
+    This is used by testBatchDims() to construct the expected value.
+
+    Args:
+      params: A numpy array
+      indices: A numpy array
+      axis: An integer
+      batch_dims: An integer
+    Returns:
+      A numpy array
+    """
+    if batch_dims == 0:
+      return np.take(params, indices, axis=axis)
+    self.assertEqual(params.shape[0], indices.shape[0])
+    if axis > 0:
+      axis -= 1
+    return np.stack([
+        self._batchNumpyGather(params[i], indices[i], axis, batch_dims - 1)
+        for i in range(params.shape[0])
+    ])
+
+  def testSkipEagerErrors(self):
+    if context.executing_eagerly():
+      return
+    with self.assertRaisesRegexp(ValueError, r"tf\.gather does not allow.*"):
+      array_ops.gather(
+          params=[1, 2],
+          batch_dims=1,
+          indices=array_ops.placeholder(dtypes.int32))
+
+  @test_util.run_in_graph_and_eager_modes
+  def testErrors(self):
+
+    with self.assertRaisesRegexp(
+        ValueError, r"batch_dims = 2 must be less than ndims\(indices\) = 2"):
+      array_ops.gather(
+          params=[[1, 2], [3, 4]], indices=[[1, 2], [3, 4]], batch_dims=2)
+
+    with self.assertRaisesRegexp(
+        ValueError, r"batch_dims = 1 must be less than ndims\(params\) = 1"):
+      array_ops.gather(
+          params=[1, 2, 3, 4], indices=[[1, 2], [3, 4]], batch_dims=1)
+
+    with self.assertRaisesRegexp(
+        ValueError, r"batch_dims = 1 must be less than or equal to axis = 0"):
+      array_ops.gather(
+          params=[[1, 2], [3, 4]],
+          indices=[[1, 2], [3, 4]],
+          batch_dims=1,
+          axis=0)
+
+    one = array_ops.ones((), dtypes.int32)
+    with self.assertRaisesRegexp(TypeError, "batch_dims must be an int"):
+      array_ops.gather(params=[[1]], indices=[[1]], batch_dims=one)
+
 
 if __name__ == "__main__":
   test.main()
# Copyright 2018 The TensorFlow Authors. All Rights Reserved.
#
# Licensed under the Apache License, Version 2.0 (the "License");
# you may not use this file except in compliance with the License.
# You may obtain a copy of the License at
#
#     http://www.apache.org/licenses/LICENSE-2.0
#
# Unless required by applicable law or agreed to in writing, software
# distributed under the License is distributed on an "AS IS" BASIS,
# WITHOUT WARRANTIES OR CONDITIONS OF ANY KIND, either express or implied.
# See the License for the specific language governing permissions and
# limitations under the License.
# ==============================================================================

from __future__ import absolute_import
from __future__ import division
from __future__ import print_function

import numpy as np

from tensorflow.python.framework import dtypes
from tensorflow.python.ops import array_ops
from tensorflow.python.ops.linalg import linalg as linalg_lib
from tensorflow.python.ops.linalg import linear_operator_block_diag as block_diag
from tensorflow.python.ops.linalg import linear_operator_test_util
from tensorflow.python.ops.linalg import linear_operator_util
from tensorflow.python.platform import test

linalg = linalg_lib
rng = np.random.RandomState(0)


def _block_diag_dense(expected_shape, blocks):
  """Convert a list of blocks, into a dense block diagonal matrix."""
  rows = []
  num_cols = 0
  for block in blocks:
    # Get the batch shape for the block.
    batch_row_shape = array_ops.shape(block)[:-1]

    zeros_to_pad_before_shape = array_ops.concat(
        [batch_row_shape, [num_cols]], axis=-1)
    zeros_to_pad_before = array_ops.zeros(
        shape=zeros_to_pad_before_shape, dtype=block.dtype)
    num_cols += array_ops.shape(block)[-1]
    zeros_to_pad_after_shape = array_ops.concat(
        [batch_row_shape, [expected_shape[-2] - num_cols]], axis=-1)
    zeros_to_pad_after = array_ops.zeros(
        zeros_to_pad_after_shape, dtype=block.dtype)

    rows.append(array_ops.concat(
        [zeros_to_pad_before, block, zeros_to_pad_after], axis=-1))

  return array_ops.concat(rows, axis=-2)


class SquareLinearOperatorBlockDiagTest(
    linear_operator_test_util.SquareLinearOperatorDerivedClassTest):
  """Most tests done in the base class LinearOperatorDerivedClassTest."""

  def setUp(self):
    # Increase from 1e-6 to 1e-4
    self._atol[dtypes.float32] = 1e-4
    self._atol[dtypes.complex64] = 1e-4
    self._rtol[dtypes.float32] = 1e-4
    self._rtol[dtypes.complex64] = 1e-4

  @property
  def _operator_build_infos(self):
    build_info = linear_operator_test_util.OperatorBuildInfo
    return [
        build_info((0, 0)),
        build_info((1, 1)),
        build_info((1, 3, 3)),
        build_info((5, 5), blocks=[(2, 2), (3, 3)]),
        build_info((3, 7, 7), blocks=[(1, 2, 2), (3, 2, 2), (1, 3, 3)]),
        build_info((2, 1, 5, 5), blocks=[(2, 1, 2, 2), (1, 3, 3)]),
    ]

  def _operator_and_matrix(self, build_info, dtype, use_placeholder):
    shape = list(build_info.shape)
    expected_blocks = (
        build_info.__dict__["blocks"] if "blocks" in build_info.__dict__
        else [shape])
    matrices = [
        linear_operator_test_util.random_positive_definite_matrix(
            block_shape, dtype, force_well_conditioned=True)
        for block_shape in expected_blocks
    ]

    lin_op_matrices = matrices

    if use_placeholder:
      lin_op_matrices = [
          array_ops.placeholder_with_default(
              matrix, shape=None) for matrix in matrices]

    operator = block_diag.LinearOperatorBlockDiag(
        [linalg.LinearOperatorFullMatrix(
            l, is_square=True) for l in lin_op_matrices])

    # Should be auto-set.
    self.assertTrue(operator.is_square)

    # Broadcast the shapes.
    expected_shape = list(build_info.shape)

    matrices = linear_operator_util.broadcast_matrix_batch_dims(matrices)

    block_diag_dense = _block_diag_dense(expected_shape, matrices)

    if not use_placeholder:
      block_diag_dense.set_shape(
          expected_shape[:-2] + [expected_shape[-1], expected_shape[-1]])

    return operator, block_diag_dense

  def test_is_x_flags(self):
    # Matrix with two positive eigenvalues, 1, and 1.
    # The matrix values do not effect auto-setting of the flags.
    matrix = [[1., 0.], [1., 1.]]
    operator = block_diag.LinearOperatorBlockDiag(
        [linalg.LinearOperatorFullMatrix(matrix)],
        is_positive_definite=True,
        is_non_singular=True,
        is_self_adjoint=False)
    self.assertTrue(operator.is_positive_definite)
    self.assertTrue(operator.is_non_singular)
    self.assertFalse(operator.is_self_adjoint)

<<<<<<< HEAD
=======
  def test_block_diag_cholesky_type(self):
    matrix = [[1., 0.], [0., 1.]]
    operator = block_diag.LinearOperatorBlockDiag(
        [
            linalg.LinearOperatorFullMatrix(
                matrix,
                is_positive_definite=True,
                is_self_adjoint=True,
            ),
            linalg.LinearOperatorFullMatrix(
                matrix,
                is_positive_definite=True,
                is_self_adjoint=True,
            ),
        ],
        is_positive_definite=True,
        is_self_adjoint=True,
    )
    cholesky_factor = operator.cholesky()
    self.assertIsInstance(
        cholesky_factor,
        block_diag.LinearOperatorBlockDiag)
    self.assertEqual(2, len(cholesky_factor.operators))
    self.assertIsInstance(
        cholesky_factor.operators[0],
        lower_triangular.LinearOperatorLowerTriangular)
    self.assertIsInstance(
        cholesky_factor.operators[1],
        lower_triangular.LinearOperatorLowerTriangular
    )

  def test_block_diag_inverse_type(self):
    matrix = [[1., 0.], [0., 1.]]
    operator = block_diag.LinearOperatorBlockDiag(
        [
            linalg.LinearOperatorFullMatrix(
                matrix,
                is_non_singular=True,
            ),
            linalg.LinearOperatorFullMatrix(
                matrix,
                is_non_singular=True,
            ),
        ],
        is_non_singular=True,
    )
    inverse = operator.inverse()
    self.assertIsInstance(
        inverse,
        block_diag.LinearOperatorBlockDiag)
    self.assertEqual(2, len(inverse.operators))

>>>>>>> ca2d0b65
  def test_is_non_singular_auto_set(self):
    # Matrix with two positive eigenvalues, 11 and 8.
    # The matrix values do not effect auto-setting of the flags.
    matrix = [[11., 0.], [1., 8.]]
    operator_1 = linalg.LinearOperatorFullMatrix(matrix, is_non_singular=True)
    operator_2 = linalg.LinearOperatorFullMatrix(matrix, is_non_singular=True)

    operator = block_diag.LinearOperatorBlockDiag(
        [operator_1, operator_2],
        is_positive_definite=False,  # No reason it HAS to be False...
        is_non_singular=None)
    self.assertFalse(operator.is_positive_definite)
    self.assertTrue(operator.is_non_singular)

    with self.assertRaisesRegexp(ValueError, "always non-singular"):
      block_diag.LinearOperatorBlockDiag(
          [operator_1, operator_2], is_non_singular=False)

  def test_name(self):
    matrix = [[11., 0.], [1., 8.]]
    operator_1 = linalg.LinearOperatorFullMatrix(matrix, name="left")
    operator_2 = linalg.LinearOperatorFullMatrix(matrix, name="right")

    operator = block_diag.LinearOperatorBlockDiag([operator_1, operator_2])

    self.assertEqual("left_ds_right", operator.name)

  def test_different_dtypes_raises(self):
    operators = [
        linalg.LinearOperatorFullMatrix(rng.rand(2, 3, 3)),
        linalg.LinearOperatorFullMatrix(rng.rand(2, 3, 3).astype(np.float32))
    ]
    with self.assertRaisesRegexp(TypeError, "same dtype"):
      block_diag.LinearOperatorBlockDiag(operators)

  def test_non_square_operator_raises(self):
    operators = [
        linalg.LinearOperatorFullMatrix(rng.rand(3, 4), is_square=False),
        linalg.LinearOperatorFullMatrix(rng.rand(3, 3))
    ]
    with self.assertRaisesRegexp(ValueError, "square matrices"):
      block_diag.LinearOperatorBlockDiag(operators)

  def test_empty_operators_raises(self):
    with self.assertRaisesRegexp(ValueError, "non-empty"):
      block_diag.LinearOperatorBlockDiag([])


if __name__ == "__main__":
  test.main()<|MERGE_RESOLUTION|>--- conflicted
+++ resolved
@@ -23,6 +23,7 @@
 from tensorflow.python.ops import array_ops
 from tensorflow.python.ops.linalg import linalg as linalg_lib
 from tensorflow.python.ops.linalg import linear_operator_block_diag as block_diag
+from tensorflow.python.ops.linalg import linear_operator_lower_triangular as lower_triangular
 from tensorflow.python.ops.linalg import linear_operator_test_util
 from tensorflow.python.ops.linalg import linear_operator_util
 from tensorflow.python.platform import test
@@ -78,7 +79,9 @@
         build_info((2, 1, 5, 5), blocks=[(2, 1, 2, 2), (1, 3, 3)]),
     ]
 
-  def _operator_and_matrix(self, build_info, dtype, use_placeholder):
+  def _operator_and_matrix(
+      self, build_info, dtype, use_placeholder,
+      ensure_self_adjoint_and_pd=False):
     shape = list(build_info.shape)
     expected_blocks = (
         build_info.__dict__["blocks"] if "blocks" in build_info.__dict__
@@ -98,7 +101,11 @@
 
     operator = block_diag.LinearOperatorBlockDiag(
         [linalg.LinearOperatorFullMatrix(
-            l, is_square=True) for l in lin_op_matrices])
+            l,
+            is_square=True,
+            is_self_adjoint=True if ensure_self_adjoint_and_pd else None,
+            is_positive_definite=True if ensure_self_adjoint_and_pd else None)
+         for l in lin_op_matrices])
 
     # Should be auto-set.
     self.assertTrue(operator.is_square)
@@ -129,8 +136,6 @@
     self.assertTrue(operator.is_non_singular)
     self.assertFalse(operator.is_self_adjoint)
 
-<<<<<<< HEAD
-=======
   def test_block_diag_cholesky_type(self):
     matrix = [[1., 0.], [0., 1.]]
     operator = block_diag.LinearOperatorBlockDiag(
@@ -150,40 +155,21 @@
         is_self_adjoint=True,
     )
     cholesky_factor = operator.cholesky()
-    self.assertIsInstance(
+    self.assertTrue(isinstance(
         cholesky_factor,
-        block_diag.LinearOperatorBlockDiag)
+        block_diag.LinearOperatorBlockDiag))
     self.assertEqual(2, len(cholesky_factor.operators))
-    self.assertIsInstance(
-        cholesky_factor.operators[0],
-        lower_triangular.LinearOperatorLowerTriangular)
-    self.assertIsInstance(
-        cholesky_factor.operators[1],
-        lower_triangular.LinearOperatorLowerTriangular
+    self.assertTrue(
+        isinstance(
+            cholesky_factor.operators[0],
+            lower_triangular.LinearOperatorLowerTriangular)
     )
-
-  def test_block_diag_inverse_type(self):
-    matrix = [[1., 0.], [0., 1.]]
-    operator = block_diag.LinearOperatorBlockDiag(
-        [
-            linalg.LinearOperatorFullMatrix(
-                matrix,
-                is_non_singular=True,
-            ),
-            linalg.LinearOperatorFullMatrix(
-                matrix,
-                is_non_singular=True,
-            ),
-        ],
-        is_non_singular=True,
+    self.assertTrue(
+        isinstance(
+            cholesky_factor.operators[1],
+            lower_triangular.LinearOperatorLowerTriangular)
     )
-    inverse = operator.inverse()
-    self.assertIsInstance(
-        inverse,
-        block_diag.LinearOperatorBlockDiag)
-    self.assertEqual(2, len(inverse.operators))
-
->>>>>>> ca2d0b65
+
   def test_is_non_singular_auto_set(self):
     # Matrix with two positive eigenvalues, 11 and 8.
     # The matrix values do not effect auto-setting of the flags.

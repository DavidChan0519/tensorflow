# Copyright 2016 The TensorFlow Authors. All Rights Reserved.
#
# Licensed under the Apache License, Version 2.0 (the "License");
# you may not use this file except in compliance with the License.
# You may obtain a copy of the License at
#
#     http://www.apache.org/licenses/LICENSE-2.0
#
# Unless required by applicable law or agreed to in writing, software
# distributed under the License is distributed on an "AS IS" BASIS,
# WITHOUT WARRANTIES OR CONDITIONS OF ANY KIND, either express or implied.
# See the License for the specific language governing permissions and
# limitations under the License.
# ==============================================================================
"""Utilities for testing `LinearOperator` and sub-classes."""

from __future__ import absolute_import
from __future__ import division
from __future__ import print_function

import abc
import numpy as np
import six

from tensorflow.python.framework import dtypes
from tensorflow.python.framework import ops
from tensorflow.python.framework import random_seed
from tensorflow.python.framework import tensor_shape
from tensorflow.python.framework import tensor_util
from tensorflow.python.ops import array_ops
from tensorflow.python.ops import linalg_ops
from tensorflow.python.ops import math_ops
from tensorflow.python.ops import random_ops
from tensorflow.python.ops.linalg import linalg_impl as linalg
from tensorflow.python.ops.linalg import linear_operator_util
from tensorflow.python.platform import test


class OperatorBuildInfo(object):
  """Object encoding expected shape for a test.

  Encodes the expected shape of a matrix for a test. Also
  allows additional metadata for the test harness.
  """

  def __init__(self, shape, **kwargs):
    self.shape = shape
    self.__dict__.update(kwargs)


@six.add_metaclass(abc.ABCMeta)  # pylint: disable=no-init
class LinearOperatorDerivedClassTest(test.TestCase):
  """Tests for derived classes.

  Subclasses should implement every abstractmethod, and this will enable all
  test methods to work.
  """

  # Absolute/relative tolerance for tests.
  _atol = {
      dtypes.float16: 1e-3,
      dtypes.float32: 1e-6,
      dtypes.float64: 1e-12,
      dtypes.complex64: 1e-6,
      dtypes.complex128: 1e-12
  }
  _rtol = {
      dtypes.float16: 1e-3,
      dtypes.float32: 1e-6,
      dtypes.float64: 1e-12,
      dtypes.complex64: 1e-6,
      dtypes.complex128: 1e-12
  }

  def assertAC(self, x, y):
    """Derived classes can set _atol, _rtol to get different tolerance."""
    dtype = dtypes.as_dtype(x.dtype)
    atol = self._atol[dtype]
    rtol = self._rtol[dtype]
    self.assertAllClose(x, y, atol=atol, rtol=rtol)

  @property
  def _adjoint_options(self):
    return [False, True]

  @property
  def _adjoint_arg_options(self):
    return [False, True]

  @property
  def _dtypes_to_test(self):
    # TODO(langmore) Test tf.float16 once tf.matrix_solve works in 16bit.
    return [dtypes.float32, dtypes.float64, dtypes.complex64, dtypes.complex128]

  @property
  def _use_placeholder_options(self):
    return [False, True]

  @abc.abstractproperty
  def _operator_build_infos(self):
    """Returns list of OperatorBuildInfo, encapsulating the shape to test."""
    raise NotImplementedError("operator_build_infos has not been implemented.")

  @abc.abstractmethod
  def _operator_and_matrix(self, build_info, dtype, use_placeholder):
    """Build a batch matrix and an Operator that should have similar behavior.

    Every operator acts like a (batch) matrix.  This method returns both
    together, and is used by tests.

    Args:
      build_info: `OperatorBuildInfo`, encoding shape information about the
        operator.
      dtype:  Numpy dtype.  Data type of returned array/operator.
      use_placeholder:  Python bool.  If True, initialize the operator with a
        placeholder of undefined shape and correct dtype.

    Returns:
      operator:  `LinearOperator` subclass instance.
      mat:  `Tensor` representing operator.
    """
    # Create a matrix as a numpy array with desired shape/dtype.
    # Create a LinearOperator that should have the same behavior as the matrix.
    raise NotImplementedError("Not implemented yet.")

  @abc.abstractmethod
  def _make_rhs(self, operator, adjoint, with_batch=True):
    """Make a rhs appropriate for calling operator.solve(rhs).

    Args:
      operator:  A `LinearOperator`
      adjoint:  Python `bool`.  If `True`, we are making a 'rhs' value for the
        adjoint operator.
      with_batch: Python `bool`. If `True`, create `rhs` with the same batch
        shape as operator, and otherwise create a matrix without any batch
        shape.

    Returns:
      A `Tensor`
    """
    raise NotImplementedError("_make_rhs is not defined.")

  @abc.abstractmethod
  def _make_x(self, operator, adjoint, with_batch=True):
    """Make an 'x' appropriate for calling operator.matmul(x).

    Args:
      operator:  A `LinearOperator`
      adjoint:  Python `bool`.  If `True`, we are making an 'x' value for the
        adjoint operator.
      with_batch: Python `bool`. If `True`, create `x` with the same batch shape
        as operator, and otherwise create a matrix without any batch shape.

    Returns:
      A `Tensor`
    """
    raise NotImplementedError("_make_x is not defined.")

  @property
  def _tests_to_skip(self):
    """List of test names to skip."""
    # Subclasses should over-ride if they want to skip some tests.
    # To skip "test_foo", add "foo" to this list.
    return []

  def _skip_if_tests_to_skip_contains(self, test_name):
    """If self._tests_to_skip contains test_name, raise SkipTest exception.

    See tests below for usage.

    Args:
      test_name:  String name corresponding to a test.

    Raises:
      SkipTest Exception, if test_name is in self._tests_to_skip.
    """
    if test_name in self._tests_to_skip:
      self.skipTest(
          "{} skipped because it was added to self._tests_to_skip.".format(
              test_name))

  def test_to_dense(self):
    self._skip_if_tests_to_skip_contains("to_dense")
    for use_placeholder in self._use_placeholder_options:
      for build_info in self._operator_build_infos:
        for dtype in self._dtypes_to_test:
          with self.session(graph=ops.Graph()) as sess:
            sess.graph.seed = random_seed.DEFAULT_GRAPH_SEED
            operator, mat = self._operator_and_matrix(
                build_info, dtype, use_placeholder=use_placeholder)
            op_dense = operator.to_dense()
            if not use_placeholder:
              self.assertAllEqual(build_info.shape, op_dense.get_shape())
            op_dense_v, mat_v = sess.run([op_dense, mat])
            self.assertAC(op_dense_v, mat_v)

  def test_det(self):
    self._skip_if_tests_to_skip_contains("det")
    for use_placeholder in self._use_placeholder_options:
      for build_info in self._operator_build_infos:
        for dtype in self._dtypes_to_test:
          with self.session(graph=ops.Graph()) as sess:
            sess.graph.seed = random_seed.DEFAULT_GRAPH_SEED
            operator, mat = self._operator_and_matrix(
                build_info, dtype, use_placeholder=use_placeholder)
            op_det = operator.determinant()
            if not use_placeholder:
              self.assertAllEqual(build_info.shape[:-2], op_det.get_shape())
            op_det_v, mat_det_v = sess.run(
                [op_det, linalg_ops.matrix_determinant(mat)])
            self.assertAC(op_det_v, mat_det_v)

  def test_log_abs_det(self):
    self._skip_if_tests_to_skip_contains("log_abs_det")
    for use_placeholder in self._use_placeholder_options:
      for build_info in self._operator_build_infos:
        for dtype in self._dtypes_to_test:
          with self.session(graph=ops.Graph()) as sess:
            sess.graph.seed = random_seed.DEFAULT_GRAPH_SEED
            operator, mat = self._operator_and_matrix(
                build_info, dtype, use_placeholder=use_placeholder)
            op_log_abs_det = operator.log_abs_determinant()
            _, mat_log_abs_det = linalg.slogdet(mat)
            if not use_placeholder:
              self.assertAllEqual(
                  build_info.shape[:-2], op_log_abs_det.get_shape())
            op_log_abs_det_v, mat_log_abs_det_v = sess.run(
                [op_log_abs_det, mat_log_abs_det])
            self.assertAC(op_log_abs_det_v, mat_log_abs_det_v)

  def _test_matmul(self, with_batch):
    for use_placeholder in self._use_placeholder_options:
      for build_info in self._operator_build_infos:
        # If batch dimensions are omitted, but there are
        # no batch dimensions for the linear operator, then
        # skip the test case. This is already checked with
        # with_batch=True.
        if not with_batch and len(build_info.shape) <= 2:
          continue
        for dtype in self._dtypes_to_test:
          for adjoint in self._adjoint_options:
            for adjoint_arg in self._adjoint_arg_options:
              with self.session(graph=ops.Graph()) as sess:
                sess.graph.seed = random_seed.DEFAULT_GRAPH_SEED
                operator, mat = self._operator_and_matrix(
                    build_info, dtype, use_placeholder=use_placeholder)
                x = self._make_x(
                    operator, adjoint=adjoint, with_batch=with_batch)
                # If adjoint_arg, compute A X^H^H = A X.
                if adjoint_arg:
                  op_matmul = operator.matmul(
                      linalg.adjoint(x),
                      adjoint=adjoint,
                      adjoint_arg=adjoint_arg)
                else:
                  op_matmul = operator.matmul(x, adjoint=adjoint)
                mat_matmul = linear_operator_util.matmul_with_broadcast(
                    mat, x, adjoint_a=adjoint)
                if not use_placeholder:
                  self.assertAllEqual(op_matmul.get_shape(),
                                      mat_matmul.get_shape())
                op_matmul_v, mat_matmul_v = sess.run(
                    [op_matmul, mat_matmul])
                self.assertAC(op_matmul_v, mat_matmul_v)

  def test_matmul(self):
    self._skip_if_tests_to_skip_contains("matmul")
    self._test_matmul(with_batch=True)

  def test_matmul_with_broadcast(self):
    self._skip_if_tests_to_skip_contains("matmul_with_broadcast")
    self._test_matmul(with_batch=False)

  def _test_solve(self, with_batch):
    for use_placeholder in self._use_placeholder_options:
      for build_info in self._operator_build_infos:
        # If batch dimensions are omitted, but there are
        # no batch dimensions for the linear operator, then
        # skip the test case. This is already checked with
        # with_batch=True.
        if not with_batch and len(build_info.shape) <= 2:
          continue
        for dtype in self._dtypes_to_test:
          for adjoint in self._adjoint_options:
            for adjoint_arg in self._adjoint_arg_options:
              with self.session(graph=ops.Graph()) as sess:
                sess.graph.seed = random_seed.DEFAULT_GRAPH_SEED
                operator, mat = self._operator_and_matrix(
                    build_info, dtype, use_placeholder=use_placeholder)
                rhs = self._make_rhs(
                    operator, adjoint=adjoint, with_batch=with_batch)
                # If adjoint_arg, solve A X = (rhs^H)^H = rhs.
                if adjoint_arg:
                  op_solve = operator.solve(
                      linalg.adjoint(rhs),
                      adjoint=adjoint,
                      adjoint_arg=adjoint_arg)
                else:
                  op_solve = operator.solve(
                      rhs, adjoint=adjoint, adjoint_arg=adjoint_arg)
                mat_solve = linear_operator_util.matrix_solve_with_broadcast(
                    mat, rhs, adjoint=adjoint)
                if not use_placeholder:
                  self.assertAllEqual(op_solve.get_shape(),
                                      mat_solve.get_shape())
                op_solve_v, mat_solve_v = sess.run([op_solve, mat_solve])
                self.assertAC(op_solve_v, mat_solve_v)

  def test_solve(self):
    self._skip_if_tests_to_skip_contains("solve")
    self._test_solve(with_batch=True)

  def test_solve_with_broadcast(self):
    self._skip_if_tests_to_skip_contains("solve_with_broadcast")
    self._test_solve(with_batch=False)

  def _test_inverse(self):
    for use_placeholder in self._use_placeholder_options:
      for build_info in self._operator_build_infos:
        for dtype in self._dtypes_to_test:
          with self.session(graph=ops.Graph()) as sess:
            sess.graph.seed = random_seed.DEFAULT_GRAPH_SEED
            operator, mat = self._operator_and_matrix(
                build_info, dtype, use_placeholder=use_placeholder)
            op_inverse_v, mat_inverse_v = sess.run([
                operator.inverse().to_dense(), linalg.inv(mat)])
            self.assertAC(op_inverse_v, mat_inverse_v)

  def test_inverse(self):
    self._skip_if_tests_to_skip_contains("inverse")
    self._test_inverse()

  def test_trace(self):
    self._skip_if_tests_to_skip_contains("trace")
    for use_placeholder in self._use_placeholder_options:
      for build_info in self._operator_build_infos:
        for dtype in self._dtypes_to_test:
          with self.session(graph=ops.Graph()) as sess:
            sess.graph.seed = random_seed.DEFAULT_GRAPH_SEED
            operator, mat = self._operator_and_matrix(
                build_info, dtype, use_placeholder=use_placeholder)
            op_trace = operator.trace()
            mat_trace = math_ops.trace(mat)
            if not use_placeholder:
              self.assertAllEqual(op_trace.get_shape(), mat_trace.get_shape())
            op_trace_v, mat_trace_v = sess.run([op_trace, mat_trace])
            self.assertAC(op_trace_v, mat_trace_v)

  def test_add_to_tensor(self):
    self._skip_if_tests_to_skip_contains("add_to_tensor")
    for use_placeholder in self._use_placeholder_options:
      for build_info in self._operator_build_infos:
        for dtype in self._dtypes_to_test:
          with self.session(graph=ops.Graph()) as sess:
            sess.graph.seed = random_seed.DEFAULT_GRAPH_SEED
            operator, mat = self._operator_and_matrix(
                build_info, dtype, use_placeholder=use_placeholder)
            op_plus_2mat = operator.add_to_tensor(2 * mat)

            if not use_placeholder:
              self.assertAllEqual(build_info.shape, op_plus_2mat.get_shape())

            op_plus_2mat_v, mat_v = sess.run([op_plus_2mat, mat])

            self.assertAC(op_plus_2mat_v, 3 * mat_v)

  def test_diag_part(self):
    self._skip_if_tests_to_skip_contains("diag_part")
    for use_placeholder in self._use_placeholder_options:
      for build_info in self._operator_build_infos:
        for dtype in self._dtypes_to_test:
          with self.session(graph=ops.Graph()) as sess:
            sess.graph.seed = random_seed.DEFAULT_GRAPH_SEED
            operator, mat = self._operator_and_matrix(
                build_info, dtype, use_placeholder=use_placeholder)
            op_diag_part = operator.diag_part()
            mat_diag_part = array_ops.matrix_diag_part(mat)

            if not use_placeholder:
              self.assertAllEqual(mat_diag_part.get_shape(),
                                  op_diag_part.get_shape())

            op_diag_part_, mat_diag_part_ = sess.run(
                [op_diag_part, mat_diag_part])

            self.assertAC(op_diag_part_, mat_diag_part_)


@six.add_metaclass(abc.ABCMeta)
class SquareLinearOperatorDerivedClassTest(LinearOperatorDerivedClassTest):
  """Base test class appropriate for square operators.

  Sub-classes must still define all abstractmethods from
  LinearOperatorDerivedClassTest that are not defined here.
  """

  @property
  def _operator_build_infos(self):
    build_info = OperatorBuildInfo
    # non-batch operators (n, n) and batch operators.
    return [
        build_info((0, 0)),
        build_info((1, 1)),
        build_info((1, 3, 3)),
        build_info((3, 4, 4)),
        build_info((2, 1, 4, 4))]

  def _make_rhs(self, operator, adjoint, with_batch=True):
    # This operator is square, so rhs and x will have same shape.
    # adjoint value makes no difference because the operator shape doesn't
    # change since it is square, but be pedantic.
    return self._make_x(operator, adjoint=not adjoint, with_batch=with_batch)

  def _make_x(self, operator, adjoint, with_batch=True):
    # Value of adjoint makes no difference because the operator is square.
    # Return the number of systems to solve, R, equal to 1 or 2.
    r = self._get_num_systems(operator)
    # If operator.shape = [B1,...,Bb, N, N] this returns a random matrix of
    # shape [B1,...,Bb, N, R], R = 1 or 2.
    if operator.shape.is_fully_defined():
      batch_shape = operator.batch_shape.as_list()
      n = operator.domain_dimension.value
      if with_batch:
        x_shape = batch_shape + [n, r]
      else:
        x_shape = [n, r]
    else:
      batch_shape = operator.batch_shape_tensor()
      n = operator.domain_dimension_tensor()
      if with_batch:
        x_shape = array_ops.concat((batch_shape, [n, r]), 0)
      else:
        x_shape = [n, r]

    return random_normal(x_shape, dtype=operator.dtype)

  def _get_num_systems(self, operator):
    """Get some number, either 1 or 2, depending on operator."""
    if operator.tensor_rank is None or operator.tensor_rank % 2:
      return 1
    else:
      return 2


@six.add_metaclass(abc.ABCMeta)
class NonSquareLinearOperatorDerivedClassTest(LinearOperatorDerivedClassTest):
  """Base test class appropriate for generic rectangular operators.

  Square shapes are never tested by this class, so if you want to test your
  operator with a square shape, create two test classes, the other subclassing
  SquareLinearOperatorFullMatrixTest.

  Sub-classes must still define all abstractmethods from
  LinearOperatorDerivedClassTest that are not defined here.
  """

  @property
  def _tests_to_skip(self):
    """List of test names to skip."""
<<<<<<< HEAD
    return ["solve", "solve_with_broadcast", "det", "log_abs_det"]
=======
    return [
        "cholesky",
        "inverse",
        "solve",
        "solve_with_broadcast",
        "det",
        "log_abs_det"
    ]
>>>>>>> ca2d0b65

  @property
  def _operator_build_infos(self):
    build_info = OperatorBuildInfo
    # non-batch operators (n, n) and batch operators.
    return [
        build_info((2, 1)),
        build_info((1, 2)),
        build_info((1, 3, 2)),
        build_info((3, 3, 4)),
        build_info((2, 1, 2, 4))]

  def _make_rhs(self, operator, adjoint, with_batch=True):
    # TODO(langmore) Add once we're testing solve_ls.
    raise NotImplementedError(
        "_make_rhs not implemented because we don't test solve")

  def _make_x(self, operator, adjoint, with_batch=True):
    # Return the number of systems for the argument 'x' for .matmul(x)
    r = self._get_num_systems(operator)
    # If operator.shape = [B1,...,Bb, M, N] this returns a random matrix of
    # shape [B1,...,Bb, N, R], R = 1 or 2.
    if operator.shape.is_fully_defined():
      batch_shape = operator.batch_shape.as_list()
      if adjoint:
        n = operator.range_dimension.value
      else:
        n = operator.domain_dimension.value
      if with_batch:
        x_shape = batch_shape + [n, r]
      else:
        x_shape = [n, r]
    else:
      batch_shape = operator.batch_shape_tensor()
      if adjoint:
        n = operator.range_dimension_tensor()
      else:
        n = operator.domain_dimension_tensor()
      if with_batch:
        x_shape = array_ops.concat((batch_shape, [n, r]), 0)
      else:
        x_shape = [n, r]

    return random_normal(x_shape, dtype=operator.dtype)

  def _get_num_systems(self, operator):
    """Get some number, either 1 or 2, depending on operator."""
    if operator.tensor_rank is None or operator.tensor_rank % 2:
      return 1
    else:
      return 2


def random_positive_definite_matrix(shape, dtype, force_well_conditioned=False):
  """[batch] positive definite matrix.

  Args:
    shape:  `TensorShape` or Python list.  Shape of the returned matrix.
    dtype:  `TensorFlow` `dtype` or Python dtype.
    force_well_conditioned:  Python bool.  If `True`, returned matrix has
      eigenvalues with modulus in `(1, 4)`.  Otherwise, eigenvalues are
      chi-squared random variables.

  Returns:
    `Tensor` with desired shape and dtype.
  """
  dtype = dtypes.as_dtype(dtype)
  if not tensor_util.is_tensor(shape):
    shape = tensor_shape.TensorShape(shape)
    # Matrix must be square.
    shape[-1].assert_is_compatible_with(shape[-2])

  with ops.name_scope("random_positive_definite_matrix"):
    tril = random_tril_matrix(
        shape, dtype, force_well_conditioned=force_well_conditioned)
    return math_ops.matmul(tril, tril, adjoint_b=True)


def random_tril_matrix(shape,
                       dtype,
                       force_well_conditioned=False,
                       remove_upper=True):
  """[batch] lower triangular matrix.

  Args:
    shape:  `TensorShape` or Python `list`.  Shape of the returned matrix.
    dtype:  `TensorFlow` `dtype` or Python dtype
    force_well_conditioned:  Python `bool`. If `True`, returned matrix will have
      eigenvalues with modulus in `(1, 2)`.  Otherwise, eigenvalues are unit
      normal random variables.
    remove_upper:  Python `bool`.
      If `True`, zero out the strictly upper triangle.
      If `False`, the lower triangle of returned matrix will have desired
      properties, but will not have the strictly upper triangle zero'd out.

  Returns:
    `Tensor` with desired shape and dtype.
  """
  with ops.name_scope("random_tril_matrix"):
    # Totally random matrix.  Has no nice properties.
    tril = random_normal(shape, dtype=dtype)
    if remove_upper:
      tril = array_ops.matrix_band_part(tril, -1, 0)

    # Create a diagonal with entries having modulus in [1, 2].
    if force_well_conditioned:
      maxval = ops.convert_to_tensor(np.sqrt(2.), dtype=dtype.real_dtype)
      diag = random_sign_uniform(
          shape[:-1], dtype=dtype, minval=1., maxval=maxval)
      tril = array_ops.matrix_set_diag(tril, diag)

    return tril


def random_normal(shape, mean=0.0, stddev=1.0, dtype=dtypes.float32, seed=None):
  """Tensor with (possibly complex) Gaussian entries.

  Samples are distributed like

  ```
  N(mean, stddev^2), if dtype is real,
  X + iY,  where X, Y ~ N(mean, stddev^2) if dtype is complex.
  ```

  Args:
    shape:  `TensorShape` or Python list.  Shape of the returned tensor.
    mean:  `Tensor` giving mean of normal to sample from.
    stddev:  `Tensor` giving stdev of normal to sample from.
    dtype:  `TensorFlow` `dtype` or numpy dtype
    seed:  Python integer seed for the RNG.

  Returns:
    `Tensor` with desired shape and dtype.
  """
  dtype = dtypes.as_dtype(dtype)

  with ops.name_scope("random_normal"):
    samples = random_ops.random_normal(
        shape, mean=mean, stddev=stddev, dtype=dtype.real_dtype, seed=seed)
    if dtype.is_complex:
      if seed is not None:
        seed += 1234
      more_samples = random_ops.random_normal(
          shape, mean=mean, stddev=stddev, dtype=dtype.real_dtype, seed=seed)
      samples = math_ops.complex(samples, more_samples)
    return samples


def random_uniform(shape,
                   minval=None,
                   maxval=None,
                   dtype=dtypes.float32,
                   seed=None):
  """Tensor with (possibly complex) Uniform entries.

  Samples are distributed like

  ```
  Uniform[minval, maxval], if dtype is real,
  X + iY,  where X, Y ~ Uniform[minval, maxval], if dtype is complex.
  ```

  Args:
    shape:  `TensorShape` or Python list.  Shape of the returned tensor.
    minval:  `0-D` `Tensor` giving the minimum values.
    maxval:  `0-D` `Tensor` giving the maximum values.
    dtype:  `TensorFlow` `dtype` or Python dtype
    seed:  Python integer seed for the RNG.

  Returns:
    `Tensor` with desired shape and dtype.
  """
  dtype = dtypes.as_dtype(dtype)

  with ops.name_scope("random_uniform"):
    samples = random_ops.random_uniform(
        shape, dtype=dtype.real_dtype, minval=minval, maxval=maxval, seed=seed)
    if dtype.is_complex:
      if seed is not None:
        seed += 12345
      more_samples = random_ops.random_uniform(
          shape,
          dtype=dtype.real_dtype,
          minval=minval,
          maxval=maxval,
          seed=seed)
      samples = math_ops.complex(samples, more_samples)
    return samples


def random_sign_uniform(shape,
                        minval=None,
                        maxval=None,
                        dtype=dtypes.float32,
                        seed=None):
  """Tensor with (possibly complex) random entries from a "sign Uniform".

  Letting `Z` be a random variable equal to `-1` and `1` with equal probability,
  Samples from this `Op` are distributed like

  ```
  Z * X, where X ~ Uniform[minval, maxval], if dtype is real,
  Z * (X + iY),  where X, Y ~ Uniform[minval, maxval], if dtype is complex.
  ```

  Args:
    shape:  `TensorShape` or Python list.  Shape of the returned tensor.
    minval:  `0-D` `Tensor` giving the minimum values.
    maxval:  `0-D` `Tensor` giving the maximum values.
    dtype:  `TensorFlow` `dtype` or Python dtype
    seed:  Python integer seed for the RNG.

  Returns:
    `Tensor` with desired shape and dtype.
  """
  dtype = dtypes.as_dtype(dtype)

  with ops.name_scope("random_sign_uniform"):
    unsigned_samples = random_uniform(
        shape, minval=minval, maxval=maxval, dtype=dtype, seed=seed)
    if seed is not None:
      seed += 12
    signs = math_ops.sign(
        random_ops.random_uniform(shape, minval=-1., maxval=1., seed=seed))
    return unsigned_samples * math_ops.cast(signs, unsigned_samples.dtype)


def random_normal_correlated_columns(shape,
                                     mean=0.0,
                                     stddev=1.0,
                                     dtype=dtypes.float32,
                                     eps=1e-4,
                                     seed=None):
  """Batch matrix with (possibly complex) Gaussian entries and correlated cols.

  Returns random batch matrix `A` with specified element-wise `mean`, `stddev`,
  living close to an embedded hyperplane.

  Suppose `shape[-2:] = (M, N)`.

  If `M < N`, `A` is a random `M x N` [batch] matrix with iid Gaussian entries.

  If `M >= N`, then the colums of `A` will be made almost dependent as follows:

  ```
  L = random normal N x N-1 matrix, mean = 0, stddev = 1 / sqrt(N - 1)
  B = random normal M x N-1 matrix, mean = 0, stddev = stddev.

  G = (L B^H)^H, a random normal M x N matrix, living on N-1 dim hyperplane
  E = a random normal M x N matrix, mean = 0, stddev = eps
  mu = a constant M x N matrix, equal to the argument "mean"

  A = G + E + mu
  ```

  Args:
    shape:  Python list of integers.
      Shape of the returned tensor.  Must be at least length two.
    mean:  `Tensor` giving mean of normal to sample from.
    stddev:  `Tensor` giving stdev of normal to sample from.
    dtype:  `TensorFlow` `dtype` or numpy dtype
    eps:  Distance each column is perturbed from the low-dimensional subspace.
    seed:  Python integer seed for the RNG.

  Returns:
    `Tensor` with desired shape and dtype.

  Raises:
    ValueError:  If `shape` is not at least length 2.
  """
  dtype = dtypes.as_dtype(dtype)

  if len(shape) < 2:
    raise ValueError(
        "Argument shape must be at least length 2.  Found: %s" % shape)

  # Shape is the final shape, e.g. [..., M, N]
  shape = list(shape)
  batch_shape = shape[:-2]
  m, n = shape[-2:]

  # If there is only one column, "they" are by definition correlated.
  if n < 2 or n < m:
    return random_normal(
        shape, mean=mean, stddev=stddev, dtype=dtype, seed=seed)

  # Shape of the matrix with only n - 1 columns that we will embed in higher
  # dimensional space.
  smaller_shape = batch_shape + [m, n - 1]

  # Shape of the embedding matrix, mapping batch matrices
  # from [..., N-1, M] to [..., N, M]
  embedding_mat_shape = batch_shape + [n, n - 1]

  # This stddev for the embedding_mat ensures final result has correct stddev.
  stddev_mat = 1 / np.sqrt(n - 1)

  with ops.name_scope("random_normal_correlated_columns"):
    smaller_mat = random_normal(
        smaller_shape, mean=0.0, stddev=stddev_mat, dtype=dtype, seed=seed)

    if seed is not None:
      seed += 1287

    embedding_mat = random_normal(embedding_mat_shape, dtype=dtype, seed=seed)

    embedded_t = math_ops.matmul(embedding_mat, smaller_mat, transpose_b=True)
    embedded = array_ops.matrix_transpose(embedded_t)

    mean_mat = array_ops.ones_like(embedded) * mean

    return embedded + random_normal(shape, stddev=eps, dtype=dtype) + mean_mat<|MERGE_RESOLUTION|>--- conflicted
+++ resolved
@@ -102,7 +102,9 @@
     raise NotImplementedError("operator_build_infos has not been implemented.")
 
   @abc.abstractmethod
-  def _operator_and_matrix(self, build_info, dtype, use_placeholder):
+  def _operator_and_matrix(
+      self, build_info, dtype, use_placeholder,
+      ensure_self_adjoint_and_pd=False):
     """Build a batch matrix and an Operator that should have similar behavior.
 
     Every operator acts like a (batch) matrix.  This method returns both
@@ -114,6 +116,11 @@
       dtype:  Numpy dtype.  Data type of returned array/operator.
       use_placeholder:  Python bool.  If True, initialize the operator with a
         placeholder of undefined shape and correct dtype.
+      ensure_self_adjoint_and_pd: If `True`,
+        construct this operator to be Hermitian Positive Definite, as well
+        as ensuring the hints `is_positive_definite` and `is_self_adjoint`
+        are set.
+        This is useful for testing methods such as `cholesky`.
 
     Returns:
       operator:  `LinearOperator` subclass instance.
@@ -271,6 +278,21 @@
     self._skip_if_tests_to_skip_contains("matmul_with_broadcast")
     self._test_matmul(with_batch=False)
 
+  def test_cholesky(self):
+    self._skip_if_tests_to_skip_contains("cholesky")
+    for use_placeholder in self._use_placeholder_options:
+      for build_info in self._operator_build_infos:
+        for dtype in self._dtypes_to_test:
+          with self.test_session(graph=ops.Graph()) as sess:
+            sess.graph.seed = random_seed.DEFAULT_GRAPH_SEED
+            operator, mat = self._operator_and_matrix(
+                build_info, dtype, use_placeholder=use_placeholder,
+                ensure_self_adjoint_and_pd=True)
+            op_chol = operator.cholesky().to_dense()
+            mat_chol = linalg_ops.cholesky(mat)
+            op_chol_v, mat_chol_v = sess.run([op_chol, mat_chol])
+            self.assertAC(mat_chol_v, op_chol_v)
+
   def _test_solve(self, with_batch):
     for use_placeholder in self._use_placeholder_options:
       for build_info in self._operator_build_infos:
@@ -314,22 +336,6 @@
     self._skip_if_tests_to_skip_contains("solve_with_broadcast")
     self._test_solve(with_batch=False)
 
-  def _test_inverse(self):
-    for use_placeholder in self._use_placeholder_options:
-      for build_info in self._operator_build_infos:
-        for dtype in self._dtypes_to_test:
-          with self.session(graph=ops.Graph()) as sess:
-            sess.graph.seed = random_seed.DEFAULT_GRAPH_SEED
-            operator, mat = self._operator_and_matrix(
-                build_info, dtype, use_placeholder=use_placeholder)
-            op_inverse_v, mat_inverse_v = sess.run([
-                operator.inverse().to_dense(), linalg.inv(mat)])
-            self.assertAC(op_inverse_v, mat_inverse_v)
-
-  def test_inverse(self):
-    self._skip_if_tests_to_skip_contains("inverse")
-    self._test_inverse()
-
   def test_trace(self):
     self._skip_if_tests_to_skip_contains("trace")
     for use_placeholder in self._use_placeholder_options:
@@ -457,18 +463,7 @@
   @property
   def _tests_to_skip(self):
     """List of test names to skip."""
-<<<<<<< HEAD
-    return ["solve", "solve_with_broadcast", "det", "log_abs_det"]
-=======
-    return [
-        "cholesky",
-        "inverse",
-        "solve",
-        "solve_with_broadcast",
-        "det",
-        "log_abs_det"
-    ]
->>>>>>> ca2d0b65
+    return ["cholesky", "solve", "solve_with_broadcast", "det", "log_abs_det"]
 
   @property
   def _operator_build_infos(self):

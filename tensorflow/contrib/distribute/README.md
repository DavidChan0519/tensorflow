--- conflicted
+++ resolved
@@ -48,22 +48,9 @@
 with `DistributionStrategy`.
 
 ```python
-<<<<<<< HEAD
-inputs = tf.keras.layers.Input(shape=(1,))
-predictions = tf.keras.layers.Dense(1)(inputs)
-model = tf.keras.models.Model(inputs=inputs, outputs=predictions)
-```
-
-Let's also define a simple input dataset for training this model. Note that currently we require using
-[`tf.data.Dataset`](https://www.tensorflow.org/api_docs/python/tf/data/Dataset)
-with `DistributionStrategy`.
-
-```python
-=======
 import tensorflow as tf
 from tensorflow import keras
 
->>>>>>> ca2d0b65
 features = tf.data.Dataset.from_tensors([1.]).repeat(10000).batch(10)
 labels = tf.data.Dataset.from_tensors([1.]).repeat(10000).batch(10)
 train_dataset = tf.data.Dataset.zip((features, labels))
@@ -100,8 +87,8 @@
 datasets.
 
 ```python
-model.evaluate(eval_dataset)
-model.predict(predict_dataset)
+model.evaluate(eval_dataset, steps=1)
+model.predict(predict_dataset, steps=1)
 ```
 
 That's all you need to train your model with Keras on multiple GPUs with
@@ -141,7 +128,7 @@
     return tf.estimator.EstimatorSpec(mode, loss=loss)
 
   if mode == tf.estimator.ModeKeys.TRAIN:
-    train_op = tf.train.GradientDescentOptimizer(0.2).minimize(loss_fn())
+    train_op = tf.train.GradientDescentOptimizer(0.2).minimize(loss)
     return tf.estimator.EstimatorSpec(mode, loss=loss, train_op=train_op)
 ```
 
@@ -255,18 +242,16 @@
 workers doing synchronous all-reduce training. In the following code snippet, we
 start multi-worker training using `tf.estimator.train_and_evaluate`:
 
-
 ```python
 def model_main():
-  estimator = ...
   distribution = tf.contrib.distribute.CollectiveAllReduceStrategy(
       num_gpus_per_worker=2)
   config = tf.estimator.RunConfig(train_distribute=distribution)
+  estimator = tf.estimator.Estimator(model_fn=model_fn, config=config)
   train_spec = tf.estimator.TrainSpec(input_fn=input_fn)
   eval_spec = tf.estimator.EvalSpec(input_fn=eval_input_fn)
   tf.estimator.train_and_evaluate(estimator, train_spec, eval_spec)
 ```
-
 
 **Note**: You don't have to set "TF\_CONFIG" manually if you use our provided
 Kubernetes template.
@@ -334,13 +319,13 @@
 On your laptop, you can run
 
 ```python
-estimator = ...
 distribution = tf.contrib.distribute.CollectiveAllReduceStrategy(
     num_gpus_per_worker=2)
 config = tf.estimator.RunConfig(
     experimental_distribute=tf.contrib.distribute.DistributeConfig(
         train_distribute=distribution,
         remote_cluster={"worker": ["host1:port", "host2:port", "host3:port"]}))
+estimator = tf.estimator.Estimator(model_fn=model_fn, config=config)
 train_spec = tf.estimator.TrainSpec(input_fn=input_fn)
 eval_spec = tf.estimator.EvalSpec(input_fn=eval_input_fn)
 tf.estimator.train_and_evaluate(estimator, train_spec, eval_spec)

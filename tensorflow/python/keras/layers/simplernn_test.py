--- conflicted
+++ resolved
@@ -21,19 +21,16 @@
 import numpy as np
 
 from tensorflow.python import keras
-<<<<<<< HEAD
-from tensorflow.python.framework import test_util as tf_test_util
-=======
 from tensorflow.python.eager import context
 from tensorflow.python.keras import keras_parameterized
->>>>>>> ca2d0b65
 from tensorflow.python.keras import testing_utils
 from tensorflow.python.platform import test
 from tensorflow.python.training import gradient_descent
-
-
-@tf_test_util.run_all_in_graph_and_eager_modes
-class SimpleRNNLayerTest(test.TestCase):
+from tensorflow.python.training.rmsprop import RMSPropOptimizer
+
+
+@keras_parameterized.run_all_keras_modes
+class SimpleRNNLayerTest(keras_parameterized.TestCase):
 
   def test_return_sequences_SimpleRNN(self):
     num_samples = 2
@@ -54,7 +51,7 @@
     layer = keras.layers.SimpleRNN(units, input_shape=(None, embedding_dim))
     model = keras.models.Sequential()
     model.add(layer)
-    model.compile('rmsprop', 'mse')
+    model.compile(RMSPropOptimizer(0.01), 'mse')
     x = np.random.random((num_samples, timesteps, embedding_dim))
     y = np.random.random((num_samples, units))
     model.train_on_batch(x, y)
@@ -110,7 +107,8 @@
     model = keras.models.Sequential()
     model.add(keras.layers.Masking(input_shape=(3, 4)))
     model.add(layer_class(units=5, return_sequences=True, unroll=False))
-    model.compile(loss='categorical_crossentropy', optimizer='rmsprop')
+    model.compile(loss='categorical_crossentropy',
+                  optimizer=RMSPropOptimizer(0.01))
     model.fit(inputs, targets, epochs=1, batch_size=2, verbose=1)
 
   def test_from_config_SimpleRNN(self):
@@ -120,96 +118,34 @@
       l2 = layer_class.from_config(l1.get_config())
       assert l1.get_config() == l2.get_config()
 
-
-<<<<<<< HEAD
-class SimpleRNNLayerGraphOnlyTest(test.TestCase):
-
-=======
->>>>>>> ca2d0b65
+  def test_regularizers_SimpleRNN(self):
+    embedding_dim = 4
+    layer_class = keras.layers.SimpleRNN
+    layer = layer_class(
+        5,
+        return_sequences=False,
+        weights=None,
+        input_shape=(None, embedding_dim),
+        kernel_regularizer=keras.regularizers.l1(0.01),
+        recurrent_regularizer=keras.regularizers.l1(0.01),
+        bias_regularizer='l2',
+        activity_regularizer='l1')
+    layer.build((None, None, 2))
+    self.assertEqual(len(layer.losses), 3)
+
+    x = keras.backend.variable(np.ones((2, 3, 2)))
+    layer(x)
+    if context.executing_eagerly():
+      self.assertEqual(len(layer.losses), 4)
+    else:
+      self.assertEqual(len(layer.get_losses_for(x)), 1)
+
   def test_statefulness_SimpleRNN(self):
     num_samples = 2
     timesteps = 3
     embedding_dim = 4
     units = 2
     layer_class = keras.layers.SimpleRNN
-<<<<<<< HEAD
-    with self.cached_session():
-      model = keras.models.Sequential()
-      model.add(
-          keras.layers.Embedding(
-              4,
-              embedding_dim,
-              mask_zero=True,
-              input_length=timesteps,
-              batch_input_shape=(num_samples, timesteps)))
-      layer = layer_class(
-          units, return_sequences=False, stateful=True, weights=None)
-      model.add(layer)
-      model.compile(optimizer=gradient_descent.GradientDescentOptimizer(0.01),
-                    loss='mse')
-      out1 = model.predict(np.ones((num_samples, timesteps)))
-      self.assertEqual(out1.shape, (num_samples, units))
-
-      # train once so that the states change
-      model.train_on_batch(
-          np.ones((num_samples, timesteps)), np.ones((num_samples, units)))
-      out2 = model.predict(np.ones((num_samples, timesteps)))
-
-      # if the state is not reset, output should be different
-      self.assertNotEqual(out1.max(), out2.max())
-
-      # check that output changes after states are reset
-      # (even though the model itself didn't change)
-      layer.reset_states()
-      out3 = model.predict(np.ones((num_samples, timesteps)))
-      self.assertNotEqual(out2.max(), out3.max())
-
-      # check that container-level reset_states() works
-      model.reset_states()
-      out4 = model.predict(np.ones((num_samples, timesteps)))
-      np.testing.assert_allclose(out3, out4, atol=1e-5)
-
-      # check that the call to `predict` updated the states
-      out5 = model.predict(np.ones((num_samples, timesteps)))
-      self.assertNotEqual(out4.max(), out5.max())
-
-      # Check masking
-      layer.reset_states()
-
-      left_padded_input = np.ones((num_samples, timesteps))
-      left_padded_input[0, :1] = 0
-      left_padded_input[1, :2] = 0
-      out6 = model.predict(left_padded_input)
-
-      layer.reset_states()
-
-      right_padded_input = np.ones((num_samples, timesteps))
-      right_padded_input[0, -1:] = 0
-      right_padded_input[1, -2:] = 0
-      out7 = model.predict(right_padded_input)
-
-      np.testing.assert_allclose(out7, out6, atol=1e-5)
-
-  def test_regularizers_SimpleRNN(self):
-    embedding_dim = 4
-    layer_class = keras.layers.SimpleRNN
-    with self.cached_session():
-      layer = layer_class(
-          5,
-          return_sequences=False,
-          weights=None,
-          input_shape=(None, embedding_dim),
-          kernel_regularizer=keras.regularizers.l1(0.01),
-          recurrent_regularizer=keras.regularizers.l1(0.01),
-          bias_regularizer='l2',
-          activity_regularizer='l1')
-      layer.build((None, None, 2))
-      self.assertEqual(len(layer.losses), 3)
-
-      x = keras.backend.variable(np.ones((2, 3, 2)))
-      layer(x)
-      self.assertEqual(len(layer.get_losses_for(x)), 1)
-=======
     model = keras.models.Sequential()
     model.add(
         keras.layers.Embedding(
@@ -265,7 +201,6 @@
     out7 = model.predict(right_padded_input)
 
     np.testing.assert_allclose(out7, out6, atol=1e-5)
->>>>>>> ca2d0b65
 
 if __name__ == '__main__':
   test.main()
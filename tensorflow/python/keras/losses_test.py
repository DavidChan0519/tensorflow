# Copyright 2016 The TensorFlow Authors. All Rights Reserved.
#
# Licensed under the Apache License, Version 2.0 (the "License");
# you may not use this file except in compliance with the License.
# You may obtain a copy of the License at
#
#     http://www.apache.org/licenses/LICENSE-2.0
#
# Unless required by applicable law or agreed to in writing, software
# distributed under the License is distributed on an "AS IS" BASIS,
# WITHOUT WARRANTIES OR CONDITIONS OF ANY KIND, either express or implied.
# See the License for the specific language governing permissions and
# limitations under the License.
# ==============================================================================
"""Tests for Keras loss functions."""

from __future__ import absolute_import
from __future__ import division
from __future__ import print_function

import os
import shutil

import numpy as np

from tensorflow.python import keras
<<<<<<< HEAD
=======
from tensorflow.python.framework import constant_op
from tensorflow.python.framework import dtypes
from tensorflow.python.framework import test_util
from tensorflow.python.ops.losses import losses_impl
>>>>>>> ca2d0b65
from tensorflow.python.platform import test

try:
  import h5py  # pylint:disable=g-import-not-at-top
except ImportError:
  h5py = None

ALL_LOSSES = [keras.losses.mean_squared_error,
              keras.losses.mean_absolute_error,
              keras.losses.mean_absolute_percentage_error,
              keras.losses.mean_squared_logarithmic_error,
              keras.losses.squared_hinge,
              keras.losses.hinge,
              keras.losses.categorical_crossentropy,
              keras.losses.binary_crossentropy,
              keras.losses.kullback_leibler_divergence,
              keras.losses.poisson,
              keras.losses.cosine_proximity,
              keras.losses.logcosh,
              keras.losses.categorical_hinge]


class _MSEMAELoss(object):
  """Loss function with internal state, for testing serialization code."""

  def __init__(self, mse_fraction):
    self.mse_fraction = mse_fraction

  def __call__(self, y_true, y_pred):
    return (self.mse_fraction * keras.losses.mse(y_true, y_pred) +
            (1 - self.mse_fraction) * keras.losses.mae(y_true, y_pred))

  def get_config(self):
    return {'mse_fraction': self.mse_fraction}


class KerasLossesTest(test.TestCase):

  def test_objective_shapes_3d(self):
    with self.cached_session():
      y_a = keras.backend.variable(np.random.random((5, 6, 7)))
      y_b = keras.backend.variable(np.random.random((5, 6, 7)))
      for obj in ALL_LOSSES:
        objective_output = obj(y_a, y_b)
        self.assertListEqual(objective_output.get_shape().as_list(), [5, 6])

  def test_objective_shapes_2d(self):
    with self.cached_session():
      y_a = keras.backend.variable(np.random.random((6, 7)))
      y_b = keras.backend.variable(np.random.random((6, 7)))
      for obj in ALL_LOSSES:
        objective_output = obj(y_a, y_b)
        self.assertListEqual(objective_output.get_shape().as_list(), [6,])

  def test_cce_one_hot(self):
    with self.cached_session():
      y_a = keras.backend.variable(np.random.randint(0, 7, (5, 6)))
      y_b = keras.backend.variable(np.random.random((5, 6, 7)))
      objective_output = keras.losses.sparse_categorical_crossentropy(y_a, y_b)
      assert keras.backend.eval(objective_output).shape == (5, 6)

      y_a = keras.backend.variable(np.random.randint(0, 7, (6,)))
      y_b = keras.backend.variable(np.random.random((6, 7)))
      objective_output = keras.losses.sparse_categorical_crossentropy(y_a, y_b)
      assert keras.backend.eval(objective_output).shape == (6,)

  def test_serialization(self):
    fn = keras.losses.get('mse')
    config = keras.losses.serialize(fn)
    new_fn = keras.losses.deserialize(config)
    self.assertEqual(fn, new_fn)

  def test_categorical_hinge(self):
    y_pred = keras.backend.variable(np.array([[0.3, 0.2, 0.1],
                                              [0.1, 0.2, 0.7]]))
    y_true = keras.backend.variable(np.array([[0, 1, 0], [1, 0, 0]]))
    expected_loss = ((0.3 - 0.2 + 1) + (0.7 - 0.1 + 1)) / 2.0
    loss = keras.backend.eval(keras.losses.categorical_hinge(y_true, y_pred))
    self.assertAllClose(expected_loss, np.mean(loss))

  def test_serializing_loss_class(self):
    orig_loss_class = _MSEMAELoss(0.3)
    with keras.utils.custom_object_scope({'_MSEMAELoss': _MSEMAELoss}):
      serialized = keras.losses.serialize(orig_loss_class)

    with keras.utils.custom_object_scope({'_MSEMAELoss': _MSEMAELoss}):
      deserialized = keras.losses.deserialize(serialized)
    assert isinstance(deserialized, _MSEMAELoss)
    assert deserialized.mse_fraction == 0.3

  def test_serializing_model_with_loss_class(self):
    tmpdir = self.get_temp_dir()
    self.addCleanup(shutil.rmtree, tmpdir)
    model_filename = os.path.join(tmpdir, 'custom_loss.h5')

    with self.cached_session():
      with keras.utils.custom_object_scope({'_MSEMAELoss': _MSEMAELoss}):
        loss = _MSEMAELoss(0.3)
        inputs = keras.layers.Input((2,))
        outputs = keras.layers.Dense(1, name='model_output')(inputs)
        model = keras.models.Model(inputs, outputs)
        model.compile(optimizer='sgd', loss={'model_output': loss})
        model.fit(np.random.rand(256, 2), np.random.rand(256, 1))

        if h5py is None:
          return

        model.save(model_filename)

      with keras.utils.custom_object_scope({'_MSEMAELoss': _MSEMAELoss}):
        loaded_model = keras.models.load_model(model_filename)
        loaded_model.predict(np.random.rand(128, 2))


<<<<<<< HEAD
=======
@test_util.run_all_in_graph_and_eager_modes
class MeanSquaredErrorTest(test.TestCase):

  def test_config(self):
    mse_obj = keras.losses.MeanSquaredError(
        reduction=losses_impl.ReductionV2.SUM, name='mse_1')
    self.assertEqual(mse_obj.name, 'mse_1')
    self.assertEqual(mse_obj.reduction, losses_impl.ReductionV2.SUM)

  def test_all_correct_unweighted(self):
    mse_obj = keras.losses.MeanSquaredError()
    y_true = constant_op.constant([4, 8, 12, 8, 1, 3], shape=(2, 3))
    loss = mse_obj(y_true, y_true)
    self.assertAlmostEqual(self.evaluate(loss), 0.0, 3)

  def test_unweighted(self):
    mse_obj = keras.losses.MeanSquaredError()
    y_true = constant_op.constant([1, 9, 2, -5, -2, 6], shape=(2, 3))
    y_pred = constant_op.constant([4, 8, 12, 8, 1, 3],
                                  shape=(2, 3),
                                  dtype=dtypes.float32)
    loss = mse_obj(y_true, y_pred)
    self.assertAlmostEqual(self.evaluate(loss), 49.5, 3)

  def test_scalar_weighted(self):
    mse_obj = keras.losses.MeanSquaredError()
    y_true = constant_op.constant([1, 9, 2, -5, -2, 6], shape=(2, 3))
    y_pred = constant_op.constant([4, 8, 12, 8, 1, 3],
                                  shape=(2, 3),
                                  dtype=dtypes.float32)
    loss = mse_obj(y_true, y_pred, sample_weight=2.3)
    self.assertAlmostEqual(self.evaluate(loss), 113.85, 3)

  def test_sample_weighted(self):
    mse_obj = keras.losses.MeanSquaredError()
    y_true = constant_op.constant([1, 9, 2, -5, -2, 6], shape=(2, 3))
    y_pred = constant_op.constant([4, 8, 12, 8, 1, 3],
                                  shape=(2, 3),
                                  dtype=dtypes.float32)
    sample_weight = constant_op.constant([1.2, 3.4], shape=(2, 1))
    loss = mse_obj(y_true, y_pred, sample_weight=sample_weight)
    self.assertAlmostEqual(self.evaluate(loss), 767.8 / 6, 3)

  def test_timestep_weighted(self):
    mse_obj = keras.losses.MeanSquaredError()
    y_true = constant_op.constant([1, 9, 2, -5, -2, 6], shape=(2, 3, 1))
    y_pred = constant_op.constant([4, 8, 12, 8, 1, 3],
                                  shape=(2, 3, 1),
                                  dtype=dtypes.float32)
    sample_weight = constant_op.constant([3, 6, 5, 0, 4, 2], shape=(2, 3))
    loss = mse_obj(y_true, y_pred, sample_weight=sample_weight)
    self.assertAlmostEqual(self.evaluate(loss), 587 / 6, 3)

  def test_zero_weighted(self):
    mse_obj = keras.losses.MeanSquaredError()
    y_true = constant_op.constant([1, 9, 2, -5, -2, 6], shape=(2, 3))
    y_pred = constant_op.constant([4, 8, 12, 8, 1, 3],
                                  shape=(2, 3),
                                  dtype=dtypes.float32)
    loss = mse_obj(y_true, y_pred, sample_weight=0)
    self.assertAlmostEqual(self.evaluate(loss), 0.0, 3)

  def test_invalid_sample_weight(self):
    mse_obj = keras.losses.MeanSquaredError()
    y_true = constant_op.constant([1, 9, 2, -5, -2, 6], shape=(2, 3, 1))
    y_pred = constant_op.constant([4, 8, 12, 8, 1, 3], shape=(2, 3, 1))
    sample_weight = constant_op.constant([3, 6, 5, 0], shape=(2, 2))
    with self.assertRaisesRegexp(
        ValueError, r'Shapes \(2, 2\) and \(2, 3\) are incompatible'):
      mse_obj(y_true, y_pred, sample_weight=sample_weight)

  def test_no_reduction(self):
    mse_obj = keras.losses.MeanSquaredError(
        reduction=losses_impl.ReductionV2.NONE)
    y_true = constant_op.constant([1, 9, 2, -5, -2, 6], shape=(2, 3))
    y_pred = constant_op.constant([4, 8, 12, 8, 1, 3],
                                  shape=(2, 3),
                                  dtype=dtypes.float32)
    loss = mse_obj(y_true, y_pred, sample_weight=2.3)
    loss = self.evaluate(loss)
    self.assertArrayNear(loss, [84.3333, 143.3666], 1e-3)

  def test_sum_reduction(self):
    mse_obj = keras.losses.MeanSquaredError(
        reduction=losses_impl.ReductionV2.SUM)
    y_true = constant_op.constant([1, 9, 2, -5, -2, 6], shape=(2, 3))
    y_pred = constant_op.constant([4, 8, 12, 8, 1, 3],
                                  shape=(2, 3),
                                  dtype=dtypes.float32)
    loss = mse_obj(y_true, y_pred, sample_weight=2.3)
    self.assertAlmostEqual(self.evaluate(loss), 227.69998, 3)


@test_util.run_all_in_graph_and_eager_modes
class MeanAbsoluteErrorTest(test.TestCase):

  def test_config(self):
    mae_obj = keras.losses.MeanAbsoluteError(
        reduction=losses_impl.ReductionV2.SUM, name='mae_1')
    self.assertEqual(mae_obj.name, 'mae_1')
    self.assertEqual(mae_obj.reduction, losses_impl.ReductionV2.SUM)

  def test_all_correct_unweighted(self):
    mae_obj = keras.losses.MeanAbsoluteError()
    y_true = constant_op.constant([4, 8, 12, 8, 1, 3], shape=(2, 3))
    loss = mae_obj(y_true, y_true)
    self.assertAlmostEqual(self.evaluate(loss), 0.0, 3)

  def test_unweighted(self):
    mae_obj = keras.losses.MeanAbsoluteError()
    y_true = constant_op.constant([1, 9, 2, -5, -2, 6], shape=(2, 3))
    y_pred = constant_op.constant([4, 8, 12, 8, 1, 3],
                                  shape=(2, 3),
                                  dtype=dtypes.float32)
    loss = mae_obj(y_true, y_pred)
    self.assertAlmostEqual(self.evaluate(loss), 5.5, 3)

  def test_scalar_weighted(self):
    mae_obj = keras.losses.MeanAbsoluteError()
    y_true = constant_op.constant([1, 9, 2, -5, -2, 6], shape=(2, 3))
    y_pred = constant_op.constant([4, 8, 12, 8, 1, 3],
                                  shape=(2, 3),
                                  dtype=dtypes.float32)
    loss = mae_obj(y_true, y_pred, sample_weight=2.3)
    self.assertAlmostEqual(self.evaluate(loss), 12.65, 3)

  def test_sample_weighted(self):
    mae_obj = keras.losses.MeanAbsoluteError()
    y_true = constant_op.constant([1, 9, 2, -5, -2, 6], shape=(2, 3))
    y_pred = constant_op.constant([4, 8, 12, 8, 1, 3],
                                  shape=(2, 3),
                                  dtype=dtypes.float32)
    sample_weight = constant_op.constant([1.2, 3.4], shape=(2, 1))
    loss = mae_obj(y_true, y_pred, sample_weight=sample_weight)
    self.assertAlmostEqual(self.evaluate(loss), 81.4 / 6, 3)

  def test_timestep_weighted(self):
    mae_obj = keras.losses.MeanAbsoluteError()
    y_true = constant_op.constant([1, 9, 2, -5, -2, 6], shape=(2, 3, 1))
    y_pred = constant_op.constant([4, 8, 12, 8, 1, 3],
                                  shape=(2, 3, 1),
                                  dtype=dtypes.float32)
    sample_weight = constant_op.constant([3, 6, 5, 0, 4, 2], shape=(2, 3))
    loss = mae_obj(y_true, y_pred, sample_weight=sample_weight)
    self.assertAlmostEqual(self.evaluate(loss), 83 / 6, 3)

  def test_zero_weighted(self):
    mae_obj = keras.losses.MeanAbsoluteError()
    y_true = constant_op.constant([1, 9, 2, -5, -2, 6], shape=(2, 3))
    y_pred = constant_op.constant([4, 8, 12, 8, 1, 3],
                                  shape=(2, 3),
                                  dtype=dtypes.float32)
    loss = mae_obj(y_true, y_pred, sample_weight=0)
    self.assertAlmostEqual(self.evaluate(loss), 0.0, 3)

  def test_invalid_sample_weight(self):
    mae_obj = keras.losses.MeanAbsoluteError()
    y_true = constant_op.constant([1, 9, 2, -5, -2, 6], shape=(2, 3, 1))
    y_pred = constant_op.constant([4, 8, 12, 8, 1, 3], shape=(2, 3, 1))
    sample_weight = constant_op.constant([3, 6, 5, 0], shape=(2, 2))
    with self.assertRaisesRegexp(
        ValueError, r'Shapes \(2, 2\) and \(2, 3\) are incompatible'):
      mae_obj(y_true, y_pred, sample_weight=sample_weight)

  def test_no_reduction(self):
    mae_obj = keras.losses.MeanAbsoluteError(
        reduction=losses_impl.ReductionV2.NONE)
    y_true = constant_op.constant([1, 9, 2, -5, -2, 6], shape=(2, 3))
    y_pred = constant_op.constant([4, 8, 12, 8, 1, 3],
                                  shape=(2, 3),
                                  dtype=dtypes.float32)
    loss = mae_obj(y_true, y_pred, sample_weight=2.3)
    loss = self.evaluate(loss)
    self.assertArrayNear(loss, [10.7333, 14.5666], 1e-3)

  def test_sum_reduction(self):
    mae_obj = keras.losses.MeanAbsoluteError(
        reduction=losses_impl.ReductionV2.SUM)
    y_true = constant_op.constant([1, 9, 2, -5, -2, 6], shape=(2, 3))
    y_pred = constant_op.constant([4, 8, 12, 8, 1, 3],
                                  shape=(2, 3),
                                  dtype=dtypes.float32)
    loss = mae_obj(y_true, y_pred, sample_weight=2.3)
    self.assertAlmostEqual(self.evaluate(loss), 25.29999, 3)


@test_util.run_all_in_graph_and_eager_modes
class MeanAbsolutePercentageErrorTest(test.TestCase):

  def test_config(self):
    mape_obj = keras.losses.MeanAbsolutePercentageError(
        reduction=losses_impl.ReductionV2.SUM, name='mape_1')
    self.assertEqual(mape_obj.name, 'mape_1')
    self.assertEqual(mape_obj.reduction, losses_impl.ReductionV2.SUM)

  def test_unweighted(self):
    mape_obj = keras.losses.MeanAbsolutePercentageError()
    y_true = constant_op.constant([1, 9, 2, -5, -2, 6], shape=(2, 3))
    y_pred = constant_op.constant([4, 8, 12, 8, 1, 3],
                                  shape=(2, 3),
                                  dtype=dtypes.float32)
    loss = mape_obj(y_true, y_pred)
    self.assertAlmostEqual(self.evaluate(loss), 211.8518, 3)

  def test_scalar_weighted(self):
    mape_obj = keras.losses.MeanAbsolutePercentageError()
    y_true = constant_op.constant([1, 9, 2, -5, -2, 6], shape=(2, 3))
    y_pred = constant_op.constant([4, 8, 12, 8, 1, 3],
                                  shape=(2, 3),
                                  dtype=dtypes.float32)
    loss = mape_obj(y_true, y_pred, sample_weight=2.3)
    self.assertAlmostEqual(self.evaluate(loss), 487.259, 3)

  def test_sample_weighted(self):
    mape_obj = keras.losses.MeanAbsolutePercentageError()
    y_true = constant_op.constant([1, 9, 2, -5, -2, 6], shape=(2, 3))
    y_pred = constant_op.constant([4, 8, 12, 8, 1, 3],
                                  shape=(2, 3),
                                  dtype=dtypes.float32)
    sample_weight = constant_op.constant([1.2, 3.4], shape=(2, 1))
    loss = mape_obj(y_true, y_pred, sample_weight=sample_weight)
    self.assertAlmostEqual(self.evaluate(loss), 422.8888, 3)

  def test_timestep_weighted(self):
    mape_obj = keras.losses.MeanAbsolutePercentageError()
    y_true = constant_op.constant([1, 9, 2, -5, -2, 6], shape=(2, 3, 1))
    y_pred = constant_op.constant([4, 8, 12, 8, 1, 3],
                                  shape=(2, 3, 1),
                                  dtype=dtypes.float32)
    sample_weight = constant_op.constant([3, 6, 5, 0, 4, 2], shape=(2, 3))
    loss = mape_obj(y_true, y_pred, sample_weight=sample_weight)
    self.assertAlmostEqual(self.evaluate(loss), 694.4445, 3)

  def test_zero_weighted(self):
    mape_obj = keras.losses.MeanAbsolutePercentageError()
    y_true = constant_op.constant([1, 9, 2, -5, -2, 6], shape=(2, 3))
    y_pred = constant_op.constant([4, 8, 12, 8, 1, 3],
                                  shape=(2, 3),
                                  dtype=dtypes.float32)
    loss = mape_obj(y_true, y_pred, sample_weight=0)
    self.assertAlmostEqual(self.evaluate(loss), 0.0, 3)


@test_util.run_all_in_graph_and_eager_modes
class MeanSquaredLogarithmicErrorTest(test.TestCase):

  def test_config(self):
    msle_obj = keras.losses.MeanSquaredLogarithmicError(
        reduction=losses_impl.ReductionV2.SUM, name='mape_1')
    self.assertEqual(msle_obj.name, 'mape_1')
    self.assertEqual(msle_obj.reduction, losses_impl.ReductionV2.SUM)

  def test_unweighted(self):
    msle_obj = keras.losses.MeanSquaredLogarithmicError()
    y_true = constant_op.constant([1, 9, 2, -5, -2, 6], shape=(2, 3))
    y_pred = constant_op.constant([4, 8, 12, 8, 1, 3],
                                  shape=(2, 3),
                                  dtype=dtypes.float32)
    loss = msle_obj(y_true, y_pred)
    self.assertAlmostEqual(self.evaluate(loss), 1.4370, 3)

  def test_scalar_weighted(self):
    msle_obj = keras.losses.MeanSquaredLogarithmicError()
    y_true = constant_op.constant([1, 9, 2, -5, -2, 6], shape=(2, 3))
    y_pred = constant_op.constant([4, 8, 12, 8, 1, 3],
                                  shape=(2, 3),
                                  dtype=dtypes.float32)
    loss = msle_obj(y_true, y_pred, sample_weight=2.3)
    self.assertAlmostEqual(self.evaluate(loss), 3.3051, 3)

  def test_sample_weighted(self):
    msle_obj = keras.losses.MeanSquaredLogarithmicError()
    y_true = constant_op.constant([1, 9, 2, -5, -2, 6], shape=(2, 3))
    y_pred = constant_op.constant([4, 8, 12, 8, 1, 3],
                                  shape=(2, 3),
                                  dtype=dtypes.float32)
    sample_weight = constant_op.constant([1.2, 3.4], shape=(2, 1))
    loss = msle_obj(y_true, y_pred, sample_weight=sample_weight)
    self.assertAlmostEqual(self.evaluate(loss), 3.7856, 3)

  def test_timestep_weighted(self):
    msle_obj = keras.losses.MeanSquaredLogarithmicError()
    y_true = constant_op.constant([1, 9, 2, -5, -2, 6], shape=(2, 3, 1))
    y_pred = constant_op.constant([4, 8, 12, 8, 1, 3],
                                  shape=(2, 3, 1),
                                  dtype=dtypes.float32)
    sample_weight = constant_op.constant([3, 6, 5, 0, 4, 2], shape=(2, 3))
    loss = msle_obj(y_true, y_pred, sample_weight=sample_weight)
    self.assertAlmostEqual(self.evaluate(loss), 2.6473, 3)

  def test_zero_weighted(self):
    msle_obj = keras.losses.MeanSquaredLogarithmicError()
    y_true = constant_op.constant([1, 9, 2, -5, -2, 6], shape=(2, 3))
    y_pred = constant_op.constant([4, 8, 12, 8, 1, 3],
                                  shape=(2, 3),
                                  dtype=dtypes.float32)
    loss = msle_obj(y_true, y_pred, sample_weight=0)
    self.assertAlmostEqual(self.evaluate(loss), 0.0, 3)


@test_util.run_all_in_graph_and_eager_modes
class CosineProximityTest(test.TestCase):

  def l2_norm(self, x, axis):
    epsilon = 1e-12
    square_sum = np.sum(np.square(x), axis=axis, keepdims=True)
    x_inv_norm = 1 / np.sqrt(np.maximum(square_sum, epsilon))
    return np.multiply(x, x_inv_norm)

  def setup(self, axis=1):
    self.np_y_true = np.asarray([[1, 9, 2], [-5, -2, 6]], dtype=np.float32)
    self.np_y_pred = np.asarray([[4, 8, 12], [8, 1, 3]], dtype=np.float32)

    y_true = self.l2_norm(self.np_y_true, axis)
    y_pred = self.l2_norm(self.np_y_pred, axis)
    self.expected_loss = -np.sum(np.multiply(y_true, y_pred), axis=(axis,))

    self.y_true = constant_op.constant(self.np_y_true)
    self.y_pred = constant_op.constant(self.np_y_pred)

  def test_config(self):
    cosine_obj = keras.losses.CosineProximity(
        axis=2, reduction=losses_impl.ReductionV2.SUM, name='cosine_loss')
    self.assertEqual(cosine_obj.name, 'cosine_loss')
    self.assertEqual(cosine_obj.reduction, losses_impl.ReductionV2.SUM)
    self.assertEqual(cosine_obj.axis, 2)

  def test_unweighted(self):
    self.setup()
    cosine_obj = keras.losses.CosineProximity()
    loss = cosine_obj(self.y_true, self.y_pred)
    expected_loss = np.mean(self.expected_loss)
    self.assertAlmostEqual(self.evaluate(loss), expected_loss, 3)

  def test_scalar_weighted(self):
    self.setup()
    cosine_obj = keras.losses.CosineProximity()
    sample_weight = 2.3
    loss = cosine_obj(self.y_true, self.y_pred, sample_weight=sample_weight)
    expected_loss = np.mean(self.expected_loss * sample_weight)
    self.assertAlmostEqual(self.evaluate(loss), expected_loss, 3)

  def test_sample_weighted(self):
    self.setup()
    cosine_obj = keras.losses.CosineProximity()
    sample_weight = np.asarray([1.2, 3.4])
    loss = cosine_obj(
        self.y_true,
        self.y_pred,
        sample_weight=constant_op.constant(sample_weight))
    expected_loss = np.mean(self.expected_loss * sample_weight)
    self.assertAlmostEqual(self.evaluate(loss), expected_loss, 3)

  def test_timestep_weighted(self):
    self.setup()
    cosine_obj = keras.losses.CosineProximity()
    np_y_true = self.np_y_true.reshape((2, 3, 1))
    np_y_pred = self.np_y_pred.reshape((2, 3, 1))
    sample_weight = np.asarray([3, 6, 5, 0, 4, 2]).reshape((2, 3))

    y_true = self.l2_norm(np_y_true, 2)
    y_pred = self.l2_norm(np_y_pred, 2)
    expected_loss = -np.sum(np.multiply(y_true, y_pred), axis=(2,))

    y_true = constant_op.constant(np_y_true)
    y_pred = constant_op.constant(np_y_pred)
    loss = cosine_obj(
        y_true, y_pred, sample_weight=constant_op.constant(sample_weight))

    expected_loss = np.mean(expected_loss * sample_weight)
    self.assertAlmostEqual(self.evaluate(loss), expected_loss, 3)

  def test_zero_weighted(self):
    self.setup()
    cosine_obj = keras.losses.CosineProximity()
    loss = cosine_obj(self.y_true, self.y_pred, sample_weight=0)
    self.assertAlmostEqual(self.evaluate(loss), 0., 3)

  def test_axis(self):
    self.setup(axis=1)
    cosine_obj = keras.losses.CosineProximity(axis=1)
    loss = cosine_obj(self.y_true, self.y_pred)
    expected_loss = np.mean(self.expected_loss)
    self.assertAlmostEqual(self.evaluate(loss), expected_loss, 3)


@test_util.run_all_in_graph_and_eager_modes
class BinaryCrossentropyTest(test.TestCase):

  def test_config(self):
    bce_obj = keras.losses.BinaryCrossentropy(
        reduction=losses_impl.ReductionV2.SUM, name='bce_1')
    self.assertEqual(bce_obj.name, 'bce_1')
    self.assertEqual(bce_obj.reduction, losses_impl.ReductionV2.SUM)

  def test_all_correct_unweighted(self):
    y_true = constant_op.constant([[1, 0, 0], [0, 1, 0], [0, 0, 1]],
                                  dtype=dtypes.float32)
    bce_obj = keras.losses.BinaryCrossentropy()
    loss = bce_obj(y_true, y_true)
    self.assertAlmostEqual(self.evaluate(loss), 0.0, 3)

    # Test with logits.
    logits = constant_op.constant([[100.0, -100.0, -100.0],
                                   [-100.0, 100.0, -100.0],
                                   [-100.0, -100.0, 100.0]])
    bce_obj = keras.losses.BinaryCrossentropy(from_logits=True)
    loss = bce_obj(y_true, logits)
    self.assertAlmostEqual(self.evaluate(loss), 0.0, 3)

  def test_unweighted(self):
    y_true = np.asarray([1, 0, 1, 0]).reshape([2, 2])
    y_pred = np.asarray([1, 1, 1, 0], dtype=np.float32).reshape([2, 2])
    bce_obj = keras.losses.BinaryCrossentropy()
    loss = bce_obj(y_true, y_pred)

    # EPSILON = 1e-7, y = y_true, y` = y_pred, Y_MAX = 0.9999999
    # y` = clip_ops.clip_by_value(output, EPSILON, 1. - EPSILON)
    # y` = [Y_MAX, Y_MAX, Y_MAX, EPSILON]

    # Loss = -(y log(y` + EPSILON) + (1 - y) log(1 - y` + EPSILON))
    #      = [-log(Y_MAX + EPSILON), -log(1 - Y_MAX + EPSILON),
    #         -log(Y_MAX + EPSILON), -log(1)]
    #      = [0, 15.33, 0, 0]
    # Reduced loss = 15.33 / 4

    self.assertAlmostEqual(self.evaluate(loss), 3.833, 3)

    # Test with logits.
    y_true = constant_op.constant([[1, 0, 1], [0, 1, 1]])
    logits = constant_op.constant([[100.0, -100.0, 100.0],
                                   [100.0, 100.0, -100.0]])
    bce_obj = keras.losses.BinaryCrossentropy(from_logits=True)
    loss = bce_obj(y_true, logits)

    # Loss = max(x, 0) - x * z + log(1 + exp(-abs(x)))
    #            (where x = logits and z = y_true)
    #      = [((100 - 100 * 1 + log(1 + exp(-100))) +
    #          (0 + 100 * 0 + log(1 + exp(-100))) +
    #          (100 - 100 * 1 + log(1 + exp(-100))),
    #         ((100 - 100 * 0 + log(1 + exp(-100))) +
    #          (100 - 100 * 1 + log(1 + exp(-100))) +
    #          (0 + 100 * 1 + log(1 + exp(-100))))]
    #      = [(0 + 0 + 0) / 3, 200 / 3]
    # Reduced loss = (0 + 66.666) / 2

    self.assertAlmostEqual(self.evaluate(loss), 33.333, 3)

  def test_scalar_weighted(self):
    bce_obj = keras.losses.BinaryCrossentropy()
    y_true = np.asarray([1, 0, 1, 0]).reshape([2, 2])
    y_pred = np.asarray([1, 1, 1, 0], dtype=np.float32).reshape([2, 2])
    loss = bce_obj(y_true, y_pred, sample_weight=2.3)

    # EPSILON = 1e-7, y = y_true, y` = y_pred, Y_MAX = 0.9999999
    # y` = clip_ops.clip_by_value(output, EPSILON, 1. - EPSILON)
    # y` = [Y_MAX, Y_MAX, Y_MAX, EPSILON]

    # Loss = -(y log(y` + EPSILON) + (1 - y) log(1 - y` + EPSILON))
    #      = [-log(Y_MAX + EPSILON), -log(1 - Y_MAX + EPSILON),
    #         -log(Y_MAX + EPSILON), -log(1)]
    #      = [0, 15.33, 0, 0]
    # Weighted loss = [0, 15.33 * 2.3, 0, 0]
    # Reduced loss = 15.33 * 2.3 / 4

    self.assertAlmostEqual(self.evaluate(loss), 8.817, 3)

    # Test with logits.
    y_true = constant_op.constant([[1, 0, 1], [0, 1, 1]])
    logits = constant_op.constant([[100.0, -100.0, 100.0],
                                   [100.0, 100.0, -100.0]])
    bce_obj = keras.losses.BinaryCrossentropy(from_logits=True)
    loss = bce_obj(y_true, logits, sample_weight=2.3)

    # Loss = max(x, 0) - x * z + log(1 + exp(-abs(x)))
    #            (where x = logits and z = y_true)
    # Loss = [(0 + 0 + 0) / 3, 200 / 3]
    # Weighted loss = [0 * 2.3, 66.666 * 2.3]
    # Reduced loss = (0 + 66.666 * 2.3) / 2

    self.assertAlmostEqual(self.evaluate(loss), 76.667, 3)

  def test_sample_weighted(self):
    bce_obj = keras.losses.BinaryCrossentropy()
    y_true = np.asarray([1, 0, 1, 0]).reshape([2, 2])
    y_pred = np.asarray([1, 1, 1, 0], dtype=np.float32).reshape([2, 2])
    sample_weight = constant_op.constant([1.2, 3.4], shape=(2, 1))
    loss = bce_obj(y_true, y_pred, sample_weight=sample_weight)

    # EPSILON = 1e-7, y = y_true, y` = y_pred, Y_MAX = 0.9999999
    # y` = clip_ops.clip_by_value(output, EPSILON, 1. - EPSILON)
    # y` = [Y_MAX, Y_MAX, Y_MAX, EPSILON]

    # Loss = -(y log(y` + EPSILON) + (1 - y) log(1 - y` + EPSILON))
    #      = [-log(Y_MAX + EPSILON), -log(1 - Y_MAX + EPSILON),
    #         -log(Y_MAX + EPSILON), -log(1)]
    #      = [0, 15.33, 0, 0]
    # Reduced loss = 15.33 * 1.2 / 4

    self.assertAlmostEqual(self.evaluate(loss), 4.6, 3)

    # Test with logits.
    y_true = constant_op.constant([[1, 0, 1], [0, 1, 1]])
    logits = constant_op.constant([[100.0, -100.0, 100.0],
                                   [100.0, 100.0, -100.0]])
    weights = constant_op.constant([4, 3])
    bce_obj = keras.losses.BinaryCrossentropy(from_logits=True)
    loss = bce_obj(y_true, logits, sample_weight=weights)

    # Loss = max(x, 0) - x * z + log(1 + exp(-abs(x)))
    #            (where x = logits and z = y_true)
    # Loss = [(0 + 0 + 0)/3, 200 / 3]
    # Weighted loss = [0 * 4, 66.666 * 3]
    # Reduced loss = (0 + 66.666 * 3) / 2

    self.assertAlmostEqual(self.evaluate(loss), 100, 3)

  def test_no_reduction(self):
    y_true = constant_op.constant([[1, 0, 1], [0, 1, 1]])
    logits = constant_op.constant([[100.0, -100.0, 100.0],
                                   [100.0, 100.0, -100.0]])
    bce_obj = keras.losses.BinaryCrossentropy(
        from_logits=True, reduction=losses_impl.ReductionV2.NONE)
    loss = bce_obj(y_true, logits)

    # Loss = max(x, 0) - x * z + log(1 + exp(-abs(x)))
    #            (where x = logits and z = y_true)
    # Loss = [(0 + 0 + 0)/3, (200)/3]

    self.assertAllClose((0., 66.6666), self.evaluate(loss), 3)

  def test_label_smoothing(self):
    logits = constant_op.constant([[100.0, -100.0, -100.0]])
    y_true = constant_op.constant([[1, 0, 1]])
    label_smoothing = 0.1
    # Loss: max(x, 0) - x * z + log(1 + exp(-abs(x)))
    #            (where x = logits and z = y_true)
    # Label smoothing: z' = z * (1 - L) + 0.5L
    #                  1  = 1 - 0.5L
    #                  0  = 0.5L
    # Applying the above two fns to the given input:
    # (100 - 100 * (1 - 0.5 L)  + 0 +
    #  0   + 100 * (0.5 L)      + 0 +
    #  0   + 100 * (1 - 0.5 L)  + 0) * (1/3)
    #  = (100 + 50L) * 1/3
    bce_obj = keras.losses.BinaryCrossentropy(
        from_logits=True, label_smoothing=label_smoothing)
    loss = bce_obj(y_true, logits)
    expected_value = (100.0 + 50.0 * label_smoothing) / 3.0
    self.assertAlmostEqual(self.evaluate(loss), expected_value, 3)


@test_util.run_all_in_graph_and_eager_modes
class CategoricalCrossentropyTest(test.TestCase):

  def test_config(self):
    cce_obj = keras.losses.CategoricalCrossentropy(
        reduction=losses_impl.ReductionV2.SUM, name='bce_1')
    self.assertEqual(cce_obj.name, 'bce_1')
    self.assertEqual(cce_obj.reduction, losses_impl.ReductionV2.SUM)

  def test_all_correct_unweighted(self):
    y_true = constant_op.constant([[1, 0, 0], [0, 1, 0], [0, 0, 1]],
                                  dtype=dtypes.int64)
    y_pred = constant_op.constant([[1., 0., 0.], [0., 1., 0.], [0., 0., 1.]],
                                  dtype=dtypes.float32)
    cce_obj = keras.losses.CategoricalCrossentropy()
    loss = cce_obj(y_true, y_pred)
    self.assertAlmostEqual(self.evaluate(loss), 0.0, 3)

    # Test with logits.
    logits = constant_op.constant([[10., 0., 0.], [0., 10., 0.], [0., 0., 10.]])
    cce_obj = keras.losses.CategoricalCrossentropy(from_logits=True)
    loss = cce_obj(y_true, logits)
    self.assertAlmostEqual(self.evaluate(loss), 0.0, 3)

  def test_unweighted(self):
    cce_obj = keras.losses.CategoricalCrossentropy()
    y_true = constant_op.constant([[1, 0, 0], [0, 1, 0], [0, 0, 1]])
    y_pred = constant_op.constant(
        [[.9, .05, .05], [.5, .89, .6], [.05, .01, .94]], dtype=dtypes.float32)
    loss = cce_obj(y_true, y_pred)
    self.assertAlmostEqual(self.evaluate(loss), .3239, 3)

    # Test with logits.
    logits = constant_op.constant([[8., 1., 1.], [0., 9., 1.], [2., 3., 5.]])
    cce_obj = keras.losses.CategoricalCrossentropy(from_logits=True)
    loss = cce_obj(y_true, logits)
    self.assertAlmostEqual(self.evaluate(loss), .0573, 3)

  def test_scalar_weighted(self):
    cce_obj = keras.losses.CategoricalCrossentropy()
    y_true = constant_op.constant([[1, 0, 0], [0, 1, 0], [0, 0, 1]])
    y_pred = constant_op.constant(
        [[.9, .05, .05], [.5, .89, .6], [.05, .01, .94]], dtype=dtypes.float32)
    loss = cce_obj(y_true, y_pred, sample_weight=2.3)
    self.assertAlmostEqual(self.evaluate(loss), .7449, 3)

    # Test with logits.
    logits = constant_op.constant([[8., 1., 1.], [0., 9., 1.], [2., 3., 5.]])
    cce_obj = keras.losses.CategoricalCrossentropy(from_logits=True)
    loss = cce_obj(y_true, logits, sample_weight=2.3)
    self.assertAlmostEqual(self.evaluate(loss), .1317, 3)

  def test_sample_weighted(self):
    cce_obj = keras.losses.CategoricalCrossentropy()
    y_true = constant_op.constant([[1, 0, 0], [0, 1, 0], [0, 0, 1]])
    y_pred = constant_op.constant(
        [[.9, .05, .05], [.5, .89, .6], [.05, .01, .94]], dtype=dtypes.float32)
    sample_weight = constant_op.constant([[1.2], [3.4], [5.6]], shape=(3, 1))
    loss = cce_obj(y_true, y_pred, sample_weight=sample_weight)
    self.assertAlmostEqual(self.evaluate(loss), 1.0696, 3)

    # Test with logits.
    logits = constant_op.constant([[8., 1., 1.], [0., 9., 1.], [2., 3., 5.]])
    cce_obj = keras.losses.CategoricalCrossentropy(from_logits=True)
    loss = cce_obj(y_true, logits, sample_weight=sample_weight)
    self.assertAlmostEqual(self.evaluate(loss), 0.31829, 3)

  def test_no_reduction(self):
    y_true = constant_op.constant([[1, 0, 0], [0, 1, 0], [0, 0, 1]])
    logits = constant_op.constant([[8., 1., 1.], [0., 9., 1.], [2., 3., 5.]])
    cce_obj = keras.losses.CategoricalCrossentropy(
        from_logits=True, reduction=losses_impl.ReductionV2.NONE)
    loss = cce_obj(y_true, logits)
    self.assertAllClose((0.001822, 0.000459, 0.169846), self.evaluate(loss), 3)

  def test_label_smoothing(self):
    logits = constant_op.constant([[100.0, -100.0, -100.0]])
    y_true = constant_op.constant([[1, 0, 0]])
    label_smoothing = 0.1
    # Softmax Cross Entropy Loss: -\sum_i p_i \log q_i
    # where for a softmax activation
    # \log q_i = x_i - \log \sum_j \exp x_j
    #          = x_i - x_max - \log \sum_j \exp (x_j - x_max)
    # For our activations, [100, -100, -100]
    # \log ( exp(0) + exp(-200) + exp(-200) ) = 0
    # so our log softmaxes become: [0, -200, -200]
    # Label smoothing: z' = z * (1 - L) + L/n
    #                  1  = 1 - L + L/n
    #                  0  = L/n
    # Applying the above two fns to the given input:
    # -0 * (1 - L + L/n) + 200 * L/n + 200 * L/n = 400 L/n
    cce_obj = keras.losses.CategoricalCrossentropy(
        from_logits=True, label_smoothing=label_smoothing)
    loss = cce_obj(y_true, logits)
    expected_value = 400.0 * label_smoothing / 3.0
    self.assertAlmostEqual(self.evaluate(loss), expected_value, 3)

  def test_all_correct_unweighted_sparse(self):
    y_true = constant_op.constant([[0], [1], [2]], dtype=dtypes.int64)
    y_pred = constant_op.constant([[1., 0., 0.], [0., 1., 0.], [0., 0., 1.]],
                                  dtype=dtypes.float32)
    cce_obj = keras.losses.CategoricalCrossentropy()
    loss = cce_obj(y_true, y_pred)
    self.assertAlmostEqual(self.evaluate(loss), 0.0, 3)

    # Test with logits.
    logits = constant_op.constant([[10., 0., 0.], [0., 10., 0.], [0., 0., 10.]])
    cce_obj = keras.losses.CategoricalCrossentropy(from_logits=True)
    loss = cce_obj(y_true, logits)
    self.assertAlmostEqual(self.evaluate(loss), 0.0, 3)

  def test_unweighted_sparse(self):
    cce_obj = keras.losses.CategoricalCrossentropy()
    y_true = constant_op.constant([0, 1, 2])
    y_pred = constant_op.constant(
        [[.9, .05, .05], [.5, .89, .6], [.05, .01, .94]], dtype=dtypes.float32)
    loss = cce_obj(y_true, y_pred)
    self.assertAlmostEqual(self.evaluate(loss), .3239, 3)

    # Test with logits.
    logits = constant_op.constant([[8., 1., 1.], [0., 9., 1.], [2., 3., 5.]])
    cce_obj = keras.losses.CategoricalCrossentropy(from_logits=True)
    loss = cce_obj(y_true, logits)
    self.assertAlmostEqual(self.evaluate(loss), .0573, 3)

  def test_scalar_weighted_sparse(self):
    cce_obj = keras.losses.CategoricalCrossentropy()
    y_true = constant_op.constant([[0], [1], [2]])
    y_pred = constant_op.constant(
        [[.9, .05, .05], [.5, .89, .6], [.05, .01, .94]], dtype=dtypes.float32)
    loss = cce_obj(y_true, y_pred, sample_weight=2.3)
    self.assertAlmostEqual(self.evaluate(loss), .7449, 3)

    # Test with logits.
    logits = constant_op.constant([[8., 1., 1.], [0., 9., 1.], [2., 3., 5.]])
    cce_obj = keras.losses.CategoricalCrossentropy(from_logits=True)
    loss = cce_obj(y_true, logits, sample_weight=2.3)
    self.assertAlmostEqual(self.evaluate(loss), .1317, 3)

  def test_sample_weighted_sparse(self):
    cce_obj = keras.losses.CategoricalCrossentropy()
    y_true = constant_op.constant([[0], [1], [2]])
    y_pred = constant_op.constant(
        [[.9, .05, .05], [.5, .89, .6], [.05, .01, .94]], dtype=dtypes.float32)
    sample_weight = constant_op.constant([[1.2], [3.4], [5.6]], shape=(3, 1))
    loss = cce_obj(y_true, y_pred, sample_weight=sample_weight)
    self.assertAlmostEqual(self.evaluate(loss), 1.0696, 3)

    # Test with logits.
    logits = constant_op.constant([[8., 1., 1.], [0., 9., 1.], [2., 3., 5.]])
    cce_obj = keras.losses.CategoricalCrossentropy(from_logits=True)
    loss = cce_obj(y_true, logits, sample_weight=sample_weight)
    self.assertAlmostEqual(self.evaluate(loss), 0.31829, 3)

  def test_no_reduction_sparse(self):
    y_true = constant_op.constant([[0], [1], [2]])
    logits = constant_op.constant([[8., 1., 1.], [0., 9., 1.], [2., 3., 5.]])
    cce_obj = keras.losses.CategoricalCrossentropy(
        from_logits=True, reduction=losses_impl.ReductionV2.NONE)
    loss = cce_obj(y_true, logits)
    self.assertAllClose((0.001822, 0.000459, 0.169846), self.evaluate(loss), 3)


@test_util.run_all_in_graph_and_eager_modes
class HingeTest(test.TestCase):

  def test_config(self):
    hinge_obj = keras.losses.Hinge(
        reduction=losses_impl.ReductionV2.SUM, name='hinge_loss')
    self.assertEqual(hinge_obj.name, 'hinge_loss')
    self.assertEqual(hinge_obj.reduction, losses_impl.ReductionV2.SUM)

  def test_unweighted(self):
    hinge_obj = keras.losses.Hinge()
    y_true = constant_op.constant([1, 9, 2, -5, -2, 6], shape=(2, 3))
    y_pred = constant_op.constant([4, 8, 12, 8, 1, 3],
                                  shape=(2, 3),
                                  dtype=dtypes.float32)
    loss = hinge_obj(y_true, y_pred)
    self.assertAlmostEqual(self.evaluate(loss), 7.3333, 3)

  def test_scalar_weighted(self):
    hinge_obj = keras.losses.Hinge()
    y_true = constant_op.constant([1, 9, 2, -5, -2, 6], shape=(2, 3))
    y_pred = constant_op.constant([4, 8, 12, 8, 1, 3],
                                  shape=(2, 3),
                                  dtype=dtypes.float32)
    loss = hinge_obj(y_true, y_pred, sample_weight=2.3)
    self.assertAlmostEqual(self.evaluate(loss), 16.8666, 3)

    # Verify we get the same output when the same input is given
    loss_2 = hinge_obj(y_true, y_pred, sample_weight=2.3)
    self.assertAlmostEqual(self.evaluate(loss), self.evaluate(loss_2), 3)

  def test_sample_weighted(self):
    hinge_obj = keras.losses.Hinge()
    y_true = constant_op.constant([1, 9, 2, -5, -2, 6], shape=(2, 3))
    y_pred = constant_op.constant([4, 8, 12, 8, 1, 3],
                                  shape=(2, 3),
                                  dtype=dtypes.float32)
    sample_weight = constant_op.constant([1.2, 3.4], shape=(2, 1))
    loss = hinge_obj(y_true, y_pred, sample_weight=sample_weight)
    self.assertAlmostEqual(self.evaluate(loss), 24.9333, 3)

  def test_timestep_weighted(self):
    hinge_obj = keras.losses.Hinge()
    y_true = constant_op.constant([1, 9, 2, -5, -2, 6], shape=(2, 3, 1))
    y_pred = constant_op.constant([4, 8, 12, 8, 1, 3],
                                  shape=(2, 3, 1),
                                  dtype=dtypes.float32)
    sample_weight = constant_op.constant([3, 6, 5, 0, 4, 2], shape=(2, 3))
    loss = hinge_obj(y_true, y_pred, sample_weight=sample_weight)
    self.assertAlmostEqual(self.evaluate(loss), 2.0, 3)

  def test_zero_weighted(self):
    hinge_obj = keras.losses.Hinge()
    y_true = constant_op.constant([1, 9, 2, -5, -2, 6], shape=(2, 3))
    y_pred = constant_op.constant([4, 8, 12, 8, 1, 3],
                                  shape=(2, 3),
                                  dtype=dtypes.float32)
    loss = hinge_obj(y_true, y_pred, sample_weight=0)
    self.assertAlmostEqual(self.evaluate(loss), 0., 3)


@test_util.run_all_in_graph_and_eager_modes
class SquaredHingeTest(test.TestCase):

  def test_config(self):
    sq_hinge_obj = keras.losses.SquaredHinge(
        reduction=losses_impl.ReductionV2.SUM, name='sq_hinge_loss')
    self.assertEqual(sq_hinge_obj.name, 'sq_hinge_loss')
    self.assertEqual(sq_hinge_obj.reduction, losses_impl.ReductionV2.SUM)

  def test_unweighted(self):
    sq_hinge_obj = keras.losses.SquaredHinge()
    y_true = constant_op.constant([1, 9, 2, -5], shape=(2, 2))
    y_pred = constant_op.constant([4, 8, 12, 8],
                                  shape=(2, 2),
                                  dtype=dtypes.float32)

    # Sq hinge = mean(square(max(1. - y_true * y_pred, 0.)), axis=-1)
    # (1. - y_true * y_pred) = [[1-4, 1-72], [1-24, 1+40]] = [0, 48]
    # sq(max(above val, 0)) = sq([[0, 0], [0, 41]) = [[0, 0], [0, 1681]]
    # Mean = [0, 840.5]. Reduced loss = (0 + 840.5)/2 = 420.25
    loss = sq_hinge_obj(y_true, y_pred)
    self.assertAlmostEqual(self.evaluate(loss), 420.25, 3)

  def test_scalar_weighted(self):
    sq_hinge_obj = keras.losses.SquaredHinge()
    y_true = constant_op.constant([1, 9, 2, -5, -2, 6], shape=(2, 3))
    y_pred = constant_op.constant([4, 8, 12, 8, 1, 3],
                                  shape=(2, 3),
                                  dtype=dtypes.float32)
    loss = sq_hinge_obj(y_true, y_pred, sample_weight=2.3)
    self.assertAlmostEqual(self.evaluate(loss), 647.833, 3)

    # Verify we get the same output when the same input is given
    loss_2 = sq_hinge_obj(y_true, y_pred, sample_weight=2.3)
    self.assertAlmostEqual(self.evaluate(loss), self.evaluate(loss_2), 3)

  def test_sample_weighted(self):
    sq_hinge_obj = keras.losses.SquaredHinge()
    y_true = constant_op.constant([1, 9, 2, -5, -2, 6], shape=(2, 3))
    y_pred = constant_op.constant([4, 8, 12, 8, 1, 3],
                                  shape=(2, 3),
                                  dtype=dtypes.float32)
    sample_weight = constant_op.constant([1.2, 3.4], shape=(2, 1))
    loss = sq_hinge_obj(y_true, y_pred, sample_weight=sample_weight)
    self.assertAlmostEqual(self.evaluate(loss), 957.667, 3)

  def test_timestep_weighted(self):
    sq_hinge_obj = keras.losses.SquaredHinge()
    y_true = constant_op.constant([1, 9, 2, -5, -2, 6], shape=(2, 3, 1))
    y_pred = constant_op.constant([4, 8, 12, 8, 1, 3],
                                  shape=(2, 3, 1),
                                  dtype=dtypes.float32)
    sample_weight = constant_op.constant([3, 6, 5, 0, 4, 2], shape=(2, 3))
    loss = sq_hinge_obj(y_true, y_pred, sample_weight=sample_weight)
    self.assertAlmostEqual(self.evaluate(loss), 6.0, 3)

  def test_zero_weighted(self):
    sq_hinge_obj = keras.losses.SquaredHinge()
    y_true = constant_op.constant([1, 9, 2, -5, -2, 6], shape=(2, 3))
    y_pred = constant_op.constant([4, 8, 12, 8, 1, 3],
                                  shape=(2, 3),
                                  dtype=dtypes.float32)
    loss = sq_hinge_obj(y_true, y_pred, sample_weight=0)
    self.assertAlmostEqual(self.evaluate(loss), 0., 3)


@test_util.run_all_in_graph_and_eager_modes
class CategoricalHingeTest(test.TestCase):

  def test_config(self):
    cat_hinge_obj = keras.losses.CategoricalHinge(
        reduction=losses_impl.ReductionV2.SUM, name='cat_hinge_loss')
    self.assertEqual(cat_hinge_obj.name, 'cat_hinge_loss')
    self.assertEqual(cat_hinge_obj.reduction, losses_impl.ReductionV2.SUM)

  def test_unweighted(self):
    cat_hinge_obj = keras.losses.CategoricalHinge()
    y_true = constant_op.constant([1, 9, 2, -5], shape=(2, 2))
    y_pred = constant_op.constant([4, 8, 12, 8],
                                  shape=(2, 2),
                                  dtype=dtypes.float32)
    loss = cat_hinge_obj(y_true, y_pred)

    # pos = reduce_sum(y_true * y_pred) = [1*4+8*9, 12*2+8*-5] = [76, -16]
    # neg = reduce_max((1. - y_true) * y_pred) = [[0, -64], [-12, 48]] = [0, 48]
    # cat_hinge = max(0., neg - pos + 1.) = [0, 65]
    # reduced_loss = (0 + 65)/2 = 32.5
    self.assertAlmostEqual(self.evaluate(loss), 32.5, 3)

  def test_scalar_weighted(self):
    cat_hinge_obj = keras.losses.CategoricalHinge()
    y_true = constant_op.constant([1, 9, 2, -5, -2, 6], shape=(2, 3))
    y_pred = constant_op.constant([4, 8, 12, 8, 1, 3],
                                  shape=(2, 3),
                                  dtype=dtypes.float32)
    loss = cat_hinge_obj(y_true, y_pred, sample_weight=2.3)
    self.assertAlmostEqual(self.evaluate(loss), 83.95, 3)

    # Verify we get the same output when the same input is given
    loss_2 = cat_hinge_obj(y_true, y_pred, sample_weight=2.3)
    self.assertAlmostEqual(self.evaluate(loss), self.evaluate(loss_2), 3)

  def test_sample_weighted(self):
    cat_hinge_obj = keras.losses.CategoricalHinge()
    y_true = constant_op.constant([1, 9, 2, -5, -2, 6], shape=(2, 3))
    y_pred = constant_op.constant([4, 8, 12, 8, 1, 3],
                                  shape=(2, 3),
                                  dtype=dtypes.float32)
    sample_weight = constant_op.constant([1.2, 3.4], shape=(2, 1))
    loss = cat_hinge_obj(y_true, y_pred, sample_weight=sample_weight)
    self.assertAlmostEqual(self.evaluate(loss), 124.1, 3)

  def test_timestep_weighted(self):
    cat_hinge_obj = keras.losses.CategoricalHinge()
    y_true = constant_op.constant([1, 9, 2, -5, -2, 6], shape=(2, 3, 1))
    y_pred = constant_op.constant([4, 8, 12, 8, 1, 3],
                                  shape=(2, 3, 1),
                                  dtype=dtypes.float32)
    sample_weight = constant_op.constant([3, 6, 5, 0, 4, 2], shape=(2, 3))
    loss = cat_hinge_obj(y_true, y_pred, sample_weight=sample_weight)
    self.assertAlmostEqual(self.evaluate(loss), 4.0, 3)

  def test_zero_weighted(self):
    cat_hinge_obj = keras.losses.CategoricalHinge()
    y_true = constant_op.constant([1, 9, 2, -5, -2, 6], shape=(2, 3))
    y_pred = constant_op.constant([4, 8, 12, 8, 1, 3],
                                  shape=(2, 3),
                                  dtype=dtypes.float32)
    loss = cat_hinge_obj(y_true, y_pred, sample_weight=0)
    self.assertAlmostEqual(self.evaluate(loss), 0., 3)


@test_util.run_all_in_graph_and_eager_modes
class LogLossTest(test.TestCase):

  def setup(self):
    # TODO(psv): Change to setUp() after b/122319309 is fixed.
    y_pred = np.asarray([.9, .2, .2, .8, .4, .6]).reshape((2, 3))
    y_true = np.asarray([1., 0., 1., 1., 0., 0.]).reshape((2, 3))
    epsilon = 1e-7  # to avoid log 0

    self.batch_size = 6
    self.expected_losses = np.multiply(y_true, np.log(y_pred + epsilon))
    self.expected_losses += np.multiply(1 - y_true,
                                        np.log(1 - y_pred + epsilon))
    self.expected_losses = -self.expected_losses

    self.y_pred = constant_op.constant(y_pred)
    self.y_true = constant_op.constant(y_true)

  def test_config(self):
    log_loss_obj = keras.losses.LogLoss(
        reduction=losses_impl.ReductionV2.SUM, name='log')
    self.assertEqual(log_loss_obj.name, 'log')
    self.assertEqual(log_loss_obj.reduction, losses_impl.ReductionV2.SUM)

  def test_all_correct(self):
    self.setup()
    log_loss_obj = keras.losses.LogLoss()
    loss = log_loss_obj(self.y_true, self.y_true)
    self.assertAlmostEqual(self.evaluate(loss), 0.0, 3)

  def test_unweighted(self):
    self.setup()
    log_loss_obj = keras.losses.LogLoss()
    loss = log_loss_obj(self.y_true, self.y_pred)
    actual_loss = np.sum(self.expected_losses) / self.batch_size
    self.assertAlmostEqual(self.evaluate(loss), actual_loss, 3)

  def test_scalar_weighted(self):
    self.setup()
    log_loss_obj = keras.losses.LogLoss()
    sample_weight = 2.3
    loss = log_loss_obj(self.y_true, self.y_pred, sample_weight=sample_weight)
    actual_loss = sample_weight * np.sum(self.expected_losses) / self.batch_size
    self.assertAlmostEqual(self.evaluate(loss), actual_loss, 3)

    # Verify we get the same output when the same input is given
    loss_2 = log_loss_obj(self.y_true, self.y_pred, sample_weight=sample_weight)
    self.assertAlmostEqual(self.evaluate(loss), self.evaluate(loss_2), 3)

  def test_sample_weighted(self):
    self.setup()
    log_loss_obj = keras.losses.LogLoss()
    sample_weight = constant_op.constant((1.2, 3.4), shape=(2, 1))

    loss = log_loss_obj(self.y_true, self.y_pred, sample_weight=sample_weight)
    actual_loss = np.multiply(
        self.expected_losses,
        np.asarray([1.2, 1.2, 1.2, 3.4, 3.4, 3.4]).reshape((2, 3)))
    actual_loss = np.sum(actual_loss) / self.batch_size
    self.assertAlmostEqual(self.evaluate(loss), actual_loss, 3)

  def test_timestep_weighted(self):
    log_loss_obj = keras.losses.LogLoss()

    y_pred = np.asarray([.9, .2, .2, .8, .4, .6]).reshape((2, 3, 1))
    y_true = np.asarray([1., 0., 1., 1., 0., 0.]).reshape((2, 3, 1))
    epsilon = 1e-7  # to avoid log 0
    batch_size = 6

    expected_losses = np.multiply(y_true, np.log(y_pred + epsilon))
    expected_losses += np.multiply(1 - y_true, np.log(1 - y_pred + epsilon))

    y_pred = constant_op.constant(y_pred)
    y_true = constant_op.constant(y_true)
    sample_weight = np.array([3, 6, 5, 0, 4, 2]).reshape((2, 3, 1))
    loss = log_loss_obj(
        y_true,
        y_pred,
        sample_weight=constant_op.constant(sample_weight, shape=(2, 3)))
    actual_loss = np.multiply(-expected_losses, sample_weight)
    actual_loss = np.sum(actual_loss) / batch_size
    self.assertAlmostEqual(self.evaluate(loss), actual_loss, 3)

  def test_zero_weighted(self):
    self.setup()
    log_loss_obj = keras.losses.LogLoss()
    sample_weight = 0
    loss = log_loss_obj(self.y_true, self.y_pred, sample_weight=sample_weight)
    self.assertAlmostEqual(self.evaluate(loss), 0., 3)


@test_util.run_all_in_graph_and_eager_modes
class LogcoshTest(test.TestCase):

  def setup(self):
    y_pred = np.asarray([1, 9, 2, -5, -2, 6]).reshape((2, 3))
    y_true = np.asarray([4, 8, 12, 8, 1, 3]).reshape((2, 3))

    self.batch_size = 6
    error = y_pred - y_true
    self.expected_losses = np.log((np.exp(error) + np.exp(-error)) / 2)

    self.y_pred = constant_op.constant(y_pred, dtype=dtypes.float32)
    self.y_true = constant_op.constant(y_true)

  def test_config(self):
    logcosh_obj = keras.losses.Logcosh(
        reduction=losses_impl.ReductionV2.SUM, name='logcosh_loss')
    self.assertEqual(logcosh_obj.name, 'logcosh_loss')
    self.assertEqual(logcosh_obj.reduction, losses_impl.ReductionV2.SUM)

  def test_unweighted(self):
    self.setup()
    logcosh_obj = keras.losses.Logcosh()

    loss = logcosh_obj(self.y_true, self.y_pred)
    expected_loss = np.sum(self.expected_losses) / self.batch_size
    self.assertAlmostEqual(self.evaluate(loss), expected_loss, 3)

  def test_scalar_weighted(self):
    self.setup()
    logcosh_obj = keras.losses.Logcosh()
    sample_weight = 2.3

    loss = logcosh_obj(self.y_true, self.y_pred, sample_weight=sample_weight)
    expected_loss = sample_weight * np.sum(
        self.expected_losses) / self.batch_size
    self.assertAlmostEqual(self.evaluate(loss), expected_loss, 3)

    # Verify we get the same output when the same input is given
    loss_2 = logcosh_obj(self.y_true, self.y_pred, sample_weight=sample_weight)
    self.assertAlmostEqual(self.evaluate(loss), self.evaluate(loss_2), 3)

  def test_sample_weighted(self):
    self.setup()
    logcosh_obj = keras.losses.Logcosh()

    sample_weight = constant_op.constant([1.2, 3.4], shape=(2, 1))
    loss = logcosh_obj(self.y_true, self.y_pred, sample_weight=sample_weight)

    expected_loss = np.multiply(
        self.expected_losses,
        np.asarray([1.2, 1.2, 1.2, 3.4, 3.4, 3.4]).reshape((2, 3)))
    expected_loss = np.sum(expected_loss) / self.batch_size
    self.assertAlmostEqual(self.evaluate(loss), expected_loss, 3)

  def test_timestep_weighted(self):
    self.setup()
    logcosh_obj = keras.losses.Logcosh()
    y_true = np.asarray([1, 9, 2, -5, -2, 6]).reshape(2, 3, 1)
    y_pred = np.asarray([4, 8, 12, 8, 1, 3]).reshape(2, 3, 1)
    error = y_pred - y_true
    expected_losses = np.log((np.exp(error) + np.exp(-error)) / 2)
    sample_weight = np.array([3, 6, 5, 0, 4, 2]).reshape((2, 3, 1))

    y_pred = constant_op.constant(y_pred, dtype=dtypes.float32)
    y_true = constant_op.constant(y_true)
    loss = logcosh_obj(
        y_true,
        y_pred,
        sample_weight=constant_op.constant(sample_weight, shape=(2, 3)))
    expected_loss = np.sum(expected_losses * sample_weight) / self.batch_size
    self.assertAlmostEqual(self.evaluate(loss), expected_loss, 3)

  def test_zero_weighted(self):
    self.setup()
    logcosh_obj = keras.losses.Logcosh()
    sample_weight = 0
    loss = logcosh_obj(self.y_true, self.y_pred, sample_weight=sample_weight)
    self.assertAlmostEqual(self.evaluate(loss), 0., 3)


@test_util.run_all_in_graph_and_eager_modes
class PoissonTest(test.TestCase):

  def setup(self):
    self.np_y_pred = np.asarray([1, 9, 2, 5, 2, 6]).reshape((2, 3))
    self.np_y_true = np.asarray([4, 8, 12, 8, 1, 3]).reshape((2, 3))

    self.batch_size = 6
    self.expected_losses = self.np_y_pred - np.multiply(self.np_y_true,
                                                        np.log(self.np_y_pred))

    self.y_pred = constant_op.constant(self.np_y_pred, dtype=dtypes.float32)
    self.y_true = constant_op.constant(self.np_y_true)

  def test_config(self):
    poisson_obj = keras.losses.Poisson(
        reduction=losses_impl.ReductionV2.SUM, name='poisson')
    self.assertEqual(poisson_obj.name, 'poisson')
    self.assertEqual(poisson_obj.reduction, losses_impl.ReductionV2.SUM)

  def test_unweighted(self):
    self.setup()
    poisson_obj = keras.losses.Poisson()

    loss = poisson_obj(self.y_true, self.y_pred)
    expected_loss = np.sum(self.expected_losses) / self.batch_size
    self.assertAlmostEqual(self.evaluate(loss), expected_loss, 3)

  def test_scalar_weighted(self):
    self.setup()
    poisson_obj = keras.losses.Poisson()
    sample_weight = 2.3
    loss = poisson_obj(self.y_true, self.y_pred, sample_weight=sample_weight)

    expected_loss = sample_weight * np.sum(
        self.expected_losses) / self.batch_size
    self.assertAlmostEqual(self.evaluate(loss), expected_loss, 3)
    self.assertAlmostEqual(self.evaluate(loss), expected_loss, 3)

    # Verify we get the same output when the same input is given
    loss_2 = poisson_obj(self.y_true, self.y_pred, sample_weight=sample_weight)
    self.assertAlmostEqual(self.evaluate(loss), self.evaluate(loss_2), 3)

  def test_sample_weighted(self):
    self.setup()
    poisson_obj = keras.losses.Poisson()

    sample_weight = constant_op.constant([1.2, 3.4], shape=(2, 1))
    loss = poisson_obj(self.y_true, self.y_pred, sample_weight=sample_weight)

    expected_loss = np.multiply(
        self.expected_losses,
        np.asarray([1.2, 1.2, 1.2, 3.4, 3.4, 3.4]).reshape((2, 3)))
    expected_loss = np.sum(expected_loss) / self.batch_size
    self.assertAlmostEqual(self.evaluate(loss), expected_loss, 3)

  def test_timestep_weighted(self):
    self.setup()
    poisson_obj = keras.losses.Poisson()
    y_true = self.np_y_true.reshape(2, 3, 1)
    y_pred = self.np_y_pred.reshape(2, 3, 1)
    sample_weight = np.asarray([3, 6, 5, 0, 4, 2]).reshape(2, 3, 1)
    expected_losses = y_pred - np.multiply(y_true, np.log(y_pred))

    y_pred = constant_op.constant(y_pred, dtype=dtypes.float32)
    y_true = constant_op.constant(y_true)

    loss = poisson_obj(
        y_true,
        y_pred,
        sample_weight=constant_op.constant(sample_weight, shape=(2, 3)))
    expected_loss = np.sum(expected_losses * sample_weight) / self.batch_size
    self.assertAlmostEqual(self.evaluate(loss), expected_loss, 3)

  def test_zero_weighted(self):
    self.setup()
    poisson_obj = keras.losses.Poisson()
    loss = poisson_obj(self.y_true, self.y_pred, sample_weight=0)
    self.assertAlmostEqual(self.evaluate(loss), 0., 3)


@test_util.run_all_in_graph_and_eager_modes
class KullbackLeiblerDivergenceTest(test.TestCase):

  def setup(self):
    self.np_y_pred = np.asarray([.4, .9, .12, .36, .3, .4]).reshape((2, 3))
    self.np_y_true = np.asarray([.5, .8, .12, .7, .43, .8]).reshape((2, 3))

    self.batch_size = 2
    self.expected_losses = np.multiply(self.np_y_true,
                                       np.log(self.np_y_true / self.np_y_pred))

    self.y_pred = constant_op.constant(self.np_y_pred, dtype=dtypes.float32)
    self.y_true = constant_op.constant(self.np_y_true)

  def test_config(self):
    k_obj = keras.losses.KullbackLeiblerDivergence(
        reduction=losses_impl.ReductionV2.SUM, name='kld')
    self.assertEqual(k_obj.name, 'kld')
    self.assertEqual(k_obj.reduction, losses_impl.ReductionV2.SUM)

  def test_unweighted(self):
    self.setup()
    k_obj = keras.losses.KullbackLeiblerDivergence()

    loss = k_obj(self.y_true, self.y_pred)
    expected_loss = np.sum(self.expected_losses) / self.batch_size
    self.assertAlmostEqual(self.evaluate(loss), expected_loss, 3)

  def test_scalar_weighted(self):
    self.setup()
    k_obj = keras.losses.KullbackLeiblerDivergence()
    sample_weight = 2.3

    loss = k_obj(self.y_true, self.y_pred, sample_weight=sample_weight)
    expected_loss = sample_weight * np.sum(
        self.expected_losses) / self.batch_size
    self.assertAlmostEqual(self.evaluate(loss), expected_loss, 3)

    # Verify we get the same output when the same input is given
    loss_2 = k_obj(self.y_true, self.y_pred, sample_weight=sample_weight)
    self.assertAlmostEqual(self.evaluate(loss), self.evaluate(loss_2), 3)

  def test_sample_weighted(self):
    self.setup()
    k_obj = keras.losses.KullbackLeiblerDivergence()
    sample_weight = constant_op.constant([1.2, 3.4], shape=(2, 1))
    loss = k_obj(self.y_true, self.y_pred, sample_weight=sample_weight)

    expected_loss = np.multiply(
        self.expected_losses,
        np.asarray([1.2, 1.2, 1.2, 3.4, 3.4, 3.4]).reshape(2, 3))
    expected_loss = np.sum(expected_loss) / self.batch_size
    self.assertAlmostEqual(self.evaluate(loss), expected_loss, 3)

  def test_timestep_weighted(self):
    self.setup()
    k_obj = keras.losses.KullbackLeiblerDivergence()
    y_true = self.np_y_true.reshape(2, 3, 1)
    y_pred = self.np_y_pred.reshape(2, 3, 1)
    sample_weight = np.asarray([3, 6, 5, 0, 4, 2]).reshape(2, 3)
    expected_losses = np.sum(
        np.multiply(y_true, np.log(y_true / y_pred)), axis=-1)

    y_pred = constant_op.constant(y_pred, dtype=dtypes.float32)
    y_true = constant_op.constant(y_true)
    loss = k_obj(
        y_true, y_pred, sample_weight=constant_op.constant(sample_weight))

    num_timesteps = 3
    expected_loss = np.sum(expected_losses * sample_weight) / (
        self.batch_size * num_timesteps)
    self.assertAlmostEqual(self.evaluate(loss), expected_loss, 3)

  def test_zero_weighted(self):
    self.setup()
    k_obj = keras.losses.KullbackLeiblerDivergence()
    loss = k_obj(self.y_true, self.y_pred, sample_weight=0)
    self.assertAlmostEqual(self.evaluate(loss), 0., 3)


@test_util.run_all_in_graph_and_eager_modes
class HuberLossTest(test.TestCase):

  def huber_loss(self, y_true, y_pred, delta=1.0):
    error = y_pred - y_true
    abs_error = np.abs(error)

    quadratic = np.minimum(abs_error, delta)
    linear = np.subtract(abs_error, quadratic)
    return np.add(
        np.multiply(0.5, np.multiply(quadratic, quadratic)),
        np.multiply(delta, linear))

  def setup(self, delta=1.0):
    self.np_y_pred = np.asarray([.9, .2, .2, .8, .4, .6]).reshape((2, 3))
    self.np_y_true = np.asarray([1., 0., 1., 1., 0., 0.]).reshape((2, 3))

    self.batch_size = 6
    self.expected_losses = self.huber_loss(self.np_y_true, self.np_y_pred,
                                           delta)

    self.y_pred = constant_op.constant(self.np_y_pred)
    self.y_true = constant_op.constant(self.np_y_true)

  def test_config(self):
    h_obj = keras.losses.HuberLoss(
        reduction=losses_impl.ReductionV2.SUM, name='huber')
    self.assertEqual(h_obj.name, 'huber')
    self.assertEqual(h_obj.reduction, losses_impl.ReductionV2.SUM)

  def test_all_correct(self):
    self.setup()
    h_obj = keras.losses.HuberLoss()
    loss = h_obj(self.y_true, self.y_true)
    self.assertAlmostEqual(self.evaluate(loss), 0.0, 3)

  def test_unweighted(self):
    self.setup()
    h_obj = keras.losses.HuberLoss()
    loss = h_obj(self.y_true, self.y_pred)
    actual_loss = np.sum(self.expected_losses) / self.batch_size
    self.assertAlmostEqual(self.evaluate(loss), actual_loss, 3)

  def test_scalar_weighted(self):
    self.setup()
    h_obj = keras.losses.HuberLoss()
    sample_weight = 2.3
    loss = h_obj(self.y_true, self.y_pred, sample_weight=sample_weight)
    actual_loss = sample_weight * np.sum(self.expected_losses) / self.batch_size
    self.assertAlmostEqual(self.evaluate(loss), actual_loss, 3)

    # Verify we get the same output when the same input is given
    loss_2 = h_obj(self.y_true, self.y_pred, sample_weight=sample_weight)
    self.assertAlmostEqual(self.evaluate(loss), self.evaluate(loss_2), 3)

  def test_sample_weighted(self):
    self.setup()
    h_obj = keras.losses.HuberLoss()
    sample_weight = constant_op.constant((1.2, 3.4), shape=(2, 1))

    loss = h_obj(self.y_true, self.y_pred, sample_weight=sample_weight)
    actual_loss = np.multiply(
        self.expected_losses,
        np.asarray([1.2, 1.2, 1.2, 3.4, 3.4, 3.4]).reshape((2, 3)))
    actual_loss = np.sum(actual_loss) / self.batch_size
    self.assertAlmostEqual(self.evaluate(loss), actual_loss, 3)

  def test_timestep_weighted(self):
    self.setup()
    h_obj = keras.losses.HuberLoss()
    y_pred = self.np_y_pred.reshape((2, 3, 1))
    y_true = self.np_y_true.reshape((2, 3, 1))
    expected_losses = self.huber_loss(y_true, y_pred)

    y_pred = constant_op.constant(y_pred)
    y_true = constant_op.constant(y_true)
    sample_weight = np.array([3, 6, 5, 0, 4, 2]).reshape((2, 3, 1))
    loss = h_obj(
        y_true,
        y_pred,
        sample_weight=constant_op.constant(sample_weight, shape=(2, 3)))
    actual_loss = np.multiply(expected_losses, sample_weight)
    actual_loss = np.sum(actual_loss) / self.batch_size
    self.assertAlmostEqual(self.evaluate(loss), actual_loss, 3)

  def test_zero_weighted(self):
    self.setup()
    h_obj = keras.losses.HuberLoss()
    sample_weight = 0
    loss = h_obj(self.y_true, self.y_pred, sample_weight=sample_weight)
    self.assertAlmostEqual(self.evaluate(loss), 0., 3)

  def test_non_default_delta(self):
    self.setup(delta=0.8)
    h_obj = keras.losses.HuberLoss(delta=0.8)
    sample_weight = 2.3
    loss = h_obj(self.y_true, self.y_pred, sample_weight=sample_weight)
    actual_loss = sample_weight * np.sum(self.expected_losses) / self.batch_size
    self.assertAlmostEqual(self.evaluate(loss), actual_loss, 3)


>>>>>>> ca2d0b65
if __name__ == '__main__':
  test.main()<|MERGE_RESOLUTION|>--- conflicted
+++ resolved
@@ -24,13 +24,11 @@
 import numpy as np
 
 from tensorflow.python import keras
-<<<<<<< HEAD
-=======
 from tensorflow.python.framework import constant_op
 from tensorflow.python.framework import dtypes
 from tensorflow.python.framework import test_util
+from tensorflow.python.ops import array_ops
 from tensorflow.python.ops.losses import losses_impl
->>>>>>> ca2d0b65
 from tensorflow.python.platform import test
 
 try:
@@ -97,6 +95,45 @@
       objective_output = keras.losses.sparse_categorical_crossentropy(y_a, y_b)
       assert keras.backend.eval(objective_output).shape == (6,)
 
+  @test_util.run_in_graph_and_eager_modes
+  def test_categorical_crossentropy_loss(self):
+    target = keras.backend.variable(np.random.randint(0, 1, (5, 1)))
+    logits = keras.backend.variable(np.random.random((5, 1)))
+    softmax_output = keras.backend.softmax(logits)
+    output_from_logit = keras.losses.categorical_crossentropy(
+        target, logits, from_logits=True)
+    output_from_softmax = keras.losses.categorical_crossentropy(
+        target, softmax_output)
+    np.testing.assert_allclose(
+        keras.backend.eval(output_from_logit),
+        keras.backend.eval(output_from_softmax), atol=1e-5)
+
+  @test_util.run_in_graph_and_eager_modes
+  def test_sparse_categorical_crossentropy_loss(self):
+    target = keras.backend.variable(np.random.randint(0, 1, (5, 1)))
+    logits = keras.backend.variable(np.random.random((5, 1)))
+    softmax_output = keras.backend.softmax(logits)
+    output_from_logit = keras.losses.sparse_categorical_crossentropy(
+        target, logits, from_logits=True)
+    output_from_softmax = keras.losses.sparse_categorical_crossentropy(
+        target, softmax_output)
+    np.testing.assert_allclose(
+        keras.backend.eval(output_from_logit),
+        keras.backend.eval(output_from_softmax), atol=1e-5)
+
+  @test_util.run_in_graph_and_eager_modes
+  def test_binary_crossentropy_loss(self):
+    target = keras.backend.variable(np.random.randint(0, 1, (5, 1)))
+    logits = keras.backend.variable(np.random.random((5, 1)))
+    sigmoid_output = keras.backend.sigmoid(logits)
+    output_from_logit = keras.losses.binary_crossentropy(
+        target, logits, from_logits=True)
+    output_from_sigmoid = keras.losses.binary_crossentropy(
+        target, sigmoid_output)
+    np.testing.assert_allclose(
+        keras.backend.eval(output_from_logit),
+        keras.backend.eval(output_from_sigmoid), atol=1e-5)
+
   def test_serialization(self):
     fn = keras.losses.get('mse')
     config = keras.losses.serialize(fn)
@@ -145,8 +182,6 @@
         loaded_model.predict(np.random.rand(128, 2))
 
 
-<<<<<<< HEAD
-=======
 @test_util.run_all_in_graph_and_eager_modes
 class MeanSquaredErrorTest(test.TestCase):
 
@@ -450,87 +485,58 @@
 @test_util.run_all_in_graph_and_eager_modes
 class CosineProximityTest(test.TestCase):
 
-  def l2_norm(self, x, axis):
-    epsilon = 1e-12
-    square_sum = np.sum(np.square(x), axis=axis, keepdims=True)
-    x_inv_norm = 1 / np.sqrt(np.maximum(square_sum, epsilon))
-    return np.multiply(x, x_inv_norm)
-
-  def setup(self, axis=1):
-    self.np_y_true = np.asarray([[1, 9, 2], [-5, -2, 6]], dtype=np.float32)
-    self.np_y_pred = np.asarray([[4, 8, 12], [8, 1, 3]], dtype=np.float32)
-
-    y_true = self.l2_norm(self.np_y_true, axis)
-    y_pred = self.l2_norm(self.np_y_pred, axis)
-    self.expected_loss = -np.sum(np.multiply(y_true, y_pred), axis=(axis,))
-
-    self.y_true = constant_op.constant(self.np_y_true)
-    self.y_pred = constant_op.constant(self.np_y_pred)
-
   def test_config(self):
     cosine_obj = keras.losses.CosineProximity(
-        axis=2, reduction=losses_impl.ReductionV2.SUM, name='cosine_loss')
+        reduction=losses_impl.ReductionV2.SUM, name='cosine_loss')
     self.assertEqual(cosine_obj.name, 'cosine_loss')
     self.assertEqual(cosine_obj.reduction, losses_impl.ReductionV2.SUM)
-    self.assertEqual(cosine_obj.axis, 2)
 
   def test_unweighted(self):
-    self.setup()
     cosine_obj = keras.losses.CosineProximity()
-    loss = cosine_obj(self.y_true, self.y_pred)
-    expected_loss = np.mean(self.expected_loss)
-    self.assertAlmostEqual(self.evaluate(loss), expected_loss, 3)
+    y_true = constant_op.constant([1, 9, 2, -5, -2, 6], shape=(2, 3))
+    y_pred = constant_op.constant([4, 8, 12, 8, 1, 3],
+                                  shape=(2, 3),
+                                  dtype=dtypes.float32)
+    loss = cosine_obj(y_true, y_pred)
+    self.assertAlmostEqual(self.evaluate(loss), -0.18722, 3)
 
   def test_scalar_weighted(self):
-    self.setup()
     cosine_obj = keras.losses.CosineProximity()
-    sample_weight = 2.3
-    loss = cosine_obj(self.y_true, self.y_pred, sample_weight=sample_weight)
-    expected_loss = np.mean(self.expected_loss * sample_weight)
-    self.assertAlmostEqual(self.evaluate(loss), expected_loss, 3)
+    y_true = constant_op.constant([1, 9, 2, -5, -2, 6], shape=(2, 3))
+    y_pred = constant_op.constant([4, 8, 12, 8, 1, 3],
+                                  shape=(2, 3),
+                                  dtype=dtypes.float32)
+    loss = cosine_obj(y_true, y_pred, sample_weight=2.3)
+    self.assertAlmostEqual(self.evaluate(loss), -0.43060, 3)
 
   def test_sample_weighted(self):
-    self.setup()
     cosine_obj = keras.losses.CosineProximity()
-    sample_weight = np.asarray([1.2, 3.4])
-    loss = cosine_obj(
-        self.y_true,
-        self.y_pred,
-        sample_weight=constant_op.constant(sample_weight))
-    expected_loss = np.mean(self.expected_loss * sample_weight)
-    self.assertAlmostEqual(self.evaluate(loss), expected_loss, 3)
+    y_true = constant_op.constant([1, 9, 2, -5, -2, 6], shape=(2, 3))
+    y_pred = constant_op.constant([4, 8, 12, 8, 1, 3],
+                                  shape=(2, 3),
+                                  dtype=dtypes.float32)
+    sample_weight = constant_op.constant([1.2, 3.4], shape=(2, 1))
+    loss = cosine_obj(y_true, y_pred, sample_weight=sample_weight)
+    self.assertAlmostEqual(self.evaluate(loss), 0.15599, 3)
 
   def test_timestep_weighted(self):
-    self.setup()
     cosine_obj = keras.losses.CosineProximity()
-    np_y_true = self.np_y_true.reshape((2, 3, 1))
-    np_y_pred = self.np_y_pred.reshape((2, 3, 1))
-    sample_weight = np.asarray([3, 6, 5, 0, 4, 2]).reshape((2, 3))
-
-    y_true = self.l2_norm(np_y_true, 2)
-    y_pred = self.l2_norm(np_y_pred, 2)
-    expected_loss = -np.sum(np.multiply(y_true, y_pred), axis=(2,))
-
-    y_true = constant_op.constant(np_y_true)
-    y_pred = constant_op.constant(np_y_pred)
-    loss = cosine_obj(
-        y_true, y_pred, sample_weight=constant_op.constant(sample_weight))
-
-    expected_loss = np.mean(expected_loss * sample_weight)
-    self.assertAlmostEqual(self.evaluate(loss), expected_loss, 3)
+    y_true = constant_op.constant([1, 9, 2, -5, -2, 6], shape=(2, 3, 1))
+    y_pred = constant_op.constant([4, 8, 12, 8, 1, 3],
+                                  shape=(2, 3, 1),
+                                  dtype=dtypes.float32)
+    sample_weight = constant_op.constant([3, 6, 5, 0, 4, 2], shape=(2, 3))
+    loss = cosine_obj(y_true, y_pred, sample_weight=sample_weight)
+    self.assertAlmostEqual(self.evaluate(loss), -2.0000, 3)
 
   def test_zero_weighted(self):
-    self.setup()
     cosine_obj = keras.losses.CosineProximity()
-    loss = cosine_obj(self.y_true, self.y_pred, sample_weight=0)
+    y_true = constant_op.constant([1, 9, 2, -5, -2, 6], shape=(2, 3))
+    y_pred = constant_op.constant([4, 8, 12, 8, 1, 3],
+                                  shape=(2, 3),
+                                  dtype=dtypes.float32)
+    loss = cosine_obj(y_true, y_pred, sample_weight=0)
     self.assertAlmostEqual(self.evaluate(loss), 0., 3)
-
-  def test_axis(self):
-    self.setup(axis=1)
-    cosine_obj = keras.losses.CosineProximity(axis=1)
-    loss = cosine_obj(self.y_true, self.y_pred)
-    expected_loss = np.mean(self.expected_loss)
-    self.assertAlmostEqual(self.evaluate(loss), expected_loss, 3)
 
 
 @test_util.run_all_in_graph_and_eager_modes
@@ -558,132 +564,74 @@
     self.assertAlmostEqual(self.evaluate(loss), 0.0, 3)
 
   def test_unweighted(self):
-    y_true = np.asarray([1, 0, 1, 0]).reshape([2, 2])
-    y_pred = np.asarray([1, 1, 1, 0], dtype=np.float32).reshape([2, 2])
     bce_obj = keras.losses.BinaryCrossentropy()
+    y_true = constant_op.constant([1, 0, 1, 0, 0, 1], shape=(2, 3))
+    y_pred = constant_op.constant([1, 1, 1, 0, 1, 0],
+                                  shape=(2, 3),
+                                  dtype=dtypes.float32)
     loss = bce_obj(y_true, y_pred)
-
-    # EPSILON = 1e-7, y = y_true, y` = y_pred, Y_MAX = 0.9999999
-    # y` = clip_ops.clip_by_value(output, EPSILON, 1. - EPSILON)
-    # y` = [Y_MAX, Y_MAX, Y_MAX, EPSILON]
-
-    # Loss = -(y log(y` + EPSILON) + (1 - y) log(1 - y` + EPSILON))
-    #      = [-log(Y_MAX + EPSILON), -log(1 - Y_MAX + EPSILON),
-    #         -log(Y_MAX + EPSILON), -log(1)]
-    #      = [0, 15.33, 0, 0]
-    # Reduced loss = 15.33 / 4
-
-    self.assertAlmostEqual(self.evaluate(loss), 3.833, 3)
+    self.assertAlmostEqual(self.evaluate(loss), 8.0004, 3)
 
     # Test with logits.
-    y_true = constant_op.constant([[1, 0, 1], [0, 1, 1]])
-    logits = constant_op.constant([[100.0, -100.0, 100.0],
-                                   [100.0, 100.0, -100.0]])
+    logits = constant_op.constant([10., 10., 10., -10., 10, -10],
+                                  shape=(2, 3),
+                                  dtype=dtypes.float32)
     bce_obj = keras.losses.BinaryCrossentropy(from_logits=True)
     loss = bce_obj(y_true, logits)
-
-    # Loss = max(x, 0) - x * z + log(1 + exp(-abs(x)))
-    #            (where x = logits and z = y_true)
-    #      = [((100 - 100 * 1 + log(1 + exp(-100))) +
-    #          (0 + 100 * 0 + log(1 + exp(-100))) +
-    #          (100 - 100 * 1 + log(1 + exp(-100))),
-    #         ((100 - 100 * 0 + log(1 + exp(-100))) +
-    #          (100 - 100 * 1 + log(1 + exp(-100))) +
-    #          (0 + 100 * 1 + log(1 + exp(-100))))]
-    #      = [(0 + 0 + 0) / 3, 200 / 3]
-    # Reduced loss = (0 + 66.666) / 2
-
-    self.assertAlmostEqual(self.evaluate(loss), 33.333, 3)
+    self.assertAlmostEqual(self.evaluate(loss), 5., 3)
 
   def test_scalar_weighted(self):
     bce_obj = keras.losses.BinaryCrossentropy()
-    y_true = np.asarray([1, 0, 1, 0]).reshape([2, 2])
-    y_pred = np.asarray([1, 1, 1, 0], dtype=np.float32).reshape([2, 2])
+    y_true = constant_op.constant([1, 0, 1, 0, 0, 1], shape=(2, 3))
+    y_pred = constant_op.constant([1, 1, 1, 0, 1, 0],
+                                  shape=(2, 3),
+                                  dtype=dtypes.float32)
     loss = bce_obj(y_true, y_pred, sample_weight=2.3)
-
-    # EPSILON = 1e-7, y = y_true, y` = y_pred, Y_MAX = 0.9999999
-    # y` = clip_ops.clip_by_value(output, EPSILON, 1. - EPSILON)
-    # y` = [Y_MAX, Y_MAX, Y_MAX, EPSILON]
-
-    # Loss = -(y log(y` + EPSILON) + (1 - y) log(1 - y` + EPSILON))
-    #      = [-log(Y_MAX + EPSILON), -log(1 - Y_MAX + EPSILON),
-    #         -log(Y_MAX + EPSILON), -log(1)]
-    #      = [0, 15.33, 0, 0]
-    # Weighted loss = [0, 15.33 * 2.3, 0, 0]
-    # Reduced loss = 15.33 * 2.3 / 4
-
-    self.assertAlmostEqual(self.evaluate(loss), 8.817, 3)
+    self.assertAlmostEqual(self.evaluate(loss), 18.4010, 3)
 
     # Test with logits.
-    y_true = constant_op.constant([[1, 0, 1], [0, 1, 1]])
-    logits = constant_op.constant([[100.0, -100.0, 100.0],
-                                   [100.0, 100.0, -100.0]])
+    y_true = array_ops.ones((32, 1))
+    logits = array_ops.ones((32, 1), dtype=dtypes.float32)
     bce_obj = keras.losses.BinaryCrossentropy(from_logits=True)
     loss = bce_obj(y_true, logits, sample_weight=2.3)
-
-    # Loss = max(x, 0) - x * z + log(1 + exp(-abs(x)))
-    #            (where x = logits and z = y_true)
-    # Loss = [(0 + 0 + 0) / 3, 200 / 3]
-    # Weighted loss = [0 * 2.3, 66.666 * 2.3]
-    # Reduced loss = (0 + 66.666 * 2.3) / 2
-
-    self.assertAlmostEqual(self.evaluate(loss), 76.667, 3)
+    self.assertAlmostEqual(self.evaluate(loss), 0.7205, 3)
 
   def test_sample_weighted(self):
     bce_obj = keras.losses.BinaryCrossentropy()
-    y_true = np.asarray([1, 0, 1, 0]).reshape([2, 2])
-    y_pred = np.asarray([1, 1, 1, 0], dtype=np.float32).reshape([2, 2])
+    y_true = constant_op.constant([1, 0, 1, 0, 0, 1], shape=(2, 3))
+    y_pred = constant_op.constant([1, 1, 1, 0, 1, 0],
+                                  shape=(2, 3),
+                                  dtype=dtypes.float64)
     sample_weight = constant_op.constant([1.2, 3.4], shape=(2, 1))
     loss = bce_obj(y_true, y_pred, sample_weight=sample_weight)
-
-    # EPSILON = 1e-7, y = y_true, y` = y_pred, Y_MAX = 0.9999999
-    # y` = clip_ops.clip_by_value(output, EPSILON, 1. - EPSILON)
-    # y` = [Y_MAX, Y_MAX, Y_MAX, EPSILON]
-
-    # Loss = -(y log(y` + EPSILON) + (1 - y) log(1 - y` + EPSILON))
-    #      = [-log(Y_MAX + EPSILON), -log(1 - Y_MAX + EPSILON),
-    #         -log(Y_MAX + EPSILON), -log(1)]
-    #      = [0, 15.33, 0, 0]
-    # Reduced loss = 15.33 * 1.2 / 4
-
-    self.assertAlmostEqual(self.evaluate(loss), 4.6, 3)
+    self.assertAlmostEqual(self.evaluate(loss), 21.4907, 3)
 
     # Test with logits.
-    y_true = constant_op.constant([[1, 0, 1], [0, 1, 1]])
-    logits = constant_op.constant([[100.0, -100.0, 100.0],
-                                   [100.0, 100.0, -100.0]])
-    weights = constant_op.constant([4, 3])
+    y_true = constant_op.constant([[0, 0, 1], [1, 0, 0], [0, 1, 0]])
+    logits = constant_op.constant(
+        [[100.0, -100.0, -100.0], [-100.0, 100.0, -100.0],
+         [-100.0, -100.0, 100.0]],
+        dtype=dtypes.float64)
+    weights = constant_op.constant([3, 2, 8])
     bce_obj = keras.losses.BinaryCrossentropy(from_logits=True)
     loss = bce_obj(y_true, logits, sample_weight=weights)
-
-    # Loss = max(x, 0) - x * z + log(1 + exp(-abs(x)))
-    #            (where x = logits and z = y_true)
-    # Loss = [(0 + 0 + 0)/3, 200 / 3]
-    # Weighted loss = [0 * 4, 66.666 * 3]
-    # Reduced loss = (0 + 66.666 * 3) / 2
-
-    self.assertAlmostEqual(self.evaluate(loss), 100, 3)
+    self.assertAlmostEqual(self.evaluate(loss), 288.8888, 3)
 
   def test_no_reduction(self):
-    y_true = constant_op.constant([[1, 0, 1], [0, 1, 1]])
-    logits = constant_op.constant([[100.0, -100.0, 100.0],
-                                   [100.0, 100.0, -100.0]])
+    y_true = constant_op.constant(((1, 0, 1), (1, 1, 0), (0, 1, 1)))
+    logits = constant_op.constant(((100.0, -100.0, 100.0),
+                                   (100.0, -100.0, 100.0),
+                                   (100.0, 100.0, -100.0)))
     bce_obj = keras.losses.BinaryCrossentropy(
         from_logits=True, reduction=losses_impl.ReductionV2.NONE)
     loss = bce_obj(y_true, logits)
-
-    # Loss = max(x, 0) - x * z + log(1 + exp(-abs(x)))
-    #            (where x = logits and z = y_true)
-    # Loss = [(0 + 0 + 0)/3, (200)/3]
-
-    self.assertAllClose((0., 66.6666), self.evaluate(loss), 3)
+    self.assertAllClose((0., 66.6666, 66.6666), self.evaluate(loss), 3)
 
   def test_label_smoothing(self):
     logits = constant_op.constant([[100.0, -100.0, -100.0]])
     y_true = constant_op.constant([[1, 0, 1]])
     label_smoothing = 0.1
     # Loss: max(x, 0) - x * z + log(1 + exp(-abs(x)))
-    #            (where x = logits and z = y_true)
     # Label smoothing: z' = z * (1 - L) + 0.5L
     #                  1  = 1 - 0.5L
     #                  0  = 0.5L
@@ -1489,6 +1437,5 @@
     self.assertAlmostEqual(self.evaluate(loss), actual_loss, 3)
 
 
->>>>>>> ca2d0b65
 if __name__ == '__main__':
   test.main()
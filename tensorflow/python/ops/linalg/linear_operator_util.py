--- conflicted
+++ resolved
@@ -18,6 +18,8 @@
 from __future__ import division
 from __future__ import print_function
 
+import numpy as np
+
 from tensorflow.python.framework import dtypes
 from tensorflow.python.framework import ops
 from tensorflow.python.ops import array_ops
@@ -25,6 +27,7 @@
 from tensorflow.python.ops import control_flow_ops
 from tensorflow.python.ops import linalg_ops
 from tensorflow.python.ops import math_ops
+from tensorflow.python.ops.linalg import linalg_impl as linalg
 
 
 def assert_no_entries_with_modulus_zero(
@@ -233,9 +236,9 @@
   """Multiplies matrix `a` by matrix `b`, producing `a @ b`.
 
   Works identically to `tf.matmul`, but broadcasts batch dims
-  of `a` and `b` (by replicating) if they are determined statically to be
-  different, or if static shapes are not fully defined.  Thus, this may result
-  in an inefficient replication of data.
+  of `a` and `b` if they are determined statically to be different, or if static
+  shapes are not fully defined. Attempts are made to avoid unnecessary
+  replication of data, but this is not always possible.
 
   The inputs must be matrices (or tensors of rank > 2, representing batches of
   matrices).
@@ -308,23 +311,51 @@
       are both set to True.
   """
   with ops.name_scope(name, "MatMulWithBroadcast", [a, b]):
-    a, b = broadcast_matrix_batch_dims([a, b])
-    return math_ops.matmul(
+    a = ops.convert_to_tensor(a, name="a")
+    b = ops.convert_to_tensor(b, name="b", dtype=a.dtype)
+
+    # If either a or b has extra dims, we can reshape to get rid of them.
+    a, b, reshape_inv, still_need_to_transpose = _reshape_for_efficiency(
         a,
         b,
         transpose_a=transpose_a,
         transpose_b=transpose_b,
         adjoint_a=adjoint_a,
-        adjoint_b=adjoint_b,
+        adjoint_b=adjoint_b)
+
+    # This will broadcast by brute force if we still need to.
+    a, b = broadcast_matrix_batch_dims([a, b])
+
+    a_times_b = math_ops.matmul(
+        a,
+        b,
+        transpose_a=transpose_a and still_need_to_transpose,
+        transpose_b=transpose_b and still_need_to_transpose,
+        adjoint_a=adjoint_a and still_need_to_transpose,
+        adjoint_b=adjoint_b and still_need_to_transpose,
         a_is_sparse=a_is_sparse,
         b_is_sparse=b_is_sparse)
+
+    return reshape_inv(a_times_b)
 
 
 def matrix_solve_with_broadcast(matrix, rhs, adjoint=False, name=None):
   """Solve systems of linear equations."""
   with ops.name_scope(name, "MatrixSolveWithBroadcast", [matrix, rhs]):
+    matrix = ops.convert_to_tensor(matrix, name="matrix")
+    rhs = ops.convert_to_tensor(rhs, name="rhs", dtype=matrix.dtype)
+
+    # If either matrix/rhs has extra dims, we can reshape to get rid of them.
+    matrix, rhs, reshape_inv, still_need_to_transpose = _reshape_for_efficiency(
+        matrix, rhs, adjoint_a=adjoint)
+
+    # This will broadcast by brute force if we still need to.
     matrix, rhs = broadcast_matrix_batch_dims([matrix, rhs])
-    return linalg_ops.matrix_solve(matrix, rhs, adjoint=adjoint)
+
+    solution = linalg_ops.matrix_solve(
+        matrix, rhs, adjoint=adjoint and still_need_to_transpose)
+
+    return reshape_inv(solution)
 
 
 def matrix_triangular_solve_with_broadcast(matrix,
@@ -354,14 +385,25 @@
     `Tensor` with same `dtype` as `matrix` and shape `[..., M, K]`.
   """
   with ops.name_scope(name, "MatrixTriangularSolve", [matrix, rhs]):
+    matrix = ops.convert_to_tensor(matrix, name="matrix")
+    rhs = ops.convert_to_tensor(rhs, name="rhs", dtype=matrix.dtype)
+
+    # If either matrix/rhs has extra dims, we can reshape to get rid of them.
+    matrix, rhs, reshape_inv, still_need_to_transpose = _reshape_for_efficiency(
+        matrix, rhs, adjoint_a=adjoint)
+
+    # lower indicates whether the matrix is lower triangular. If we have
+    # manually taken adjoint inside _reshape_for_efficiency, it is now upper tri
+    if not still_need_to_transpose and adjoint:
+      lower = not lower
+
+    # This will broadcast by brute force if we still need to.
     matrix, rhs = broadcast_matrix_batch_dims([matrix, rhs])
-    return linalg_ops.matrix_triangular_solve(
+
+    solution = linalg_ops.matrix_triangular_solve(
         matrix,
         rhs,
         lower=lower,
-<<<<<<< HEAD
-        adjoint=adjoint)
-=======
         adjoint=adjoint and still_need_to_transpose)
 
     return reshape_inv(solution)
@@ -439,9 +481,9 @@
 
   # Permutation to put the extra dims at the end.
   perm = (
-      np.concatenate(
-          (np.arange(b_extra_ndims, b.shape.ndims),
-           np.arange(0, b_extra_ndims)), 0))
+      array_ops.concat(
+          (math_ops.range(b_extra_ndims, b.shape.ndims),
+           math_ops.range(0, b_extra_ndims)), 0))
   b_extra_on_end = array_ops.transpose(b, perm=perm)
 
   # Now squash this end into one long dim.
@@ -455,8 +497,7 @@
     y_extra_shape = array_ops.concat(
         (array_ops.shape(y)[:-1], [b_main_sh[-1]], b_extra_sh), 0)
     y_extra_on_end = array_ops.reshape(y, y_extra_shape)
-    inverse_perm = np.argsort(perm)
-    return array_ops.transpose(y_extra_on_end, perm=inverse_perm)
-
-  return a, b_squashed_end, reshape_inv, still_need_to_transpose
->>>>>>> ca2d0b65
+    return array_ops.transpose(
+        y_extra_on_end, perm=array_ops.invert_permutation(perm))
+
+  return a, b_squashed_end, reshape_inv, still_need_to_transpose
--- conflicted
+++ resolved
@@ -20,13 +20,13 @@
 from __future__ import print_function
 
 import contextlib
-import functools
 
 from tensorflow.core.framework import attr_value_pb2
 from tensorflow.core.framework import variable_pb2
 from tensorflow.python import pywrap_tensorflow
 from tensorflow.python.eager import context
 from tensorflow.python.eager import tape
+from tensorflow.python.framework import constant_op
 from tensorflow.python.framework import cpp_shape_inference_pb2
 from tensorflow.python.framework import dtypes
 from tensorflow.python.framework import ops
@@ -44,6 +44,7 @@
 # pylint: enable=wildcard-import
 from tensorflow.python.training.checkpointable import base as checkpointable
 from tensorflow.python.util import compat
+from tensorflow.python.util.deprecation import deprecated
 
 
 def get_resource_handle_data(graph_op):
@@ -66,6 +67,7 @@
                                                    name=name,
                                                    container=container)
   if graph_mode:
+    handle._handle_data = get_resource_handle_data(handle)  # pylint: disable=protected-access
     return handle
 
   # We do not want two distinct ResourceVariable objects for the same
@@ -216,18 +218,20 @@
                initial_value=None,
                trainable=True,
                collections=None,
-               validate_shape=True,  # pylint: disable=unused-argument
+               validate_shape=True,
                caching_device=None,
                name=None,
                dtype=None,
                variable_def=None,
                import_scope=None,
-               constraint=None):
+               constraint=None,
+               distribute_strategy=None):
     """Creates a variable.
 
     Args:
       initial_value: A `Tensor`, or Python object convertible to a `Tensor`,
-        which is the initial value for the Variable. Can also be a
+        which is the initial value for the Variable. The initial value must have
+        a shape specified unless `validate_shape` is set to False. Can also be a
         callable with no argument that returns the initial value when called.
         (Note that initializer functions from init_ops.py must first be bound
          to a shape before being used here.)
@@ -260,6 +264,8 @@
         variable and return the Tensor for the projected value
         (which must have the same shape). Constraints are not safe to
         use when doing asynchronous distributed training.
+      distribute_strategy: The tf.distribute.Strategy this variable is being
+        created inside of.
 
     Raises:
       ValueError: If the initial value is not specified, or does not have a
@@ -271,6 +277,7 @@
     collections.
     @end_compatibility
     """
+    self._distribute_strategy = distribute_strategy
     if variable_def:
       if initial_value is not None:
         raise ValueError("variable_def and initial_value are mutually "
@@ -284,6 +291,7 @@
           initial_value=initial_value,
           trainable=trainable,
           collections=collections,
+          validate_shape=validate_shape,
           caching_device=caching_device,
           name=name,
           dtype=dtype,
@@ -298,10 +306,12 @@
       return "<tf.Variable '%s' shape=%s dtype=%s>" % (
           self.name, self.get_shape(), self.dtype.name)
 
+  # pylint: disable=unused-argument
   def _init_from_args(self,
                       initial_value=None,
                       trainable=True,
                       collections=None,
+                      validate_shape=True,
                       caching_device=None,
                       name=None,
                       dtype=None,
@@ -402,13 +412,11 @@
         # Use attr_scope and device(None) to simulate the behavior of
         # colocate_with when the variable we want to colocate with doesn't
         # yet exist.
-        device_context_manager = (
-            ops.device if self._in_graph_mode else ops.NullContextmanager)
         attr = attr_value_pb2.AttrValue(
             list=attr_value_pb2.AttrValue.ListValue(
                 s=[compat.as_bytes("loc:@%s" % handle_name)]))
         with ops.get_default_graph()._attr_scope({"_class": attr}):
-          with ops.name_scope("Initializer"), device_context_manager(None):
+          with ops.name_scope("Initializer"), ops.device(None):
             initial_value = ops.convert_to_tensor(
                 initial_value() if init_from_fn else initial_value,
                 name="initial_value", dtype=dtype)
@@ -496,6 +504,7 @@
       # all in graph mode.
       self._handle_deleter = EagerResourceDeleter(
           handle=self._handle, handle_device=self._handle.device)
+    self._cached_shape_as_list = None
 
   def _init_from_proto(self, variable_def, import_scope=None):
     """Initializes from `VariableDef` proto."""
@@ -531,7 +540,10 @@
       snapshot = g.as_graph_element(
           ops.prepend_name_scope(
               variable_def.snapshot_name, import_scope=import_scope))
-      self._cached_value = snapshot
+      if snapshot.op.type != "ReadVariableOp":
+        self._cached_value = snapshot
+      else:
+        self._cached_value = None
       while snapshot.op.type != "ReadVariableOp":
         snapshot = snapshot.op.inputs[0]
       self._graph_element = snapshot
@@ -550,6 +562,7 @@
     self._caching_device = None
     self._dtype = dtypes.as_dtype(self._handle.op.get_attr("dtype"))
     self._constraint = None
+    self._cached_shape_as_list = None
 
   @contextlib.contextmanager
   def _assign_dependencies(self):
@@ -584,8 +597,7 @@
         trainable=self._trainable,
         constraint=self._constraint,
         dtype=self._dtype,
-        name=self._shared_name + "_copy",
-        distribute_strategy=self._distribute_strategy)
+        name=self._shared_name + "_copy")
     memo[self._unique_id] = copied_variable
     return copied_variable
 
@@ -614,10 +626,18 @@
     """The shape of this variable."""
     return self._shape
 
+  @property
+  def distribute_strategy(self):
+    """The `tf.distribute.Strategy` that this variable was created under."""
+    return self._distribute_strategy
+
   def _shape_as_list(self):
+    if self._cached_shape_as_list:
+      return self._cached_shape_as_list
     if self.shape.ndims is None:
       return None
-    return [dim.value for dim in self.shape.dims]
+    self._cached_shape_as_list = [dim.value for dim in self.shape.dims]
+    return self._cached_shape_as_list
 
   def _shape_tuple(self):
     shape = self._shape_as_list()
@@ -693,6 +713,7 @@
     raise NotImplementedError(
         "numpy() is only available when eager execution is enabled.")
 
+  @deprecated(None, "Prefer Dataset.range instead.")
   def count_up_to(self, limit):
     """Increments this variable until it reaches `limit`.
 
@@ -715,6 +736,17 @@
     """
     return gen_state_ops.resource_count_up_to(self.handle, limit=limit,
                                               T=self.dtype)
+
+  def _set_save_slice_info(self, save_slice_info):
+    """Sets the slice info for this `ResourceVariable`.
+
+    Args:
+      save_slice_info: A `Variable.SaveSliceInfo` object.
+    """
+    self._save_slice_info = save_slice_info
+
+  def _get_save_slice_info(self):
+    return self._save_slice_info
 
   def _read_variable_op(self):
     if self.trainable:
@@ -804,53 +836,9 @@
     return ResourceVariable(
         variable_def=variable_def, import_scope=import_scope)
 
-<<<<<<< HEAD
-  @staticmethod
-  def _OverloadAllOperators():  # pylint: disable=invalid-name
-    """Register overloads for all operators."""
-    for operator in ops.Tensor.OVERLOADABLE_OPERATORS:
-      ResourceVariable._OverloadOperator(operator)
-    # For slicing, bind getitem differently than a tensor (use SliceHelperVar
-    # instead)
-    # pylint: disable=protected-access
-    setattr(ResourceVariable, "__getitem__", array_ops._SliceHelperVar)
-
-  def _AsTensor(self):
-    return self.value()
-
-  def _ref(self):
-    """Unsupported."""
-    raise NotImplementedError("ResourceVariable does not implement _ref()")
-
-=======
->>>>>>> ca2d0b65
   def set_shape(self, shape):
     """Unsupported."""
     raise NotImplementedError("ResourceVariable does not implement set_shape()")
-
-  @staticmethod
-  def _OverloadOperator(operator):  # pylint: disable=invalid-name
-    """Defer an operator overload to `ops.Tensor`.
-
-    We pull the operator out of ops.Tensor dynamically to avoid ordering issues.
-
-    Args:
-      operator: string. The operator name.
-    """
-
-    tensor_oper = getattr(ops.Tensor, operator)
-    def _run_op(a, *args):
-      # pylint: disable=protected-access
-      value = a._AsTensor()
-      return tensor_oper(value, *args)
-
-    # Propagate __doc__ to wrapper
-    try:
-      _run_op.__doc__ = tensor_oper.__doc__
-    except AttributeError:
-      pass
-
-    setattr(ResourceVariable, operator, _run_op)
 
   __array_priority__ = 100
 
@@ -955,15 +943,7 @@
     return assign_op
 
   def __reduce__(self):
-    # The implementation mirrors that of __deepcopy__.
-    return functools.partial(
-        ResourceVariable,
-        initial_value=self.numpy(),
-        trainable=self.trainable,
-        name=self._shared_name,
-        dtype=self.dtype,
-        constraint=self.constraint,
-        distribute_strategy=self._distribute_strategy), ()
+    return (ResourceVariable, (self.numpy(),))
 
   def scatter_sub(self, sparse_delta, use_locking=False, name=None):
     """Subtracts `IndexedSlices` from this variable.
@@ -1482,27 +1462,21 @@
     """To pass resource_variable_ops.is_resource_variable check."""
     pass
 
-<<<<<<< HEAD
-# Register a conversion function which reads the value of the variable,
-# allowing instances of the class to be used as tensors.
-
-# Note: registering for Variable after ResourceVariable because inheritance will
-# otherwise lead to the wrong behavior.
-ops.register_tensor_conversion_function(ResourceVariable, _dense_var_to_tensor)
-ops.register_tensor_conversion_function(
-    variables.Variable, variables.Variable._TensorConversionFunction)  # pylint: disable=protected-access
-
-# pylint: disable=protected-access
-ResourceVariable._OverloadAllOperators()
-ops.register_dense_tensor_like_type(ResourceVariable)
-
-=======
->>>>>>> ca2d0b65
 
 @ops.RegisterGradient("ReadVariableOp")
 def _ReadGrad(_, grad):
   """Gradient for read op."""
   return grad
+
+
+def variable_shape(handle, out_type=dtypes.int32):
+  if getattr(
+      handle, "_handle_data", None) is None or not handle._handle_data.is_set:
+    return gen_resource_variable_ops.variable_shape(handle, out_type=out_type)
+  shape_proto = handle._handle_data.shape_and_type[0].shape
+  if shape_proto.unknown_rank or any(x.size == -1 for x in shape_proto.dim):
+    return gen_resource_variable_ops.variable_shape(handle, out_type=out_type)
+  return constant_op.constant([x.size for x in shape_proto.dim], dtype=out_type)
 
 
 @ops.RegisterGradient("ResourceGather")
@@ -1511,7 +1485,7 @@
   # Build appropriately shaped IndexedSlices
   handle = op.inputs[0]
   indices = op.inputs[1]
-  params_shape = gen_resource_variable_ops.variable_shape(handle)
+  params_shape = variable_shape(handle)
   size = array_ops.expand_dims(array_ops.size(indices), 0)
   values_shape = array_ops.concat([size, params_shape[1:]], 0)
   values = array_ops.reshape(grad, values_shape)
@@ -1566,4 +1540,25 @@
 def is_resource_variable(var):
   """"Returns True if `var` is to be considered a ResourceVariable."""
   return isinstance(var, ResourceVariable) or hasattr(
-      var, "_should_act_as_resource_variable")+      var, "_should_act_as_resource_variable")
+
+
+def copy_to_graph_uninitialized(var):
+  """Copies an existing variable to a new graph, with no initializer."""
+  # Like ResourceVariable.__deepcopy__, but does not set an initializer on the
+  # new variable.
+  # pylint: disable=protected-access
+  new_variable = ResourceVariable(
+      initial_value=array_ops.placeholder(
+          shape=var.shape, dtype=var.dtype,
+          name="unused_initial_variable_value"),
+      trainable=var.trainable,
+      constraint=var._constraint,
+      dtype=var.dtype,
+      name=var._shared_name)
+  new_variable._maybe_initialize_checkpointable()
+  # pylint: enable=protected-access
+  return new_variable
+
+ops.NotDifferentiable("VarIsInitializedOp")
+ops.NotDifferentiable("VariableShape")
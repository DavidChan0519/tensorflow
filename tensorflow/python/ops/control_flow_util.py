--- conflicted
+++ resolved
@@ -57,8 +57,6 @@
   return GetContainingXLAContext(ctxt) is not None
 
 
-<<<<<<< HEAD
-=======
 def GraphOrParentsInXlaContext(graph):
   while True:
     if InXlaContext(graph): return True
@@ -68,7 +66,6 @@
       return False
 
 
->>>>>>> f91aeed3
 def IsInWhileLoop(op):
   ctxt = op._get_control_flow_context()  # pylint: disable=protected-access
   return GetContainingWhileContext(ctxt) is not None

# Experimental extensions to the C API for eager execution of kernels.
licenses(["notice"])  # Apache 2.0

load(
    "//tensorflow:tensorflow.bzl",
    "tf_cuda_cc_test",
    "tf_cc_test",
    "tf_copts",
    "tfe_xla_copts",
    "tf_cuda_library",
)

tf_cuda_library(
    name = "c_api",
    srcs = [
        "c_api.cc",
        "c_api_debug.cc",
        "c_api_internal.h",
    ],
    hdrs = ["c_api.h"],
    copts = tf_copts() + tfe_xla_copts(),
    visibility = ["//visibility:public"],
    deps = select({
        "//tensorflow:android": [
            "//tensorflow/core:android_tensorflow_lib_lite",
        ],
        "//conditions:default": [
            "//tensorflow/c:c_api",
            "//tensorflow/c:c_api_internal",
            "//tensorflow/core:core_cpu",
            "//tensorflow/core/common_runtime/eager:attr_builder",
            "//tensorflow/core/common_runtime/eager:context",
            "//tensorflow/core/common_runtime/eager:eager_executor",
            "//tensorflow/core/common_runtime/eager:execute",
            "//tensorflow/core/common_runtime/eager:kernel_and_device",
            "//tensorflow/core/common_runtime/eager:tensor_handle",
            "//tensorflow/core/common_runtime/eager:copy_to_device_node",
            "//tensorflow/core:core_cpu_internal",
            "//tensorflow/core:framework",
            "//tensorflow/core:framework_internal",
            "//tensorflow/core:lib",
            "//tensorflow/core:lib_internal",
            "//tensorflow/core:protos_all_cc",
        ],
    }) + select({
        "//tensorflow:with_xla_support": [
            "//tensorflow/compiler/tf2xla:xla_compiler",
            "//tensorflow/compiler/jit",
            "//tensorflow/compiler/jit:xla_device",
        ],
        "//conditions:default": [],
    }) + [
        "@com_google_absl//absl/memory",
        "//tensorflow/core/common_runtime/eager:eager_operation",
        "//tensorflow/core/distributed_runtime/eager:eager_client",
        "//tensorflow/core/distributed_runtime/rpc/eager:grpc_eager_client",
        "//tensorflow/core/distributed_runtime/rpc:grpc_channel",
        "//tensorflow/core/distributed_runtime/rpc:grpc_server_lib",
        "//tensorflow/core/distributed_runtime/rpc:grpc_worker_cache",
        "//tensorflow/core/distributed_runtime/rpc:grpc_worker_service",
        "//tensorflow/core/distributed_runtime/rpc:rpc_rendezvous_mgr",
        "//tensorflow/core/distributed_runtime:remote_device",
        "//tensorflow/core/distributed_runtime:server_lib",
        "//tensorflow/core/distributed_runtime:worker_env",
        "//tensorflow/core:gpu_runtime",
    ],
)

tf_cuda_library(
    name = "c_api_internal",
    hdrs = ["c_api_internal.h"],
    visibility = [
        "//learning/deepmind/courier:__subpackages__",
        "//tensorflow:internal",
    ],
    deps = [
        ":c_api",
        "//tensorflow/c:c_api",
        "//tensorflow/c:c_api_internal",
        "//tensorflow/core:core_cpu",
        "//tensorflow/core:core_cpu_lib",
        "//tensorflow/core:framework",
        "//tensorflow/core:framework_internal",
        "//tensorflow/core:framework_lite",
        "//tensorflow/core:lib",
        "//tensorflow/core:lib_internal",
        "//tensorflow/core/common_runtime/eager:attr_builder",
        "//tensorflow/core/common_runtime/eager:context",
        "//tensorflow/core/common_runtime/eager:eager_executor",
        "//tensorflow/core/common_runtime/eager:eager_operation",
        "//tensorflow/core/common_runtime/eager:kernel_and_device",
        "//tensorflow/core/common_runtime/eager:tensor_handle",
        "//tensorflow/core/distributed_runtime:remote_device",
        "//tensorflow/core/distributed_runtime:server_lib",
        "//tensorflow/core/distributed_runtime:worker_env",
        "//tensorflow/core/distributed_runtime/eager:eager_client",
        "//tensorflow/core/distributed_runtime/eager:remote_tensor_handle",
        "//tensorflow/core/distributed_runtime/rpc:grpc_channel",
        "//tensorflow/core/distributed_runtime/rpc:grpc_server_lib",
        "//tensorflow/core/distributed_runtime/rpc:grpc_worker_cache",
        "//tensorflow/core/distributed_runtime/rpc:grpc_worker_service",
        "//tensorflow/core/distributed_runtime/rpc:rpc_rendezvous_mgr",
        "//tensorflow/core/distributed_runtime/rpc/eager:grpc_eager_client",
    ],
)

tf_cuda_library(
    name = "c_api_test_util",
    testonly = 1,
    srcs = ["c_api_test_util.cc"],
    hdrs = ["c_api_test_util.h"],
    visibility = [
        "//learning/brain:__subpackages__",
        "//tensorflow:__subpackages__",
    ],
    deps = [
        ":c_api",
        "//tensorflow/c:c_test_util",
        "//tensorflow/core:framework",
        "//tensorflow/core:lib",
        "//tensorflow/core:protos_all_cc",
        "//tensorflow/core:test",
    ],
)

tf_cuda_cc_test(
    name = "c_api_test",
    size = "small",
    srcs = [
        "c_api_debug_test.cc",
        "c_api_test.cc",
    ],
    extra_copts = tfe_xla_copts(),
    tags = [
        "guitar",
        "multi_gpu",
    ],
    deps = [
        ":c_api",
        ":c_api_test_util",
        "//tensorflow/c:c_test_util",
        "//tensorflow/core:lib",
        "//tensorflow/core:protos_all_cc",
        "//tensorflow/core:test",
        "//tensorflow/core:test_main",
        "//tensorflow/core/distributed_runtime/rpc:grpc_server_lib",
        "@com_google_absl//absl/strings",
    ],
)

tf_cuda_library(
    name = "c_api_experimental",
    srcs = [
        "c_api_experimental.cc",
    ],
    hdrs = ["c_api_experimental.h"],
    copts = tf_copts() + tfe_xla_copts(),
    visibility = ["//visibility:public"],
    deps = select({
        "//tensorflow:android": [
            "//tensorflow/core:android_tensorflow_lib_lite",
        ],
        "//conditions:default": [
            ":c_api",
            ":c_api_internal",
            "//tensorflow/c:c_api",
            "//tensorflow/c:c_api_internal",
            "//tensorflow/core:core_cpu",
            "//tensorflow/core/common_runtime/eager:attr_builder",
            "//tensorflow/core/common_runtime/eager:context",
            "//tensorflow/core/common_runtime/eager:eager_executor",
            "//tensorflow/core/common_runtime/eager:execute",
            "//tensorflow/core/common_runtime/eager:kernel_and_device",
            "//tensorflow/core/common_runtime/eager:tensor_handle",
            "//tensorflow/core/common_runtime/eager:copy_to_device_node",
            "//tensorflow/core:core_cpu_internal",
            "//tensorflow/core:framework",
            "//tensorflow/core:framework_internal",
            "//tensorflow/core:lib",
            "//tensorflow/core:lib_internal",
            "//tensorflow/core:protos_all_cc",
        ],
    }) + select({
        "//tensorflow:with_xla_support": [
            "//tensorflow/compiler/tf2xla:xla_compiler",
            "//tensorflow/compiler/jit",
            "//tensorflow/compiler/jit:xla_device",
        ],
        "//conditions:default": [],
    }) + [
        "@com_google_absl//absl/memory",
        "//tensorflow/core/common_runtime/eager:eager_operation",
        "//tensorflow/core/distributed_runtime/eager:eager_client",
        "//tensorflow/core/distributed_runtime/rpc/eager:grpc_eager_client",
        "//tensorflow/core/distributed_runtime/rpc:grpc_channel",
        "//tensorflow/core/distributed_runtime/rpc:grpc_server_lib",
        "//tensorflow/core/distributed_runtime/rpc:grpc_worker_cache",
        "//tensorflow/core/distributed_runtime/rpc:grpc_worker_service",
        "//tensorflow/core/distributed_runtime/rpc:rpc_rendezvous_mgr",
        "//tensorflow/core/distributed_runtime:remote_device",
        "//tensorflow/core/distributed_runtime:server_lib",
        "//tensorflow/core/distributed_runtime:worker_env",
        "//tensorflow/core:gpu_runtime",
    ],
)

<<<<<<< HEAD
=======
tf_cuda_cc_test(
    name = "c_api_experimental_test",
    size = "small",
    srcs = [
        "c_api_experimental_test.cc",
    ],
    args =
        ["--heap_check=local"] + tf_additional_device_tracer_test_flags(),
    linkstatic = tf_kernel_tests_linkstatic(),
    tags = tf_cuda_tests_tags() + ["nomac"],
    deps = [
        ":c_api_experimental",
        ":c_api_test_util",
        "//tensorflow/c:c_test_util",
        "//tensorflow/cc/profiler",
        "//tensorflow/contrib/tpu/profiler:trace_events_proto_cc",
        "//tensorflow/core:lib",
        "//tensorflow/core:protos_all_cc",
        "//tensorflow/core:test",
        "//tensorflow/core:test_main",
        "//tensorflow/core/profiler:protos_all_cc",
        "@com_google_absl//absl/strings",
    ],
)

>>>>>>> e6dbfa17
cc_library(
    name = "tape",
    hdrs = ["tape.h"],
    visibility = ["//tensorflow:internal"],
    deps = [
        "//tensorflow/core:framework",
        "//tensorflow/core:lib",
    ],
)

filegroup(
    name = "headers",
    srcs = ["c_api.h"],
    visibility = ["//tensorflow:__subpackages__"],
)<|MERGE_RESOLUTION|>--- conflicted
+++ resolved
@@ -3,11 +3,19 @@
 
 load(
     "//tensorflow:tensorflow.bzl",
+    "tf_copts",
     "tf_cuda_cc_test",
-    "tf_cc_test",
-    "tf_copts",
+    "tf_cuda_library",
     "tfe_xla_copts",
-    "tf_cuda_library",
+)
+load(
+    "//tensorflow/core:platform/default/build_config.bzl",
+    "tf_additional_device_tracer_test_flags",
+    "tf_kernel_tests_linkstatic",
+)
+load(
+    "//tensorflow/core:platform/default/build_config_root.bzl",
+    "tf_cuda_tests_tags",
 )
 
 tf_cuda_library(
@@ -62,6 +70,7 @@
         "//tensorflow/core/distributed_runtime:remote_device",
         "//tensorflow/core/distributed_runtime:server_lib",
         "//tensorflow/core/distributed_runtime:worker_env",
+        "//tensorflow/core/profiler/lib:eager_profiler",
         "//tensorflow/core:gpu_runtime",
     ],
 )
@@ -101,6 +110,7 @@
         "//tensorflow/core/distributed_runtime/rpc:grpc_worker_service",
         "//tensorflow/core/distributed_runtime/rpc:rpc_rendezvous_mgr",
         "//tensorflow/core/distributed_runtime/rpc/eager:grpc_eager_client",
+        "//tensorflow/core/profiler/lib:eager_profiler",
     ],
 )
 
@@ -204,8 +214,6 @@
     ],
 )
 
-<<<<<<< HEAD
-=======
 tf_cuda_cc_test(
     name = "c_api_experimental_test",
     size = "small",
@@ -231,7 +239,6 @@
     ],
 )
 
->>>>>>> e6dbfa17
 cc_library(
     name = "tape",
     hdrs = ["tape.h"],

# Copyright 2016 The TensorFlow Authors. All Rights Reserved.
#
# Licensed under the Apache License, Version 2.0 (the "License");
# you may not use this file except in compliance with the License.
# You may obtain a copy of the License at
#
#     http://www.apache.org/licenses/LICENSE-2.0
#
# Unless required by applicable law or agreed to in writing, software
# distributed under the License is distributed on an "AS IS" BASIS,
# WITHOUT WARRANTIES OR CONDITIONS OF ANY KIND, either express or implied.
# See the License for the specific language governing permissions and
# limitations under the License.
# ==============================================================================

"""Synchronize replicas for training."""
from __future__ import absolute_import
from __future__ import division
from __future__ import print_function

from tensorflow.core.framework import types_pb2
from tensorflow.python.framework import ops
from tensorflow.python.ops import array_ops
from tensorflow.python.ops import control_flow_ops
from tensorflow.python.ops import data_flow_ops
from tensorflow.python.ops import state_ops
from tensorflow.python.ops import variable_scope
from tensorflow.python.ops import variables
from tensorflow.python.platform import tf_logging as logging
from tensorflow.python.training import optimizer
from tensorflow.python.training import queue_runner
from tensorflow.python.training import session_manager
from tensorflow.python.training import session_run_hook
from tensorflow.python.util.tf_export import tf_export


# Please note that the gradients from replicas are averaged instead of summed
# (as in the old sync_replicas_optimizer) so you need to increase the learning
# rate according to the number of replicas. This change is introduced to be
# consistent with how gradients are aggregated (averaged) within a batch in a
# replica.
@tf_export("train.SyncReplicasOptimizer")
class SyncReplicasOptimizer(optimizer.Optimizer):
  """Class to synchronize, aggregate gradients and pass them to the optimizer.

  In a typical asynchronous training environment, it's common to have some
  stale gradients. For example, with a N-replica asynchronous training,
  gradients will be applied to the variables N times independently. Depending
  on each replica's training speed, some gradients might be calculated from
  copies of the variable from several steps back (N-1 steps on average). This
  optimizer avoids stale gradients by collecting gradients from all replicas,
  averaging them, then applying them to the variables in one shot, after
  which replicas can fetch the new variables and continue.

  The following accumulators/queue are created:

  * N `gradient accumulators`, one per variable to train. Gradients are pushed
    to them and the chief worker will wait until enough gradients are collected
    and then average them before applying to variables. The accumulator will
    drop all stale gradients (more details in the accumulator op).
  * 1 `token` queue where the optimizer pushes the new global_step value after
    all variables are updated.

  The following local variable is created:
  * `sync_rep_local_step`, one per replica. Compared against the global_step in
    each accumulator to check for staleness of the gradients.

  The optimizer adds nodes to the graph to collect gradients and pause the
  trainers until variables are updated.
  For the Parameter Server job:

  1. An accumulator is created for each variable, and each replica pushes the
     gradients into the accumulators instead of directly applying them to the
     variables.
  2. Each accumulator averages once enough gradients (replicas_to_aggregate)
     have been accumulated.
  3. Apply the averaged gradients to the variables.
  4. Only after all variables have been updated, increment the global step.
  5. Only after step 4, pushes `global_step` in the `token_queue`, once for
     each worker replica. The workers can now fetch the global step, use it to
     update its local_step variable and start the next batch. Please note that
     some workers can consume multiple minibatches, while some may not consume
     even one. This is because each worker fetches minibatches as long as
     a token exists. If one worker is stuck for some reason and does not
     consume a token, another worker can use it.

  For the replicas:

  1. Start a step: fetch variables and compute gradients.
  2. Once the gradients have been computed, push them into gradient
     accumulators. Each accumulator will check the staleness and drop the stale.
  3. After pushing all the gradients, dequeue an updated value of global_step
     from the token queue and record that step to its local_step variable. Note
     that this is effectively a barrier.
  4. Start the next batch.

  ### Usage

  ```python
  # Create any optimizer to update the variables, say a simple SGD:
  opt = GradientDescentOptimizer(learning_rate=0.1)

  # Wrap the optimizer with sync_replicas_optimizer with 50 replicas: at each
  # step the optimizer collects 50 gradients before applying to variables.
  # Note that if you want to have 2 backup replicas, you can change
  # total_num_replicas=52 and make sure this number matches how many physical
  # replicas you started in your job.
  opt = tf.train.SyncReplicasOptimizer(opt, replicas_to_aggregate=50,
                                 total_num_replicas=50)

  # Some models have startup_delays to help stabilize the model but when using
  # sync_replicas training, set it to 0.

  # Now you can call `minimize()` or `compute_gradients()` and
  # `apply_gradients()` normally
  training_op = opt.minimize(total_loss, global_step=self.global_step)


  # You can create the hook which handles initialization and queues.
  sync_replicas_hook = opt.make_session_run_hook(is_chief)
  ```

  In the training program, every worker will run the train_op as if not
  synchronized.

  ```python
  with training.MonitoredTrainingSession(
      master=workers[worker_id].target, is_chief=is_chief,
      hooks=[sync_replicas_hook]) as mon_sess:
    while not mon_sess.should_stop():
      mon_sess.run(training_op)
  ```

  To use SyncReplicasOptimizer with an `Estimator`, you need to send
  sync_replicas_hook while calling the fit.
  ```python
  my_estimator = DNNClassifier(..., optimizer=opt)
  my_estimator.fit(..., hooks=[sync_replicas_hook])
  ```
  """

  def __init__(self,
               opt,
               replicas_to_aggregate,
               total_num_replicas=None,
               variable_averages=None,
               variables_to_average=None,
               use_locking=False,
               name="sync_replicas"):
    """Construct a sync_replicas optimizer.

    Args:
      opt: The actual optimizer that will be used to compute and apply the
        gradients. Must be one of the Optimizer classes.
      replicas_to_aggregate: number of replicas to aggregate for each variable
        update.
      total_num_replicas: Total number of tasks/workers/replicas, could be
        different from replicas_to_aggregate.
        If total_num_replicas > replicas_to_aggregate: it is backup_replicas +
        replicas_to_aggregate.
        If total_num_replicas < replicas_to_aggregate: Replicas compute
        multiple batches per update to variables.
      variable_averages: Optional `ExponentialMovingAverage` object, used to
        maintain moving averages for the variables passed in
        `variables_to_average`.
      variables_to_average: a list of variables that need to be averaged. Only
        needed if variable_averages is passed in.
      use_locking: If True use locks for update operation.
      name: string. Optional name of the returned operation.
    """
    if total_num_replicas is None:
      total_num_replicas = replicas_to_aggregate

    super(SyncReplicasOptimizer, self).__init__(use_locking, name)
    logging.info(
        "SyncReplicasV2: replicas_to_aggregate=%s; total_num_replicas=%s",
        replicas_to_aggregate, total_num_replicas)
    self._opt = opt
    self._replicas_to_aggregate = replicas_to_aggregate
    self._gradients_applied = False
    self._variable_averages = variable_averages
    self._variables_to_average = variables_to_average
    self._total_num_replicas = total_num_replicas
    self._tokens_per_step = max(total_num_replicas, replicas_to_aggregate)
    self._global_step = None
    self._sync_token_queue = None

    # The synchronization op will be executed in a queue runner which should
    # only be executed by one of the replicas (usually the chief).
    self._chief_queue_runner = None

    # Remember which accumulator is on which device to set the initial step in
    # the accumulator to be global step. This list contains list of the
    # following format: (accumulator, device).
    self._accumulator_list = []

  def compute_gradients(self, *args, **kwargs):
    """Compute gradients of "loss" for the variables in "var_list".

    This simply wraps the compute_gradients() from the real optimizer. The
    gradients will be aggregated in the apply_gradients() so that user can
    modify the gradients like clipping with per replica global norm if needed.
    The global norm with aggregated gradients can be bad as one replica's huge
    gradients can hurt the gradients from other replicas.

    Args:
      *args: Arguments for compute_gradients().
      **kwargs: Keyword arguments for compute_gradients().

    Returns:
      A list of (gradient, variable) pairs.
    """
    return self._opt.compute_gradients(*args, **kwargs)

  def apply_gradients(self, grads_and_vars, global_step=None, name=None):
    """Apply gradients to variables.

    This contains most of the synchronization implementation and also wraps the
    apply_gradients() from the real optimizer.

    Args:
      grads_and_vars: List of (gradient, variable) pairs as returned by
        compute_gradients().
      global_step: Optional Variable to increment by one after the
        variables have been updated.
      name: Optional name for the returned operation.  Default to the
        name passed to the Optimizer constructor.

    Returns:
      train_op: The op to dequeue a token so the replicas can exit this batch
      and start the next one. This is executed by each replica.

    Raises:
      ValueError: If the grads_and_vars is empty.
      ValueError: If global step is not provided, the staleness cannot be
        checked.
    """
    if not grads_and_vars:
      raise ValueError("Must supply at least one variable")

    if global_step is None:
      raise ValueError("Global step is required to check staleness")

    self._global_step = global_step
    train_ops = []
    aggregated_grad = []
    var_list = []

    # local_anchor op will be placed on this worker task by default.
    local_anchor = control_flow_ops.no_op()
    # Colocating local_step variable prevents it being placed on the PS.
<<<<<<< HEAD
    with ops.colocate_with(local_anchor):
=======
    distribution_strategy = distribution_strategy_context.get_strategy()
    with distribution_strategy.extended.colocate_vars_with(local_anchor):
>>>>>>> ca2d0b65
      self._local_step = variable_scope.variable(
          initial_value=0,
          trainable=False,
          collections=[ops.GraphKeys.LOCAL_VARIABLES],
          dtype=global_step.dtype.base_dtype,
          name="sync_rep_local_step")

    self.local_step_init_op = state_ops.assign(self._local_step, global_step)
    chief_init_ops = [self.local_step_init_op]
    self.ready_for_local_init_op = variables.report_uninitialized_variables(
        variables.global_variables())

    with ops.name_scope(None, self._name):
      for grad, var in grads_and_vars:
        var_list.append(var)
        with ops.device(var.device):
          # Dense gradients.
          if grad is None:
            aggregated_grad.append(None)  # pass-through.
            continue
          elif isinstance(grad, ops.Tensor):
            grad_accum = data_flow_ops.ConditionalAccumulator(
                grad.dtype,
                shape=var.get_shape(),
                shared_name=var.name + "/grad_accum")
            train_ops.append(grad_accum.apply_grad(
                grad, local_step=self._local_step))
            aggregated_grad.append(grad_accum.take_grad(
                self._replicas_to_aggregate))
          else:
            if not isinstance(grad, ops.IndexedSlices):
              raise ValueError("Unknown grad type!")
            grad_accum = data_flow_ops.SparseConditionalAccumulator(
                grad.dtype, shape=(), shared_name=var.name + "/grad_accum")
            train_ops.append(grad_accum.apply_indexed_slices_grad(
                grad, local_step=self._local_step))
            aggregated_grad.append(grad_accum.take_indexed_slices_grad(
                self._replicas_to_aggregate))

          self._accumulator_list.append((grad_accum, var.device))

      aggregated_grads_and_vars = zip(aggregated_grad, var_list)

      # sync_op will be assigned to the same device as the global step.
      with ops.device(global_step.device), ops.name_scope(""):
        update_op = self._opt.apply_gradients(aggregated_grads_and_vars,
                                              global_step)

      # Create token queue.
      with ops.device(global_step.device), ops.name_scope(""):
        sync_token_queue = (
            data_flow_ops.FIFOQueue(-1,
                                    global_step.dtype.base_dtype,
                                    shapes=(),
                                    name="sync_token_q",
                                    shared_name="sync_token_q"))
        self._sync_token_queue = sync_token_queue

        # dummy_queue is passed to the queue runner. Don't use the real queues
        # because the queue runner doesn't automatically reopen it once it
        # closed queues in PS devices.
        dummy_queue = (
            data_flow_ops.FIFOQueue(1,
                                    types_pb2.DT_INT32,
                                    shapes=(),
                                    name="dummy_queue",
                                    shared_name="dummy_queue"))

      with ops.device(global_step.device), ops.name_scope(""):
        # Replicas have to wait until they can get a token from the token queue.
        with ops.control_dependencies(train_ops):
          token = sync_token_queue.dequeue()
        train_op = state_ops.assign(self._local_step, token)

        with ops.control_dependencies([update_op]):
          # Sync_op needs to insert tokens to the token queue at the end of the
          # step so the replicas can fetch them to start the next step.
          tokens = array_ops.fill([self._tokens_per_step], global_step)
          sync_op = sync_token_queue.enqueue_many((tokens,))

        if self._variable_averages is not None:
          with ops.control_dependencies([sync_op]), ops.name_scope(""):
            sync_op = self._variable_averages.apply(
                self._variables_to_average)

        self._chief_queue_runner = queue_runner.QueueRunner(dummy_queue,
                                                            [sync_op])
      for accum, dev in self._accumulator_list:
        with ops.device(dev):
          chief_init_ops.append(
              accum.set_global_step(
                  global_step, name="SetGlobalStep"))
      self.chief_init_op = control_flow_ops.group(*(chief_init_ops))
      self._gradients_applied = True
      return train_op

  def get_chief_queue_runner(self):
    """Returns the QueueRunner for the chief to execute.

    This includes the operations to synchronize replicas: aggregate gradients,
    apply to variables, increment global step, insert tokens to token queue.

    Note that this can only be called after calling apply_gradients() which
    actually generates this queuerunner.

    Returns:
      A `QueueRunner` for chief to execute.

    Raises:
      ValueError: If this is called before apply_gradients().
    """
    if self._gradients_applied is False:
      raise ValueError("Should be called after apply_gradients().")

    return self._chief_queue_runner

  def get_slot(self, *args, **kwargs):
    """Return a slot named "name" created for "var" by the Optimizer.

    This simply wraps the get_slot() from the actual optimizer.

    Args:
      *args: Arguments for get_slot().
      **kwargs: Keyword arguments for get_slot().

    Returns:
      The `Variable` for the slot if it was created, `None` otherwise.
    """
    return self._opt.get_slot(*args, **kwargs)

  def variables(self):
    """Fetches a list of optimizer variables in the default graph.

    This wraps `variables()` from the actual optimizer. It does not include
    the `SyncReplicasOptimizer`'s local step.

    Returns:
      A list of variables.
    """
    return self._opt.variables()

  def get_slot_names(self, *args, **kwargs):
    """Return a list of the names of slots created by the `Optimizer`.

    This simply wraps the get_slot_names() from the actual optimizer.

    Args:
      *args: Arguments for get_slot().
      **kwargs: Keyword arguments for get_slot().

    Returns:
      A list of strings.
    """
    return self._opt.get_slot_names(*args, **kwargs)

  def get_init_tokens_op(self, num_tokens=-1):
    """Returns the op to fill the sync_token_queue with the tokens.

    This is supposed to be executed in the beginning of the chief/sync thread
    so that even if the total_num_replicas is less than replicas_to_aggregate,
    the model can still proceed as the replicas can compute multiple steps per
    variable update. Make sure:
    `num_tokens >= replicas_to_aggregate - total_num_replicas`.

    Args:
      num_tokens: Number of tokens to add to the queue.

    Returns:
      An op for the chief/sync replica to fill the token queue.

    Raises:
      ValueError: If this is called before apply_gradients().
      ValueError: If num_tokens are smaller than replicas_to_aggregate -
        total_num_replicas.
    """
    if self._gradients_applied is False:
      raise ValueError(
          "get_init_tokens_op() should be called after apply_gradients().")

    tokens_needed = self._replicas_to_aggregate - self._total_num_replicas
    if num_tokens == -1:
      num_tokens = self._replicas_to_aggregate
    elif num_tokens < tokens_needed:
      raise ValueError(
          "Too few tokens to finish the first step: %d (given) vs %d (needed)" %
          (num_tokens, tokens_needed))

    if num_tokens > 0:
      with ops.device(self._global_step.device), ops.name_scope(""):
        tokens = array_ops.fill([num_tokens], self._global_step)
        init_tokens = self._sync_token_queue.enqueue_many((tokens,))
    else:
      init_tokens = control_flow_ops.no_op(name="no_init_tokens")

    return init_tokens

  def make_session_run_hook(self, is_chief, num_tokens=-1):
    """Creates a hook to handle SyncReplicasHook ops such as initialization."""
    return _SyncReplicasOptimizerHook(self, is_chief, num_tokens)


class _SyncReplicasOptimizerHook(session_run_hook.SessionRunHook):
  """A SessionRunHook handles ops related to SyncReplicasOptimizer."""

  def __init__(self, sync_optimizer, is_chief, num_tokens):
    """Creates hook to handle SyncReplicasOptimizer initialization ops.

    Args:
      sync_optimizer: `SyncReplicasOptimizer` which this hook will initialize.
      is_chief: `Bool`, whether is this a chief replica or not.
      num_tokens: Number of tokens to add to the queue.
    """
    self._sync_optimizer = sync_optimizer
    self._is_chief = is_chief
    self._num_tokens = num_tokens

  def begin(self):
    if self._sync_optimizer._gradients_applied is False:  # pylint: disable=protected-access
      raise ValueError(
          "SyncReplicasOptimizer.apply_gradient should be called before using "
          "the hook.")
    if self._is_chief:
      self._local_init_op = self._sync_optimizer.chief_init_op
      self._ready_for_local_init_op = (
          self._sync_optimizer.ready_for_local_init_op)
      self._q_runner = self._sync_optimizer.get_chief_queue_runner()
      self._init_tokens_op = self._sync_optimizer.get_init_tokens_op(
          self._num_tokens)
    else:
      self._local_init_op = self._sync_optimizer.local_step_init_op
      self._ready_for_local_init_op = (
          self._sync_optimizer.ready_for_local_init_op)
      self._q_runner = None
      self._init_tokens_op = None

  def after_create_session(self, session, coord):
    """Runs SyncReplicasOptimizer initialization ops."""
    local_init_success, msg = session_manager._ready(  # pylint: disable=protected-access
        self._ready_for_local_init_op, session,
        "Model is not ready for SyncReplicasOptimizer local init.")
    if not local_init_success:
      raise RuntimeError(
          "Init operations did not make model ready for SyncReplicasOptimizer "
          "local_init. Init op: %s, error: %s" %
          (self._local_init_op.name, msg))
    session.run(self._local_init_op)
    if self._init_tokens_op is not None:
      session.run(self._init_tokens_op)
    if self._q_runner is not None:
      self._q_runner.create_threads(
          session, coord=coord, daemon=True, start=True)<|MERGE_RESOLUTION|>--- conflicted
+++ resolved
@@ -19,6 +19,7 @@
 from __future__ import print_function
 
 from tensorflow.core.framework import types_pb2
+from tensorflow.python.distribute import distribution_strategy_context
 from tensorflow.python.framework import ops
 from tensorflow.python.ops import array_ops
 from tensorflow.python.ops import control_flow_ops
@@ -31,6 +32,7 @@
 from tensorflow.python.training import queue_runner
 from tensorflow.python.training import session_manager
 from tensorflow.python.training import session_run_hook
+from tensorflow.python.util import deprecation
 from tensorflow.python.util.tf_export import tf_export
 
 
@@ -39,9 +41,12 @@
 # rate according to the number of replicas. This change is introduced to be
 # consistent with how gradients are aggregated (averaged) within a batch in a
 # replica.
-@tf_export("train.SyncReplicasOptimizer")
+@tf_export(v1=["train.SyncReplicasOptimizer"])
 class SyncReplicasOptimizer(optimizer.Optimizer):
   """Class to synchronize, aggregate gradients and pass them to the optimizer.
+
+  This class is deprecated. For synchrononous training, please use [Distribution
+  Strategies](https://github.com/tensorflow/tensorflow/tree/master/tensorflow/contrib/distribute).
 
   In a typical asynchronous training environment, it's common to have some
   stale gradients. For example, with a N-replica asynchronous training,
@@ -139,6 +144,12 @@
   ```
   """
 
+  @deprecation.deprecated(
+      None,
+      "The `SyncReplicaOptimizer` class is deprecated. For synchrononous "
+      "training, please use [Distribution Strategies](https://github.com/"
+      "tensorflow/tensorflow/tree/master/tensorflow/contrib/distribute).",
+      warn_once=True)
   def __init__(self,
                opt,
                replicas_to_aggregate,
@@ -249,12 +260,9 @@
     # local_anchor op will be placed on this worker task by default.
     local_anchor = control_flow_ops.no_op()
     # Colocating local_step variable prevents it being placed on the PS.
-<<<<<<< HEAD
-    with ops.colocate_with(local_anchor):
-=======
-    distribution_strategy = distribution_strategy_context.get_strategy()
-    with distribution_strategy.extended.colocate_vars_with(local_anchor):
->>>>>>> ca2d0b65
+    distribution_strategy = (
+        distribution_strategy_context.get_distribution_strategy())
+    with distribution_strategy.colocate_vars_with(local_anchor):
       self._local_step = variable_scope.variable(
           initial_value=0,
           trainable=False,

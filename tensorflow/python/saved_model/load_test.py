--- conflicted
+++ resolved
@@ -18,9 +18,11 @@
 from __future__ import division
 from __future__ import print_function
 
+import collections
 import os
 import tempfile
 
+from tensorflow.python.eager import backprop
 from tensorflow.python.eager import def_function
 from tensorflow.python.eager import test
 from tensorflow.python.framework import constant_op
@@ -35,36 +37,41 @@
 
 class LoadTest(test.TestCase):
 
-  def cycle(self, obj):
+  def cycle(self, obj, signatures=None):
     path = tempfile.mkdtemp(prefix=self.get_temp_dir())
-    save.save(obj, path, signatures={})
+    save.save(obj, path, signatures=signatures or {})
     return load.load(path)
 
   def test_structure_import(self):
-    root = tracking.Checkpointable()
-    root.f = def_function.function(
-        lambda x: 2. * x,
-        input_signature=[tensor_spec.TensorSpec(None, dtypes.float32)])
-    root.dep_one = tracking.Checkpointable()
-    root.dep_two = tracking.Checkpointable()
-    root.dep_two.dep = tracking.Checkpointable()
+    root = tracking.AutoCheckpointable()
+    root.dep_one = tracking.AutoCheckpointable()
+    root.dep_two = tracking.AutoCheckpointable()
+    root.dep_two.dep = tracking.AutoCheckpointable()
     root.dep_three = root.dep_two.dep
     imported = self.cycle(root)
     self.assertIs(imported.dep_three, imported.dep_two.dep)
     self.assertIsNot(imported.dep_one, imported.dep_two)
+
+  def test_variables(self):
+    root = tracking.AutoCheckpointable()
+    root.v1 = variables.Variable(1., trainable=True)
+    root.v2 = variables.Variable(2., trainable=False)
+    imported = self.cycle(root)
+    self.assertEquals(imported.v1.numpy(), 1.0)
+    self.assertTrue(imported.v1.trainable)
+    self.assertEquals(imported.v2.numpy(), 2.0)
+    self.assertFalse(imported.v2.trainable)
+
+  def test_capture_variables(self):
+    root = tracking.AutoCheckpointable()
+    root.weights = variables.Variable(2.)
+    root.f = def_function.function(
+        lambda x: root.weights * x,
+        input_signature=[tensor_spec.TensorSpec(None, dtypes.float32)])
+    imported = self.cycle(root)
     self.assertEqual(4., imported.f(constant_op.constant(2.)).numpy())
-
-  def test_variables(self):
-    root = tracking.Checkpointable()
-    root.v1 = variables.Variable(1.)
-    root.v2 = variables.Variable(2.)
-    root.f = def_function.function(
-        lambda x: root.v2 * x,
-        input_signature=[tensor_spec.TensorSpec(None, dtypes.float32)])
-    imported = self.cycle(root)
-    self.assertEquals(imported.v1.numpy(), 1.0)
-    self.assertEquals(imported.v2.numpy(), 2.0)
-    self.assertEqual(4., imported.f(constant_op.constant(2.)).numpy())
+    imported.weights.assign(4.0)
+    self.assertEqual(8., imported.f(constant_op.constant(2.)).numpy())
 
   def _make_asset(self, contents):
     filename = tempfile.mktemp(prefix=self.get_temp_dir())
@@ -72,19 +79,16 @@
       f.write(contents)
     return filename
 
-  def test_assets_import(self):
+  def test_assets(self):
     file1 = self._make_asset("contents 1")
     file2 = self._make_asset("contents 2")
 
-    root = tracking.Checkpointable()
-    root.f = def_function.function(
-        lambda x: 2. * x,
-        input_signature=[tensor_spec.TensorSpec(None, dtypes.float32)])
+    root = tracking.AutoCheckpointable()
     root.asset1 = tracking.TrackableAsset(file1)
     root.asset2 = tracking.TrackableAsset(file2)
 
     save_dir = os.path.join(self.get_temp_dir(), "save_dir")
-    save.save(root, save_dir)
+    save.save(root, save_dir, signatures={})
 
     file_io.delete_file(file1)
     file_io.delete_file(file2)
@@ -98,7 +102,7 @@
       self.assertEquals("contents 2", f.read())
 
   def test_capture_assets(self):
-    root = tracking.Checkpointable()
+    root = tracking.AutoCheckpointable()
     root.vocab = tracking.TrackableAsset(self._make_asset("contents"))
     root.f = def_function.function(
         lambda: root.vocab.asset_path,
@@ -110,18 +114,12 @@
     with open(imported_output, "r") as f:
       self.assertEquals("contents", f.read())
 
-  def test_assets_dedup(self):
+  def test_dedup_assets(self):
     vocab = self._make_asset("contents")
-    root = tracking.Checkpointable()
-    root.f = def_function.function(
-        lambda x: 2. * x,
-        input_signature=[tensor_spec.TensorSpec(None, dtypes.float32)])
-
+    root = tracking.AutoCheckpointable()
     root.asset1 = tracking.TrackableAsset(vocab)
     root.asset2 = tracking.TrackableAsset(vocab)
-
-    imported = self.cycle(root)
-
+    imported = self.cycle(root)
     self.assertEqual(imported.asset1.asset_path.numpy(),
                      imported.asset2.asset_path.numpy())
 
@@ -130,7 +128,7 @@
     def func(x):
       return 2 * x
 
-    root = tracking.Checkpointable()
+    root = tracking.AutoCheckpointable()
     root.f = func
 
     # Add two traces.
@@ -148,13 +146,26 @@
     def func(x):
       return 2 * x
 
-    root = tracking.Checkpointable()
+    root = tracking.AutoCheckpointable()
     root.f = func
 
     imported = self.cycle(root)
     self.assertEqual(4., imported.f(constant_op.constant(2.0)).numpy())
 
-  def test_nested_func(self):
+  def test_explicit_save_signature(self):
+    @def_function.function
+    def func(x):
+      return 2 * x
+
+    root = tracking.AutoCheckpointable()
+    root.f = func
+
+    imported = self.cycle(
+        root, {"f": root.f.get_concrete_function(
+            tensor_spec.TensorSpec(None, dtypes.float32))})
+    self.assertEqual(4., imported.f(constant_op.constant(2.0)).numpy())
+
+  def test_nested_functions(self):
     f = def_function.function(
         lambda x: x*2.0,
         input_signature=[tensor_spec.TensorSpec(None, dtypes.float32)])
@@ -162,7 +173,7 @@
         lambda x: f(x) + 1.0,
         input_signature=[tensor_spec.TensorSpec(None, dtypes.float32)])
 
-    root = tracking.Checkpointable()
+    root = tracking.AutoCheckpointable()
     root.g = g
     imported = self.cycle(root)
     imported.g(constant_op.constant([1.0]))
@@ -175,7 +186,7 @@
       else:
         return 7
 
-    root = tracking.Checkpointable()
+    root = tracking.AutoCheckpointable()
     root.f = def_function.function(func)
 
     self.assertEqual(20, root.f(constant_op.constant(10), True).numpy())
@@ -186,6 +197,68 @@
 
     self.assertEqual(4, imported.f(constant_op.constant(2), True).numpy())
     self.assertEqual(7, imported.f(constant_op.constant(2)).numpy())
+
+  def test_structured_inputs(self):
+
+    def func(x, training=True):
+      # x is a nested structure, we care about one particular tensor.
+      _, (a, b) = x
+      if training:
+        return 2 * a["a"] + b
+      else:
+        return 7
+
+    root = tracking.AutoCheckpointable()
+    root.f = def_function.function(func)
+
+    x = constant_op.constant(10)
+    y = constant_op.constant(11)
+
+    input1 = [6, ({"a": x}, y)]
+    input2 = [7, ({"a": x}, y)]  # Not compatible with input1 signature.
+    input3 = [6, ({"a": y}, x)]  # Compatible with input1 signature.
+
+    # Note: by only calling f(input1) before serialization, only inputs with
+    # matching signature will be valid on the loaded model.
+    self.assertEqual(31, root.f(input1).numpy())
+
+    imported = self.cycle(root)
+
+    with self.assertRaisesRegexp(AssertionError,
+                                 "Could not find matching function to call.*"):
+      imported.f(input2)
+
+    self.assertEqual(31, imported.f(input1).numpy())
+    self.assertEqual(32, imported.f(input3).numpy())
+
+  def test_structured_output(self):
+
+    # Use fields with non-alphabetical order
+    named_tuple_type = collections.namedtuple("NamedTupleHello", ["b", "a"])
+
+    def func(input1, input2):
+      named_tuple = named_tuple_type(a=input1 + input2, b=input1 * input2)
+      return [named_tuple, input2, {"x": 0.5}]
+
+    root = tracking.AutoCheckpointable()
+    root.f = def_function.function(func)
+
+    result = root.f(constant_op.constant(2), constant_op.constant(3))
+
+    self.assertEqual(5, result[0].a.numpy())
+    self.assertEqual(6, result[0].b.numpy())
+    self.assertEqual(["b", "a"], list(result[0]._asdict().keys()))
+    self.assertEqual(3, result[1].numpy())
+    self.assertEqual(0.5, result[2]["x"].numpy())
+
+    imported = self.cycle(root)
+
+    result = imported.f(constant_op.constant(2), constant_op.constant(5))
+    self.assertEqual(7, result[0].a.numpy())
+    self.assertEqual(10, result[0].b.numpy())
+    self.assertEqual(["b", "a"], list(result[0]._asdict().keys()))
+    self.assertEqual(5, result[1].numpy())
+    self.assertEqual(0.5, result[2]["x"].numpy())
 
   def test_positional_arguments(self):
     def func(x, training=False, abc=7.1, defg=7.7):
@@ -197,7 +270,7 @@
       else:
         return 7
 
-    root = tracking.Checkpointable()
+    root = tracking.AutoCheckpointable()
     root.f = def_function.function(func)
 
     self.assertEqual(20, root.f(constant_op.constant(10), True).numpy())
@@ -234,7 +307,7 @@
     self.assertEqual(7, imported.f(x, learning_rate=0.5, epochs=3).numpy())
 
   def test_member_function(self):
-    class CheckpointableWithMember(tracking.Checkpointable):
+    class CheckpointableWithMember(tracking.AutoCheckpointable):
 
       def __init__(self):
         super(CheckpointableWithMember, self).__init__()
@@ -259,7 +332,7 @@
     self.assertEqual(27, imported.f(constant_op.constant(2)).numpy())
 
   def test_side_effect_listing(self):
-    class M(tracking.Checkpointable):
+    class M(tracking.AutoCheckpointable):
 
       def __init__(self):
         super(M, self).__init__()
@@ -276,8 +349,6 @@
     self.cycle(m)
     self.assertEquals(4.0, m.f(constant_op.constant(2.0)).numpy())
 
-<<<<<<< HEAD
-=======
   def test_basic_backprop(self):
     weight = variables.Variable(1., trainable=True)
     bias = variables.Variable(0., trainable=True)
@@ -499,7 +570,6 @@
     self.assertIs(None, imported.variables[1])
     self.assertEqual(3, len(imported.variables))
 
->>>>>>> e6dbfa17
 
 if __name__ == "__main__":
   test.main()
# Copyright 2018 The TensorFlow Authors. All Rights Reserved.
#
# Licensed under the Apache License, Version 2.0 (the "License");
# you may not use this file except in compliance with the License.
# You may obtain a copy of the License at
#
#     http://www.apache.org/licenses/LICENSE-2.0
#
# Unless required by applicable law or agreed to in writing, software
# distributed under the License is distributed on an "AS IS" BASIS,
# WITHOUT WARRANTIES OR CONDITIONS OF ANY KIND, either express or implied.
# See the License for the specific language governing permissions and
# limitations under the License.
# ==============================================================================
"""Tests for the `MapFusion` optimization."""
from __future__ import absolute_import
from __future__ import division
from __future__ import print_function

from absl.testing import parameterized

from tensorflow.python.data.experimental.ops import optimization
from tensorflow.python.data.kernel_tests import test_base
from tensorflow.python.data.ops import dataset_ops
from tensorflow.python.framework import errors
from tensorflow.python.platform import test


def _map_fusion_test_cases():
  """Generates test cases for the MapFusion optimization."""

  identity = lambda x: x
  increment = lambda x: x + 1

  def increment_and_square(x):
    y = x + 1
    return y * y

  functions = [identity, increment, increment_and_square]
  tests = []
  for i, fun1 in enumerate(functions):
    for j, fun2 in enumerate(functions):
      tests.append((
          "Test{}{}".format(i, j),
          [fun1, fun2],
      ))
      for k, fun3 in enumerate(functions):
        tests.append((
            "Test{}{}{}".format(i, j, k),
            [fun1, fun2, fun3],
        ))

  swap = lambda x, n: (n, x)
  tests.append((
      "Swap1",
      [lambda x: (x, 42), swap],
  ))
  tests.append((
      "Swap2",
      [lambda x: (x, 42), swap, swap],
  ))
  return tuple(tests)


class MapFusionTest(test_base.DatasetTestBase, parameterized.TestCase):

  @parameterized.named_parameters(*_map_fusion_test_cases())
  def testMapFusion(self, functions):
    dataset = dataset_ops.Dataset.range(5).apply(
        optimization.assert_next(["Map", "MemoryCacheImpl"]))
    for function in functions:
      dataset = dataset.map(function)

    dataset = dataset.cache()
    options = dataset_ops.Options()
<<<<<<< HEAD
    options.experimental_map_fusion = True
=======
    options.experimental_optimization.apply_default_optimizations = False
    options.experimental_optimization.map_fusion = True
>>>>>>> ca2d0b65
    dataset = dataset.with_options(options)
    iterator = dataset.make_one_shot_iterator()
    get_next = iterator.get_next()
    with self.cached_session() as sess:
      for x in range(5):
        result = sess.run(get_next)
        r = x
        for function in functions:
          if isinstance(r, tuple):
            r = function(*r)  # Pass tuple as multiple arguments.
          else:
            r = function(r)
        self.assertAllEqual(r, result)

      with self.assertRaises(errors.OutOfRangeError):
        sess.run(get_next)


if __name__ == "__main__":
  test.main()<|MERGE_RESOLUTION|>--- conflicted
+++ resolved
@@ -22,7 +22,7 @@
 from tensorflow.python.data.experimental.ops import optimization
 from tensorflow.python.data.kernel_tests import test_base
 from tensorflow.python.data.ops import dataset_ops
-from tensorflow.python.framework import errors
+from tensorflow.python.framework import test_util
 from tensorflow.python.platform import test
 
 
@@ -62,6 +62,7 @@
   return tuple(tests)
 
 
+@test_util.run_all_in_graph_and_eager_modes
 class MapFusionTest(test_base.DatasetTestBase, parameterized.TestCase):
 
   @parameterized.named_parameters(*_map_fusion_test_cases())
@@ -73,28 +74,18 @@
 
     dataset = dataset.cache()
     options = dataset_ops.Options()
-<<<<<<< HEAD
-    options.experimental_map_fusion = True
-=======
-    options.experimental_optimization.apply_default_optimizations = False
     options.experimental_optimization.map_fusion = True
->>>>>>> ca2d0b65
     dataset = dataset.with_options(options)
-    iterator = dataset.make_one_shot_iterator()
-    get_next = iterator.get_next()
-    with self.cached_session() as sess:
-      for x in range(5):
-        result = sess.run(get_next)
-        r = x
-        for function in functions:
-          if isinstance(r, tuple):
-            r = function(*r)  # Pass tuple as multiple arguments.
-          else:
-            r = function(r)
-        self.assertAllEqual(r, result)
-
-      with self.assertRaises(errors.OutOfRangeError):
-        sess.run(get_next)
+    expected_output = []
+    for x in range(5):
+      r = x
+      for function in functions:
+        if isinstance(r, tuple):
+          r = function(*r)  # Pass tuple as multiple arguments.
+        else:
+          r = function(r)
+      expected_output.append(r)
+    self.assertDatasetProduces(dataset, expected_output=expected_output)
 
 
 if __name__ == "__main__":

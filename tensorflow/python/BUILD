--- conflicted
+++ resolved
@@ -58,12 +58,8 @@
         ":no_contrib",
         "//tensorflow/python/estimator:estimator_py",
         "//tensorflow/python/tpu:tpu_estimator",
-<<<<<<< HEAD
         "//tensorflow/python/ipu:ipu_lib",
-    ] + if_not_v2(["//tensorflow/contrib:contrib_py"]),
-=======
-    ],
->>>>>>> 1920c9b9
+    ],
 )
 
 py_library(

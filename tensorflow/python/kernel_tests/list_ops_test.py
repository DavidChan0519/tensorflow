--- conflicted
+++ resolved
@@ -19,6 +19,7 @@
 from __future__ import division
 from __future__ import print_function
 
+from absl.testing import parameterized
 import numpy as np  # pylint: disable=unused-import
 
 from tensorflow.python.client import session
@@ -28,51 +29,99 @@
 from tensorflow.python.framework import dtypes
 from tensorflow.python.framework import errors
 from tensorflow.python.framework import ops
+from tensorflow.python.framework import tensor_shape
 from tensorflow.python.framework import test_util
 from tensorflow.python.ops import array_ops
 from tensorflow.python.ops import control_flow_ops
+from tensorflow.python.ops import gradients_impl
 from tensorflow.python.ops import list_ops
 from tensorflow.python.ops import math_ops
 from tensorflow.python.ops import state_ops
 from tensorflow.python.ops import variable_scope as vs
 from tensorflow.python.platform import test
-from tensorflow.python.training import server_lib
-
-
-def scalar_shape():
-  return ops.convert_to_tensor([], dtype=dtypes.int32)
-
-
-class ListOpsTest(test_util.TensorFlowTestCase):
-
-  @test_util.run_in_graph_and_eager_modes
-  def testPushPop(self):
-    l = list_ops.empty_tensor_list(element_dtype=dtypes.float32,
-                                   element_shape=scalar_shape())
+
+
+@test_util.run_all_in_graph_and_eager_modes
+class ListOpsTest(test_util.TensorFlowTestCase, parameterized.TestCase):
+
+  def _testPushPop(self, max_num_elements):
+    l = list_ops.empty_tensor_list(
+        element_dtype=dtypes.float32,
+        element_shape=[],
+        max_num_elements=max_num_elements)
     l = list_ops.tensor_list_push_back(l, constant_op.constant(1.0))
     l, e = list_ops.tensor_list_pop_back(l, element_dtype=dtypes.float32)
     self.assertAllEqual(self.evaluate(e), 1.0)
 
-  @test_util.run_in_graph_and_eager_modes
-  def testPushPopGPU(self):
+  @parameterized.named_parameters(("NoMaxNumElements", None),
+                                  ("WithMaxNumElements", 2))
+  def testPushPop(self, max_num_elements):
+    self._testPushPop(max_num_elements)
+
+  @parameterized.named_parameters(("NoMaxNumElements", None),
+                                  ("WithMaxNumElements", 2))
+  def testPushPopGPU(self, max_num_elements):
     if not context.num_gpus():
       return
     with context.device("gpu:0"):
-      self.testPushPop()
-
-  @test_util.run_in_graph_and_eager_modes
-  def testStack(self):
-    l = list_ops.empty_tensor_list(element_dtype=dtypes.float32,
-                                   element_shape=scalar_shape())
+      self._testPushPop(max_num_elements)
+
+  @test_util.run_deprecated_v1
+  def testPushInFullListFails(self):
+    l = list_ops.empty_tensor_list(
+        element_dtype=dtypes.float32, element_shape=[], max_num_elements=1)
+    l = list_ops.tensor_list_push_back(l, constant_op.constant(1.0))
+    with self.assertRaisesRegexp(errors.InvalidArgumentError,
+                                 "Tried to push item into a full list"):
+      l = list_ops.tensor_list_push_back(l, 2.)
+      self.evaluate(l)
+
+  @parameterized.named_parameters(("NoMaxNumElements", None),
+                                  ("WithMaxNumElements", 2))
+  @test_util.run_deprecated_v1
+  def testPopFromEmptyTensorListFails(self, max_num_elements):
+    l = list_ops.empty_tensor_list(
+        element_dtype=dtypes.float32,
+        element_shape=[],
+        max_num_elements=max_num_elements)
+    with self.assertRaisesRegexp(errors.InvalidArgumentError,
+                                 "Trying to pop from an empty list"):
+      l = list_ops.tensor_list_pop_back(l, element_dtype=dtypes.float32)
+      self.evaluate(l)
+
+  def _testStack(self, max_num_elements):
+    l = list_ops.empty_tensor_list(
+        element_dtype=dtypes.float32,
+        element_shape=[],
+        max_num_elements=max_num_elements)
     l = list_ops.tensor_list_push_back(l, constant_op.constant(1.0))
     l = list_ops.tensor_list_push_back(l, constant_op.constant(2.0))
     t = list_ops.tensor_list_stack(l, element_dtype=dtypes.float32)
+    if not context.executing_eagerly():
+      self.assertAllEqual(t.shape.as_list(), [None])
     self.assertAllEqual(self.evaluate(t), [1.0, 2.0])
 
-  @test_util.run_in_graph_and_eager_modes
-  def testStackWithUnknownElementShape(self):
-    l = list_ops.empty_tensor_list(
-        element_dtype=dtypes.float32, element_shape=-1)
+  @parameterized.named_parameters(("NoMaxNumElements", None),
+                                  ("WithMaxNumElements", 2))
+  def testStack(self, max_num_elements):
+    self._testStack(max_num_elements)
+
+  @parameterized.named_parameters(("NoMaxNumElements", None),
+                                  ("WithMaxNumElements", 2))
+  def testStackGPU(self, max_num_elements):
+    if not context.num_gpus():
+      return
+    with context.device("gpu:0"):
+      self._testStack(max_num_elements)
+
+  @parameterized.named_parameters(("NoMaxNumElements", None),
+                                  ("WithMaxNumElements", 3))
+  @test_util.run_deprecated_v1
+  def testStackWithUnknownElementShape(self, max_num_elements):
+    l = list_ops.empty_tensor_list(
+        element_dtype=dtypes.float32,
+        element_shape=None,
+        max_num_elements=max_num_elements)
     l = list_ops.tensor_list_push_back(l, constant_op.constant(1.0))
     l = list_ops.tensor_list_push_back(l, constant_op.constant(2.0))
 
@@ -86,10 +135,14 @@
       t = list_ops.tensor_list_stack(l, element_dtype=dtypes.float32)
       self.evaluate(t)
 
-  @test_util.run_in_graph_and_eager_modes
-  def testStackWithPartiallyDefinedElementShape(self):
-    l = list_ops.empty_tensor_list(
-        element_dtype=dtypes.float32, element_shape=[-1])
+  @parameterized.named_parameters(("NoMaxNumElements", None),
+                                  ("WithMaxNumElements", 3))
+  @test_util.run_deprecated_v1
+  def testStackWithPartiallyDefinedElementShape(self, max_num_elements):
+    l = list_ops.empty_tensor_list(
+        element_dtype=dtypes.float32,
+        element_shape=[None],
+        max_num_elements=max_num_elements)
     l = list_ops.tensor_list_push_back(l, constant_op.constant([1.0]))
     l = list_ops.tensor_list_push_back(l, constant_op.constant([2.0]))
 
@@ -103,11 +156,15 @@
       t = list_ops.tensor_list_stack(l, element_dtype=dtypes.float32)
       self.evaluate(t)
 
-  @test_util.run_in_graph_and_eager_modes
-  def testStackEmptyList(self):
+  @parameterized.named_parameters(("NoMaxNumElements", None),
+                                  ("WithMaxNumElements", 2))
+  @test_util.run_deprecated_v1
+  def testStackEmptyList(self, max_num_elements):
     # Should be able to stack empty lists with fully defined element_shape.
     l = list_ops.empty_tensor_list(
-        element_dtype=dtypes.float32, element_shape=[1, 2])
+        element_dtype=dtypes.float32,
+        element_shape=[1, 2],
+        max_num_elements=max_num_elements)
     t = list_ops.tensor_list_stack(l, element_dtype=dtypes.float32)
     self.assertAllEqual(self.evaluate(t).shape, (0, 1, 2))
 
@@ -116,7 +173,9 @@
     with self.assertRaisesRegexp(errors.InvalidArgumentError,
                                  "non-fully-defined"):
       l = list_ops.empty_tensor_list(
-          element_dtype=dtypes.float32, element_shape=[-1, 2])
+          element_dtype=dtypes.float32,
+          element_shape=[None, 2],
+          max_num_elements=max_num_elements)
       t = list_ops.tensor_list_stack(l, element_dtype=dtypes.float32)
       self.evaluate(t)
 
@@ -124,62 +183,20 @@
     with self.assertRaisesRegexp(errors.InvalidArgumentError,
                                  "non-fully-defined"):
       l = list_ops.empty_tensor_list(
-          element_dtype=dtypes.float32, element_shape=-1)
-      t = list_ops.tensor_list_stack(l, element_dtype=dtypes.float32)
-      self.evaluate(t)
-
-<<<<<<< HEAD
-  @test_util.run_in_graph_and_eager_modes
-  def testGatherGrad(self):
-=======
-  def _testStackWithUninitializedTensors(self):
-    l = list_ops.tensor_list_reserve(
-        element_dtype=dtypes.float32, element_shape=[], num_elements=3)
-    t = list_ops.tensor_list_stack(l, element_dtype=dtypes.float32)
-    self.assertAllEqual(self.evaluate(t), [0., 0., 0.])
-
-  def testStackWithUninitializedTensors(self):
-    self._testStackWithUninitializedTensors()
-
-  def testStackWithUninitializedTensorsGpu(self):
-    if not context.num_gpus():
-      return
-    with context.device("gpu:0"):
-      self._testStackWithUninitializedTensors()
-
-  def _testStackWithUninitializedTensorsInferShape(self):
-    l = list_ops.tensor_list_reserve(
-        element_dtype=dtypes.float32, element_shape=None, num_elements=3)
-    l = list_ops.tensor_list_set_item(l, 1, [1., 2.])
-    t = list_ops.tensor_list_stack(l, element_dtype=dtypes.float32)
-    self.assertAllEqual(self.evaluate(t), [[0., 0.], [1., 2.], [0., 0.]])
-
-  def testStackWithUninitializedTensorsInferShape(self):
-    self._testStackWithUninitializedTensorsInferShape()
-
-  def testStackWithUninitializedTensorsInferShapeGpu(self):
-    if not context.num_gpus():
-      return
-    with context.device("gpu:0"):
-      self._testStackWithUninitializedTensorsInferShape()
-
-  def testStackReservedListWithNoElementsAndPartialElementShapeFails(self):
-    l = list_ops.tensor_list_reserve(
-        element_dtype=dtypes.float32, element_shape=None, num_elements=3)
-    with self.assertRaisesRegexp(errors.InvalidArgumentError,
-                                 "Tried to stack list which only contains "
-                                 "uninitialized tensors and has a "
-                                 "non-fully-defined element_shape: <unknown>"):
+          element_dtype=dtypes.float32,
+          element_shape=None,
+          max_num_elements=max_num_elements)
       t = list_ops.tensor_list_stack(l, element_dtype=dtypes.float32)
       self.evaluate(t)
 
   @parameterized.named_parameters(("NoMaxNumElements", None),
                                   ("WithMaxNumElements", 2))
   def testGatherGrad(self, max_num_elements):
->>>>>>> ca2d0b65
     with backprop.GradientTape() as tape:
-      l = list_ops.empty_tensor_list(element_dtype=dtypes.float32,
-                                     element_shape=scalar_shape())
+      l = list_ops.empty_tensor_list(
+          element_dtype=dtypes.float32,
+          element_shape=[],
+          max_num_elements=max_num_elements)
       c0 = constant_op.constant(1.0)
       tape.watch(c0)
       l = list_ops.tensor_list_push_back(l, c0)
@@ -190,10 +207,14 @@
     dt = tape.gradient(s, c0)
     self.assertAllEqual(self.evaluate(dt), 6.0)
 
-  @test_util.run_in_graph_and_eager_modes
-  def testGatherWithUnknownElementShape(self):
-    l = list_ops.empty_tensor_list(
-        element_dtype=dtypes.float32, element_shape=-1)
+  @parameterized.named_parameters(("NoMaxNumElements", None),
+                                  ("WithMaxNumElements", 3))
+  @test_util.run_deprecated_v1
+  def testGatherWithUnknownElementShape(self, max_num_elements):
+    l = list_ops.empty_tensor_list(
+        element_dtype=dtypes.float32,
+        element_shape=None,
+        max_num_elements=max_num_elements)
     l = list_ops.tensor_list_push_back(l, constant_op.constant(1.0))
     l = list_ops.tensor_list_push_back(l, constant_op.constant(2.0))
     l = list_ops.tensor_list_push_back(l, constant_op.constant([3.0, 4.0]))
@@ -210,10 +231,14 @@
       t = list_ops.tensor_list_gather(l, [0, 2], element_dtype=dtypes.float32)
       self.evaluate(t)
 
-  @test_util.run_in_graph_and_eager_modes
-  def testGatherWithPartiallyDefinedElementShape(self):
-    l = list_ops.empty_tensor_list(
-        element_dtype=dtypes.float32, element_shape=[-1])
+  @parameterized.named_parameters(("NoMaxNumElements", None),
+                                  ("WithMaxNumElements", 3))
+  @test_util.run_deprecated_v1
+  def testGatherWithPartiallyDefinedElementShape(self, max_num_elements):
+    l = list_ops.empty_tensor_list(
+        element_dtype=dtypes.float32,
+        element_shape=[None],
+        max_num_elements=max_num_elements)
     l = list_ops.tensor_list_push_back(l, constant_op.constant([1.0]))
     l = list_ops.tensor_list_push_back(l, constant_op.constant([2.0, 3.0]))
     l = list_ops.tensor_list_push_back(l, constant_op.constant([4.0, 5.0]))
@@ -230,12 +255,16 @@
       t = list_ops.tensor_list_gather(l, [0, 2], element_dtype=dtypes.float32)
       self.evaluate(t)
 
-  @test_util.run_in_graph_and_eager_modes
-  def testGatherEmptyList(self):
+  @parameterized.named_parameters(("NoMaxNumElements", None),
+                                  ("WithMaxNumElements", 3))
+  @test_util.run_deprecated_v1
+  def testGatherEmptyList(self, max_num_elements):
     # Should be able to gather from empty lists with fully defined
     # element_shape.
     l = list_ops.empty_tensor_list(
-        element_dtype=dtypes.float32, element_shape=[1, 2])
+        element_dtype=dtypes.float32,
+        element_shape=[1, 2],
+        max_num_elements=max_num_elements)
     t = list_ops.tensor_list_gather(l, [], element_dtype=dtypes.float32)
     self.assertAllEqual((0, 1, 2), self.evaluate(t).shape)
 
@@ -244,7 +273,9 @@
     with self.assertRaisesRegexp(errors.InvalidArgumentError,
                                  "non-fully-defined"):
       l = list_ops.empty_tensor_list(
-          element_dtype=dtypes.float32, element_shape=[-1, 2])
+          element_dtype=dtypes.float32,
+          element_shape=[None, 2],
+          max_num_elements=max_num_elements)
       t = list_ops.tensor_list_gather(l, [], element_dtype=dtypes.float32)
       self.evaluate(t)
 
@@ -253,13 +284,12 @@
     with self.assertRaisesRegexp(errors.InvalidArgumentError,
                                  "non-fully-defined"):
       l = list_ops.empty_tensor_list(
-          element_dtype=dtypes.float32, element_shape=-1)
+          element_dtype=dtypes.float32,
+          element_shape=None,
+          max_num_elements=max_num_elements)
       t = list_ops.tensor_list_gather(l, [], element_dtype=dtypes.float32)
       self.evaluate(t)
 
-<<<<<<< HEAD
-  @test_util.run_in_graph_and_eager_modes
-=======
   def testGatherGradWithNonContiguousIndices(self):
     with backprop.GradientTape(persistent=True) as tape:
       t = constant_op.constant([1.0, 2.0, 3.0])
@@ -301,7 +331,6 @@
           c0, [-1, -2], ops.convert_to_tensor([], dtype=dtypes.int32))
       self.evaluate(l)
 
->>>>>>> ca2d0b65
   def testScatterGrad(self):
     with backprop.GradientTape() as tape:
       c0 = constant_op.constant([1.0, 2.0])
@@ -316,50 +345,36 @@
     dt = tape.gradient(loss, c0)
     self.assertAllEqual(self.evaluate(dt), [2., 4.])
 
-  @test_util.run_in_graph_and_eager_modes
-  def testStackGPU(self):
-    if not context.num_gpus():
-      return
-    with context.device("gpu:0"):
-      self.testStack()
-
-  @test_util.run_in_graph_and_eager_modes
   def testTensorListFromTensor(self):
     t = constant_op.constant([1.0, 2.0])
-    l = list_ops.tensor_list_from_tensor(t, element_shape=scalar_shape())
+    l = list_ops.tensor_list_from_tensor(t, element_shape=[])
     l, e = list_ops.tensor_list_pop_back(l, element_dtype=dtypes.float32)
     self.assertAllEqual(self.evaluate(e), 2.0)
     l, e = list_ops.tensor_list_pop_back(l, element_dtype=dtypes.float32)
     self.assertAllEqual(self.evaluate(e), 1.0)
     self.assertAllEqual(self.evaluate(list_ops.tensor_list_length(l)), 0)
 
-  @test_util.run_in_graph_and_eager_modes
   def testFromTensorGPU(self):
     if not context.num_gpus():
       return
     with context.device("gpu:0"):
       self.testTensorListFromTensor()
 
-  @test_util.run_in_graph_and_eager_modes
   def testGetSetItem(self):
     t = constant_op.constant([1.0, 2.0])
-    l = list_ops.tensor_list_from_tensor(t, element_shape=scalar_shape())
+    l = list_ops.tensor_list_from_tensor(t, element_shape=[])
     e0 = list_ops.tensor_list_get_item(l, 0, element_dtype=dtypes.float32)
     self.assertAllEqual(self.evaluate(e0), 1.0)
     l = list_ops.tensor_list_set_item(l, 0, 3.0)
     t = list_ops.tensor_list_stack(l, element_dtype=dtypes.float32)
     self.assertAllEqual(self.evaluate(t), [3.0, 2.0])
 
-  @test_util.run_in_graph_and_eager_modes
   def testGetSetGPU(self):
     if not context.num_gpus():
       return
     with context.device("gpu:0"):
       self.testGetSetItem()
 
-<<<<<<< HEAD
-  @test_util.run_in_graph_and_eager_modes
-=======
   def testSetGetGrad(self):
     with backprop.GradientTape() as tape:
       t = constant_op.constant(5.)
@@ -395,10 +410,9 @@
       l = list_ops.tensor_list_set_item(l, 0, 1.)
       self.evaluate(l)
 
->>>>>>> ca2d0b65
   def testUnknownShape(self):
     l = list_ops.empty_tensor_list(
-        element_dtype=dtypes.float32, element_shape=-1)
+        element_dtype=dtypes.float32, element_shape=None)
     l = list_ops.tensor_list_push_back(l, constant_op.constant(1.0))
     l = list_ops.tensor_list_push_back(l, constant_op.constant([1.0, 2.0]))
     l, e = list_ops.tensor_list_pop_back(l, element_dtype=dtypes.float32)
@@ -406,12 +420,11 @@
     l, e = list_ops.tensor_list_pop_back(l, element_dtype=dtypes.float32)
     self.assertAllEqual(self.evaluate(e), 1.0)
 
-  @test_util.run_in_graph_and_eager_modes
   def testCPUGPUCopy(self):
     if not context.num_gpus():
       return
     t = constant_op.constant([1.0, 2.0])
-    l = list_ops.tensor_list_from_tensor(t, element_shape=scalar_shape())
+    l = list_ops.tensor_list_from_tensor(t, element_shape=[])
     with context.device("gpu:0"):
       l_gpu = array_ops.identity(l)
       self.assertAllEqual(
@@ -424,12 +437,11 @@
             list_ops.tensor_list_pop_back(
                 l_cpu, element_dtype=dtypes.float32)[1]), 2.0)
 
-  @test_util.run_in_graph_and_eager_modes
   def testCPUGPUCopyNested(self):
     if not context.num_gpus():
       return
     t = constant_op.constant([1.0, 2.0])
-    child_l = list_ops.tensor_list_from_tensor(t, element_shape=scalar_shape())
+    child_l = list_ops.tensor_list_from_tensor(t, element_shape=[])
     l = list_ops.empty_tensor_list(
         element_shape=constant_op.constant([], dtype=dtypes.int32),
         element_dtype=dtypes.variant)
@@ -461,7 +473,7 @@
               list_ops.tensor_list_stack(tl, element_dtype=dtypes.int32)),
           [[1]])
 
-  def testGraphStackInLoop(self):
+  def testSkipEagerStackInLoop(self):
     with self.cached_session():
       t1 = list_ops.empty_tensor_list(
           element_shape=constant_op.constant([], dtype=dtypes.int32),
@@ -478,7 +490,7 @@
       s1 = list_ops.tensor_list_stack(t1, element_dtype=dtypes.int32)
       self.assertAllEqual(self.evaluate(s1), [0, 1, 2, 3])
 
-  def testGraphStackSwitchDtype(self):
+  def testSkipEagerStackSwitchDtype(self):
     with self.cached_session():
       list_ = list_ops.empty_tensor_list(
           element_shape=constant_op.constant([], dtype=dtypes.int32),
@@ -499,7 +511,7 @@
       np_s1 = np.array([[1, 2, 3], [1, 2, 3]], dtype=np.float32)
       self.assertAllEqual(self.evaluate(s1), np_s1)
 
-  def testGraphStackInLoopSwitchDtype(self):
+  def testSkipEagerStackInLoopSwitchDtype(self):
     with self.cached_session():
       t1 = list_ops.empty_tensor_list(
           element_shape=constant_op.constant([], dtype=dtypes.int32),
@@ -522,43 +534,75 @@
       np_s1 = np.vstack([np.arange(1, 4) * i for i in range(4)])
       self.assertAllEqual(self.evaluate(s1), np_s1)
 
-  @test_util.run_in_graph_and_eager_modes
   def testSerialize(self):
-    # pylint: disable=g-import-not-at-top
-    try:
-      import portpicker
-    except ImportError:
+    worker = test_util.create_local_cluster(num_workers=1, num_ps=1)[0][0]
+    with ops.Graph().as_default(), session.Session(target=worker.target):
+      with ops.device("/job:worker"):
+        t = constant_op.constant([[1.0], [2.0]])
+        l = list_ops.tensor_list_from_tensor(t, element_shape=[1])
+      with ops.device("/job:ps"):
+        l_ps = array_ops.identity(l)
+        l_ps, e = list_ops.tensor_list_pop_back(
+            l_ps, element_dtype=dtypes.float32)
+      with ops.device("/job:worker"):
+        worker_e = array_ops.identity(e)
+      self.assertAllEqual(self.evaluate(worker_e), [2.0])
+
+  def testSerializeListWithInvalidTensors(self):
+    worker = test_util.create_local_cluster(num_workers=1, num_ps=1)[0][0]
+    with ops.Graph().as_default(), session.Session(target=worker.target):
+      with ops.device("/job:worker"):
+        l = list_ops.tensor_list_reserve(
+            element_dtype=dtypes.float32, element_shape=[], num_elements=2)
+        l = list_ops.tensor_list_set_item(l, 0, 1.)
+      with ops.device("/job:ps"):
+        l_ps = array_ops.identity(l)
+        l_ps = list_ops.tensor_list_set_item(l_ps, 1, 2.)
+        t = list_ops.tensor_list_stack(l_ps, element_dtype=dtypes.float32)
+      with ops.device("/job:worker"):
+        worker_t = array_ops.identity(t)
+      self.assertAllEqual(self.evaluate(worker_t), [1.0, 2.0])
+
+  def testSerializeListWithUnknownRank(self):
+    worker = test_util.create_local_cluster(num_workers=1, num_ps=1)[0][0]
+    with ops.Graph().as_default(), session.Session(target=worker.target):
+      with ops.device("/job:worker"):
+        t = constant_op.constant([[1.0], [2.0]])
+        l = list_ops.tensor_list_from_tensor(t, element_shape=None)
+      with ops.device("/job:ps"):
+        l_ps = array_ops.identity(l)
+        element_shape = list_ops.tensor_list_element_shape(
+            l_ps, shape_type=dtypes.int32)
+      with ops.device("/job:worker"):
+        element_shape = array_ops.identity(element_shape)
+      self.assertEqual(self.evaluate(element_shape), -1)
+
+  def testSerializeListWithMaxNumElements(self):
+    if context.num_gpus():
+      # TODO(b/119151861): Enable on GPU.
       return
-    with context.graph_mode():
-      worker_port = portpicker.pick_unused_port()
-      ps_port = portpicker.pick_unused_port()
-      cluster_dict = {
-          "worker": ["localhost:%s" % worker_port],
-          "ps": ["localhost:%s" % ps_port]
-      }
-      cs = server_lib.ClusterSpec(cluster_dict)
-
-      worker = server_lib.Server(
-          cs, job_name="worker", protocol="grpc", task_index=0, start=True)
-      unused_ps = server_lib.Server(
-          cs, job_name="ps", protocol="grpc", task_index=0, start=True)
-      with ops.Graph().as_default(), session.Session(target=worker.target):
+    worker = test_util.create_local_cluster(num_workers=1, num_ps=1)[0][0]
+    with ops.Graph().as_default(), session.Session(target=worker.target):
+      with ops.device("/job:worker"):
+        l = list_ops.empty_tensor_list(
+            element_shape=None,
+            element_dtype=dtypes.float32,
+            max_num_elements=2)
+        l = list_ops.tensor_list_push_back(l, 1.)
+      with ops.device("/job:ps"):
+        l_ps = array_ops.identity(l)
+        l_ps = list_ops.tensor_list_push_back(l_ps, 2.)
+      with self.assertRaisesRegexp(errors.InvalidArgumentError,
+                                   "Tried to push item into a full list"):
         with ops.device("/job:worker"):
-          t = constant_op.constant([[1.0], [2.0]])
-          l = list_ops.tensor_list_from_tensor(t, element_shape=[1])
-        with ops.device("/job:ps"):
-          l_ps = array_ops.identity(l)
-          l_ps, e = list_ops.tensor_list_pop_back(
-              l_ps, element_dtype=dtypes.float32)
-        with ops.device("/job:worker"):
-          worker_e = array_ops.identity(e)
-        self.assertAllEqual(self.evaluate(worker_e), [2.0])
-
-  @test_util.run_in_graph_and_eager_modes
+          l_worker = array_ops.identity(l_ps)
+          l_worker = list_ops.tensor_list_push_back(l_worker, 3.0)
+          self.evaluate(l_worker)
+
   def testPushPopGradients(self):
     with backprop.GradientTape() as tape:
-      l = list_ops.empty_tensor_list(element_dtype=dtypes.float32,
-                                     element_shape=scalar_shape())
+      l = list_ops.empty_tensor_list(
+          element_dtype=dtypes.float32, element_shape=[])
       c = constant_op.constant(1.0)
       tape.watch(c)
       l = list_ops.tensor_list_push_back(l, c)
@@ -566,24 +610,22 @@
       e = 2 * e
     self.assertAllEqual(self.evaluate(tape.gradient(e, [c])[0]), 2.0)
 
-  @test_util.run_in_graph_and_eager_modes
   def testStackFromTensorGradients(self):
     with backprop.GradientTape() as tape:
       c = constant_op.constant([1.0, 2.0])
       tape.watch(c)
-      l = list_ops.tensor_list_from_tensor(c, element_shape=scalar_shape())
+      l = list_ops.tensor_list_from_tensor(c, element_shape=[])
       c2 = list_ops.tensor_list_stack(
           l, element_dtype=dtypes.float32, num_elements=2)
       result = c2 * 2.0
     grad = tape.gradient(result, [c])[0]
     self.assertAllEqual(self.evaluate(grad), [2.0, 2.0])
 
-  @test_util.run_in_graph_and_eager_modes
   def testGetSetGradients(self):
     with backprop.GradientTape() as tape:
       c = constant_op.constant([1.0, 2.0])
       tape.watch(c)
-      l = list_ops.tensor_list_from_tensor(c, element_shape=scalar_shape())
+      l = list_ops.tensor_list_from_tensor(c, element_shape=[])
       c2 = constant_op.constant(3.0)
       tape.watch(c2)
       l = list_ops.tensor_list_set_item(l, 0, c2)
@@ -594,18 +636,19 @@
     self.assertAllEqual(self.evaluate(grad_c), [0.0, 4.0])
     self.assertAllEqual(self.evaluate(grad_c2), 6.0)
 
-  @test_util.run_in_graph_and_eager_modes
+  @test_util.run_deprecated_v1
   def testSetOutOfBounds(self):
     c = constant_op.constant([1.0, 2.0])
-    l = list_ops.tensor_list_from_tensor(c, element_shape=scalar_shape())
+    l = list_ops.tensor_list_from_tensor(c, element_shape=[])
     with self.assertRaises(errors.InvalidArgumentError):
       self.evaluate(list_ops.tensor_list_set_item(l, 20, 3.0))
 
-  def testSetItemWithMismatchedShapeFails(self):
+  @test_util.run_deprecated_v1
+  def testSkipEagerSetItemWithMismatchedShapeFails(self):
     with self.cached_session() as sess:
       ph = array_ops.placeholder(dtypes.float32)
       c = constant_op.constant([1.0, 2.0])
-      l = list_ops.tensor_list_from_tensor(c, element_shape=scalar_shape())
+      l = list_ops.tensor_list_from_tensor(c, element_shape=[])
       # Set a placeholder with unknown shape to satisfy the shape inference
       # at graph building time.
       l = list_ops.tensor_list_set_item(l, 0, ph)
@@ -614,10 +657,9 @@
                                    "incompatible shape"):
         sess.run(l_0, {ph: [3.0]})
 
-  @test_util.run_in_graph_and_eager_modes
   def testResourceVariableScatterGather(self):
     c = constant_op.constant([1.0, 2.0], dtype=dtypes.float32)
-    l = list_ops.tensor_list_from_tensor(c, element_shape=scalar_shape())
+    l = list_ops.tensor_list_from_tensor(c, element_shape=[])
     v = vs.get_variable("var", initializer=[l] * 10, use_resource=True)
     v_r_0_stacked = list_ops.tensor_list_stack(v[0], dtypes.float32)
     self.evaluate(v.initializer)
@@ -625,10 +667,8 @@
     v_r_sparse_stacked = list_ops.tensor_list_stack(
         v.sparse_read(0), dtypes.float32)
     self.assertAllEqual([1.0, 2.0], self.evaluate(v_r_sparse_stacked))
-    l_new_0 = list_ops.tensor_list_from_tensor(
-        [3.0, 4.0], element_shape=scalar_shape())
-    l_new_1 = list_ops.tensor_list_from_tensor(
-        [5.0, 6.0], element_shape=scalar_shape())
+    l_new_0 = list_ops.tensor_list_from_tensor([3.0, 4.0], element_shape=[])
+    l_new_1 = list_ops.tensor_list_from_tensor([5.0, 6.0], element_shape=[])
     updated_v = state_ops.scatter_update(v, [3, 5], [l_new_0, l_new_1])
     updated_v_elems = array_ops.unstack(updated_v)
     updated_v_stacked = [
@@ -638,11 +678,11 @@
                 [[1.0, 2.0]] * 4)
     self.assertAllEqual(self.evaluate(updated_v_stacked), expected)
 
-  @test_util.run_in_graph_and_eager_modes
+  @test_util.run_deprecated_v1
   def testConcat(self):
     c = constant_op.constant([1.0, 2.0], dtype=dtypes.float32)
-    l0 = list_ops.tensor_list_from_tensor(c, element_shape=scalar_shape())
-    l1 = list_ops.tensor_list_from_tensor([-1.0], element_shape=scalar_shape())
+    l0 = list_ops.tensor_list_from_tensor(c, element_shape=[])
+    l1 = list_ops.tensor_list_from_tensor([-1.0], element_shape=[])
     l_batch_0 = array_ops.stack([l0, l1])
     l_batch_1 = array_ops.stack([l1, l0])
 
@@ -678,7 +718,7 @@
       self.evaluate(
           list_ops.tensor_list_concat_lists(
               l_batch_0,
-              list_ops.empty_tensor_list(scalar_shape(), dtypes.float32),
+              list_ops.empty_tensor_list([], dtypes.float32),
               element_dtype=dtypes.float32))
 
     with self.assertRaisesRegexp(errors.InvalidArgumentError,
@@ -692,17 +732,16 @@
     with self.assertRaisesRegexp(errors.InvalidArgumentError,
                                  r"input_b\[0\].dtype != element_dtype."):
       l_batch_of_int_tls = array_ops.stack(
-          [list_ops.tensor_list_from_tensor([1], element_shape=scalar_shape())]
-          * 2)
+          [list_ops.tensor_list_from_tensor([1], element_shape=[])] * 2)
       self.evaluate(
           list_ops.tensor_list_concat_lists(l_batch_0, l_batch_of_int_tls,
                                             element_dtype=dtypes.float32))
 
-  @test_util.run_in_graph_and_eager_modes
+  @test_util.run_deprecated_v1
   def testPushBackBatch(self):
     c = constant_op.constant([1.0, 2.0], dtype=dtypes.float32)
-    l0 = list_ops.tensor_list_from_tensor(c, element_shape=scalar_shape())
-    l1 = list_ops.tensor_list_from_tensor([-1.0], element_shape=scalar_shape())
+    l0 = list_ops.tensor_list_from_tensor(c, element_shape=[])
+    l1 = list_ops.tensor_list_from_tensor([-1.0], element_shape=[])
     l_batch = array_ops.stack([l0, l1])
     l_push = list_ops.tensor_list_push_back_batch(l_batch, [3.0, 4.0])
     l_unstack = array_ops.unstack(l_push)
@@ -740,14 +779,13 @@
                                  "Invalid data type at index 0"):
       self.evaluate(list_ops.tensor_list_push_back_batch(l_batch, [3, 4]))
 
-  @test_util.run_in_graph_and_eager_modes
   def testZerosLike(self):
     for dtype in (dtypes.uint8, dtypes.uint16, dtypes.int8, dtypes.int16,
                   dtypes.int32, dtypes.int64, dtypes.float16, dtypes.float32,
                   dtypes.float64, dtypes.complex64, dtypes.complex128,
                   dtypes.bool):
       l_empty = list_ops.empty_tensor_list(
-          element_dtype=dtype, element_shape=scalar_shape())
+          element_dtype=dtype, element_shape=[])
       l_empty_zeros = array_ops.zeros_like(l_empty)
       t_empty_zeros = list_ops.tensor_list_stack(
           l_empty_zeros, element_dtype=dtype)
@@ -765,17 +803,15 @@
           self.evaluate(t_full_zeros), np.zeros(
               (2,), dtype=dtype.as_numpy_dtype))
 
-  @test_util.run_in_graph_and_eager_modes
   def testZerosLikeNested(self):
     for dtype in (dtypes.uint8, dtypes.uint16, dtypes.int8, dtypes.int16,
                   dtypes.int32, dtypes.int64, dtypes.float16, dtypes.float32,
                   dtypes.float64, dtypes.complex64, dtypes.complex128,
                   dtypes.bool):
       l = list_ops.empty_tensor_list(
-          element_dtype=dtypes.variant, element_shape=scalar_shape())
-
-      sub_l = list_ops.empty_tensor_list(
-          element_dtype=dtype, element_shape=scalar_shape())
+          element_dtype=dtypes.variant, element_shape=[])
+
+      sub_l = list_ops.empty_tensor_list(element_dtype=dtype, element_shape=[])
       l = list_ops.tensor_list_push_back(l, sub_l)
       sub_l = list_ops.tensor_list_push_back(sub_l, math_ops.cast(
           1, dtype=dtype))
@@ -806,16 +842,14 @@
       self.assertAllEqual(
           self.evaluate(outputs[0]), np.zeros((2,), dtype=dtype.as_numpy_dtype))
 
-  @test_util.run_in_graph_and_eager_modes
   def testElementShape(self):
     l = list_ops.empty_tensor_list(
-        element_dtype=dtypes.float32, element_shape=-1)
+        element_dtype=dtypes.float32, element_shape=None)
     shape = list_ops.tensor_list_element_shape(l, shape_type=dtypes.int32)
     self.assertEqual(self.evaluate(shape), -1)
 
   def testZerosLikeUninitialized(self):
-    l0 = list_ops.tensor_list_reserve(
-        scalar_shape(), 3, element_dtype=dtypes.float32)
+    l0 = list_ops.tensor_list_reserve([], 3, element_dtype=dtypes.float32)
     l1 = list_ops.tensor_list_set_item(l0, 0, 1.)  # [1., _, _]
     zeros_1 = array_ops.zeros_like(l1)  # [0., _, _]
     l2 = list_ops.tensor_list_set_item(l1, 2, 2.)  # [1., _, 2.]
@@ -831,8 +865,6 @@
     self.assertAllEqual(self.evaluate(res_1), [0.])
     self.assertAllEqual(self.evaluate(res_2), [0., 0.])
 
-<<<<<<< HEAD
-=======
   @test_util.run_deprecated_v1
   def testSkipEagerTensorListGetItemGradAggregation(self):
     l = list_ops.tensor_list_reserve(
@@ -1160,7 +1192,6 @@
     grad = gradients_impl.gradients(t1, t)[0]
     self.assertAllEqual(self.evaluate(grad), [1., 1., 1.])
 
->>>>>>> ca2d0b65
 
 if __name__ == "__main__":
   test.main()
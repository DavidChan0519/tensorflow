--- conflicted
+++ resolved
@@ -980,42 +980,6 @@
 
   @test_util.deprecated_graph_mode_only
   def testOutfeedLoss(self):
-<<<<<<< HEAD
-    def stage1(x):
-      with variable_scope.variable_scope("stage1", use_resource=True):
-        w = variable_scope.get_variable(name="w", initializer=1.0)
-        return w * x
-
-    def identity(x):
-      return x
-
-    def optimizer_function(x):
-      opt = gradient_descent.GradientDescentOptimizer(0.01)
-      loss = x + 1.0
-      return pipelining_ops.OptimizerFunctionOutput(opt, loss)
-
-    outfeed_queue = ipu_outfeed_queue.IPUOutfeedQueue("__feed12")
-
-    def my_net(x):
-      return pipelining_ops.pipeline([stage1, identity, identity, identity],
-                                     pipeline_depth=8,
-                                     inputs=[x],
-                                     outfeed_queue=outfeed_queue,
-                                     optimizer_function=optimizer_function,
-                                     outfeed_loss=True)
-
-    with ops.device("/device:IPU:0"):
-      pipeline = ipu_compiler.compile(my_net, inputs=[0.0])
-
-    cfg = utils.create_ipu_config()
-    cfg = utils.auto_select_ipus(cfg, 4)
-    utils.configure_ipu_system(cfg)
-    utils.move_variable_initialization_to_cpu()
-
-    outfed = outfeed_queue.dequeue()
-
-    with tu.ipu_session() as sess:
-=======
 
     with tu.ipu_session() as sess:
 
@@ -1052,40 +1016,12 @@
 
       outfed = outfeed_queue.dequeue()
 
->>>>>>> 5e76e345
       sess.run(variables.global_variables_initializer())
       sess.run(pipeline)
       self.assertAllEqual(np.ones(8), sess.run(outfed))
 
   @test_util.deprecated_graph_mode_only
   def testOutfeedDict(self):
-<<<<<<< HEAD
-    def identity(x):
-      return x
-
-    def dictstage(x):
-      return {"x": x}
-
-    outfeed_queue = ipu_outfeed_queue.IPUOutfeedQueue("__feed13")
-
-    def my_net(x):
-      return pipelining_ops.pipeline([identity, identity, identity, dictstage],
-                                     pipeline_depth=8,
-                                     inputs=[x],
-                                     outfeed_queue=outfeed_queue)
-
-    with ops.device("/device:IPU:0"):
-      pipeline = ipu_compiler.compile(my_net, inputs=[1.0])
-
-    cfg = utils.create_ipu_config()
-    cfg = utils.auto_select_ipus(cfg, 4)
-    utils.configure_ipu_system(cfg)
-    utils.move_variable_initialization_to_cpu()
-
-    outfed = outfeed_queue.dequeue()
-
-    with tu.ipu_session() as sess:
-=======
 
     with tu.ipu_session() as sess:
 
@@ -1114,7 +1050,6 @@
 
       outfed = outfeed_queue.dequeue()
 
->>>>>>> 5e76e345
       sess.run(variables.global_variables_initializer())
       sess.run(pipeline)
       got = sess.run(outfed)

--- conflicted
+++ resolved
@@ -41,6 +41,8 @@
 from tensorflow.python.framework import constant_op
 from tensorflow.python.framework import device as pydev
 from tensorflow.python.framework import dtypes as dtypes_module
+from tensorflow.python.framework import error_interpolation
+from tensorflow.python.framework import errors
 from tensorflow.python.framework import func_graph as func_graph_module
 from tensorflow.python.framework import ops
 from tensorflow.python.framework import tensor_spec
@@ -50,6 +52,7 @@
 from tensorflow.python.ops import resource_variable_ops
 from tensorflow.python.platform import tf_logging as logging
 from tensorflow.python.util import compat
+from tensorflow.python.util import function_utils
 from tensorflow.python.util import memory
 from tensorflow.python.util import nest
 from tensorflow.python.util import tf_decorator
@@ -72,6 +75,24 @@
     "input_signature", "parent_graph", "device_functions", "colocation_stack",
     "uses_xla"
 ])
+
+
+def is_same_structure(structure1,
+                      structure2,
+                      check_values=False):
+  """Check two structures for equality, optionally of types and of values."""
+  try:
+    nest.assert_same_structure(structure1, structure2)
+  except (ValueError, TypeError):
+    return False
+  if check_values:
+    flattened1 = nest.flatten(structure1)
+    flattened2 = nest.flatten(structure2)
+    # First check the types to avoid AttributeErrors.
+    if any(type(f1) != type(f2) for f1, f2 in zip(flattened1, flattened2)):
+      return False
+    return flattened1 == flattened2
+  return True
 
 
 def _parse_func_attrs(attributes):
@@ -105,7 +126,7 @@
       attrs[key] = attr_value_pb2.AttrValue(i=value)
     elif isinstance(value, float):
       attrs[key] = attr_value_pb2.AttrValue(f=value)
-    elif isinstance(value, (str, bytes)):
+    elif isinstance(value, (str, bytes, six.text_type)):
       attrs[key] = attr_value_pb2.AttrValue(s=compat.as_bytes(value))
     else:
       raise ValueError("Unsupported attribute type for %s with type %s" %
@@ -113,6 +134,46 @@
   return attrs
 
 
+class _InterpolateFunctionError(object):
+  """Context Manager that interpolates the exception from 'top_level_func'."""
+
+  def __init__(self, top_level_func):
+    self._func = top_level_func
+
+  def __enter__(self):
+    pass
+
+  def __exit__(self, typ, exc, tb):
+    if not exc or not isinstance(exc, errors.OpError):
+      return False
+    message = compat.as_text(exc.message)
+    _, tags = error_interpolation.parse_message(message)
+    g = None
+    func_stack = []
+    # pylint: disable=protected-access
+    for t in tags:
+      if t.type == "function_node":
+        if t.name == compat.as_str(self._func.name):
+          g = self._func._graph
+        elif g:
+          next_func = g._get_function(t.name)
+          if next_func is not None and isinstance(next_func,
+                                                  _EagerDefinedFunction):
+            g = next_func._graph
+        if g:
+          func_stack.append(g.name)
+        else:
+          func_stack.append("<unknown>")
+    # pylint: enable=protected-access
+    if g:
+      message = error_interpolation.interpolate(message, g)
+      message += "\n\nFunction call stack:\n"
+      message += " -> ".join(func_stack)
+      message += "\n"
+      exc._message = message  # pylint: disable=protected-access
+    return False
+
+
 def _forward_name(n):
   """The name of a generated forward defun named n."""
   return "__forward_%s_%s" % (n, ops.uid())
@@ -132,7 +193,7 @@
 # so it doesn't have the definition-generating logic and is just a container for
 # an already-defined function.
 class _EagerDefinedFunction(object):
-  """Callable with the interface of `framework.function._DefinedFunction.`
+  """Callable with the interface of `framework.function._DefinedFunction`.
 
   `_EagerDefinedFunction` encapsulates a function definition and its properties,
   and it provides a method for calling the encapsulated function. Some Ops
@@ -195,13 +256,16 @@
     self._graph = graph
     self._stateful_ops = tuple(op for op in operations if op.op_def.is_stateful)
 
-  def add_to_graph(self, g):
+  def add_to_graph(self, g=None):
     # pylint: disable=protected-access
-    if self.name not in g._functions:
-      g._add_function(self)
-    for f in self._graph._functions.values():
-      if f.name not in g._functions:
-        g._add_function(f)
+    if not g and context.executing_eagerly():
+      context.context().add_function_def(self.definition)
+    else:
+      if self.name not in g._functions:
+        g._add_function(self)
+      for f in self._graph._functions.values():
+        if f.name not in g._functions:
+          g._add_function(f)
     # pylint: enable=protected-access
 
   @property
@@ -211,8 +275,8 @@
   def call(self, ctx, args):
     """Calls this function with `args` as inputs.
 
-    Function execution respects device annotations only if the function won't
-    be compiled with xla.
+    `ConcreteFunction` execution respects device annotations only if the
+    function won't be compiled with xla.
 
     Args:
       ctx: a Context object
@@ -224,50 +288,60 @@
     Raises:
       ValueError: if the number of arguments is incorrect.
     """
+    if len(args) != len(self.signature.input_arg):
+      raise ValueError(
+          "Arguments and signature arguments do not match: %s %s " %
+          (len(args), len(list(self.signature.input_arg))))
+
+    function_call_options = ctx.get_function_call_options()
+    if function_call_options.config_proto_serialized is None:
+      config = function_utils.get_disabled_rewriter_config()
+    else:
+      config = function_call_options.config_proto_serialized
+    executor_type = function_call_options.executor_type or ""
 
     executing_eagerly = ctx.executing_eagerly()
-
-    if self._graph._xla_compile:  # pylint: disable=protected-access
-      # XLA compilation relies upon a custom kernel creator to run functions.
-      signature = self.signature
-      if executing_eagerly:
+    if executing_eagerly:
+      with _InterpolateFunctionError(self):
         outputs = execute.execute(
-            str(signature.name),
+            str(self.signature.name),
             num_outputs=self._num_outputs,
             inputs=args,
-            attrs=None,
+            attrs=("executor_type", executor_type,
+                   "config_proto", config),
             ctx=ctx)
+      # Replace empty list with None
+      outputs = outputs or None
+    elif self._graph._xla_compile:  # pylint: disable=protected-access
+      g = ops.get_default_graph()
+      self.add_to_graph(g)
+      signature = self.signature
+      op = g.create_op(
+          signature.name,
+          [ops.internal_convert_to_tensor(x, ctx=ctx) for x in args],
+          tuple(dtypes_module.DType(x.type) for x in signature.output_arg),
+          op_def=signature,
+          name="FunctionCall",
+          compute_shapes=False)
+      outputs = op.outputs
+      if not outputs:
+        return op
+      if isinstance(outputs, (ops.Tensor, type(None))):
+        outputs = [outputs]
       else:
-        g = ops.get_default_graph()
-        self.add_to_graph(g)
-        op = g.create_op(
-            signature.name,
-            [ops.internal_convert_to_tensor(x, ctx=ctx) for x in args],
-            tuple(dtypes_module.DType(x.type) for x in signature.output_arg),
-            op_def=signature,
-            name="FunctionCall",
-            compute_shapes=False)
-        outputs = op.outputs
-        if not outputs:
-          return op
-        outputs = [outputs] if isinstance(
-            outputs, (ops.Tensor, type(None))) else list(outputs)
+        outputs = list(outputs)
     else:
       # TODO(akshayka): Either remove this if the FunctionLibraryRuntime
       # creates `PartitionedCallOp` kernels by default, or remove the previous
       # branch if a TPU kernel is registered for `PartitionedCall`.
-      if len(args) != len(self.signature.input_arg):
-        raise ValueError(
-            "Arguments and signature arguments do not match: %s %s " %
-            (len(args), len(list(self.signature.input_arg))))
-      function_call_options = ctx.get_function_call_options()
-      outputs = functional_ops.partitioned_call(
-          args=args,
-          f=self,
-          tout=self._output_types,
-          executing_eagerly=executing_eagerly,
-          config=function_call_options.config_proto_serialized,
-          executor_type=function_call_options.executor_type)
+      with _InterpolateFunctionError(self):
+        outputs = functional_ops.partitioned_call(
+            args=args,
+            f=self,
+            tout=self._output_types,
+            executing_eagerly=executing_eagerly,
+            config=config,
+            executor_type=executor_type)
 
     if executing_eagerly:
       return outputs
@@ -279,15 +353,15 @@
       return outputs
 
 
-class Function(object):
+class ConcreteFunction(object):
   """Callable object encapsulating a function definition and its gradient.
 
-  `Function` is a callable that encapsulates a function definition and
+  `ConcreteFunction` is a callable that encapsulates a function definition and
   is differentiable under `tf.GradientTape` objects.
   """
 
   def __init__(self, func_graph, attrs=None, signature=None):
-    """Initialize a Function.
+    """Initialize a `ConcreteFunction`.
 
     Args:
       func_graph: An instance of FuncGraph: the function body to wrap.
@@ -296,6 +370,7 @@
         definition.
      signature: a nested sequence of `TensorSpec` objects specifying the input
        signature of this function.
+
     Raises:
       ValueError: If number of input_placeholders is not equal to the number
         of function inputs.
@@ -323,8 +398,8 @@
       *args: Tensors or Variables. Positional arguments are only accepted when
         they correspond one-to-one with arguments of the traced Python function.
       **kwargs: Tensors or Variables specified by name. When
-        `get_concrete_function` was called to create this `Function`, each
-        Tensor input was given a name, defaulting to the name of the Python
+        `get_concrete_function` was called to create this `ConcreteFunction`,
+        each Tensor input was given a name, defaulting to the name of the Python
         function's argument but possibly overridden by the `name=` argument to
         `tf.TensorSpec`. These names become the argument names for the concrete
         function.
@@ -333,7 +408,7 @@
       The result of applying the TF function on the given Tensors.
 
     Raises:
-      AssertionError: If this `Function` was not created through
+      AssertionError: If this `ConcreteFunction` was not created through
         `get_concrete_function`.
       ValueError: If arguments contains anything other than Tensors or
         Variables.
@@ -383,8 +458,8 @@
     """
     return self._call_flat(
         (t for t in nest.flatten((args, kwargs))
-         if isinstance(
-             t, (ops.Tensor, resource_variable_ops.ResourceVariable))))
+         if isinstance(t, (ops.Tensor,
+                           resource_variable_ops.ResourceVariable))))
 
   def _call_flat(self, args):
     """Executes the wrapped function.
@@ -400,9 +475,7 @@
     """
     ctx = context.context()
 
-    for v in self._func_graph.variables:
-      if v.trainable:
-        tape.variable_accessed(v)
+    tape.variables_accessed(self._func_graph.variables)
 
     tensor_inputs = []
     for i, arg in enumerate(args):
@@ -417,7 +490,7 @@
         tensor_inputs.append(
             ops.convert_to_tensor(arg, self._signature[i].dtype))
       else:
-        raise ValueError("All inputs to `Function`s must be Tensors; "
+        raise ValueError("All inputs to `ConcreteFunction`s must be Tensors; "
                          "on invocation of %s, the %d-th input (%s) was not a "
                          "Tensor." % (self._func_graph.name, i, str(arg)))
     args = tensor_inputs + self._captured_inputs
@@ -440,13 +513,8 @@
         outputs = self._inference_function.call(ctx, args)
     return self._build_call_outputs(outputs)
 
-<<<<<<< HEAD
-  def _register_gradient(self, name):
-    """Registers the gradient for the current Function under the given name.
-=======
   def _register_gradient(self):
     """Registers the gradient for this `ConcreteFunction`.
->>>>>>> e6dbfa17
 
     The gradient rewrites an inference call op to a forward call op, but does
     not modify a pre-existing forward call op. It then computes the gradient
@@ -488,7 +556,7 @@
 
   @property
   def name(self):
-    """Function name."""
+    """`ConcreteFunction` name."""
     return self._inference_function.name
 
   @property
@@ -502,9 +570,19 @@
     return self._func_graph.inputs
 
   @property
+  def structured_input_signature(self):
+    """Returns structured signature of the original function."""
+    return self._func_graph.structured_input_signature
+
+  @property
   def outputs(self):
-    """Returns tensors in `self.graph` corresponding to return values."""
+    """Returns tensors in `self.graph` corresponding to returned tensors."""
     return self._func_graph.outputs
+
+  @property
+  def structured_outputs(self):
+    """Returns outputs in `self.graph` as returned by the original function."""
+    return self._func_graph.structured_outputs
 
   @property
   def captured_inputs(self):
@@ -559,27 +637,26 @@
     # method's functionality better. Remove register_gradient_functions argument
     # and figure out if these needs to be registered.
 
-    if not context.executing_eagerly() or g:
-      if not g:
-        g = ops.get_default_graph()
-      self._inference_function.add_to_graph(g)  # pylint: disable=protected-access
-
-      # pylint: disable=protected-access
-      if register_gradient_functions:
-        # There are two situations for the actual call of a defun:
-        # 1. If none of the input args are resource variables or watch by any
-        #   tape, and it will run the _inference_function of concrete_func for
-        #   forward pass, the gradient will be generated by standard mechanism.
-        # 2. Otherwise, defun will create two functions, one for forward pass,
-        #   and the backward pass will be created via tape.
-        #   When registering the function, we register both cases.
-        if self._backward_graph_function is None:
-          self._construct_backprop_function()
-        forward_function = self._forward_function
-        backward_function = self._backward_graph_function._inference_function
-        # pylint: enable=protected-access
-        forward_function.add_to_graph(g)
-        backward_function.add_to_graph(g)
+    if not context.executing_eagerly() and not g:
+      g = ops.get_default_graph()
+    self._inference_function.add_to_graph(g)  # pylint: disable=protected-access
+
+    # pylint: disable=protected-access
+    if register_gradient_functions:
+      # There are two situations for the actual call of a defun:
+      # 1. If none of the input args are resource variables or watch by any
+      #   tape, and it will run the _inference_function of concrete_func for
+      #   forward pass, the gradient will be generated by standard mechanism.
+      # 2. Otherwise, defun will create two functions, one for forward pass,
+      #   and the backward pass will be created via tape.
+      #   When registering the function, we register both cases.
+      if self._backward_graph_function is None:
+        self._construct_backprop_function()
+      forward_function = self._forward_function
+      backward_function = self._backward_graph_function._inference_function
+      # pylint: enable=protected-access
+      forward_function.add_to_graph(g)
+      backward_function.add_to_graph(g)
 
   def _construct_backprop_function(self):
     """Constructs the backprop function object for this function."""
@@ -616,7 +693,7 @@
         for grad in nest.flatten(gradients_wrt_inputs, expand_composites=True)
         if grad is not None)
     backwards_graph.structured_outputs = gradients_wrt_inputs
-    self._backward_graph_function = Function(
+    self._backward_graph_function = ConcreteFunction(
         backwards_graph, attrs=backward_function_attr)
 
     forward_function_attr = _parse_func_attrs({
@@ -749,24 +826,6 @@
     return ret
 
 
-class UnknownArgument(object):
-  """Signifies an argument which is not currently handled."""
-  pass
-
-
-def _encode_arg_for_serialization(arg):
-  """A representation for this argument, for serializing signatures."""
-  if isinstance(arg, ops.Tensor):
-    return tensor_spec.TensorSpec(arg.shape, arg.dtype)
-  if isinstance(arg, int):
-    return arg
-  if isinstance(arg, float):
-    return arg
-  if isinstance(arg, bool):
-    return arg
-  return UnknownArgument()
-
-
 pywrap_tensorflow.RegisterType("Tensor", ops.Tensor)
 pywrap_tensorflow.RegisterType("IndexedSlices", ops.IndexedSlices)
 
@@ -777,14 +836,6 @@
 
 class FunctionSpec(object):
   """Specification of how to bind arguments to a function."""
-
-  def as_tuple(self):
-    return (self._fullargspec, self._is_method, self._args_to_prepend,
-            self._kwargs_to_include, self.input_signature)
-
-  @staticmethod
-  def from_tuple(spec_tuple):
-    return FunctionSpec(*spec_tuple)
 
   @staticmethod
   def from_function_and_signature(python_function, input_signature):
@@ -832,7 +883,7 @@
     }
     self._default_values_start_index = offset
     if input_signature is None:
-      self.input_signature = None
+      self._input_signature = None
     else:
       if fullargspec.varkw is not None or fullargspec.kwonlyargs:
         raise ValueError("Cannot define a TensorFlow function from a Python "
@@ -843,8 +894,32 @@
         raise TypeError("input_signature must be either a tuple or a "
                         "list, received " + str(type(input_signature)))
 
-      self.input_signature = tuple(input_signature)
-      self.flat_input_signature = tuple(nest.flatten(input_signature))
+      self._input_signature = tuple(input_signature)
+      self._flat_input_signature = tuple(nest.flatten(input_signature))
+
+  @property
+  def fullargspec(self):
+    return self._fullargspec
+
+  @property
+  def is_method(self):
+    return self._is_method
+
+  @property
+  def args_to_prepend(self):
+    return self._args_to_prepend
+
+  @property
+  def kwargs_to_include(self):
+    return self._kwargs_to_include
+
+  @property
+  def input_signature(self):
+    return self._input_signature
+
+  @property
+  def flat_input_signature(self):
+    return self._flat_input_signature
 
   def canonicalize_function_inputs(self, *args, **kwargs):
     """Canonicalizes `args` and `kwargs`.
@@ -892,7 +967,7 @@
         if index is not None:
           arg_indices_to_values[index] = value
           consumed_args.append(arg)
-        elif self.input_signature is not None:
+        elif self._input_signature is not None:
           raise ValueError("Cannot define a TensorFlow function from a Python "
                            "function with keyword arguments when "
                            "input_signature is provided.")
@@ -915,15 +990,13 @@
     if need_packing:
       inputs = nest.pack_sequence_as(
           structure=inputs, flat_sequence=flat_inputs)
-    if self.input_signature is None:
+    if self._input_signature is None:
       return inputs, kwargs
     else:
       assert not kwargs
-      signature_relevant_inputs = inputs[:len(self.input_signature)]
-      try:
-        nest.assert_same_structure(self.input_signature,
-                                   signature_relevant_inputs)
-      except (ValueError, TypeError):
+      signature_relevant_inputs = inputs[:len(self._input_signature)]
+      if not is_same_structure(self._input_signature,
+                               signature_relevant_inputs):
         raise ValueError("Structure of Python function inputs does not match "
                          "input_signature.")
       signature_inputs_flat = nest.flatten(signature_relevant_inputs)
@@ -932,23 +1005,23 @@
         raise ValueError("When input_signature is provided, all inputs to "
                          "the Python function must be Tensors.")
       if any(not spec.is_compatible_with(other) for spec, other in zip(
-          self.flat_input_signature, signature_inputs_flat)):
+          self._flat_input_signature, signature_inputs_flat)):
         raise ValueError("Python inputs incompatible with input_signature: "
                          "inputs (%s), input_signature (%s)" %
-                         (str(inputs), str(self.input_signature)))
+                         (str(inputs), str(self._input_signature)))
       return inputs, {}
 
 
-class PolymorphicFunction(object):
+class Function(object):
   """Wrapper class for the graph functions defined for a Python function.
 
   See the documentation for `defun` for more information on the semantics of
   defined functions.
 
-  PolymorphicFunction class is thread-compatible meaning that minimal
-  usage of defuns (defining and calling) is thread-safe, but if users call other
-  methods or invoke the base `python_function` themselves, external
-  synchronization is necessary.
+  `Function` class is thread-compatible meaning that minimal usage of defuns
+  (defining and calling) is thread-safe, but if users call other methods or
+  invoke the base `python_function` themselves, external synchronization is
+  necessary.
   """
 
   def __init__(self,
@@ -957,7 +1030,7 @@
                input_signature=None,
                attributes=None,
                autograph=True):
-    """Initializes a polymorphic function.
+    """Initializes a `Function`.
 
     Args:
       python_function: the function to be wrapped.
@@ -969,7 +1042,7 @@
         of the function.
       autograph: whether to use autograph to compile
         `python_function`. See https://www.tensorflow.org/guide/autograph for
-        more information.
+          more information.
 
     Raises:
       ValueError: if `input_signature` is not None and the `python_function`'s
@@ -984,14 +1057,13 @@
     self._name = name
     self._autograph = autograph
     self._function_cache = collections.OrderedDict()
-    self._garbage_collector = _PolymorphicFunctionGarbageCollector(
-        self._function_cache)
+    self._garbage_collector = _FunctionGarbageCollector(self._function_cache)
     self._function_attributes = attributes or {}
 
     self._lock = threading.Lock()
     # _descriptor_cache is a of instance of a class to an instance-specific
-    # PolymorphicFunction, used to make sure defun-decorated methods create
-    # different functions for each instance.
+    # `Function`, used to make sure defun-decorated methods create different
+    # functions for each instance.
     self._descriptor_cache = weakref.WeakKeyDictionary()
 
   def __call__(self, *args, **kwargs):
@@ -1030,14 +1102,14 @@
     graph_function = self._get_concrete_function_internal_garbage_collected(
         *args, **kwargs)
     # We're returning this concrete function to someone, and they may keep a
-    # reference to the FuncGraph without keeping a reference to the Function
-    # object. So we won't clean up the reference cycles manually and instead
-    # will leave them to Python's garbage collector.
+    # reference to the FuncGraph without keeping a reference to the
+    # ConcreteFunction object. So we won't clean up the reference cycles
+    # manually and instead will leave them to Python's garbage collector.
     graph_function._garbage_collector.release()  # pylint: disable=protected-access
     return graph_function
 
   def get_concrete_function(self, *args, **kwargs):
-    """Returns a `Function` object specialized to inputs and execution context.
+    """Returns a `ConcreteFunction` specialized to inputs and execution context.
 
     Args:
       *args: inputs to specialize on.
@@ -1050,9 +1122,7 @@
                          "input_signature is provided.")
       if args:
         # If args are provided, they must match the input signature.
-        try:
-          nest.assert_same_structure(self._input_signature, args)
-        except (ValueError, TypeError):
+        if not is_same_structure(self._input_signature, args):
           raise ValueError("Structure of Python function inputs does not match "
                            "input_signature.")
         flat_inputs = nest.flatten(args)
@@ -1112,8 +1182,8 @@
   def __get__(self, instance, owner):
     """Makes it possible to defun instance methods."""
     del owner
-    # `instance` here is the instance that this `PolymorphicFunction` was
-    # accessed through; e.g., for
+    # `instance` here is the instance that this `Function` was accessed through
+    # e.g., for
     #
     #   class Foo(object):
     #
@@ -1122,26 +1192,25 @@
     #       ...
     #
     #   foo = Foo()
-    #   foo.bar()  # `foo.bar` is a `PolymorphicFunction` instance
+    #   foo.bar()  # `foo.bar` is a `Function` instance
     #
     # then `instance` will be `foo` (and `owner` will be `Foo`).  We create a
-    # new instance of PolymorphicFunction here to allow different instances each
+    # new instance of `Function` here to allow different instances each
     # to create variables once, thereby allowing methods to be decorated with
     # defun. Keeps a cache to avoid retracing the function every time the
     # descriptor is accessed.
     if instance not in self._descriptor_cache:
       if instance is None:
         return self
-      # If there is no instance-specific polymorphic func in the cache,
-      # we construct an instance-specific polymorphic function
-      # that uses a weak reference to the instance (so that the instance will
-      # be correctly gc'd).
+      # If there is no instance-specific `Function` in the cache, we construct
+      # an instance-specific `Function` that uses a weak reference to the
+      # instance (so that the instance will be correctly gc'd).
 
       # And finally add the wrapped function to the description cache
       self._descriptor_cache[instance] = class_method_to_instance_method(
           self, instance)
 
-    # Return the cached polymorphic function for the instance
+    # Return the cached `Function` for the instance
     return self._descriptor_cache[instance]
 
   def _cache_key(self, args, kwargs):
@@ -1199,8 +1268,8 @@
   def _maybe_define_function(self, args, kwargs):
     """Gets a function for these inputs, defining it if necessary.
 
-    `args` and `kwargs` can be None if this `PolymorphicFunction` was created
-    with an `input_signature`.
+    `args` and `kwargs` can be None if this `Function` was created with an
+    `input_signature`.
 
     Args:
       args: The varargs for the Python function.
@@ -1233,13 +1302,6 @@
           arglen = len(args)
         else:
           arglen = len(self._input_signature)
-<<<<<<< HEAD
-        arg_names = (
-            self._function_spec.arg_names[:arglen]
-            + [self._function_spec.vararg_name] *
-            (arglen - len(self._function_spec.arg_names)))
-        graph_function = Function(
-=======
         base_arg_names = self._function_spec.arg_names[:arglen]
         num_missing_args = arglen - len(self._function_spec.arg_names)
         missing_arg_names = [self._function_spec.vararg_name] * num_missing_args
@@ -1250,7 +1312,6 @@
         ]
         arg_names = base_arg_names + missing_arg_names
         graph_function = ConcreteFunction(
->>>>>>> e6dbfa17
             func_graph_module.func_graph_from_py_func(
                 self._name,
                 self._python_function,
@@ -1258,22 +1319,13 @@
                 kwargs,
                 self._input_signature,
                 autograph=self._autograph,
-                arg_names=arg_names),
-            self._function_attributes)
-        if self._input_signature:
-          python_call_signature = self._input_signature
-        else:
-          python_call_signature = tuple(
-              _encode_arg_for_serialization(arg) for arg in args)
+                arg_names=arg_names), self._function_attributes)
         # pylint: disable=protected-access
-        # Save information about non-Tensor arguments with the concrete
-        # function. Used to serialize PolymorphicFunctions.
-        graph_function._python_call_signature = python_call_signature
-        # Tell the Function to clean up its graph once it goes out of
-        # scope. Function does not do this in its constructor since it gets used
-        # in some places (like Keras) where the FuncGraph lives longer than the
-        # Function.
-        graph_function._garbage_collector = _FunctionGarbageCollector(
+        # Tell the ConcreteFunction to clean up its graph once it goes out of
+        # scope. ConcreteFunction does not do this in its constructor since it
+        # gets used in some places (like Keras) where the FuncGraph lives
+        # longer than the ConcreteFunction.
+        graph_function._garbage_collector = _ConcreteFunctionGarbageCollector(
             graph_function.graph)
         # pylint: enable=protected-access
         self._function_cache[cache_key] = graph_function
@@ -1281,24 +1333,24 @@
 
 
 def register(func, *args, **kwargs):
-  """Register a specialization of a PolymorphicFunction into the graph.
+  """Register a specialization of a `Function` into the graph.
 
   This won't actually call the function with the inputs, and only put the
   function definition into graph. Register function with different input param
   will result into multiple version of functions registered in graph.
 
   Args:
-    func: the PolymorphicFunction instance that generated by a @defun
+    func: the `Function` instance that generated by a @defun
     *args: input arguments for the Python function.
     **kwargs: input keyword arguments for the Python function.
 
   Returns:
-    a `Function` object specialized to inputs and execution context.
+    a `ConcreteFunction` object specialized to inputs and execution context.
 
   Raises:
     ValueError: When the input function is not a defun wrapped python function.
   """
-  if not isinstance(func, PolymorphicFunction):
+  if not isinstance(func, Function):
     raise ValueError("Only defun function is allowed to be registered. "
                      "Got type: %s" % type(func))
   concrete_func = func.get_concrete_function(*args, **kwargs)
@@ -1664,7 +1716,7 @@
       whitelisted attribute name is allowed. Unwhitelisted attribute name or
       unsupported value will result into ValueError. `func_name` is also one of
       the whitelisted argument which is a python string, and sets the name for
-      this `Function` in the graph.
+      this `ConcreteFunction` in the graph.
     autograph: same as defun()'s autograph.
 
   Returns:
@@ -1685,7 +1737,7 @@
       name = "function"
     return tf_decorator.make_decorator(
         function,
-        PolymorphicFunction(
+        Function(
             function,
             name,
             input_signature=input_signature,
@@ -1717,7 +1769,7 @@
 
 
 def class_method_to_instance_method(original_function, instance):
-  """Constructs a new PolymorphicFunction with `self` bound."""
+  """Constructs a new `Function` with `self` bound."""
   weak_instance = weakref.ref(instance)
 
   # Note: while we could bind to a weakref proxy instead, that causes the
@@ -1725,8 +1777,8 @@
   bound_method = types_lib.MethodType(original_function.python_function,
                                       _WeakrefSelf(weak_instance))
 
-  # original_function is expected to be of one of the two PolymorphicFunction
-  # types (defined either in function.py or def_function.py).
+  # original_function is expected to be of one of the two `Function` types
+  # (defined either in function.py or def_function.py).
   assert hasattr(original_function, "_name")
   assert hasattr(original_function, "_autograph")
   assert hasattr(original_function, "_input_signature")
@@ -1768,7 +1820,7 @@
   return wrapped_instance_func
 
 
-class _PolymorphicFunctionGarbageCollector(object):
+class _FunctionGarbageCollector(object):
   """Cleans up cycles when a defun goes out of scope."""
 
   def __init__(self, cache):
@@ -1785,8 +1837,8 @@
       pass
 
 
-class _FunctionGarbageCollector(object):
-  """Cleans up reference cycles when a Function goes out of scope."""
+class _ConcreteFunctionGarbageCollector(object):
+  """Cleans up reference cycles when a `ConcreteFunction` goes out of scope."""
 
   def __init__(self, func_graph):
     self._func_graph = func_graph

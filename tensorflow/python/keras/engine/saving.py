# Copyright 2018 The TensorFlow Authors. All Rights Reserved.
#
# Licensed under the Apache License, Version 2.0 (the "License");
# you may not use this file except in compliance with the License.
# You may obtain a copy of the License at
#
#     http://www.apache.org/licenses/LICENSE-2.0
#
# Unless required by applicable law or agreed to in writing, software
# distributed under the License is distributed on an "AS IS" BASIS,
# WITHOUT WARRANTIES OR CONDITIONS OF ANY KIND, either express or implied.
# See the License for the specific language governing permissions and
# limitations under the License.
# ==============================================================================
# pylint: disable=protected-access
"""Model saving utilities.

Everything has been moved to keras/saving/. This file will be deleted soon.
"""
from __future__ import absolute_import
from __future__ import division
from __future__ import print_function

<<<<<<< HEAD
import json
import os

import numpy as np
from six.moves import zip  # pylint: disable=redefined-builtin

from tensorflow.python.keras import backend as K
from tensorflow.python.keras import optimizers
from tensorflow.python.keras.utils import conv_utils
from tensorflow.python.keras.utils.io_utils import ask_to_proceed_with_overwrite
from tensorflow.python.platform import tf_logging as logging
from tensorflow.python.util import serialization
from tensorflow.python.util.tf_export import tf_export

# pylint: disable=g-import-not-at-top
try:
  import h5py
  HDF5_OBJECT_HEADER_LIMIT = 64512
except ImportError:
  h5py = None

try:
  import yaml
except ImportError:
  yaml = None
# pylint: enable=g-import-not-at-top


@tf_export('keras.models.save_model')
def save_model(model, filepath, overwrite=True, include_optimizer=True):
  """Saves a model to a HDF5 file.

  The saved model contains:
      - the model's configuration (topology)
      - the model's weights
      - the model's optimizer's state (if any)

  Thus the saved model can be reinstantiated in
  the exact same state, without any of the code
  used for model definition or training.

  Arguments:
      model: Keras model instance to be saved.
      filepath: One of the following:
          - String, path where to save the model
          - `h5py.File` object where to save the model
      overwrite: Whether we should overwrite any existing
          model at the target location, or instead
          ask the user with a manual prompt.
      include_optimizer: If True, save optimizer's state together.

  Raises:
      ImportError: if h5py is not available.
  """

  if h5py is None:
    raise ImportError('`save_model` requires h5py.')

  from tensorflow.python.keras import __version__ as keras_version  # pylint: disable=g-import-not-at-top

  if not isinstance(filepath, h5py.File):
    # If file exists and should not be overwritten.
    if not overwrite and os.path.isfile(filepath):
      proceed = ask_to_proceed_with_overwrite(filepath)
      if not proceed:
        return

    f = h5py.File(filepath, mode='w')
    opened_new_file = True
  else:
    f = filepath
    opened_new_file = False

  try:
    f.attrs['keras_version'] = str(keras_version).encode('utf8')
    f.attrs['backend'] = K.backend().encode('utf8')
    f.attrs['model_config'] = json.dumps(
        {
            'class_name': model.__class__.__name__,
            'config': model.get_config()
        },
        default=serialization.get_json_type).encode('utf8')

    model_weights_group = f.create_group('model_weights')
    model_layers = model.layers
    save_weights_to_hdf5_group(model_weights_group, model_layers)

    if include_optimizer and model.optimizer:
      if isinstance(model.optimizer, optimizers.TFOptimizer):
        logging.warning(
            'TensorFlow optimizers do not '
            'make it possible to access '
            'optimizer attributes or optimizer state '
            'after instantiation. '
            'As a result, we cannot save the optimizer '
            'as part of the model save file.'
            'You will have to compile your model again after loading it. '
            'Prefer using a Keras optimizer instead '
            '(see keras.io/optimizers).')
      else:
        f.attrs['training_config'] = json.dumps(
            {
                'optimizer_config': {
                    'class_name': model.optimizer.__class__.__name__,
                    'config': model.optimizer.get_config()
                },
                'loss': model.loss,
                'metrics': model.metrics,
                'weighted_metrics': model.weighted_metrics,
                'sample_weight_mode': model.sample_weight_mode,
                'loss_weights': model.loss_weights,
            },
            default=serialization.get_json_type).encode('utf8')

        # Save optimizer weights.
        symbolic_weights = getattr(model.optimizer, 'weights')
        if symbolic_weights:
          optimizer_weights_group = f.create_group('optimizer_weights')
          weight_values = K.batch_get_value(symbolic_weights)
          weight_names = []
          for w, val in zip(symbolic_weights, weight_values):
            name = str(w.name)
            weight_names.append(name.encode('utf8'))
          optimizer_weights_group.attrs['weight_names'] = weight_names
          for name, val in zip(weight_names, weight_values):
            param_dset = optimizer_weights_group.create_dataset(
                name, val.shape, dtype=val.dtype)
            if not val.shape:
              # scalar
              param_dset[()] = val
            else:
              param_dset[:] = val
    f.flush()
  finally:
    if opened_new_file:
      f.close()


@tf_export('keras.models.load_model')
def load_model(filepath, custom_objects=None, compile=True):  # pylint: disable=redefined-builtin
  """Loads a model saved via `save_model`.

  Arguments:
      filepath: One of the following:
          - String, path to the saved model
          - `h5py.File` object from which to load the model
      custom_objects: Optional dictionary mapping names
          (strings) to custom classes or functions to be
          considered during deserialization.
      compile: Boolean, whether to compile the model
          after loading.

  Returns:
      A Keras model instance. If an optimizer was found
      as part of the saved model, the model is already
      compiled. Otherwise, the model is uncompiled and
      a warning will be displayed. When `compile` is set
      to False, the compilation is omitted without any
      warning.

  Raises:
      ImportError: if h5py is not available.
      ValueError: In case of an invalid savefile.
  """
  if h5py is None:
    raise ImportError('`load_model` requires h5py.')

  if not custom_objects:
    custom_objects = {}

  def convert_custom_objects(obj):
    """Handles custom object lookup.

    Arguments:
        obj: object, dict, or list.

    Returns:
        The same structure, where occurrences
            of a custom object name have been replaced
            with the custom object.
    """
    if isinstance(obj, list):
      deserialized = []
      for value in obj:
        deserialized.append(convert_custom_objects(value))
      return deserialized
    if isinstance(obj, dict):
      deserialized = {}
      for key, value in obj.items():
        deserialized[key] = convert_custom_objects(value)
      return deserialized
    if obj in custom_objects:
      return custom_objects[obj]
    return obj

  opened_new_file = not isinstance(filepath, h5py.File)
  if opened_new_file:
    f = h5py.File(filepath, mode='r')
  else:
    f = filepath

  model = None
  try:
    # instantiate model
    model_config = f.attrs.get('model_config')
    if model_config is None:
      raise ValueError('No model found in config file.')
    model_config = json.loads(model_config.decode('utf-8'))
    model = model_from_config(model_config, custom_objects=custom_objects)

    # set weights
    load_weights_from_hdf5_group(f['model_weights'], model.layers)

    if compile:
      # instantiate optimizer
      training_config = f.attrs.get('training_config')
      if training_config is None:
        logging.warning('No training configuration found in save file: '
                        'the model was *not* compiled. Compile it manually.')
        return model
      training_config = json.loads(training_config.decode('utf-8'))
      optimizer_config = training_config['optimizer_config']
      optimizer = optimizers.deserialize(
          optimizer_config, custom_objects=custom_objects)

      # Recover loss functions and metrics.
      loss = convert_custom_objects(training_config['loss'])
      metrics = convert_custom_objects(training_config['metrics'])
      weighted_metrics = convert_custom_objects(
          training_config.get('weighted_metrics', None))
      sample_weight_mode = training_config['sample_weight_mode']
      loss_weights = training_config['loss_weights']

      # Compile model.
      model.compile(
          optimizer=optimizer,
          loss=loss,
          metrics=metrics,
          weighted_metrics=weighted_metrics,
          loss_weights=loss_weights,
          sample_weight_mode=sample_weight_mode)

      # Set optimizer weights.
      if 'optimizer_weights' in f:
        # Build train function (to get weight updates).
        model._make_train_function()
        optimizer_weights_group = f['optimizer_weights']
        optimizer_weight_names = [
            n.decode('utf8')
            for n in optimizer_weights_group.attrs['weight_names']
        ]
        optimizer_weight_values = [
            optimizer_weights_group[n] for n in optimizer_weight_names
        ]
        try:
          model.optimizer.set_weights(optimizer_weight_values)
        except ValueError:
          logging.warning('Error in loading the saved optimizer '
                          'state. As a result, your model is '
                          'starting with a freshly initialized '
                          'optimizer.')
  finally:
    if opened_new_file:
      f.close()
  return model


@tf_export('keras.models.model_from_config')
def model_from_config(config, custom_objects=None):
  """Instantiates a Keras model from its config.

  Arguments:
      config: Configuration dictionary.
      custom_objects: Optional dictionary mapping names
          (strings) to custom classes or functions to be
          considered during deserialization.

  Returns:
      A Keras model instance (uncompiled).

  Raises:
      TypeError: if `config` is not a dictionary.
  """
  if isinstance(config, list):
    raise TypeError('`model_from_config` expects a dictionary, not a list. '
                    'Maybe you meant to use '
                    '`Sequential.from_config(config)`?')
  from tensorflow.python.keras.layers import deserialize  # pylint: disable=g-import-not-at-top
  return deserialize(config, custom_objects=custom_objects)


@tf_export('keras.models.model_from_yaml')
def model_from_yaml(yaml_string, custom_objects=None):
  """Parses a yaml model configuration file and returns a model instance.

  Arguments:
      yaml_string: YAML string encoding a model configuration.
      custom_objects: Optional dictionary mapping names
          (strings) to custom classes or functions to be
          considered during deserialization.

  Returns:
      A Keras model instance (uncompiled).

  Raises:
      ImportError: if yaml module is not found.
  """
  if yaml is None:
    raise ImportError('Requires yaml module installed (`pip install pyyaml`).')
  config = yaml.load(yaml_string)
  from tensorflow.python.keras.layers import deserialize  # pylint: disable=g-import-not-at-top
  return deserialize(config, custom_objects=custom_objects)


@tf_export('keras.models.model_from_json')
def model_from_json(json_string, custom_objects=None):
  """Parses a JSON model configuration file and returns a model instance.

  Arguments:
      json_string: JSON string encoding a model configuration.
      custom_objects: Optional dictionary mapping names
          (strings) to custom classes or functions to be
          considered during deserialization.

  Returns:
      A Keras model instance (uncompiled).
  """
  config = json.loads(json_string)
  from tensorflow.python.keras.layers import deserialize  # pylint: disable=g-import-not-at-top
  return deserialize(config, custom_objects=custom_objects)


def preprocess_weights_for_loading(layer,
                                   weights,
                                   original_keras_version=None,
                                   original_backend=None):
  """Preprocess layer weights between different Keras formats.

  Converts layers weights from Keras 1 format to Keras 2 and also weights of
  CuDNN layers in Keras 2.

  Arguments:
      layer: Layer instance.
      weights: List of weights values (Numpy arrays).
      original_keras_version: Keras version for the weights, as a string.
      original_backend: Keras backend the weights were trained with,
          as a string.

  Returns:
      A list of weights values (Numpy arrays).
  """
  def convert_nested_bidirectional(weights):
    """Converts layers nested in `Bidirectional` wrapper.

    This function uses `preprocess_weights_for_loading()` for converting
    layers.

    Arguments:
        weights: List of weights values (Numpy arrays).

    Returns:
        A list of weights values (Numpy arrays).
    """
    num_weights_per_layer = len(weights) // 2
    forward_weights = preprocess_weights_for_loading(
        layer.forward_layer, weights[:num_weights_per_layer],
        original_keras_version, original_backend)
    backward_weights = preprocess_weights_for_loading(
        layer.backward_layer, weights[num_weights_per_layer:],
        original_keras_version, original_backend)
    return forward_weights + backward_weights

  def convert_nested_time_distributed(weights):
    """Converts layers nested in `TimeDistributed` wrapper.

    This function uses `preprocess_weights_for_loading()` for converting nested
    layers.

    Arguments:
        weights: List of weights values (Numpy arrays).

    Returns:
        A list of weights values (Numpy arrays).
    """
    return preprocess_weights_for_loading(
        layer.layer, weights, original_keras_version, original_backend)

  def convert_nested_model(weights):
    """Converts layers nested in `Model` or `Sequential`.

    This function uses `preprocess_weights_for_loading()` for converting nested
    layers.

    Arguments:
        weights: List of weights values (Numpy arrays).

    Returns:
        A list of weights values (Numpy arrays).
    """
    new_weights = []
    # trainable weights
    for sublayer in layer.layers:
      num_weights = len(sublayer.trainable_weights)
      if num_weights > 0:
        new_weights.extend(preprocess_weights_for_loading(
            layer=sublayer,
            weights=weights[:num_weights],
            original_keras_version=original_keras_version,
            original_backend=original_backend))
        weights = weights[num_weights:]

    # non-trainable weights
    for sublayer in layer.layers:
      num_weights = len([l for l in sublayer.weights
                         if l not in sublayer.trainable_weights])
      if num_weights > 0:
        new_weights.extend(preprocess_weights_for_loading(
            layer=sublayer,
            weights=weights[:num_weights],
            original_keras_version=original_keras_version,
            original_backend=original_backend))
        weights = weights[num_weights:]
    return new_weights

  # Convert layers nested in Bidirectional/Model/Sequential.
  # Both transformation should be ran for both Keras 1->2 conversion
  # and for conversion of CuDNN layers.
  if layer.__class__.__name__ == 'Bidirectional':
    weights = convert_nested_bidirectional(weights)
  if layer.__class__.__name__ == 'TimeDistributed':
    weights = convert_nested_time_distributed(weights)
  elif layer.__class__.__name__ in ['Model', 'Sequential']:
    weights = convert_nested_model(weights)

  if original_keras_version == '1':
    if layer.__class__.__name__ == 'TimeDistributed':
      weights = preprocess_weights_for_loading(
          layer.layer, weights, original_keras_version, original_backend)

    if layer.__class__.__name__ == 'Conv1D':
      shape = weights[0].shape
      # Handle Keras 1.1 format
      if shape[:2] != (layer.kernel_size[0], 1) or shape[3] != layer.filters:
        # Legacy shape:
        # (filters, input_dim, filter_length, 1)
        assert shape[0] == layer.filters and shape[2:] == (layer.kernel_size[0],
                                                           1)
        weights[0] = np.transpose(weights[0], (2, 3, 1, 0))
      weights[0] = weights[0][:, 0, :, :]

    if layer.__class__.__name__ == 'Conv2D':
      if layer.data_format == 'channels_first':
        # old: (filters, stack_size, kernel_rows, kernel_cols)
        # new: (kernel_rows, kernel_cols, stack_size, filters)
        weights[0] = np.transpose(weights[0], (2, 3, 1, 0))

    if layer.__class__.__name__ == 'Conv2DTranspose':
      if layer.data_format == 'channels_last':
        # old: (kernel_rows, kernel_cols, stack_size, filters)
        # new: (kernel_rows, kernel_cols, filters, stack_size)
        weights[0] = np.transpose(weights[0], (0, 1, 3, 2))
      if layer.data_format == 'channels_first':
        # old: (filters, stack_size, kernel_rows, kernel_cols)
        # new: (kernel_rows, kernel_cols, filters, stack_size)
        weights[0] = np.transpose(weights[0], (2, 3, 0, 1))

    if layer.__class__.__name__ == 'Conv3D':
      if layer.data_format == 'channels_first':
        # old: (filters, stack_size, ...)
        # new: (..., stack_size, filters)
        weights[0] = np.transpose(weights[0], (2, 3, 4, 1, 0))

    if layer.__class__.__name__ == 'GRU':
      if len(weights) == 9:
        kernel = np.concatenate([weights[0], weights[3], weights[6]], axis=-1)
        recurrent_kernel = np.concatenate(
            [weights[1], weights[4], weights[7]], axis=-1)
        bias = np.concatenate([weights[2], weights[5], weights[8]], axis=-1)
        weights = [kernel, recurrent_kernel, bias]

    if layer.__class__.__name__ == 'LSTM':
      if len(weights) == 12:
        # old: i, c, f, o
        # new: i, f, c, o
        kernel = np.concatenate(
            [weights[0], weights[6], weights[3], weights[9]], axis=-1)
        recurrent_kernel = np.concatenate(
            [weights[1], weights[7], weights[4], weights[10]], axis=-1)
        bias = np.concatenate(
            [weights[2], weights[8], weights[5], weights[11]], axis=-1)
        weights = [kernel, recurrent_kernel, bias]

    if layer.__class__.__name__ == 'ConvLSTM2D':
      if len(weights) == 12:
        kernel = np.concatenate(
            [weights[0], weights[6], weights[3], weights[9]], axis=-1)
        recurrent_kernel = np.concatenate(
            [weights[1], weights[7], weights[4], weights[10]], axis=-1)
        bias = np.concatenate(
            [weights[2], weights[8], weights[5], weights[11]], axis=-1)
        if layer.data_format == 'channels_first':
          # old: (filters, stack_size, kernel_rows, kernel_cols)
          # new: (kernel_rows, kernel_cols, stack_size, filters)
          kernel = np.transpose(kernel, (2, 3, 1, 0))
          recurrent_kernel = np.transpose(recurrent_kernel, (2, 3, 1, 0))
        weights = [kernel, recurrent_kernel, bias]

  conv_layers = ['Conv1D', 'Conv2D', 'Conv3D', 'Conv2DTranspose', 'ConvLSTM2D']
  if layer.__class__.__name__ in conv_layers:
    if original_backend == 'theano':
      weights[0] = conv_utils.convert_kernel(weights[0])
      if layer.__class__.__name__ == 'ConvLSTM2D':
        weights[1] = conv_utils.convert_kernel(weights[1])
    if K.int_shape(layer.weights[0]) != weights[0].shape:
      weights[0] = np.transpose(weights[0], (3, 2, 0, 1))
      if layer.__class__.__name__ == 'ConvLSTM2D':
        weights[1] = np.transpose(weights[1], (3, 2, 0, 1))

  # convert CuDNN layers
  return _convert_rnn_weights(layer, weights)


def _convert_rnn_weights(layer, weights):
  """Converts weights for RNN layers between native and CuDNN format.

  Input kernels for each gate are transposed and converted between Fortran
  and C layout, recurrent kernels are transposed. For LSTM biases are summed/
  split in half, for GRU biases are reshaped.

  Weights can be converted in both directions between `LSTM` and`CuDNNSLTM`
  and between `CuDNNGRU` and `GRU(reset_after=True)`. Default `GRU` is not
  compatible with `CuDNNGRU`.

  For missing biases in `LSTM`/`GRU` (`use_bias=False`) no conversion is made.

  Arguments:
      layer: Target layer instance.
      weights: List of source weights values (input kernels, recurrent
          kernels, [biases]) (Numpy arrays).

  Returns:
      A list of converted weights values (Numpy arrays).

  Raises:
      ValueError: for incompatible GRU layer/weights or incompatible biases
  """

  def transform_kernels(kernels, func, n_gates):
    """Transforms kernel for each gate separately using given function.

    Arguments:
        kernels: Stacked array of kernels for individual gates.
        func: Function applied to kernel of each gate.
        n_gates: Number of gates (4 for LSTM, 3 for GRU).

    Returns:
        Stacked array of transformed kernels.
    """
    return np.hstack([func(k) for k in np.hsplit(kernels, n_gates)])

  def transpose_input(from_cudnn):
    """Makes a function that transforms input kernels from/to CuDNN format.

    It keeps the shape, but changes between the layout (Fortran/C). Eg.:

    ```
    Keras                 CuDNN
    [[0, 1, 2],  <--->  [[0, 2, 4],
     [3, 4, 5]]          [1, 3, 5]]
    ```

    It can be passed to `transform_kernels()`.

    Arguments:
        from_cudnn: `True` if source weights are in CuDNN format, `False`
            if they're in plain Keras format.

    Returns:
        Function that converts input kernel to the other format.
    """
    order = 'F' if from_cudnn else 'C'

    def transform(kernel):
      return kernel.T.reshape(kernel.shape, order=order)

    return transform

  target_class = layer.__class__.__name__

  # convert the weights between CuDNNLSTM and LSTM
  if target_class in ['LSTM', 'CuDNNLSTM'] and len(weights) == 3:
    # determine if we're loading a CuDNNLSTM layer
    # from the number of bias weights:
    # CuDNNLSTM has (units * 8) weights; while LSTM has (units * 4)
    # if there's no bias weight in the file, skip this conversion
    units = weights[1].shape[0]
    bias_shape = weights[2].shape
    n_gates = 4

    if bias_shape == (2 * units * n_gates,):
      source = 'CuDNNLSTM'
    elif bias_shape == (units * n_gates,):
      source = 'LSTM'
    else:
      raise ValueError('Invalid bias shape: ' + str(bias_shape))

    def convert_lstm_weights(weights, from_cudnn=True):
      """Converts the weights between CuDNNLSTM and LSTM.

      Arguments:
        weights: Original weights.
        from_cudnn: Indicates whether original weights are from CuDNN layer.

      Returns:
        Updated weights compatible with LSTM.
      """

      # Transpose (and reshape) input and recurrent kernels
      kernels = transform_kernels(weights[0], transpose_input(from_cudnn),
                                  n_gates)
      recurrent_kernels = transform_kernels(weights[1], lambda k: k.T, n_gates)
      if from_cudnn:
        # merge input and recurrent biases into a single set
        biases = np.sum(np.split(weights[2], 2, axis=0), axis=0)
      else:
        # Split single set of biases evenly to two sets. The way of
        # splitting doesn't matter as long as the two sets sum is kept.
        biases = np.tile(0.5 * weights[2], 2)
      return [kernels, recurrent_kernels, biases]

    if source != target_class:
      weights = convert_lstm_weights(weights, from_cudnn=source == 'CuDNNLSTM')

  # convert the weights between CuDNNGRU and GRU(reset_after=True)
  if target_class in ['GRU', 'CuDNNGRU'] and len(weights) == 3:
    # We can determine the source of the weights from the shape of the bias.
    # If there is no bias we skip the conversion since
    # CuDNNGRU always has biases.

    units = weights[1].shape[0]
    bias_shape = weights[2].shape
    n_gates = 3

    def convert_gru_weights(weights, from_cudnn=True):
      """Converts the weights between CuDNNGRU and GRU.

      Arguments:
        weights: Original weights.
        from_cudnn: Indicates whether original weights are from CuDNN layer.

      Returns:
        Updated weights compatible with GRU.
      """

      kernels = transform_kernels(weights[0], transpose_input(from_cudnn),
                                  n_gates)
      recurrent_kernels = transform_kernels(weights[1], lambda k: k.T, n_gates)
      biases = np.array(weights[2]).reshape((2, -1) if from_cudnn else -1)
      return [kernels, recurrent_kernels, biases]

    if bias_shape == (2 * units * n_gates,):
      source = 'CuDNNGRU'
    elif bias_shape == (2, units * n_gates):
      source = 'GRU(reset_after=True)'
    elif bias_shape == (units * n_gates,):
      source = 'GRU(reset_after=False)'
    else:
      raise ValueError('Invalid bias shape: ' + str(bias_shape))

    if target_class == 'CuDNNGRU':
      target = 'CuDNNGRU'
    elif layer.reset_after:
      target = 'GRU(reset_after=True)'
    else:
      target = 'GRU(reset_after=False)'

    # only convert between different types
    if source != target:
      types = (source, target)
      if 'GRU(reset_after=False)' in types:
        raise ValueError('%s is not compatible with %s' % types)
      if source == 'CuDNNGRU':
        weights = convert_gru_weights(weights, from_cudnn=True)
      elif source == 'GRU(reset_after=True)':
        weights = convert_gru_weights(weights, from_cudnn=False)

  return weights


def save_weights_to_hdf5_group(f, layers):
  """Saves the weights of a list of layers to a HDF5 group.

  Arguments:
      f: HDF5 group.
      layers: List of layer instances.
  """
  from tensorflow.python.keras import __version__ as keras_version  # pylint: disable=g-import-not-at-top

  save_attributes_to_hdf5_group(
      f, 'layer_names', [layer.name.encode('utf8') for layer in layers])
  f.attrs['backend'] = K.backend().encode('utf8')
  f.attrs['keras_version'] = str(keras_version).encode('utf8')

  for layer in layers:
    g = f.create_group(layer.name)
    symbolic_weights = layer.weights
    weight_values = K.batch_get_value(symbolic_weights)
    weight_names = []
    for i, (w, val) in enumerate(zip(symbolic_weights, weight_values)):
      if hasattr(w, 'name') and w.name:
        name = str(w.name)
      else:
        name = 'param_' + str(i)
      weight_names.append(name.encode('utf8'))
    save_attributes_to_hdf5_group(g, 'weight_names', weight_names)
    for name, val in zip(weight_names, weight_values):
      param_dset = g.create_dataset(name, val.shape, dtype=val.dtype)
      if not val.shape:
        # scalar
        param_dset[()] = val
      else:
        param_dset[:] = val


def load_weights_from_hdf5_group(f, layers):
  """Implements topological (order-based) weight loading.

  Arguments:
      f: A pointer to a HDF5 group.
      layers: a list of target layers.

  Raises:
      ValueError: in case of mismatch between provided layers
          and weights file.
  """
  if 'keras_version' in f.attrs:
    original_keras_version = f.attrs['keras_version'].decode('utf8')
  else:
    original_keras_version = '1'
  if 'backend' in f.attrs:
    original_backend = f.attrs['backend'].decode('utf8')
  else:
    original_backend = None

  filtered_layers = []
  for layer in layers:
    weights = layer.weights
    if weights:
      filtered_layers.append(layer)

  layer_names = load_attributes_from_hdf5_group(f, 'layer_names')
  filtered_layer_names = []
  for name in layer_names:
    g = f[name]
    weight_names = load_attributes_from_hdf5_group(g, 'weight_names')
    if weight_names:
      filtered_layer_names.append(name)
  layer_names = filtered_layer_names
  if len(layer_names) != len(filtered_layers):
    raise ValueError('You are trying to load a weight file '
                     'containing ' + str(len(layer_names)) +
                     ' layers into a model with ' + str(len(filtered_layers)) +
                     ' layers.')

  # We batch weight value assignments in a single backend call
  # which provides a speedup in TensorFlow.
  weight_value_tuples = []
  for k, name in enumerate(layer_names):
    g = f[name]
    weight_names = load_attributes_from_hdf5_group(g, 'weight_names')
    weight_values = [np.asarray(g[weight_name]) for weight_name in weight_names]
    layer = filtered_layers[k]
    symbolic_weights = layer.weights
    weight_values = preprocess_weights_for_loading(
        layer, weight_values, original_keras_version, original_backend)
    if len(weight_values) != len(symbolic_weights):
      raise ValueError('Layer #' + str(k) + ' (named "' + layer.name +
                       '" in the current model) was found to '
                       'correspond to layer ' + name + ' in the save file. '
                       'However the new layer ' + layer.name + ' expects ' +
                       str(len(symbolic_weights)) +
                       ' weights, but the saved weights have ' +
                       str(len(weight_values)) + ' elements.')
    weight_value_tuples += zip(symbolic_weights, weight_values)
  K.batch_set_value(weight_value_tuples)


def load_weights_from_hdf5_group_by_name(f, layers):
  """Implements name-based weight loading.

  (instead of topological weight loading).

  Layers that have no matching name are skipped.

  Arguments:
      f: A pointer to a HDF5 group.
      layers: a list of target layers.

  Raises:
      ValueError: in case of mismatch between provided layers
          and weights file.
  """
  if 'keras_version' in f.attrs:
    original_keras_version = f.attrs['keras_version'].decode('utf8')
  else:
    original_keras_version = '1'
  if 'backend' in f.attrs:
    original_backend = f.attrs['backend'].decode('utf8')
  else:
    original_backend = None

  # New file format.
  layer_names = load_attributes_from_hdf5_group(f, 'layer_names')

  # Reverse index of layer name to list of layers with name.
  index = {}
  for layer in layers:
    if layer.name:
      index.setdefault(layer.name, []).append(layer)

  # We batch weight value assignments in a single backend call
  # which provides a speedup in TensorFlow.
  weight_value_tuples = []
  for k, name in enumerate(layer_names):
    g = f[name]
    weight_names = load_attributes_from_hdf5_group(g, 'weight_names')
    weight_values = [np.asarray(g[weight_name]) for weight_name in weight_names]

    for layer in index.get(name, []):
      symbolic_weights = layer.weights
      weight_values = preprocess_weights_for_loading(
          layer, weight_values, original_keras_version, original_backend)
      if len(weight_values) != len(symbolic_weights):
        raise ValueError('Layer #' + str(k) + ' (named "' + layer.name +
                         '") expects ' + str(len(symbolic_weights)) +
                         ' weight(s), but the saved weights' + ' have ' +
                         str(len(weight_values)) + ' element(s).')
      # Set values.
      for i in range(len(weight_values)):
        if K.int_shape(symbolic_weights[i]) != weight_values[i].shape:
          raise ValueError('Layer #' + str(k) +' (named "' + layer.name +
                           '"), weight ' + str(symbolic_weights[i]) +
                           ' has shape {}'.format(K.int_shape(
                               symbolic_weights[i])) +
                           ', but the saved weight has shape ' +
                           str(weight_values[i].shape) + '.')

        else:
          weight_value_tuples.append((symbolic_weights[i], weight_values[i]))
  K.batch_set_value(weight_value_tuples)


def save_attributes_to_hdf5_group(group, name, data):
  """Saves attributes (data) of the specified name into the HDF5 group.

  This method deals with an inherent problem of HDF5 file which is not
  able to store data larger than HDF5_OBJECT_HEADER_LIMIT bytes.

  Arguments:
      group: A pointer to a HDF5 group.
      name: A name of the attributes to save.
      data: Attributes data to store.

  Raises:
    RuntimeError: If any single attribute is too large to be saved.
  """
  # Check that no item in `data` is larger than `HDF5_OBJECT_HEADER_LIMIT`
  # because in that case even chunking the array would not make the saving
  # possible.
  bad_attributes = [x for x in data if len(x) > HDF5_OBJECT_HEADER_LIMIT]

  # Expecting this to never be true.
  if bad_attributes:
    raise RuntimeError('The following attributes cannot be saved to HDF5 '
                       'file because they are larger than %d bytes: %s' %
                       (HDF5_OBJECT_HEADER_LIMIT,
                        ', '.join([x for x in bad_attributes])))

  data_npy = np.asarray(data)

  num_chunks = 1
  chunked_data = np.array_split(data_npy, num_chunks)

  # This will never loop forever thanks to the test above.
  while any([x.nbytes > HDF5_OBJECT_HEADER_LIMIT for x in chunked_data]):
    num_chunks += 1
    chunked_data = np.array_split(data_npy, num_chunks)

  if num_chunks > 1:
    for chunk_id, chunk_data in enumerate(chunked_data):
      group.attrs['%s%d' % (name, chunk_id)] = chunk_data
  else:
    group.attrs[name] = data


def load_attributes_from_hdf5_group(group, name):
  """Loads attributes of the specified name from the HDF5 group.

  This method deals with an inherent problem
  of HDF5 file which is not able to store
  data larger than HDF5_OBJECT_HEADER_LIMIT bytes.

  Arguments:
      group: A pointer to a HDF5 group.
      name: A name of the attributes to load.

  Returns:
      data: Attributes data.
  """
  if name in group.attrs:
    data = [n.decode('utf8') for n in group.attrs[name]]
  else:
    data = []
    chunk_id = 0
    while '%s%d' % (name, chunk_id) in group.attrs:
      data.extend(
          [n.decode('utf8') for n in group.attrs['%s%d' % (name, chunk_id)]])
      chunk_id += 1
  return data
=======
from tensorflow.python.keras.saving import *  # pylint: disable=wildcard-import
>>>>>>> ca2d0b65
<|MERGE_RESOLUTION|>--- conflicted
+++ resolved
@@ -14,27 +14,25 @@
 # ==============================================================================
 # pylint: disable=protected-access
 """Model saving utilities.
-
-Everything has been moved to keras/saving/. This file will be deleted soon.
 """
 from __future__ import absolute_import
 from __future__ import division
 from __future__ import print_function
 
-<<<<<<< HEAD
 import json
 import os
 
 import numpy as np
 from six.moves import zip  # pylint: disable=redefined-builtin
 
+from tensorflow.python.framework import ops
 from tensorflow.python.keras import backend as K
 from tensorflow.python.keras import optimizers
 from tensorflow.python.keras.utils import conv_utils
 from tensorflow.python.keras.utils.io_utils import ask_to_proceed_with_overwrite
 from tensorflow.python.platform import tf_logging as logging
 from tensorflow.python.util import serialization
-from tensorflow.python.util.tf_export import tf_export
+from tensorflow.python.util.tf_export import keras_export
 
 # pylint: disable=g-import-not-at-top
 try:
@@ -50,7 +48,7 @@
 # pylint: enable=g-import-not-at-top
 
 
-@tf_export('keras.models.save_model')
+@keras_export('keras.models.save_model')
 def save_model(model, filepath, overwrite=True, include_optimizer=True):
   """Saves a model to a HDF5 file.
 
@@ -81,6 +79,10 @@
     raise ImportError('`save_model` requires h5py.')
 
   from tensorflow.python.keras import __version__ as keras_version  # pylint: disable=g-import-not-at-top
+
+  # TODO(psv) Add warning when we save models that contain non-serializable
+  # entities like metrics added using `add_metric` and losses added using
+  # `add_loss.`
 
   if not isinstance(filepath, h5py.File):
     # If file exists and should not be overwritten.
@@ -129,8 +131,8 @@
                     'config': model.optimizer.get_config()
                 },
                 'loss': model.loss,
-                'metrics': model.metrics,
-                'weighted_metrics': model.weighted_metrics,
+                'metrics': model._compile_metrics,
+                'weighted_metrics': model._compile_weighted_metrics,
                 'sample_weight_mode': model.sample_weight_mode,
                 'loss_weights': model.loss_weights,
             },
@@ -160,7 +162,7 @@
       f.close()
 
 
-@tf_export('keras.models.load_model')
+@keras_export('keras.models.load_model')
 def load_model(filepath, custom_objects=None, compile=True):  # pylint: disable=redefined-builtin
   """Loads a model saved via `save_model`.
 
@@ -267,29 +269,39 @@
       # Set optimizer weights.
       if 'optimizer_weights' in f:
         # Build train function (to get weight updates).
-        model._make_train_function()
-        optimizer_weights_group = f['optimizer_weights']
-        optimizer_weight_names = [
-            n.decode('utf8')
-            for n in optimizer_weights_group.attrs['weight_names']
-        ]
-        optimizer_weight_values = [
-            optimizer_weights_group[n] for n in optimizer_weight_names
-        ]
-        try:
-          model.optimizer.set_weights(optimizer_weight_values)
-        except ValueError:
-          logging.warning('Error in loading the saved optimizer '
-                          'state. As a result, your model is '
-                          'starting with a freshly initialized '
-                          'optimizer.')
+        # Models that aren't graph networks must wait until they are called
+        # with data to _make_train_function() and so can't load optimizer
+        # weights.
+        if model._is_graph_network:  # pylint: disable=protected-access
+          model._make_train_function()
+          optimizer_weights_group = f['optimizer_weights']
+          optimizer_weight_names = [
+              n.decode('utf8')
+              for n in optimizer_weights_group.attrs['weight_names']
+          ]
+          optimizer_weight_values = [
+              optimizer_weights_group[n] for n in optimizer_weight_names
+          ]
+          try:
+            model.optimizer.set_weights(optimizer_weight_values)
+          except ValueError:
+            logging.warning('Error in loading the saved optimizer '
+                            'state. As a result, your model is '
+                            'starting with a freshly initialized '
+                            'optimizer.')
+        else:
+          logging.warning('Sequential models without an `input_shape` '
+                          'passed to the first layer cannot reload their '
+                          'optimizer state. As a result, your model is'
+                          'starting with a freshly initialized optimizer.')
+
   finally:
     if opened_new_file:
       f.close()
   return model
 
 
-@tf_export('keras.models.model_from_config')
+@keras_export('keras.models.model_from_config')
 def model_from_config(config, custom_objects=None):
   """Instantiates a Keras model from its config.
 
@@ -313,7 +325,7 @@
   return deserialize(config, custom_objects=custom_objects)
 
 
-@tf_export('keras.models.model_from_yaml')
+@keras_export('keras.models.model_from_yaml')
 def model_from_yaml(yaml_string, custom_objects=None):
   """Parses a yaml model configuration file and returns a model instance.
 
@@ -336,7 +348,7 @@
   return deserialize(config, custom_objects=custom_objects)
 
 
-@tf_export('keras.models.model_from_json')
+@keras_export('keras.models.model_from_json')
 def model_from_json(json_string, custom_objects=None):
   """Parses a JSON model configuration file and returns a model instance.
 
@@ -725,9 +737,17 @@
   f.attrs['backend'] = K.backend().encode('utf8')
   f.attrs['keras_version'] = str(keras_version).encode('utf8')
 
+  # On TPUs, modifying the graph between session.runs() triggers some expensive
+  # recompilation overhead. To avoid this, we build up the full set of tensors
+  # to save before fetching weights, thus only modifying the graph once.
+  layer_weights_dict = {}
+  for layer in layers:
+    layer_weights_dict[layer.name] = [ops.convert_to_tensor(w)
+                                      for w in layer.weights]
+
   for layer in layers:
     g = f.create_group(layer.name)
-    symbolic_weights = layer.weights
+    symbolic_weights = layer_weights_dict[layer.name]
     weight_values = K.batch_get_value(symbolic_weights)
     weight_names = []
     for i, (w, val) in enumerate(zip(symbolic_weights, weight_values)):
@@ -906,7 +926,7 @@
   chunked_data = np.array_split(data_npy, num_chunks)
 
   # This will never loop forever thanks to the test above.
-  while any([x.nbytes > HDF5_OBJECT_HEADER_LIMIT for x in chunked_data]):
+  while any(x.nbytes > HDF5_OBJECT_HEADER_LIMIT for x in chunked_data):
     num_chunks += 1
     chunked_data = np.array_split(data_npy, num_chunks)
 
@@ -940,7 +960,4 @@
       data.extend(
           [n.decode('utf8') for n in group.attrs['%s%d' % (name, chunk_id)]])
       chunk_id += 1
-  return data
-=======
-from tensorflow.python.keras.saving import *  # pylint: disable=wildcard-import
->>>>>>> ca2d0b65
+  return data
# Copyright 2018 The TensorFlow Authors. All Rights Reserved.
#
# Licensed under the Apache License, Version 2.0 (the "License");
# you may not use this file except in compliance with the License.
# You may obtain a copy of the License at
#
#     http://www.apache.org/licenses/LICENSE-2.0
#
# Unless required by applicable law or agreed to in writing, software
# distributed under the License is distributed on an "AS IS" BASIS,
# WITHOUT WARRANTIES OR CONDITIONS OF ANY KIND, either express or implied.
# See the License for the specific language governing permissions and
# limitations under the License.
# ==============================================================================
"""Training-related utilities.
"""
from __future__ import absolute_import
from __future__ import division
from __future__ import print_function

import abc
from collections import OrderedDict
import copy

import numpy as np
import six

from tensorflow.python.data.ops import dataset_ops
from tensorflow.python.data.ops import iterator_ops
from tensorflow.python.data.ops import readers
from tensorflow.python.eager import context
from tensorflow.python.eager import def_function
from tensorflow.python.framework import constant_op
from tensorflow.python.framework import ops
from tensorflow.python.framework import tensor_shape
from tensorflow.python.framework import tensor_spec
from tensorflow.python.framework import tensor_util
from tensorflow.python.keras import backend as K
from tensorflow.python.keras import callbacks as cbks
from tensorflow.python.keras import losses
from tensorflow.python.keras import metrics as metrics_module
from tensorflow.python.keras.engine import base_layer
from tensorflow.python.keras.utils import generic_utils
from tensorflow.python.keras.utils.losses_utils import squeeze_or_expand_dimensions
from tensorflow.python.ops import array_ops
from tensorflow.python.ops import math_ops
from tensorflow.python.ops import weights_broadcast_ops
from tensorflow.python.util import nest


@six.add_metaclass(abc.ABCMeta)
class Aggregator(object):
  """Abstract base class used to aggregate batch-level outputs of a loop.

  Attributes:
    use_steps: Whether the loop is using `step` or `batch_size`.
    num_samples_or_steps: Either `batch_size*num_batches` or `steps`.
    results: What to return at the end of the aggregation loop.
  """

  def __init__(self, use_steps, num_samples_or_steps):
    self.use_steps = use_steps
    self.num_samples_or_steps = num_samples_or_steps
    self.results = []

  @abc.abstractmethod
  def create(self, batch_outs):
    """Creates the initial results from the first batch outputs.

    Arguments:
      batch_outs: A list of batch-level outputs.
    """
    raise NotImplementedError('Must be implemented in subclasses.')

  @abc.abstractmethod
  def aggregate(self, batch_outs, batch_start=None, batch_end=None):
    """Aggregates batch-level results into total results.

    Arguments:
      batch_outs: A list of batch-level outputs.
      batch_start: The start index of this batch. Always `None` if `use_steps`
        is `True`.
      batch_end: The end index of this batch. Always `None` if `use_steps` is
        `True`.
    """
    raise NotImplementedError('Must be implemented in subclasses.')

  @abc.abstractmethod
  def finalize(self):
    """Prepares the total results to be returned."""
    raise NotImplementedError('Must be implemented in subclasses.')


class MetricsAggregator(Aggregator):
  """Aggregator that calculates loss and metrics info."""

  def create(self, batch_outs):
    self.results = [0.] * len(batch_outs)

  def aggregate(self, batch_outs, batch_start=None, batch_end=None):
    # Loss.
    if self.use_steps:
      self.results[0] += batch_outs[0]
    else:
      self.results[0] += batch_outs[0] * (batch_end - batch_start)
    # Metrics (always stateful, just grab current values.)
    self.results[1:] = batch_outs[1:]

  def finalize(self):
    self.results[0] /= self.num_samples_or_steps


class OutputsAggregator(Aggregator):
  """Aggregator that concatenates outputs."""

  def create(self, batch_outs):
    if self.use_steps:
      # Cannot pre-allocate the returned NumPy arrays bc
      # batch sizes are unknown. Concatenate batches at the end.
      for _ in batch_outs:
        self.results.append([])
    else:
      # Pre-allocate NumPy arrays.
      for batch_out in batch_outs:
        shape = (self.num_samples_or_steps,) + batch_out.shape[1:]
        self.results.append(np.zeros(shape, dtype=batch_out.dtype))

  def aggregate(self, batch_outs, batch_start=None, batch_end=None):
    if self.use_steps:
      for i, batch_out in enumerate(batch_outs):
        self.results[i].append(batch_out)
    else:
      for i, batch_out in enumerate(batch_outs):
        self.results[i][batch_start:batch_end] = batch_out

  def finalize(self):
    if self.use_steps:
      self.results = [np.concatenate(result, axis=0) for result in self.results]


def get_progbar(model, count_mode):
  """Get Progbar."""
  stateful_metric_names = None
  if hasattr(model, 'metrics_names'):
    stateful_metric_names = model.metrics_names[1:]  # Exclude `loss`
  return cbks.ProgbarLogger(count_mode, stateful_metrics=stateful_metric_names)


def slice_arrays(arrays, indices, contiguous=True):
  """Slices batches out of provided arrays (workaround for eager tensors).

  Unfortunately eager tensors don't have the same slicing behavior as
  Numpy arrays (they follow the same slicing behavior as symbolic TF tensors),
  hence we cannot use `generic_utils.slice_arrays` directly
  and we have to implement this workaround based on `concat`. This has a
  performance cost.

  Arguments:
    arrays: Single array or list of arrays.
    indices: List of indices in the array that should be included in the output
      batch.
    contiguous: Boolean flag indicating whether the indices are contiguous.

  Returns:
    Slice of data (either single array or list of arrays).
  """
  converted_to_list = False
  if not isinstance(arrays, list):
    converted_to_list = True
    arrays = [arrays]
  if any(tensor_util.is_tensor(x) for x in arrays):
    if not contiguous:
      entries = [[x[i:i + 1] for i in indices] for x in arrays]
      slices = [array_ops.concat(x, axis=0) for x in entries]
    else:
      slices = [x[indices[0]:indices[-1] + 1] for x in arrays]
  else:
    slices = generic_utils.slice_arrays(arrays, indices)

  if converted_to_list:
    slices = slices[0]
  return slices


def check_num_samples(ins,
                      batch_size=None,
                      steps=None,
                      steps_name='steps'):
  """Determine the number of samples provided for training and evaluation.

  The number of samples is not defined when running with `steps`,
  in which case the number of samples is set to `None`.

  Arguments:
      ins: List of tensors to be fed to the Keras function.
      batch_size: Integer batch size or `None` if not defined.
      steps: Total number of steps (batches of samples)
          before declaring `_predict_loop` finished.
          Ignored with the default value of `None`.
      steps_name: The public API's parameter name for `steps`.

  Raises:
      ValueError: when `steps` is `None` and the attribute `ins.shape`
      does not exist. Also raises ValueError when `steps` is not `None`
      and `batch_size` is not `None` because they are mutually
      exclusive.

  Returns:
      When steps is `None`, returns the number of samples to be
      processed based on the size of the first dimension of the
      first input numpy array. When steps is not `None` and
      `batch_size` is `None`, returns `None`.

  Raises:
      ValueError: In case of invalid arguments.
  """
  if steps is not None and batch_size is not None:
    raise ValueError(
        'If ' + steps_name + ' is set, the `batch_size` must be None.')
  if check_steps_argument(ins, steps, steps_name):
    return None
  if hasattr(ins[0], 'shape'):
    return int(ins[0].shape[0])
  return None  # Edge case where ins == [static_learning_phase]


def standardize_single_array(x, expected_shape=None):
  """Expand data of shape (x,) to (x, 1), unless len(expected_shape)==1."""
  if x is None:
    return None

  if (x.shape is not None
      and len(x.shape) == 1
      and (expected_shape is None or len(expected_shape) != 1)):
    if tensor_util.is_tensor(x):
      x = array_ops.expand_dims(x, axis=1)
    else:
      x = np.expand_dims(x, 1)
  return x


def standardize_input_data(data,
                           names,
                           shapes=None,
                           check_batch_axis=True,
                           exception_prefix=''):
  """Normalizes inputs and targets provided by users.

  Users may pass data as a list of arrays, dictionary of arrays,
  or as a single array. We normalize this to an ordered list of
  arrays (same order as `names`), while checking that the provided
  arrays have shapes that match the network's expectations.

  Arguments:
      data: User-provided input data (polymorphic).
      names: List of expected array names.
      shapes: Optional list of expected array shapes.
      check_batch_axis: Boolean; whether to check that
          the batch axis of the arrays matches the expected
          value found in `shapes`.
      exception_prefix: String prefix used for exception formatting.

  Returns:
      List of standardized input arrays (one array per model input).

  Raises:
      ValueError: in case of improperly formatted user-provided data.
  """
  if not names:
    if (data is not None and hasattr(data, '__len__') and len(data) and
        not isinstance(data, dict)):
      raise ValueError('Error when checking model ' + exception_prefix + ': '
                       'expected no data, but got:', data)
    return []
  if data is None:
    return [None for _ in range(len(names))]

  if isinstance(data, dict):
    try:
      data = [
          data[x].values
          if data[x].__class__.__name__ == 'DataFrame' else data[x]
          for x in names
      ]
    except KeyError as e:
      raise ValueError('No data provided for "' + e.args[0] + '". Need data '
                       'for each key in: ' + str(names))
  elif isinstance(data, (list, tuple)):
    if isinstance(data[0], (list, tuple)):
      data = [np.asarray(d) for d in data]
    elif len(names) == 1 and isinstance(data[0], (float, int)):
      data = [np.asarray(data)]
    else:
      data = [
          x.values if x.__class__.__name__ == 'DataFrame' else x for x in data
      ]
  else:
    data = data.values if data.__class__.__name__ == 'DataFrame' else data
    data = [data]
  if shapes is not None:
    data = [standardize_single_array(x, shape)
            for (x, shape) in zip(data, shapes)]
  else:
    data = [standardize_single_array(x) for x in data]

  if len(data) != len(names):
    if data and hasattr(data[0], 'shape'):
      raise ValueError('Error when checking model ' + exception_prefix +
                       ': the list of Numpy arrays that you are passing to '
                       'your model is not the size the model expected. '
                       'Expected to see ' + str(len(names)) + ' array(s), '
                       'but instead got the following list of ' +
                       str(len(data)) + ' arrays: ' + str(data)[:200] + '...')
    elif len(names) > 1:
      raise ValueError(
          'Error when checking model ' + exception_prefix +
          ': you are passing a list as input to your model, '
          'but the model expects a list of ' + str(len(names)) +
          ' Numpy arrays instead. The list you passed was: ' + str(data)[:200])
    elif len(data) == 1 and not hasattr(data[0], 'shape'):
      raise TypeError('Error when checking model ' + exception_prefix +
                      ': data should be a Numpy array, or list/dict of '
                      'Numpy arrays. Found: ' + str(data)[:200] + '...')
    elif len(names) == 1:
      data = [np.asarray(data)]

  # Check shapes compatibility.
  if shapes:
    for i in range(len(names)):
      if shapes[i] is not None:
        if tensor_util.is_tensor(data[i]):
          tensorshape = data[i].get_shape()
          if not tensorshape:
            continue
          data_shape = tuple(tensorshape.as_list())
        else:
          data_shape = data[i].shape
        shape = shapes[i]
        if len(data_shape) != len(shape):
          raise ValueError('Error when checking ' + exception_prefix +
                           ': expected ' + names[i] + ' to have ' +
                           str(len(shape)) + ' dimensions, but got array '
                           'with shape ' + str(data_shape))
        if not check_batch_axis:
          data_shape = data_shape[1:]
          shape = shape[1:]
        for dim, ref_dim in zip(data_shape, shape):
          if ref_dim != dim and ref_dim is not None and dim is not None:
            raise ValueError(
                'Error when checking ' + exception_prefix + ': expected ' +
                names[i] + ' to have shape ' + str(shape) +
                ' but got array with shape ' + str(data_shape))
  return data


def standardize_sample_or_class_weights(x_weight, output_names, weight_type):
  """Maps `sample_weight` or `class_weight` to model outputs.

  Arguments:
      x_weight: User-provided `sample_weight` or `class_weight` argument.
      output_names: List of output names (strings) in the model.
      weight_type: A string used purely for exception printing.

  Returns:
      A list of `sample_weight` or `class_weight` where there are exactly
          one element per model output.

  Raises:
      ValueError: In case of invalid user-provided argument.
  """
  if x_weight is None or (isinstance(x_weight, list) and len(x_weight) == 0):  # pylint: disable=g-explicit-length-test
    return [None for _ in output_names]
  if len(output_names) == 1:
    if isinstance(x_weight, list) and len(x_weight) == 1:
      return x_weight
    if isinstance(x_weight, dict) and output_names[0] in x_weight:
      return [x_weight[output_names[0]]]
    else:
      return [x_weight]
  if isinstance(x_weight, list):
    if len(x_weight) != len(output_names):
      raise ValueError('Provided `' + weight_type + '` was a list of ' +
                       str(len(x_weight)) + ' elements, but the model has ' +
                       str(len(output_names)) + ' outputs. '
                       'You should provide one `' + weight_type + '`'
                       'array per model output.')
    return x_weight
  if isinstance(x_weight, dict):
    x_weights = []
    for name in output_names:
      x_weights.append(x_weight.get(name))
    return x_weights
  else:
    raise TypeError(
        'The model has multiple outputs, so `' + weight_type + '` '
        'should be either a list or a dict. '
        'Provided `' + weight_type + '` type not understood: ' + str(x_weight))


def standardize_class_weights(class_weight, output_names):
  return standardize_sample_or_class_weights(class_weight, output_names,
                                             'class_weight')


def standardize_sample_weights(sample_weight, output_names):
  return standardize_sample_or_class_weights(sample_weight, output_names,
                                             'sample_weight')


def check_array_lengths(inputs, targets, weights=None):
  """Does user input validation for numpy arrays.

  Arguments:
      inputs: list of Numpy arrays of inputs.
      targets: list of Numpy arrays of targets.
      weights: list of Numpy arrays of sample weights.

  Raises:
      ValueError: in case of incorrectly formatted data.
  """

  def set_of_lengths(x):
    # Returns a set with the variation between
    # different shapes, with None => 0
    if x is None:
      return {}
    else:
      return set([y.shape[0] for y in x
                  if y is not None and not tensor_util.is_tensor(y)])

  set_x = set_of_lengths(inputs)
  set_y = set_of_lengths(targets)
  set_w = set_of_lengths(weights)
  if len(set_x) > 1:
    raise ValueError('All input arrays (x) should have '
                     'the same number of samples. Got array shapes: ' +
                     str([x.shape for x in inputs]))
  if len(set_y) > 1:
    raise ValueError('All target arrays (y) should have '
                     'the same number of samples. Got array shapes: ' +
                     str([y.shape for y in targets]))
  if set_x and set_y and list(set_x)[0] != list(set_y)[0]:
    raise ValueError('Input arrays should have '
                     'the same number of samples as target arrays. '
                     'Found ' + str(list(set_x)[0]) + ' input samples '
                     'and ' + str(list(set_y)[0]) + ' target samples.')
  if len(set_w) > 1:
    raise ValueError('All sample_weight arrays should have '
                     'the same number of samples. Got array shapes: ' +
                     str([w.shape for w in weights]))
  if set_y and set_w and list(set_y)[0] != list(set_w)[0]:
    raise ValueError('Sample_weight arrays should have '
                     'the same number of samples as target arrays. Got ' +
                     str(list(set_y)[0]) + ' input samples and ' +
                     str(list(set_w)[0]) + ' target samples.')


def check_loss_and_target_compatibility(targets, loss_fns, output_shapes):
  """Does validation on the compatibility of targets and loss functions.

  This helps prevent users from using loss functions incorrectly. This check
  is purely for UX purposes.

  Arguments:
      targets: list of Numpy arrays of targets.
      loss_fns: list of loss functions.
      output_shapes: list of shapes of model outputs.

  Raises:
      ValueError: if a loss function or target array
          is incompatible with an output.
  """
  key_losses = {
      losses.mean_squared_error, losses.binary_crossentropy,
      losses.categorical_crossentropy
  }
  for y, loss, shape in zip(targets, loss_fns, output_shapes):
    if y is None or loss is None or tensor_util.is_tensor(y):
      continue
    if loss is losses.categorical_crossentropy:
      if y.shape[-1] == 1:
        raise ValueError('You are passing a target array of shape ' + str(
            y.shape) + ' while using as loss `categorical_crossentropy`. '
                         '`categorical_crossentropy` expects '
                         'targets to be binary matrices (1s and 0s) '
                         'of shape (samples, classes). '
                         'If your targets are integer classes, '
                         'you can convert them to the expected format via:\n'
                         '```\n'
                         'from keras.utils import to_categorical\n'
                         'y_binary = to_categorical(y_int)\n'
                         '```\n'
                         '\n'
                         'Alternatively, you can use the loss function '
                         '`sparse_categorical_crossentropy` instead, '
                         'which does expect integer targets.')
    if loss in key_losses:
      for target_dim, out_dim in zip(y.shape[1:], shape[1:]):
        if out_dim is not None and target_dim != out_dim:
          raise ValueError('A target array with shape ' + str(y.shape) +
                           ' was passed for an output of shape ' + str(shape) +
                           ' while using as loss `' + loss.__name__ + '`. '
                           'This loss expects '
                           'targets to have the same shape '
                           'as the output.')


def collect_per_output_metric_info(metrics,
                                   output_names,
                                   output_shapes,
                                   loss_fns,
                                   sample_weights=None):
  """Maps metric names and functions to model outputs.

  Arguments:
      metrics: a list or dict of metric functions.
      output_names: a list of the names (strings) of model outputs.
      output_shapes: a list of the shapes (strings) of model outputs.
      loss_fns: a list of the loss functions corresponding to the model outputs.
      sample_weights: a list of weights to be applied on the model outputs.

  Returns:
      A list (one entry per model output) of dicts.
      For instance, if the model has 2 outputs, and for the first output
      we want to compute "binary_accuracy" and "binary_crossentropy",
      and just "binary_accuracy" for the second output,
      the list would look like: `[
        {
          'acc': (binary_accuracy(), mean_obj_1),
          'ce': (binary_crossentropy(), mean_obj_2)
        },
        {
          'acc': (binary_accuracy(), mean_obj_3)
        }
      ]`

  Raises:
      TypeError: if an incorrect type is passed for the `metrics` argument.
  """
  if not metrics:
    return [{} for _ in output_names]
  if isinstance(metrics, list):
    # we then apply all metrics to all outputs.
    nested_metrics = [copy.copy(metrics) for _ in output_names]
  elif isinstance(metrics, dict):
    nested_metrics = []
    for name in output_names:
      output_metrics = metrics.get(name, [])
      if not isinstance(output_metrics, list):
        output_metrics = [output_metrics]
      nested_metrics.append(output_metrics)
  else:
    raise TypeError('Type of `metrics` argument not understood. '
                    'Expected a list or dictionary, found: ' + str(metrics))

  per_output_metrics = []
  for i, metrics in enumerate(nested_metrics):
    metrics_dict = OrderedDict()
    for metric in metrics:
      weighted = False if (sample_weights is None) else (
          sample_weights[i] is not None)
      metric_name = get_metric_name(metric, weighted)
      metric_fn = get_metric_function(
          metric, output_shape=output_shapes[i], loss_fn=loss_fns[i])

      # If the metric function is not stateful, we create a stateful version and
      # return both the stateless and the stateful version together. For batch
      # APIs like `train_on_batch` we will use the stateless version and for
      # other APIs like `fit` we will use the stateful version.
      is_stateful = isinstance(metric_fn,
                               base_layer.Layer) and metric_fn.stateful
      stateful_fn = metric_fn
      if not is_stateful:
        stateful_fn = metrics_module.MeanMetricWrapper(
            metric_fn, name=metric_fn.__name__)

      metrics_dict[metric_name] = (metric_fn, stateful_fn)
    per_output_metrics.append(metrics_dict)

  return per_output_metrics


def batch_shuffle(index_array, batch_size):
  """Shuffles an array in a batch-wise fashion.

  Useful for shuffling HDF5 arrays
  (where one cannot access arbitrary indices).

  Arguments:
      index_array: array of indices to be shuffled.
      batch_size: integer.

  Returns:
      The `index_array` array, shuffled in a batch-wise fashion.
  """
  batch_count = int(len(index_array) / batch_size)
  # to reshape we need to be cleanly divisible by batch size
  # we stash extra items and reappend them after shuffling
  last_batch = index_array[batch_count * batch_size:]
  index_array = index_array[:batch_count * batch_size]
  index_array = index_array.reshape((batch_count, batch_size))
  np.random.shuffle(index_array)
  index_array = index_array.flatten()
  return np.append(index_array, last_batch)


def weighted_masked_objective(fn):
  """Adds support for masking and sample-weighting to an objective function.

  It transforms an objective function `fn(y_true, y_pred)`
  into a sample-weighted, cost-masked objective function
  `fn(y_true, y_pred, weights, mask)`.

  Arguments:
      fn: The objective function to wrap,
          with signature `fn(y_true, y_pred)`.

  Returns:
      A function with signature `fn(y_true, y_pred, weights, mask)`.
  """
  if fn is None:
    return None

  def weighted(y_true, y_pred, weights, mask=None):
    """Wrapper function.

    Arguments:
        y_true: `y_true` argument of `fn`.
        y_pred: `y_pred` argument of `fn`.
        weights: Weights tensor.
        mask: Mask tensor.

    Returns:
        Scalar tensor.
    """
    # score_array has ndim >= 2
    score_array = fn(y_true, y_pred)
    if mask is not None:
      mask = math_ops.cast(mask, y_pred.dtype)
      # Update weights with mask.
      if weights is None:
        weights = mask
      else:
        # Update dimensions of weights to match with mask if possible.
        mask, _, weights = squeeze_or_expand_dimensions(mask, None, weights)
        weights *= mask

    # Apply sample weighting.
    if weights is not None:

      # Update dimensions of weights to match with values if possible.
      score_array, _, weights = squeeze_or_expand_dimensions(
          score_array, None, weights)
      try:
        # Broadcast weights if possible.
        weights = weights_broadcast_ops.broadcast_weights(weights, score_array)
      except ValueError:
        # Reduce values to same ndim as weight array.
        ndim = K.ndim(score_array)
        weight_ndim = K.ndim(weights)
        score_array = K.mean(score_array, axis=list(range(weight_ndim, ndim)))

      score_array = math_ops.multiply(score_array, weights)
      score_array = math_ops.reduce_sum(score_array)
      weights = math_ops.reduce_sum(weights)
      score_array = math_ops.div_no_nan(score_array, weights)
    return K.mean(score_array)

  return weighted


def standardize_weights(y,
                        sample_weight=None,
                        class_weight=None,
                        sample_weight_mode=None):
  """Performs sample weight validation and standardization.

  Everything gets normalized to a single sample-wise (or timestep-wise)
  weight array. If both `sample_weight` and `class_weight` are provided,
  the weights are multiplied.

  Arguments:
      y: Numpy array of model targets to be weighted.
      sample_weight: User-provided `sample_weight` argument.
      class_weight: User-provided `class_weight` argument.
      sample_weight_mode: One of `None` or `"temporal"`.
          `"temporal"` indicated that we expect 2D weight data
          that will be applied to the last 2 dimensions of
          the targets (i.e. we are weighting timesteps, not samples).

  Returns:
      A numpy array of target weights, one entry per sample to weight.

  Raises:
      ValueError: In case of invalid user-provided arguments.
  """
  # Iterator may return sample_weight as 1-tuple
  if isinstance(sample_weight, tuple):
    sample_weight = sample_weight[0]
  if sample_weight_mode is not None:
    if sample_weight_mode != 'temporal':
      raise ValueError('"sample_weight_mode '
                       'should be None or "temporal". '
                       'Found: ' + str(sample_weight_mode))
    if len(y.shape) < 3:
      raise ValueError('Found a sample_weight array for '
                       'an input with shape ' + str(y.shape) + '. '
                       'Timestep-wise sample weighting (use of '
                       'sample_weight_mode="temporal") is restricted to '
                       'outputs that are at least 3D, i.e. that have '
                       'a time dimension.')
    if sample_weight is not None and len(sample_weight.shape) != 2:
      raise ValueError('Found a sample_weight array with shape ' +
                       str(sample_weight.shape) + '. '
                       'In order to use timestep-wise sample weighting, '
                       'you should pass a 2D sample_weight array.')
  else:
    if sample_weight is not None and len(sample_weight.shape) != 1:
      raise ValueError('Found a sample_weight array with shape ' +
                       str(sample_weight.shape) + '. '
                       'In order to use timestep-wise sample weights, '
                       'you should specify '
                       'sample_weight_mode="temporal" '
                       'in compile(). If you just mean to use '
                       'sample-wise weights, make sure your '
                       'sample_weight array is 1D.')

  if sample_weight is not None:
    if len(sample_weight.shape) > len(y.shape):
      raise ValueError(
          'Found a sample_weight with shape' + str(sample_weight.shape) + '.'
          'Expected sample_weight with rank '
          'less than or equal to ' + str(len(y.shape)))

    if (not tensor_util.is_tensor(sample_weight) and
        y.shape[:sample_weight.ndim] != sample_weight.shape):
      raise ValueError(
          'Found a sample_weight array with shape ' + str(sample_weight.shape) +
          ' for an input with shape ' + str(y.shape) + '. '
          'sample_weight cannot be broadcast.')

  # Class weights applied per-sample.
  class_sample_weight = None
  if isinstance(class_weight, dict):
    if len(y.shape) > 2:
      raise ValueError('`class_weight` not supported for '
                       '3+ dimensional targets.')

    if len(y.shape) == 2:
      if y.shape[1] > 1:
        y_classes = np.argmax(y, axis=1)
      elif y.shape[1] == 1:
        y_classes = np.reshape(y, y.shape[0])
    else:
      y_classes = y

    class_sample_weight = np.asarray(
        [class_weight[cls] for cls in y_classes if cls in class_weight])

    if len(class_sample_weight) != len(y_classes):
      # subtract the sets to pick all missing classes
      existing_classes = set(y_classes)
      existing_class_weight = set(class_weight.keys())
      raise ValueError('`class_weight` must contain all classes in the data.'
                       ' The classes %s exist in the data but not in '
                       '`class_weight`.' %
                       (existing_classes - existing_class_weight))

  if class_sample_weight is not None and sample_weight is not None:
    # Multiply weights if both are provided.
    return class_sample_weight * sample_weight
  if sample_weight is not None:
    return sample_weight
  if class_sample_weight is not None:
    return class_sample_weight
  return None


def has_symbolic_tensors(ls):
  if context.executing_eagerly():
    return False
  return has_tensors(ls)


def has_tensors(ls):
  if isinstance(ls, (list, tuple)):
    return any(tensor_util.is_tensor(v) for v in ls)
  if isinstance(ls, dict):
    return any(tensor_util.is_tensor(v) for _, v in six.iteritems(ls))
  return tensor_util.is_tensor(ls)


def get_metric_name(metric, weighted=False):
  """Returns the name corresponding to the given metric input.

  Arguments:
    metric: Metric function name or reference.
    weighted: Boolean indicating if the given metric is weighted.

  Returns:
      The metric name.
  """
  metric_name_prefix = 'weighted_' if weighted else ''
  if metric in ('accuracy', 'acc', 'crossentropy', 'ce'):
    if metric in ('accuracy', 'acc'):
      suffix = 'acc'
    elif metric in ('crossentropy', 'ce'):
      suffix = 'ce'
  else:
    metric_fn = metrics_module.get(metric)
    # Get metric name as string
    if hasattr(metric_fn, 'name'):
      suffix = metric_fn.name
    else:
      suffix = metric_fn.__name__
  metric_name = metric_name_prefix + suffix
  return metric_name


def get_metric_function(metric, output_shape=None, loss_fn=None):
  """Returns the metric function corresponding to the given metric input.

  Arguments:
      metric: Metric function name or reference.
      output_shape: The shape of the output that this metric
          will be calculated for.
      loss_fn: The loss function used.

  Returns:
      The metric function.
  """
  if metric in ['accuracy', 'acc']:
    if output_shape[-1] == 1 or loss_fn == losses.binary_crossentropy:
      return metrics_module.binary_accuracy  # case: binary accuracy
    elif loss_fn == losses.sparse_categorical_crossentropy:
      # case: categorical accuracy with sparse targets
      return metrics_module.sparse_categorical_accuracy
    return metrics_module.categorical_accuracy  # case: categorical accuracy
  elif metric in ['crossentropy', 'ce']:
    if output_shape[-1] == 1 or loss_fn == losses.binary_crossentropy:
      return metrics_module.binary_crossentropy  # case: binary cross-entropy
    elif loss_fn == losses.sparse_categorical_crossentropy:
      # case: categorical cross-entropy with sparse targets
      return metrics_module.sparse_categorical_crossentropy
    # case: categorical cross-entropy
    return metrics_module.categorical_crossentropy
  return metrics_module.get(metric)


def call_metric_function(metric_fn, y_true, y_pred, weights=None, mask=None):
  """Invokes metric function and returns the metric result tensor."""
  if mask is None:
    return metric_fn(y_true, y_pred, sample_weight=weights)

  mask = math_ops.cast(mask, y_pred.dtype)
  if weights is None:
    # Use mask as sample weight.
    return metric_fn(y_true, y_pred, sample_weight=mask)

  # Update dimensions of weights to match with mask.
  mask, _, weights = squeeze_or_expand_dimensions(mask, None, weights)
  weights *= mask
  return metric_fn(y_true, y_pred, sample_weight=weights)


def get_loss_function(loss):
  """Returns the loss function corresponding to the given loss input."""
  if loss is None or isinstance(loss, losses.Loss):
    return loss

  # TODO(psv): After we have added all V2 losses, update this function.
  if loss in ['mse', 'MSE', 'mean_squared_error']:
    return losses.MeanSquaredError()
  return losses.get(loss)


def validate_dataset_input(x, y, sample_weight, validation_split=None):
  """Validates user input arguments when a dataset iterator is passed.

  Arguments:
    x: Input data. A `tf.data` dataset or iterator.
    y: Target data. It could be either Numpy array(s) or TensorFlow tensor(s).
        Expected to be `None` when `x` is a dataset iterator.
    sample_weight: An optional sample-weight array passed by the user to
        weight the importance of each sample in `x`. Expected to be `None` when
        `x` is a dataset iterator
    validation_split: Float between 0 and 1. Fraction of the training data to
        be used as validation data. Expected to be `None` when `x` is a dataset
        iterator.

  Raises:
    ValueError: if argument `y` or `sample_weight` or `validation_split` are
        provided by user.
  """
  if y is not None:
    raise ValueError('You passed a dataset or dataset iterator (%s) as '
                     'input `x` to your model. In that case, you should '
                     'not specify a target (`y`) argument, since the dataset '
                     'or dataset iterator generates both input data and '
                     'target data. '
                     'Received: %s' % (x, y))
  if sample_weight is not None:
    raise ValueError('`sample_weight` argument is not supported when input '
                     '`x` is a dataset or a dataset iterator. Instead, you'
                     'can provide sample_weight as the third element  of your'
                     'dataset, i.e. (inputs, targets, sample_weight). '
                     'Received: x=%s, sample_weight=%s' % (x, sample_weight))
  if validation_split is not None and validation_split != 0.0:
    raise ValueError(
        '`validation_split` argument is not supported when '
        'input `x` is a dataset or a dataset iterator. '
        'Received: x=%s, validation_split=%f' % (x, validation_split))


def check_generator_arguments(y=None,
                              sample_weight=None,
                              validation_split=None):
  """Validates arguments passed when using a generator."""
  if y is not None:
    raise ValueError('`y` argument is not supported when data is'
                     'a generator or Sequence instance. Instead pass targets'
                     ' as the second element of the generator.')
  if sample_weight is not None:
    raise ValueError('`sample_weight` argument is not supported when data is'
                     'a generator or Sequence instance. Instead pass sample'
                     ' weights as the third element of the generator.')
  if validation_split:
    raise ValueError('If your data is in the form of a Python generator, '
                     'you cannot use `validation_split`.')


def check_steps_argument(input_data, steps, steps_name):
  """Validates `steps` argument based on input data's type.

  The cases when `steps` value must be provided are when
    1. input data passed is an iterator.
    2. model was built on top of symbolic tensors, input data is not
       required and is `None`.
    3. input data passed is a symbolic tensor.

  Arguments:
      input_data: Input data. Can be Numpy array(s) or TensorFlow tensor(s) or
        tf.data.Dataset iterator or `None`.
      steps: Integer or `None`. Total number of steps (batches of samples) to
        execute.
      steps_name: The public API's parameter name for `steps`.

  Returns:
    boolean, True if `steps` argument is required, else False.

  Raises:
      ValueError: if `steps` argument is required for given input data type
        but not provided.
  """
  # TODO(fchollet): allow datasets with steps=None if cardinality is known.
  is_x_dataset = isinstance(input_data, (iterator_ops.Iterator,
                                         iterator_ops.EagerIterator,
                                         dataset_ops.DatasetV2))
  if (input_data is None or is_x_dataset or has_symbolic_tensors(input_data) or
      (isinstance(input_data, list) and not input_data)):
    if steps is None:
      input_type_str = 'a Dataset' if is_x_dataset else 'data tensors'
      raise ValueError('When using {input_type} as input to a model, you should'
                       ' specify the `{steps_name}` argument.'.format(
                           input_type=input_type_str, steps_name=steps_name))
    return True
  return False


def cast_single_tensor(x):
  if tensor_util.is_tensor(x) and x.dtype.is_floating:
    return math_ops.cast(x, dtype=K.floatx())
  return x


def cast_if_floating_dtype(x):
  """Casts the given data tensors to the default floating point type.

  Casts only if the input is already a floating point type.
  Args:
    x: tensor or list/tuple of tensors.

  Returns:
    Converted input.

  Raises:
    RuntimeError: if data isn't tensors.
  """
  if not has_tensors(x):
    raise RuntimeError(
        'Please provide tensors for casting, got: {x}'.format(x=x))

  return nest.map_structure(cast_single_tensor, x)


def get_output_sample_weight_and_mode(skip_target_weighing_indices,
                                      sample_weight_mode, output_name,
                                      output_index):
  """Returns the sample weight and weight mode for a single output."""
  if output_index in skip_target_weighing_indices:
    return None, None

  if sample_weight_mode == 'temporal':
    default_value = [[1.]]
    shape = [None, None]
    mode = 'temporal'
  else:
    default_value = [1.]
    shape = [None]
    mode = None
  if context.executing_eagerly():
    weight = None
  else:
    weight = array_ops.placeholder_with_default(
        constant_op.constant(default_value, dtype=K.floatx()),
        shape=shape,
        name=output_name + '_sample_weights')
  return weight, mode


def prepare_sample_weights(output_names, sample_weight_mode,
                           skip_target_weighing_indices):
  """Prepares sample weights for the model.

  Args:
    output_names: List of model output names.
    sample_weight_mode: sample weight mode user input passed from compile API.
    skip_target_weighing_indices: Indices of output for which sample weights
      should be skipped.

  Returns:
    A pair of list of sample weights and sample weight modes
      (one for each output).

  Raises:
    ValueError: In case of invalid `sample_weight_mode` input.
  """
  sample_weights = []
  sample_weight_modes = []
  if isinstance(sample_weight_mode, dict):
    unknown_output = set(sample_weight_mode.keys()) - set(output_names)
    if unknown_output:
      raise ValueError('Unknown entry in '
                       'sample_weight_mode dictionary: "' + unknown_output +
                       '". Only expected the following keys: ' +
                       str(output_names))
    for i, name in enumerate(output_names):
      if (i not in skip_target_weighing_indices and
          name not in sample_weight_mode):
        raise ValueError('Output missing from sample_weight_modes dictionary')
      weight, mode = get_output_sample_weight_and_mode(
          skip_target_weighing_indices, sample_weight_mode.get(name), name, i)
      sample_weights.append(weight)
      sample_weight_modes.append(mode)
  elif isinstance(sample_weight_mode, list):
    if len(sample_weight_mode) != len(output_names):
      raise ValueError('When passing a list as sample_weight_mode, '
                       'it should have one entry per model output. '
                       'The model has ' + str(len(output_names)) +
                       ' outputs, but you passed ' +
                       str(len(sample_weight_mode)) + 'sample_weight_modes')
    for i, name in enumerate(output_names):
      weight, mode = get_output_sample_weight_and_mode(
          skip_target_weighing_indices, sample_weight_mode[i], name, i)
      sample_weights.append(weight)
      sample_weight_modes.append(mode)
  else:
    for i, name in enumerate(output_names):
      weight, mode = get_output_sample_weight_and_mode(
          skip_target_weighing_indices, sample_weight_mode, name, i)
      sample_weights.append(weight)
      sample_weight_modes.append(mode)
  return sample_weights, sample_weight_modes


# TODO(rohanj): This is a hack to get around not depending on feature_column and
# create a cyclical dependency. Figure out a cleaner solution
def is_feature_layer(layer):
  """Returns whether `layer` is a FeatureLayer or not."""
  return getattr(layer, '_is_feature_layer', False)


def is_eager_dataset_or_iterator(data):
  if context.executing_eagerly():
    if isinstance(data, (dataset_ops.DatasetV2, iterator_ops.EagerIterator)):
      return True
  return False


# pylint: disable=protected-access
def assert_not_batched(dataset):
  """Asserts that `dataset` is not batched.

  The algorithm used by this method is sound but not complete. In other words,
  if the method fails to establish the assertion, it does not mean the dataset
  is batched.

  Example usage:
  ```python
  try:
    assert_not_batched(dataset)
    # safe to assume `dataset` it not batched here
  expect ValueError:
    # make no assumptions about `dataset`
  ```

  Args:
    dataset: The dataset to analyze.

  Raises:
    ValueError: If the method cannot establish the assertion.
  """
  if isinstance(dataset, dataset_ops.DatasetV1Adapter):
    return assert_not_batched(dataset._dataset)
  else:
    whitelisted_types = [
        dataset_ops._OptionsDataset,
        dataset_ops.ConcatenateDataset,
        dataset_ops.CacheDataset,
        dataset_ops.FilterDataset,
        dataset_ops.MapDataset,
        dataset_ops.ParallelMapDataset,
        dataset_ops.PrefetchDataset,
        dataset_ops.RangeDataset,
        dataset_ops.RepeatDataset,
        dataset_ops.ShuffleDataset,
        dataset_ops.SkipDataset,
        dataset_ops.SparseTensorSliceDataset,
        dataset_ops.TakeDataset,
        dataset_ops.TensorDataset,
        dataset_ops.TensorSliceDataset,
        dataset_ops.ZipDataset,
        readers.FixedLengthRecordDatasetV2,
        readers.TextLineDatasetV2,
        readers.TFRecordDatasetV2,
    ]
    for ty in whitelisted_types:
      if isinstance(dataset, ty):
        for input_dataset in dataset._inputs():
          assert_not_batched(input_dataset)
        return
    raise ValueError('Could not assert that dataset is not batched.')


# pylint: disable=protected-access
def assert_not_shuffled(dataset):
  """Asserts that `dataset` is not shuffled.

  The algorithm used by this method is sound but not complete. In other words,
  if the method fails to establish the assertion, it does not mean the dataset
  is shuffled.

  Example usage:
  ```python
  try:
    assert_not_shuffled(dataset)
    # safe to assume `dataset` it not shuffled here
  expect ValueError:
    # make no assumptions about `dataset`
  ```

  Args:
    dataset: The dataset to analyze.

  Raises:
    ValueError: If the method cannot establish the assertion.
  """
  if isinstance(dataset, dataset_ops.DatasetV1Adapter):
    return assert_not_shuffled(dataset._dataset)
  else:
    whitelisted_types = [
        dataset_ops._OptionsDataset,
        dataset_ops.BatchDataset,
        dataset_ops.ConcatenateDataset,
        dataset_ops.CacheDataset,
        dataset_ops.FilterDataset,
        dataset_ops.MapDataset,
        dataset_ops.PaddedBatchDataset,
        dataset_ops.ParallelMapDataset,
        dataset_ops.PrefetchDataset,
        dataset_ops.RangeDataset,
        dataset_ops.RepeatDataset,
        dataset_ops.SkipDataset,
        dataset_ops.SparseTensorSliceDataset,
        dataset_ops.TakeDataset,
        dataset_ops.TensorDataset,
        dataset_ops.TensorSliceDataset,
        dataset_ops.WindowDataset,
        dataset_ops.ZipDataset,
        readers.FixedLengthRecordDatasetV2,
        readers.TextLineDatasetV2,
        readers.TFRecordDatasetV2,
    ]
    for ty in whitelisted_types:
      if isinstance(dataset, ty):
        for input_dataset in dataset._inputs():
          assert_not_shuffled(input_dataset)
        return
    raise ValueError('Could not assert that dataset is not shuffled.')


<<<<<<< HEAD
=======
def verify_dataset_shuffled(x):
  """Verifies that the dataset is shuffled.

  Args:
    x: Dataset passed as an input to the model.

  Raises:
    ValueError: if the dataset is not already shuffled.
  """
  assert isinstance(x, dataset_ops.DatasetV2)
  try:
    assert_not_shuffled(x)
  except ValueError:
    # Dataset may or may not be shuffled.
    return
  else:
    logging.warning('Expected a shuffled dataset but input dataset `x` is '
                    'not shuffled. Please invoke `shuffle()` on input dataset.')


def is_dataset_or_iterator(data):
  return isinstance(data, (dataset_ops.DatasetV1,
                           dataset_ops.DatasetV2,
                           iterator_ops.EagerIterator,
                           iterator_ops.Iterator))


def get_iterator(dataset):
  """Create and initialize an iterator from a dataset."""
  iterator = dataset_ops.make_initializable_iterator(dataset)
  initialize_iterator(iterator)
  return iterator


def initialize_iterator(iterator):
  init_op = iterator.initializer
  if not context.executing_eagerly():
    K.get_session().run(init_op)


def extract_tensors_from_dataset(dataset):
  """Extract a tuple of tensors `inputs, targets, sample_weight` from a dataset.

  Arguments:
    dataset: Dataset instance.

  Returns:
    Tuple of tensors `x, y, weights`. `y` and `weights` entry may be None.
  """
  iterator = get_iterator(dataset)
  inputs, targets, sample_weight = unpack_iterator_input(iterator)
  return inputs, targets, sample_weight


def unpack_iterator_input(iterator):
  """Convert a dataset iterator to a tuple of tensors `x, y, sample_weights`.

  Arguments:
    iterator: Instance of a dataset iterator.

  Returns:
    Tuple of tensors `x, y, weights`. `y` and `weights` entry may be None.
  """
  try:
    next_element = iterator.get_next()
  except errors.OutOfRangeError:
    raise RuntimeError('Your dataset iterator ran out of data; '
                       'Make sure that your dataset can generate '
                       'required number of samples.')

  if isinstance(next_element, (list, tuple)):
    if len(next_element) not in [2, 3]:
      raise ValueError(
          'Please provide model inputs as a list or tuple of 2 or 3 '
          'elements: (input, target) or (input, target, sample_weights) '
          'Received %s' % next_element)
    if len(next_element) == 2:
      x, y = next_element
      weights = None
    else:
      x, y, weights = next_element
  else:
    x = next_element
    y = None
    weights = None
  return x, y, weights


def infer_steps_for_dataset(dataset, steps, epochs=1, steps_name='steps'):
  """Infers steps_per_epoch needed to loop through a dataset.

  Arguments:
      dataset: Input data of type tf.data.Dataset.
      steps: Number of steps to draw from the dataset (may be None if unknown).
      epochs: Number of times to iterate over the dataset.
      steps_name: The string name of the steps argument, either `steps`,
        `validation_steps`, or `steps_per_epoch`. Only used for error message
        formatting.

  Returns:
    Integer or `None`. Inferred number of steps to loop through the dataset.
    `None` is returned if the size of the dataset is unknown and `steps` was
    not specified.

  Raises:
    ValueError: In case of invalid argument values.
  """
  assert isinstance(dataset, dataset_ops.DatasetV2)
  size = K.get_value(cardinality.cardinality(dataset))
  if size == cardinality.INFINITE and steps is None:
    raise ValueError('When passing an infinitely repeating dataset, you '
                     'must specify the `%s` argument.' % (steps_name,))
  if size != cardinality.UNKNOWN:
    if steps is not None and steps * epochs > size:
      if epochs > 1:
        raise ValueError('The dataset you passed contains %s batches, but you '
                         'passed `epochs=%s` and `%s=%s`, which is a total of '
                         '%s steps. We cannot draw that many steps from this '
                         'dataset. We suggest to set `%s=%s`.' %
                         (size, epochs, steps_name, steps, steps * epochs,
                          steps_name, size // epochs))
      else:
        raise ValueError('The dataset you passed contains %s batches, but you '
                         'passed `%s=%s`. We cannot draw that many steps from '
                         'this dataset. We suggest to set `%s=%s`.' %
                         (size, steps_name, steps, steps_name, size))
  if steps is None:
    if size >= 0:
      return size
    return None
  return steps


>>>>>>> e6dbfa17
class ModelInputs(object):
  """Encapsulates model inputs.

  Allows for transforming model inputs while keeping the same structure.
  """

  def __init__(self, inputs):
    self._inputs = inputs
    self._is_dict = isinstance(self._inputs, dict)
    self._is_single_input = not isinstance(self._inputs, (list, tuple, dict))

    self._flattened_inputs = []
    self._input_names = []

    if self._is_dict:
      for k in sorted(self._inputs.keys()):
        self._flattened_inputs.append(self._inputs[k])
        self._input_names.append(k)
    else:
      self._flattened_inputs = nest.flatten(self._inputs)
      self._input_names = [
          'input_%d' % (i + 1) for i in range(len(self._flattened_inputs))
      ]

  def get_input_names(self):
    """Returns keys to name inputs by.

    In case inputs provided were a list, tuple or single entry, we make up a
    key 'input_%d'. For dictionary case, we return a sorted list of keys.
    """
    return self._input_names

  def get_symbolic_inputs(self, return_single_as_list=False):
    """Returns inputs to be set as self.inputs for a model."""
    # TODO(karmel): There is a side-effect here where what you get
    # with as_list and as_dict depends on whether you have called this
    # method first, since it modifies in place.
    for i in range(len(self._flattened_inputs)):
      k = self._input_names[i]
      v = self._flattened_inputs[i]
      if isinstance(v, (list, float, int)):
        v = np.asarray(v)
        if v.ndim == 1:
          v = np.expand_dims(v, 1)

      if isinstance(v, (np.ndarray, ops.EagerTensor)):
        # We fix the placeholder shape except the batch size.
        # This is suboptimal, but it is the best we can do with the info
        # we have. The user should call `model._set_inputs(placeholders)`
        # to specify custom placeholders if the need arises.
        shape = (None,) + tuple(v.shape[1:])
        v = K.placeholder(shape=shape, name=k)
      elif isinstance(v, tensor_shape.TensorShape):
        shape = (None,) + tuple(v.as_list()[1:])
        v = K.placeholder(shape=shape, name=k)

      self._flattened_inputs[i] = v

    if self._is_dict:
      return dict(zip(self._input_names, self._flattened_inputs))
    if self._is_single_input and not return_single_as_list:
      return self._flattened_inputs[0]
    return self._flattened_inputs

  def as_dict(self):
    """An iterable over a dictionary version of inputs."""
    for i in range(len(self._flattened_inputs)):
      yield self._input_names[i], self._flattened_inputs[i]

  def as_list(self):
    """Returning the inputs as a list."""
    return self._flattened_inputs


# Allow use of methods not exposed to the user.
# pylint: disable=protected-access
def get_input_shape_and_dtype(layer):
  """Retrieves input shape and input dtype of layer if applicable.

  Args:
    layer: Layer (or model) instance.

  Returns:
    Tuple (input_shape, input_dtype). Both could be None if the layer
      does not have a defined input shape.

  Raises:
    ValueError: in case an empty Sequential or Graph Network is passed.
  """

  def _is_graph_model(layer):
    return ((hasattr(layer, '_is_graph_network') and layer._is_graph_network) or
            layer.__class__.__name__ == 'Sequential')

  # In case of nested models: recover the first layer
  # of the deepest model to infer input shape and dtype.
  # Subclassed Models may not have been built so can't be checked.
  while _is_graph_model(layer):
    if not layer.layers:
      raise ValueError('An empty Model cannot be used as a Layer.')
    layer = layer.layers[0]

  if hasattr(layer, '_batch_input_shape'):
    return layer._batch_input_shape, layer.dtype
  return None, None


# pylint: enable=protected-access


def get_static_batch_size(layer):
  """Gets the static batch size of a Layer.

  Arguments:
    layer: a `Layer` instance.

  Returns:
    The static batch size of a Layer.
  """
  batch_input_shape, _ = get_input_shape_and_dtype(layer)
  if batch_input_shape is not None:
    return tensor_shape.as_dimension(batch_input_shape[0]).value
  return None


def generic_output_names(outputs_list):
  return ['output_%d' % (i + 1) for i in range(len(outputs_list))]


def trace_model_call(model, input_signature=None):
  """Trace the model call to create a tf.function for exporting a Keras model.

  Args:
    model: A Keras model.
    input_signature: optional, a list of tf.TensorSpec objects specifying the
      inputs to the model.

  Returns:
    A tf.function wrapping the model's call function with input signatures set.

  Raises:
    ValueError: if input signature cannot be inferred from the model.
  """
  if input_signature is None:
    if isinstance(model.call, def_function.PolymorphicFunction):
      input_signature = model.call.input_signature

  if input_signature is None:
    try:
      inputs = model.inputs
      input_names = model.input_names
    except AttributeError:
      raise ValueError(
          'Model {} cannot be saved because the input shapes have not been '
          'set. Usually, input shapes are automatically determined from calling'
          ' .fit() or .predict(). To manually set the shapes, call '
          'model._set_inputs(inputs).'.format(model))
    input_specs = []
    for input_tensor, input_name in zip(inputs, input_names):
      input_specs.append(tensor_spec.TensorSpec(
          shape=input_tensor.shape, dtype=input_tensor.dtype,
          name=input_name))
    # The input signature of the call function is a list with one element, since
    # all tensor inputs must be passed in as the first argument.
    input_signature = [input_specs] if len(input_specs) > 1 else input_specs

  # TODO(mdan): Should the model's call be autographed by default?
  @def_function.function(input_signature=input_signature, autograph=False)
  def _wrapped_model(*args):
    """A concrete tf.function that wraps the model's call function."""
    # When given a single input, Keras models will call the model on the tensor
    # rather than a list consisting of the single tensor.
    inputs = args[0] if len(input_signature) == 1 else list(args)
    outputs_list = nest.flatten(model(inputs=inputs))
    try:
      output_names = model.output_names
    except AttributeError:
      output_names = generic_output_names(outputs_list)
    return {name: output for name, output in zip(output_names, outputs_list)}

  return _wrapped_model


def set_run_eagerly_for_dict_structure(model, x):
  """Set model.run_eagerly to true if x is dict structure.

  Set model.run_eagerly to true if x is dict or
  Iterator/EagerIterator/Dataset of dict.

  Args:
    model: A Keras model.
    x: Input data.
  """
  if not context.executing_eagerly():
    return
  if isinstance(x, dict):
    model.run_eagerly = True
  if (isinstance(x, (iterator_ops.Iterator, iterator_ops.EagerIterator,
                     dataset_ops.DatasetV2))):
    for item in x.output_shapes:
      if isinstance(item, dict):
        model.run_eagerly = True
        return


def convert_eager_tensors_to_numpy(structure):
  """Convert every EagerTensor in `structure` to NumPy.

  Arguments:
    structure: An arbitrary structure of elements to be converted to NumPy
      arrays.

  Returns:
    An identical structure with EagerTensors converted to NumPy arrays.
  """

  def _convert(element):
    if isinstance(element, ops.EagerTensor):
      return element.numpy()
    return element

  return nest.map_structure(_convert, structure)<|MERGE_RESOLUTION|>--- conflicted
+++ resolved
@@ -19,21 +19,24 @@
 from __future__ import print_function
 
 import abc
+import collections
 from collections import OrderedDict
 import copy
+import json
+import os
 
 import numpy as np
 import six
 
+from tensorflow.python.data.experimental.ops import cardinality
 from tensorflow.python.data.ops import dataset_ops
 from tensorflow.python.data.ops import iterator_ops
 from tensorflow.python.data.ops import readers
 from tensorflow.python.eager import context
-from tensorflow.python.eager import def_function
 from tensorflow.python.framework import constant_op
+from tensorflow.python.framework import errors
 from tensorflow.python.framework import ops
 from tensorflow.python.framework import tensor_shape
-from tensorflow.python.framework import tensor_spec
 from tensorflow.python.framework import tensor_util
 from tensorflow.python.keras import backend as K
 from tensorflow.python.keras import callbacks as cbks
@@ -45,6 +48,8 @@
 from tensorflow.python.ops import array_ops
 from tensorflow.python.ops import math_ops
 from tensorflow.python.ops import weights_broadcast_ops
+from tensorflow.python.platform import tf_logging as logging
+from tensorflow.python.training import server_lib
 from tensorflow.python.util import nest
 
 
@@ -107,6 +112,8 @@
     self.results[1:] = batch_outs[1:]
 
   def finalize(self):
+    if not self.results:
+      raise ValueError('Empty training data.')
     self.results[0] /= self.num_samples_or_steps
 
 
@@ -953,13 +960,12 @@
         but not provided.
   """
   # TODO(fchollet): allow datasets with steps=None if cardinality is known.
-  is_x_dataset = isinstance(input_data, (iterator_ops.Iterator,
-                                         iterator_ops.EagerIterator,
-                                         dataset_ops.DatasetV2))
-  if (input_data is None or is_x_dataset or has_symbolic_tensors(input_data) or
+  is_x_iterator = isinstance(input_data, (iterator_ops.Iterator,
+                                          iterator_ops.EagerIterator))
+  if (input_data is None or is_x_iterator or has_symbolic_tensors(input_data) or
       (isinstance(input_data, list) and not input_data)):
     if steps is None:
-      input_type_str = 'a Dataset' if is_x_dataset else 'data tensors'
+      input_type_str = 'a Dataset iterator' if is_x_iterator else 'data tensors'
       raise ValueError('When using {input_type} as input to a model, you should'
                        ' specify the `{steps_name}` argument.'.format(
                            input_type=input_type_str, steps_name=steps_name))
@@ -1081,10 +1087,10 @@
 
 
 def is_eager_dataset_or_iterator(data):
-  if context.executing_eagerly():
-    if isinstance(data, (dataset_ops.DatasetV2, iterator_ops.EagerIterator)):
-      return True
-  return False
+  return context.executing_eagerly() and isinstance(
+      data, (dataset_ops.DatasetV1,
+             dataset_ops.DatasetV2,
+             iterator_ops.EagerIterator))
 
 
 # pylint: disable=protected-access
@@ -1199,8 +1205,6 @@
     raise ValueError('Could not assert that dataset is not shuffled.')
 
 
-<<<<<<< HEAD
-=======
 def verify_dataset_shuffled(x):
   """Verifies that the dataset is shuffled.
 
@@ -1334,7 +1338,6 @@
   return steps
 
 
->>>>>>> e6dbfa17
 class ModelInputs(object):
   """Encapsulates model inputs.
 
@@ -1464,60 +1467,6 @@
   return ['output_%d' % (i + 1) for i in range(len(outputs_list))]
 
 
-def trace_model_call(model, input_signature=None):
-  """Trace the model call to create a tf.function for exporting a Keras model.
-
-  Args:
-    model: A Keras model.
-    input_signature: optional, a list of tf.TensorSpec objects specifying the
-      inputs to the model.
-
-  Returns:
-    A tf.function wrapping the model's call function with input signatures set.
-
-  Raises:
-    ValueError: if input signature cannot be inferred from the model.
-  """
-  if input_signature is None:
-    if isinstance(model.call, def_function.PolymorphicFunction):
-      input_signature = model.call.input_signature
-
-  if input_signature is None:
-    try:
-      inputs = model.inputs
-      input_names = model.input_names
-    except AttributeError:
-      raise ValueError(
-          'Model {} cannot be saved because the input shapes have not been '
-          'set. Usually, input shapes are automatically determined from calling'
-          ' .fit() or .predict(). To manually set the shapes, call '
-          'model._set_inputs(inputs).'.format(model))
-    input_specs = []
-    for input_tensor, input_name in zip(inputs, input_names):
-      input_specs.append(tensor_spec.TensorSpec(
-          shape=input_tensor.shape, dtype=input_tensor.dtype,
-          name=input_name))
-    # The input signature of the call function is a list with one element, since
-    # all tensor inputs must be passed in as the first argument.
-    input_signature = [input_specs] if len(input_specs) > 1 else input_specs
-
-  # TODO(mdan): Should the model's call be autographed by default?
-  @def_function.function(input_signature=input_signature, autograph=False)
-  def _wrapped_model(*args):
-    """A concrete tf.function that wraps the model's call function."""
-    # When given a single input, Keras models will call the model on the tensor
-    # rather than a list consisting of the single tensor.
-    inputs = args[0] if len(input_signature) == 1 else list(args)
-    outputs_list = nest.flatten(model(inputs=inputs))
-    try:
-      output_names = model.output_names
-    except AttributeError:
-      output_names = generic_output_names(outputs_list)
-    return {name: output for name, output in zip(output_names, outputs_list)}
-
-  return _wrapped_model
-
-
 def set_run_eagerly_for_dict_structure(model, x):
   """Set model.run_eagerly to true if x is dict structure.
 
@@ -1556,4 +1505,41 @@
       return element.numpy()
     return element
 
-  return nest.map_structure(_convert, structure)+  return nest.map_structure(_convert, structure)
+
+
+def should_run_multi_worker():
+  """Whether a model should be run using DistributedCoordinator."""
+  tf_config = json.loads(os.environ.get('TF_CONFIG', '{}'))
+  cluster_spec = server_lib.ClusterSpec(tf_config.get('cluster', {}))
+  return tf_config and 'master' not in cluster_spec.jobs
+
+
+def should_run_validation(validation_freq, epoch):
+  """Checks if validation should be run this epoch.
+
+  Arguments:
+    validation_freq: Integer or list. If an integer, specifies how many training
+      epochs to run before a new validation run is performed. If a list,
+      specifies the epochs on which to run validation.
+    epoch: Integer, the number of the training epoch just completed.
+
+  Returns:
+    Bool, True if validation should be run.
+
+  Raises:
+    ValueError: if `validation_freq` is an Integer and less than 1, or if
+    it is neither an Integer nor a Sequence.
+  """
+  # `epoch` is 0-indexed internally but 1-indexed in the public API.
+  one_indexed_epoch = epoch + 1
+
+  if isinstance(validation_freq, int):
+    if validation_freq < 1:
+      raise ValueError('`validation_freq` can not be less than 1.')
+    return one_indexed_epoch % validation_freq == 0
+
+  if not isinstance(validation_freq, collections.Container):
+    raise ValueError('`validation_freq` must be an Integer or '
+                     '`collections.Container` (e.g. list, tuple, etc.)')
+  return one_indexed_epoch in validation_freq
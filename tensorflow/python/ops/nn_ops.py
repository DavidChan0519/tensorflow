# Copyright 2015 The TensorFlow Authors. All Rights Reserved.
#
# Licensed under the Apache License, Version 2.0 (the "License");
# you may not use this file except in compliance with the License.
# You may obtain a copy of the License at
#
#     http://www.apache.org/licenses/LICENSE-2.0
#
# Unless required by applicable law or agreed to in writing, software
# distributed under the License is distributed on an "AS IS" BASIS,
# WITHOUT WARRANTIES OR CONDITIONS OF ANY KIND, either express or implied.
# See the License for the specific language governing permissions and
# limitations under the License.
# ==============================================================================
"""Wrappers for primitive Neural Net (NN) Operations."""

from __future__ import absolute_import
from __future__ import division
from __future__ import print_function

import numbers

import numpy as np

from tensorflow.python.compat import compat
from tensorflow.python.eager import context
from tensorflow.python.framework import dtypes
from tensorflow.python.framework import graph_util
from tensorflow.python.framework import ops
from tensorflow.python.framework import tensor_shape
from tensorflow.python.framework import tensor_util
from tensorflow.python.ops import array_ops
from tensorflow.python.ops import check_ops
from tensorflow.python.ops import gen_nn_ops
from tensorflow.python.ops import math_ops
from tensorflow.python.ops import random_ops

# go/tf-wildcard-import
# pylint: disable=wildcard-import
from tensorflow.python.ops.gen_nn_ops import *
# pylint: enable=wildcard-import

from tensorflow.python.util import deprecation
from tensorflow.python.util.tf_export import tf_export

# Aliases for some automatically-generated names.
local_response_normalization = gen_nn_ops.lrn

# pylint: disable=protected-access


def _non_atrous_convolution(
    input,  # pylint: disable=redefined-builtin
    filter,  # pylint: disable=redefined-builtin
    padding,
    data_format=None,  # pylint: disable=redefined-builtin
    strides=None,
    name=None):
  """Computes sums of N-D convolutions (actually cross correlation).

  It is required that 1 <= N <= 3.

  This is used to implement the more generic `convolution` function, which
  extends the interface of this function with a `dilation_rate` parameter.

  Args:

    input: Rank N+2 tensor of type T of shape
      `[batch_size] + input_spatial_shape + [in_channels]` if `data_format`
      does not start with `"NC"`, or
      `[batch_size, in_channels] + input_spatial_shape` if `data_format` starts
      with `"NC"`.
    filter: Rank N+2 tensor of type T of shape
      `filter_spatial_shape + [in_channels, out_channels]`.  Rank of either
      `input` or `filter` must be known.
    padding: Padding method to use, must be either "VALID" or "SAME".
    data_format: A string or None.  Specifies whether the channel dimension of
      the `input` and output is the last dimension (default, or if `data_format`
      does not start with "NC"), or the second dimension (if `data_format`
      starts with "NC").  For N=1, the valid values are "NWC" (default) and
      "NCW".  For N=2, the valid values are "NHWC" (default) and "NCHW".
      For N=3, the valid values are "NDHWC" (default) and "NCDHW".
    strides: Sequence of N positive integers, defaults to `[1] * N`.
    name: Name prefix to use.

  Returns:
    Rank N+2 tensor of type T of shape
    `[batch_size] + output_spatial_shape + [out_channels]`, where
    if padding == "SAME":
      output_spatial_shape = input_spatial_shape
    if padding == "VALID":
      output_spatial_shape = input_spatial_shape - filter_spatial_shape + 1.

  Raises:
    ValueError: if ranks are incompatible.

  """
  with ops.name_scope(name, "non_atrous_convolution", [input, filter]) as scope:
    input = ops.convert_to_tensor(input, name="input")  # pylint: disable=redefined-builtin
    input_shape = input.get_shape()
    filter = ops.convert_to_tensor(filter, name="filter")  # pylint: disable=redefined-builtin
    filter_shape = filter.get_shape()
    op = _NonAtrousConvolution(
        input_shape,
        filter_shape=filter_shape,
        padding=padding,
        data_format=data_format,
        strides=strides,
        name=scope)
    return op(input, filter)


class _NonAtrousConvolution(object):
  """Helper class for _non_atrous_convolution.

  Note that this class assumes that shapes of input and filter passed to
  __call__ are compatible with input_shape and filter_shape passed to the
  constructor.

  Arguments:
    input_shape: static input shape, i.e. input.get_shape().
    filter_shape: static filter shape, i.e. filter.get_shape().
    padding: see _non_atrous_convolution.
    data_format: see _non_atrous_convolution.
    strides: see _non_atrous_convolution.
    name: see _non_atrous_convolution.
  """

  def __init__(
      self,
      input_shape,
      filter_shape,  # pylint: disable=redefined-builtin
      padding,
      data_format=None,
      strides=None,
      name=None):
    filter_shape = filter_shape.with_rank(input_shape.ndims)
    self.padding = padding
    self.name = name
    input_shape = input_shape.with_rank(filter_shape.ndims)
    if input_shape.ndims is None:
      raise ValueError("Rank of convolution must be known")
    if input_shape.ndims < 3 or input_shape.ndims > 5:
      raise ValueError(
          "`input` and `filter` must have rank at least 3 and at most 5")
    conv_dims = input_shape.ndims - 2
    if strides is None:
      strides = [1] * conv_dims
    elif len(strides) != conv_dims:
      raise ValueError("len(strides)=%d, but should be %d" % (len(strides),
                                                              conv_dims))
    if conv_dims == 1:
      # conv1d uses the 2-d data format names
      if data_format is None:
        data_format = "NWC"
      elif data_format not in {"NCW", "NWC", "NCHW", "NHWC"}:
        raise ValueError("data_format must be \"NWC\" or \"NCW\".")
      self.strides = strides[0]
      self.data_format = data_format
      self.conv_op = self._conv1d
    elif conv_dims == 2:
      if data_format is None or data_format == "NHWC":
        data_format = "NHWC"
        strides = [1] + list(strides) + [1]
      elif data_format == "NCHW":
        strides = [1, 1] + list(strides)
      else:
        raise ValueError("data_format must be \"NHWC\" or \"NCHW\".")
      self.strides = strides
      self.data_format = data_format
      self.conv_op = conv2d
    elif conv_dims == 3:
      if data_format is None or data_format == "NDHWC":
        strides = [1] + list(strides) + [1]
      elif data_format == "NCDHW":
        strides = [1, 1] + list(strides)
      else:
        raise ValueError("data_format must be \"NDHWC\" or \"NCDHW\". Have: %s"
                         % data_format)
      self.strides = strides
      self.data_format = data_format
      self.conv_op = gen_nn_ops.conv3d

  # Note that we need this adapter since argument names for conv1d don't match
  # those for gen_nn_ops.conv2d and gen_nn_ops.conv3d.
  # pylint: disable=redefined-builtin
  def _conv1d(self, input, filter, strides, padding, data_format, name):
    return conv1d(
        value=input,
        filters=filter,
        stride=strides,
        padding=padding,
        data_format=data_format,
        name=name)

  # pylint: enable=redefined-builtin

  def __call__(self, inp, filter):  # pylint: disable=redefined-builtin
    return self.conv_op(
        input=inp,
        filter=filter,
        strides=self.strides,
        padding=self.padding,
        data_format=self.data_format,
        name=self.name)


@tf_export("nn.with_space_to_batch")
def with_space_to_batch(
    input,  # pylint: disable=redefined-builtin
    dilation_rate,
    padding,
    op,
    filter_shape=None,
    spatial_dims=None,
    data_format=None):
  """Performs `op` on the space-to-batch representation of `input`.

  This has the effect of transforming sliding window operations into the
  corresponding "atrous" operation in which the input is sampled at the
  specified `dilation_rate`.

  In the special case that `dilation_rate` is uniformly 1, this simply returns:

    op(input, num_spatial_dims, padding)

  Otherwise, it returns:

    batch_to_space_nd(
      op(space_to_batch_nd(input, adjusted_dilation_rate, adjusted_paddings),
         num_spatial_dims,
         "VALID")
      adjusted_dilation_rate,
      adjusted_crops),

  where:

    adjusted_dilation_rate is an int64 tensor of shape [max(spatial_dims)],
    adjusted_{paddings,crops} are int64 tensors of shape [max(spatial_dims), 2]

  defined as follows:

  We first define two int64 tensors `paddings` and `crops` of shape
  `[num_spatial_dims, 2]` based on the value of `padding` and the spatial
  dimensions of the `input`:

  If `padding = "VALID"`, then:

    paddings, crops = required_space_to_batch_paddings(
      input_shape[spatial_dims],
      dilation_rate)

  If `padding = "SAME"`, then:

    dilated_filter_shape =
      filter_shape + (filter_shape - 1) * (dilation_rate - 1)

    paddings, crops = required_space_to_batch_paddings(
      input_shape[spatial_dims],
      dilation_rate,
      [(dilated_filter_shape - 1) // 2,
       dilated_filter_shape - 1 - (dilated_filter_shape - 1) // 2])

  Because `space_to_batch_nd` and `batch_to_space_nd` assume that the spatial
  dimensions are contiguous starting at the second dimension, but the specified
  `spatial_dims` may not be, we must adjust `dilation_rate`, `paddings` and
  `crops` in order to be usable with these operations.  For a given dimension,
  if the block size is 1, and both the starting and ending padding and crop
  amounts are 0, then space_to_batch_nd effectively leaves that dimension alone,
  which is what is needed for dimensions not part of `spatial_dims`.
  Furthermore, `space_to_batch_nd` and `batch_to_space_nd` handle this case
  efficiently for any number of leading and trailing dimensions.

  For 0 <= i < len(spatial_dims), we assign:

    adjusted_dilation_rate[spatial_dims[i] - 1] = dilation_rate[i]
    adjusted_paddings[spatial_dims[i] - 1, :] = paddings[i, :]
    adjusted_crops[spatial_dims[i] - 1, :] = crops[i, :]

  All unassigned values of `adjusted_dilation_rate` default to 1, while all
  unassigned values of `adjusted_paddings` and `adjusted_crops` default to 0.

  Note in the case that `dilation_rate` is not uniformly 1, specifying "VALID"
  padding is equivalent to specifying `padding = "SAME"` with a filter_shape of
  `[1]*N`.

  Advanced usage. Note the following optimization: A sequence of
  `with_space_to_batch` operations with identical (not uniformly 1)
  `dilation_rate` parameters and "VALID" padding

    net = with_space_to_batch(net, dilation_rate, "VALID", op_1)
    ...
    net = with_space_to_batch(net, dilation_rate, "VALID", op_k)

  can be combined into a single `with_space_to_batch` operation as follows:

    def combined_op(converted_input, num_spatial_dims, _):
      result = op_1(converted_input, num_spatial_dims, "VALID")
      ...
      result = op_k(result, num_spatial_dims, "VALID")

    net = with_space_to_batch(net, dilation_rate, "VALID", combined_op)

  This eliminates the overhead of `k-1` calls to `space_to_batch_nd` and
  `batch_to_space_nd`.

  Similarly, a sequence of `with_space_to_batch` operations with identical (not
  uniformly 1) `dilation_rate` parameters, "SAME" padding, and odd filter
  dimensions

    net = with_space_to_batch(net, dilation_rate, "SAME", op_1, filter_shape_1)
    ...
    net = with_space_to_batch(net, dilation_rate, "SAME", op_k, filter_shape_k)

  can be combined into a single `with_space_to_batch` operation as follows:

    def combined_op(converted_input, num_spatial_dims, _):
      result = op_1(converted_input, num_spatial_dims, "SAME")
      ...
      result = op_k(result, num_spatial_dims, "SAME")

    net = with_space_to_batch(net, dilation_rate, "VALID", combined_op)

  Args:
    input: Tensor of rank > max(spatial_dims).
    dilation_rate: int32 Tensor of *known* shape [num_spatial_dims].
    padding: str constant equal to "VALID" or "SAME"
    op: Function that maps (input, num_spatial_dims, padding) -> output
    filter_shape: If padding = "SAME", specifies the shape of the convolution
      kernel/pooling window as an integer Tensor of shape [>=num_spatial_dims].
      If padding = "VALID", filter_shape is ignored and need not be specified.
    spatial_dims: Monotonically increasing sequence of `num_spatial_dims`
      integers (which are >= 1) specifying the spatial dimensions of `input`
      and output.  Defaults to: `range(1, num_spatial_dims+1)`.
    data_format: A string or None.  Specifies whether the channel dimension of
      the `input` and output is the last dimension (default, or if `data_format`
      does not start with "NC"), or the second dimension (if `data_format`
      starts with "NC").  For N=1, the valid values are "NWC" (default) and
      "NCW".  For N=2, the valid values are "NHWC" (default) and "NCHW".
      For N=3, the valid values are "NDHWC" (default) and "NCDHW".

  Returns:
    The output Tensor as described above, dimensions will vary based on the op
    provided.

  Raises:
    ValueError: if `padding` is invalid or the arguments are incompatible.
    ValueError: if `spatial_dims` are invalid.

  """
  input = ops.convert_to_tensor(input, name="input")  # pylint: disable=redefined-builtin
  input_shape = input.get_shape()

  def build_op(num_spatial_dims, padding):
    return lambda inp, _: op(inp, num_spatial_dims, padding)

  new_op = _WithSpaceToBatch(
      input_shape,
      dilation_rate,
      padding,
      build_op,
      filter_shape=filter_shape,
      spatial_dims=spatial_dims,
      data_format=data_format)
  return new_op(input, None)


class _WithSpaceToBatch(object):
  """Helper class for with_space_to_batch.

  Note that this class assumes that shapes of input and filter passed to
  __call__ are compatible with input_shape and filter_shape passed to the
  constructor.

  Arguments
    input_shape: static shape of input. i.e. input.get_shape().
    dilation_rate: see with_space_to_batch
    padding: see with_space_to_batch
    build_op: Function that maps (num_spatial_dims, paddings) -> (function that
      maps (input, filter) -> output).
    filter_shape: see with_space_to_batch
    spatial_dims: see with_space_to_batch
    data_format: see with_space_to_batch
  """

  def __init__(self,
               input_shape,
               dilation_rate,
               padding,
               build_op,
               filter_shape=None,
               spatial_dims=None,
               data_format=None):
    """Helper class for _with_space_to_batch."""
    dilation_rate = ops.convert_to_tensor(
        dilation_rate, dtypes.int32, name="dilation_rate")
    try:
      rate_shape = dilation_rate.get_shape().with_rank(1)
    except ValueError:
      raise ValueError("rate must be rank 1")

    if not dilation_rate.get_shape().is_fully_defined():
      raise ValueError("rate must have known shape")

    num_spatial_dims = rate_shape.dims[0].value

    if data_format is not None and data_format.startswith("NC"):
      starting_spatial_dim = 2
    else:
      starting_spatial_dim = 1

    if spatial_dims is None:
      spatial_dims = range(starting_spatial_dim,
                           num_spatial_dims + starting_spatial_dim)
    orig_spatial_dims = list(spatial_dims)
    spatial_dims = sorted(set(int(x) for x in orig_spatial_dims))
    if spatial_dims != orig_spatial_dims or any(x < 1 for x in spatial_dims):
      raise ValueError(
          "spatial_dims must be a montonically increasing sequence of positive "
          "integers")  # pylint: disable=line-too-long

    if data_format is not None and data_format.startswith("NC"):
      expected_input_rank = spatial_dims[-1]
    else:
      expected_input_rank = spatial_dims[-1] + 1

    try:
      input_shape.with_rank_at_least(expected_input_rank)
    except ValueError:
      raise ValueError(
          "input tensor must have rank %d at least" % (expected_input_rank))

    const_rate = tensor_util.constant_value(dilation_rate)
    rate_or_const_rate = dilation_rate
    if const_rate is not None:
      rate_or_const_rate = const_rate
      if np.any(const_rate < 1):
        raise ValueError("dilation_rate must be positive")
      if np.all(const_rate == 1):
        self.call = build_op(num_spatial_dims, padding)
        return

    # We have two padding contributions. The first is used for converting "SAME"
    # to "VALID". The second is required so that the height and width of the
    # zero-padded value tensor are multiples of rate.

    # Padding required to reduce to "VALID" convolution
    if padding == "SAME":
      if filter_shape is None:
        raise ValueError("filter_shape must be specified for SAME padding")
      filter_shape = ops.convert_to_tensor(filter_shape, name="filter_shape")
      const_filter_shape = tensor_util.constant_value(filter_shape)
      if const_filter_shape is not None:
        filter_shape = const_filter_shape
        self.base_paddings = _with_space_to_batch_base_paddings(
            const_filter_shape, num_spatial_dims, rate_or_const_rate)
      else:
        self.num_spatial_dims = num_spatial_dims
        self.rate_or_const_rate = rate_or_const_rate
        self.base_paddings = None
    elif padding == "VALID":
      self.base_paddings = np.zeros([num_spatial_dims, 2], np.int32)
    else:
      raise ValueError("Invalid padding method %r" % padding)

    self.input_shape = input_shape
    self.spatial_dims = spatial_dims
    self.dilation_rate = dilation_rate
    self.data_format = data_format
    self.op = build_op(num_spatial_dims, "VALID")
    self.call = self._with_space_to_batch_call

  def _with_space_to_batch_call(self, inp, filter):  # pylint: disable=redefined-builtin
    """Call functionality for with_space_to_batch."""
    # Handle input whose shape is unknown during graph creation.
    input_spatial_shape = None
    input_shape = self.input_shape
    spatial_dims = self.spatial_dims
    if input_shape.ndims is not None:
      input_shape_list = input_shape.as_list()
      input_spatial_shape = [input_shape_list[i] for i in spatial_dims]
    if input_spatial_shape is None or None in input_spatial_shape:
      input_shape_tensor = array_ops.shape(inp)
      input_spatial_shape = array_ops.stack(
          [input_shape_tensor[i] for i in spatial_dims])

    base_paddings = self.base_paddings
    if base_paddings is None:
      # base_paddings could not be computed at build time since static filter
      # shape was not fully defined.
      filter_shape = array_ops.shape(filter)
      base_paddings = _with_space_to_batch_base_paddings(
          filter_shape, self.num_spatial_dims, self.rate_or_const_rate)
    paddings, crops = array_ops.required_space_to_batch_paddings(
        input_shape=input_spatial_shape,
        base_paddings=base_paddings,
        block_shape=self.dilation_rate)

    dilation_rate = _with_space_to_batch_adjust(self.dilation_rate, 1,
                                                spatial_dims)
    paddings = _with_space_to_batch_adjust(paddings, 0, spatial_dims)
    crops = _with_space_to_batch_adjust(crops, 0, spatial_dims)
    input_converted = array_ops.space_to_batch_nd(
        input=inp, block_shape=dilation_rate, paddings=paddings)

    result = self.op(input_converted, filter)

    result_converted = array_ops.batch_to_space_nd(
        input=result, block_shape=dilation_rate, crops=crops)

    # Recover channel information for output shape if channels are not last.
    if self.data_format is not None and self.data_format.startswith("NC"):
      if not result_converted.shape.dims[1].value and filter is not None:
        output_shape = result_converted.shape.as_list()
        output_shape[1] = filter.shape[-1]
        result_converted.set_shape(output_shape)

    return result_converted

  def __call__(self, inp, filter):  # pylint: disable=redefined-builtin
    return self.call(inp, filter)


def _with_space_to_batch_base_paddings(filter_shape, num_spatial_dims,
                                       rate_or_const_rate):
  """Helper function to compute base_paddings."""
  # Spatial dimensions of the filters and the upsampled filters in which we
  # introduce (rate - 1) zeros between consecutive filter values.
  filter_spatial_shape = filter_shape[:num_spatial_dims]
  dilated_filter_spatial_shape = (
      filter_spatial_shape + (filter_spatial_shape - 1) *
      (rate_or_const_rate - 1))
  pad_extra_shape = dilated_filter_spatial_shape - 1

  # When full_padding_shape is odd, we pad more at end, following the same
  # convention as conv2d.
  pad_extra_start = pad_extra_shape // 2
  pad_extra_end = pad_extra_shape - pad_extra_start
  base_paddings = array_ops.stack(
      [[pad_extra_start[i], pad_extra_end[i]] for i in range(num_spatial_dims)])
  return base_paddings


def _with_space_to_batch_adjust(orig, fill_value, spatial_dims):
  """Returns an `adjusted` version of `orig` based on `spatial_dims`.

  Tensor of the same type as `orig` and with shape
  `[max(spatial_dims), ...]` where:

    adjusted[spatial_dims[i] - 1, ...] = orig[i, ...]

  for 0 <= i < len(spatial_dims), and

    adjusted[j, ...] = fill_value

  for j != spatial_dims[i] - 1 for some i.

  If `orig` is a constant value, then the result will be a constant value.

  Args:
    orig: Tensor of rank > max(spatial_dims).
    fill_value: Numpy scalar (of same data type as `orig) specifying the fill
      value for non-spatial dimensions.
    spatial_dims: See with_space_to_batch.

  Returns:
    `adjusted` tensor.
  """
  fill_dims = orig.get_shape().as_list()[1:]
  dtype = orig.dtype.as_numpy_dtype
  parts = []
  const_orig = tensor_util.constant_value(orig)
  const_or_orig = const_orig if const_orig is not None else orig
  prev_spatial_dim = 0
  i = 0
  while i < len(spatial_dims):
    start_i = i
    start_spatial_dim = spatial_dims[i]
    if start_spatial_dim > 1:
      # Fill in any gap from the previous spatial dimension (or dimension 1 if
      # this is the first spatial dimension) with `fill_value`.
      parts.append(
          np.full(
              [start_spatial_dim - 1 - prev_spatial_dim] + fill_dims,
              fill_value,
              dtype=dtype))
    # Find the largest value of i such that:
    #   [spatial_dims[start_i], ..., spatial_dims[i]]
    #     == [start_spatial_dim, ..., start_spatial_dim + i - start_i],
    # i.e. the end of a contiguous group of spatial dimensions.
    while (i + 1 < len(spatial_dims) and
           spatial_dims[i + 1] == spatial_dims[i] + 1):
      i += 1
    parts.append(const_or_orig[start_i:i + 1])
    prev_spatial_dim = spatial_dims[i]
    i += 1
  if const_orig is not None:
    return np.concatenate(parts)
  else:
    return array_ops.concat(parts, 0)


def _get_strides_and_dilation_rate(num_spatial_dims, strides, dilation_rate):
  """Helper function for verifying strides and dilation_rate arguments.

  This is used by `convolution` and `pool`.

  Args:
    num_spatial_dims: int
    strides: Optional.  List of N ints >= 1.  Defaults to [1]*N.  If any value
      of strides is > 1, then all values of dilation_rate must be 1.
    dilation_rate: Optional.  List of N ints >= 1.  Defaults to [1]*N.  If any
      value of dilation_rate is > 1, then all values of strides must be 1.

  Returns:
    Normalized (strides, dilation_rate) as int32 numpy arrays of shape
    [num_spatial_dims].

  Raises:
    ValueError: if the parameters are invalid.
  """
  if dilation_rate is None:
    dilation_rate = [1] * num_spatial_dims
  elif len(dilation_rate) != num_spatial_dims:
    raise ValueError("len(dilation_rate)=%d but should be %d" %
                     (len(dilation_rate), num_spatial_dims))
  dilation_rate = np.array(dilation_rate, dtype=np.int32)
  if np.any(dilation_rate < 1):
    raise ValueError("all values of dilation_rate must be positive")

  if strides is None:
    strides = [1] * num_spatial_dims
  elif len(strides) != num_spatial_dims:
    raise ValueError("len(strides)=%d but should be %d" % (len(strides),
                                                           num_spatial_dims))
  strides = np.array(strides, dtype=np.int32)
  if np.any(strides < 1):
    raise ValueError("all values of strides must be positive")

  if np.any(strides > 1) and np.any(dilation_rate > 1):
    raise ValueError(
        "strides > 1 not supported in conjunction with dilation_rate > 1")
  return strides, dilation_rate


@tf_export("nn.convolution")
def convolution(
    input,  # pylint: disable=redefined-builtin
    filter,  # pylint: disable=redefined-builtin
    padding,
    strides=None,
    dilation_rate=None,
    name=None,
    data_format=None):
  # pylint: disable=line-too-long
  """Computes sums of N-D convolutions (actually cross-correlation).

  This also supports either output striding via the optional `strides` parameter
  or atrous convolution (also known as convolution with holes or dilated
  convolution, based on the French word "trous" meaning holes in English) via
  the optional `dilation_rate` parameter.  Currently, however, output striding
  is not supported for atrous convolutions.

  Specifically, in the case that `data_format` does not start with "NC", given
  a rank (N+2) `input` Tensor of shape

    [num_batches,
     input_spatial_shape[0],
     ...,
     input_spatial_shape[N-1],
     num_input_channels],

  a rank (N+2) `filter` Tensor of shape

    [spatial_filter_shape[0],
     ...,
     spatial_filter_shape[N-1],
     num_input_channels,
     num_output_channels],

  an optional `dilation_rate` tensor of shape [N] (defaulting to [1]*N)
  specifying the filter upsampling/input downsampling rate, and an optional list
  of N `strides` (defaulting [1]*N), this computes for each N-D spatial output
  position (x[0], ..., x[N-1]):

  ```
    output[b, x[0], ..., x[N-1], k] =
        sum_{z[0], ..., z[N-1], q}
            filter[z[0], ..., z[N-1], q, k] *
            padded_input[b,
                         x[0]*strides[0] + dilation_rate[0]*z[0],
                         ...,
                         x[N-1]*strides[N-1] + dilation_rate[N-1]*z[N-1],
                         q]
  ```
  where b is the index into the batch, k is the output channel number, q is the
  input channel number, and z is the N-D spatial offset within the filter. Here,
  `padded_input` is obtained by zero padding the input using an effective
  spatial filter shape of `(spatial_filter_shape-1) * dilation_rate + 1` and
  output striding `strides` as described in the
  [comment here](https://tensorflow.org/api_guides/python/nn#Convolution).

  In the case that `data_format` does start with `"NC"`, the `input` and output
  (but not the `filter`) are simply transposed as follows:

    convolution(input, data_format, **kwargs) =
      tf.transpose(convolution(tf.transpose(input, [0] + range(2,N+2) + [1]),
                               **kwargs),
                   [0, N+1] + range(1, N+1))

  It is required that 1 <= N <= 3.

  Args:
    input: An (N+2)-D `Tensor` of type `T`, of shape
      `[batch_size] + input_spatial_shape + [in_channels]` if data_format does
      not start with "NC" (default), or
      `[batch_size, in_channels] + input_spatial_shape` if data_format starts
      with "NC".
    filter: An (N+2)-D `Tensor` with the same type as `input` and shape
      `spatial_filter_shape + [in_channels, out_channels]`.
    padding: A string, either `"VALID"` or `"SAME"`. The padding algorithm.
    strides: Optional.  Sequence of N ints >= 1.  Specifies the output stride.
      Defaults to [1]*N.  If any value of strides is > 1, then all values of
      dilation_rate must be 1.
    dilation_rate: Optional.  Sequence of N ints >= 1.  Specifies the filter
      upsampling/input downsampling rate.  In the literature, the same parameter
      is sometimes called `input stride` or `dilation`.  The effective filter
      size used for the convolution will be `spatial_filter_shape +
      (spatial_filter_shape - 1) * (rate - 1)`, obtained by inserting
      (dilation_rate[i]-1) zeros between consecutive elements of the original
      filter in each spatial dimension i.  If any value of dilation_rate is > 1,
      then all values of strides must be 1.
    name: Optional name for the returned tensor.
    data_format: A string or None.  Specifies whether the channel dimension of
      the `input` and output is the last dimension (default, or if `data_format`
      does not start with "NC"), or the second dimension (if `data_format`
      starts with "NC").  For N=1, the valid values are "NWC" (default) and
      "NCW".  For N=2, the valid values are "NHWC" (default) and "NCHW".
      For N=3, the valid values are "NDHWC" (default) and "NCDHW".

  Returns:
    A `Tensor` with the same type as `input` of shape

        `[batch_size] + output_spatial_shape + [out_channels]`

    if data_format is None or does not start with "NC", or

        `[batch_size, out_channels] + output_spatial_shape`

    if data_format starts with "NC",
    where `output_spatial_shape` depends on the value of `padding`.

    If padding == "SAME":
      output_spatial_shape[i] = ceil(input_spatial_shape[i] / strides[i])

    If padding == "VALID":
      output_spatial_shape[i] =
        ceil((input_spatial_shape[i] -
              (spatial_filter_shape[i]-1) * dilation_rate[i])
             / strides[i]).

  Raises:
    ValueError: If input/output depth does not match `filter` shape, if padding
      is other than `"VALID"` or `"SAME"`, or if data_format is invalid.

  """
  # pylint: enable=line-too-long
  with ops.name_scope(name, "convolution", [input, filter]) as name:
    input = ops.convert_to_tensor(input, name="input")  # pylint: disable=redefined-builtin
    input_shape = input.get_shape()
    filter = ops.convert_to_tensor(filter, name="filter")  # pylint: disable=redefined-builtin
    filter_shape = filter.get_shape()
    op = Convolution(
        input_shape,
        filter_shape,
        padding,
        strides=strides,
        dilation_rate=dilation_rate,
        name=name,
        data_format=data_format)
    return op(input, filter)


class Convolution(object):
  """Helper class for convolution.

  Note that this class assumes that shapes of input and filter passed to
  __call__ are compatible with input_shape and filter_shape passed to the
  constructor.

  Arguments
    input_shape: static shape of input. i.e. input.get_shape().
    filter_shape: static shape of the filter. i.e. filter.get_shape().
    padding:  see convolution.
    strides: see convolution.
    dilation_rate: see convolution.
    name: see convolution.
    data_format: see convolution.
  """

  def __init__(self,
               input_shape,
               filter_shape,
               padding,
               strides=None,
               dilation_rate=None,
               name=None,
               data_format=None):
    """Helper function for convolution."""
    num_total_dims = filter_shape.ndims
    if num_total_dims is None:
      num_total_dims = input_shape.ndims
    if num_total_dims is None:
      raise ValueError("rank of input or filter must be known")

    num_spatial_dims = num_total_dims - 2

    try:
      input_shape.with_rank(num_spatial_dims + 2)
    except ValueError:
      raise ValueError(
          "input tensor must have rank %d" % (num_spatial_dims + 2))

    try:
      filter_shape.with_rank(num_spatial_dims + 2)
    except ValueError:
      raise ValueError(
          "filter tensor must have rank %d" % (num_spatial_dims + 2))

    if data_format is None or not data_format.startswith("NC"):
      input_channels_dim = tensor_shape.dimension_at_index(
          input_shape, num_spatial_dims + 1)
      spatial_dims = range(1, num_spatial_dims + 1)
    else:
      input_channels_dim = tensor_shape.dimension_at_index(input_shape, 1)
      spatial_dims = range(2, num_spatial_dims + 2)

    if not input_channels_dim.is_compatible_with(
        filter_shape[num_spatial_dims]):
      raise ValueError(
          "number of input channels does not match corresponding dimension of "
          "filter, {} != {}".format(input_channels_dim,
                                    filter_shape[num_spatial_dims]))

    strides, dilation_rate = _get_strides_and_dilation_rate(
        num_spatial_dims, strides, dilation_rate)

    self.input_shape = input_shape
    self.filter_shape = filter_shape
    self.data_format = data_format
    self.strides = strides
    self.name = name
    self.conv_op = _WithSpaceToBatch(
        input_shape,
        dilation_rate=dilation_rate,
        padding=padding,
        build_op=self._build_op,
        filter_shape=filter_shape,
        spatial_dims=spatial_dims,
        data_format=data_format)

  def _build_op(self, _, padding):
    return _NonAtrousConvolution(
        self.input_shape,
        filter_shape=self.filter_shape,
        padding=padding,
        data_format=self.data_format,
        strides=self.strides,
        name=self.name)

  def __call__(self, inp, filter):  # pylint: disable=redefined-builtin
    return self.conv_op(inp, filter)


@tf_export("nn.pool")
def pool(
    input,  # pylint: disable=redefined-builtin
    window_shape,
    pooling_type,
    padding,
    dilation_rate=None,
    strides=None,
    name=None,
    data_format=None):
  # pylint: disable=line-too-long
  """Performs an N-D pooling operation.

  In the case that `data_format` does not start with "NC", computes for
      0 <= b < batch_size,
      0 <= x[i] < output_spatial_shape[i],
      0 <= c < num_channels:

  ```
    output[b, x[0], ..., x[N-1], c] =
      REDUCE_{z[0], ..., z[N-1]}
        input[b,
              x[0] * strides[0] - pad_before[0] + dilation_rate[0]*z[0],
              ...
              x[N-1]*strides[N-1] - pad_before[N-1] + dilation_rate[N-1]*z[N-1],
              c],
  ```

  where the reduction function REDUCE depends on the value of `pooling_type`,
  and pad_before is defined based on the value of `padding` as described in
  the "returns" section of `tf.nn.convolution` for details.
  The reduction never includes out-of-bounds positions.

  In the case that `data_format` starts with `"NC"`, the `input` and output are
  simply transposed as follows:

  ```
    pool(input, data_format, **kwargs) =
      tf.transpose(pool(tf.transpose(input, [0] + range(2,N+2) + [1]),
                        **kwargs),
                   [0, N+1] + range(1, N+1))
  ```

  Args:
    input: Tensor of rank N+2, of shape
      `[batch_size] + input_spatial_shape + [num_channels]` if data_format does
      not start with "NC" (default), or
      `[batch_size, num_channels] + input_spatial_shape` if data_format starts
      with "NC".  Pooling happens over the spatial dimensions only.
    window_shape: Sequence of N ints >= 1.
    pooling_type: Specifies pooling operation, must be "AVG" or "MAX".
    padding: The padding algorithm, must be "SAME" or "VALID".
      See the "returns" section of `tf.nn.convolution` for details.
    dilation_rate: Optional.  Dilation rate.  List of N ints >= 1.
      Defaults to [1]*N.  If any value of dilation_rate is > 1, then all values
      of strides must be 1.
    strides: Optional.  Sequence of N ints >= 1.  Defaults to [1]*N.
      If any value of strides is > 1, then all values of dilation_rate must be
      1.
    name: Optional. Name of the op.
    data_format: A string or None.  Specifies whether the channel dimension of
      the `input` and output is the last dimension (default, or if `data_format`
      does not start with "NC"), or the second dimension (if `data_format`
      starts with "NC").  For N=1, the valid values are "NWC" (default) and
      "NCW".  For N=2, the valid values are "NHWC" (default) and "NCHW".
      For N=3, the valid values are "NDHWC" (default) and "NCDHW".

  Returns:
    Tensor of rank N+2, of shape
      [batch_size] + output_spatial_shape + [num_channels]

    if data_format is None or does not start with "NC", or

      [batch_size, num_channels] + output_spatial_shape

    if data_format starts with "NC",
    where `output_spatial_shape` depends on the value of padding:

    If padding = "SAME":
      output_spatial_shape[i] = ceil(input_spatial_shape[i] / strides[i])

    If padding = "VALID":
      output_spatial_shape[i] =
        ceil((input_spatial_shape[i] - (window_shape[i] - 1) * dilation_rate[i])
             / strides[i]).

  Raises:
    ValueError: if arguments are invalid.

  """
  # pylint: enable=line-too-long
  with ops.name_scope(name, "%s_pool" % (pooling_type.lower()),
                      [input]) as scope:
    input = ops.convert_to_tensor(input, name="input")  # pylint: disable=redefined-builtin

    num_spatial_dims = len(window_shape)
    if num_spatial_dims < 1 or num_spatial_dims > 3:
      raise ValueError("It is required that 1 <= num_spatial_dims <= 3.")

    input.get_shape().with_rank(num_spatial_dims + 2)

    strides, dilation_rate = _get_strides_and_dilation_rate(
        num_spatial_dims, strides, dilation_rate)

    if padding == "SAME" and np.any(dilation_rate > 1):
      raise ValueError(
          "pooling with SAME padding is not implemented for dilation_rate > 1")

    if np.any(strides > window_shape):
      raise ValueError(
          "strides > window_shape not supported due to inconsistency between "
          "CPU and GPU implementations")

    pooling_ops = {
        ("MAX", 1): max_pool,
        ("MAX", 2): max_pool,
        ("MAX", 3): max_pool3d,  # pylint: disable=undefined-variable
        ("AVG", 1): avg_pool,
        ("AVG", 2): avg_pool,
        ("AVG", 3): avg_pool3d,  # pylint: disable=undefined-variable
    }
    op_key = (pooling_type, num_spatial_dims)
    if op_key not in pooling_ops:
      raise ValueError("%d-D %s pooling is not supported." % (op_key[1],
                                                              op_key[0]))

    if data_format is None or not data_format.startswith("NC"):
      adjusted_window_shape = [1] + list(window_shape) + [1]
      adjusted_strides = [1] + list(strides) + [1]
      spatial_dims = range(1, num_spatial_dims + 1)
    else:
      adjusted_window_shape = [1, 1] + list(window_shape)
      adjusted_strides = [1, 1] + list(strides)
      spatial_dims = range(2, num_spatial_dims + 2)

    if num_spatial_dims == 1:
      if data_format is None or data_format == "NWC":
        data_format_kwargs = dict(data_format="NHWC")
      elif data_format == "NCW":
        data_format_kwargs = dict(data_format="NCHW")
      else:
        raise ValueError("data_format must be either \"NWC\" or \"NCW\".")
      adjusted_window_shape = [1] + adjusted_window_shape
      adjusted_strides = [1] + adjusted_strides
    else:
      data_format_kwargs = dict(data_format=data_format)

    def op(converted_input, _, converted_padding):  # pylint: disable=missing-docstring
      if num_spatial_dims == 1:
        converted_input = array_ops.expand_dims(converted_input,
                                                spatial_dims[0])
      result = pooling_ops[op_key](
          converted_input,
          adjusted_window_shape,
          adjusted_strides,
          converted_padding,
          name=scope,
          **data_format_kwargs)
      if num_spatial_dims == 1:
        result = array_ops.squeeze(result, [spatial_dims[0]])
      return result

    return with_space_to_batch(
        input=input,
        dilation_rate=dilation_rate,
        padding=padding,
        op=op,
        spatial_dims=spatial_dims,
        filter_shape=window_shape)


@tf_export("nn.atrous_conv2d")
def atrous_conv2d(value, filters, rate, padding, name=None):
  """Atrous convolution (a.k.a. convolution with holes or dilated convolution).

  This function is a simpler wrapper around the more general
  `tf.nn.convolution`, and exists only for backwards compatibility. You can
  use `tf.nn.convolution` to perform 1-D, 2-D, or 3-D atrous convolution.


  Computes a 2-D atrous convolution, also known as convolution with holes or
  dilated convolution, given 4-D `value` and `filters` tensors. If the `rate`
  parameter is equal to one, it performs regular 2-D convolution. If the `rate`
  parameter is greater than one, it performs convolution with holes, sampling
  the input values every `rate` pixels in the `height` and `width` dimensions.
  This is equivalent to convolving the input with a set of upsampled filters,
  produced by inserting `rate - 1` zeros between two consecutive values of the
  filters along the `height` and `width` dimensions, hence the name atrous
  convolution or convolution with holes (the French word trous means holes in
  English).

  More specifically:

  ```
  output[batch, height, width, out_channel] =
      sum_{dheight, dwidth, in_channel} (
          filters[dheight, dwidth, in_channel, out_channel] *
          value[batch, height + rate*dheight, width + rate*dwidth, in_channel]
      )
  ```

  Atrous convolution allows us to explicitly control how densely to compute
  feature responses in fully convolutional networks. Used in conjunction with
  bilinear interpolation, it offers an alternative to `conv2d_transpose` in
  dense prediction tasks such as semantic image segmentation, optical flow
  computation, or depth estimation. It also allows us to effectively enlarge
  the field of view of filters without increasing the number of parameters or
  the amount of computation.

  For a description of atrous convolution and how it can be used for dense
  feature extraction, please see: [Semantic Image Segmentation with Deep
  Convolutional Nets and Fully Connected CRFs](http://arxiv.org/abs/1412.7062).
  The same operation is investigated further in [Multi-Scale Context Aggregation
  by Dilated Convolutions](http://arxiv.org/abs/1511.07122). Previous works
  that effectively use atrous convolution in different ways are, among others,
  [OverFeat: Integrated Recognition, Localization and Detection using
  Convolutional Networks](http://arxiv.org/abs/1312.6229) and [Fast Image
  Scanning with Deep Max-Pooling Convolutional Neural
  Networks](http://arxiv.org/abs/1302.1700).
  Atrous convolution is also closely related to the so-called noble identities
  in multi-rate signal processing.

  There are many different ways to implement atrous convolution (see the refs
  above). The implementation here reduces

  ```python
      atrous_conv2d(value, filters, rate, padding=padding)
  ```

  to the following three operations:

  ```python
      paddings = ...
      net = space_to_batch(value, paddings, block_size=rate)
      net = conv2d(net, filters, strides=[1, 1, 1, 1], padding="VALID")
      crops = ...
      net = batch_to_space(net, crops, block_size=rate)
  ```

  Advanced usage. Note the following optimization: A sequence of `atrous_conv2d`
  operations with identical `rate` parameters, 'SAME' `padding`, and filters
  with odd heights/ widths:

  ```python
      net = atrous_conv2d(net, filters1, rate, padding="SAME")
      net = atrous_conv2d(net, filters2, rate, padding="SAME")
      ...
      net = atrous_conv2d(net, filtersK, rate, padding="SAME")
  ```

  can be equivalently performed cheaper in terms of computation and memory as:

  ```python
      pad = ...  # padding so that the input dims are multiples of rate
      net = space_to_batch(net, paddings=pad, block_size=rate)
      net = conv2d(net, filters1, strides=[1, 1, 1, 1], padding="SAME")
      net = conv2d(net, filters2, strides=[1, 1, 1, 1], padding="SAME")
      ...
      net = conv2d(net, filtersK, strides=[1, 1, 1, 1], padding="SAME")
      net = batch_to_space(net, crops=pad, block_size=rate)
  ```

  because a pair of consecutive `space_to_batch` and `batch_to_space` ops with
  the same `block_size` cancel out when their respective `paddings` and `crops`
  inputs are identical.

  Args:
    value: A 4-D `Tensor` of type `float`. It needs to be in the default "NHWC"
      format. Its shape is `[batch, in_height, in_width, in_channels]`.
    filters: A 4-D `Tensor` with the same type as `value` and shape
      `[filter_height, filter_width, in_channels, out_channels]`. `filters`'
      `in_channels` dimension must match that of `value`. Atrous convolution is
      equivalent to standard convolution with upsampled filters with effective
      height `filter_height + (filter_height - 1) * (rate - 1)` and effective
      width `filter_width + (filter_width - 1) * (rate - 1)`, produced by
      inserting `rate - 1` zeros along consecutive elements across the
      `filters`' spatial dimensions.
    rate: A positive int32. The stride with which we sample input values across
      the `height` and `width` dimensions. Equivalently, the rate by which we
      upsample the filter values by inserting zeros across the `height` and
      `width` dimensions. In the literature, the same parameter is sometimes
      called `input stride` or `dilation`.
    padding: A string, either `'VALID'` or `'SAME'`. The padding algorithm.
    name: Optional name for the returned tensor.

  Returns:
    A `Tensor` with the same type as `value`.
    Output shape with `'VALID'` padding is:

        [batch, height - 2 * (filter_width - 1),
         width - 2 * (filter_height - 1), out_channels].

    Output shape with `'SAME'` padding is:

        [batch, height, width, out_channels].

  Raises:
    ValueError: If input/output depth does not match `filters`' shape, or if
      padding is other than `'VALID'` or `'SAME'`.
  """
  return convolution(
      input=value,
      filter=filters,
      padding=padding,
      dilation_rate=np.broadcast_to(rate, (2,)),
      name=name)


<<<<<<< HEAD
@tf_export("nn.conv2d_transpose")
=======
def _convert_padding(padding):
  """Converts Python padding to C++ padding for ops which take EXPLICIT padding.

  Args:
    padding: the `padding` argument for a Python op which supports EXPLICIT
      padding.

  Returns:
    (padding, explicit_paddings) pair, which should be passed as attributes to a
    C++ op.

  Raises:
    ValueError: If padding is invalid.
  """
  explicit_paddings = []
  if padding == "EXPLICIT":
    # Give a better error message if EXPLICIT is passed.
    raise ValueError('"EXPLICIT" is not a valid value for the padding '
                     "parameter. To use explicit padding, the padding "
                     "parameter must be a list.")
  if isinstance(padding, (list, tuple)):
    for i, dim_paddings in enumerate(padding):
      if not isinstance(dim_paddings, (list, tuple)):
        raise ValueError("When padding is a list, each element of padding must "
                         "be a list/tuple of size 2. Element with index %d of "
                         "padding is not a list/tuple" % i)
      if len(dim_paddings) != 2:
        raise ValueError("When padding is a list, each element of padding must "
                         "be a list/tuple of size 2. Element with index %d of "
                         "padding has size %d" % (i, len(dim_paddings)))
      explicit_paddings.extend(dim_paddings)
    if len(padding) != 4:
      raise ValueError("When padding is a list, it must be of size 4. Got "
                       "padding of size: %d" % len(padding))
    padding = "EXPLICIT"
  return padding, explicit_paddings


@tf_export("nn.conv2d", v1=[])
def conv2d_v2(input,  # pylint: disable=redefined-builtin
              filters,
              strides,
              padding,
              data_format="NHWC",
              dilations=None,
              name=None):
  # pylint: disable=line-too-long
  r"""Computes a 2-D convolution given 4-D `input` and `filters` tensors.

  Given an input tensor of shape `[batch, in_height, in_width, in_channels]`
  and a filter / kernel tensor of shape
  `[filter_height, filter_width, in_channels, out_channels]`, this op
  performs the following:

  1. Flattens the filter to a 2-D matrix with shape
     `[filter_height * filter_width * in_channels, output_channels]`.
  2. Extracts image patches from the input tensor to form a *virtual*
     tensor of shape `[batch, out_height, out_width,
     filter_height * filter_width * in_channels]`.
  3. For each patch, right-multiplies the filter matrix and the image patch
     vector.

  In detail, with the default NHWC format,

      output[b, i, j, k] =
          sum_{di, dj, q} input[b, strides[1] * i + di, strides[2] * j + dj, q] *
                          filter[di, dj, q, k]

  Must have `strides[0] = strides[3] = 1`.  For the most common case of the same
  horizontal and vertices strides, `strides = [1, stride, stride, 1]`.

  Args:
    input: A `Tensor`. Must be one of the following types:
      `half`, `bfloat16`, `float32`, `float64`.
      A 4-D tensor. The dimension order is interpreted according to the value
      of `data_format`, see below for details.
    filters: A `Tensor`. Must have the same type as `input`.
      A 4-D tensor of shape
      `[filter_height, filter_width, in_channels, out_channels]`
    strides: A list of `ints`.
      1-D tensor of length 4.  The stride of the sliding window for each
      dimension of `input`. The dimension order is determined by the value of
      `data_format`, see below for details.
    padding: Either the `string `"SAME"` or `"VALID"` indicating the type of
      padding algorithm to use, or a list indicating the explicit paddings at
      the start and end of each dimension. When explicit padding is used and
      data_format is `"NHWC"`, this should be in the form `[[0, 0], [pad_top,
      pad_bottom], [pad_left, pad_right], [0, 0]]`. When explicit padding used
      and data_format is `"NCHW"`, this should be in the form `[[0, 0], [0, 0],
      [pad_top, pad_bottom], [pad_left, pad_right]]`.
    data_format: An optional `string` from: `"NHWC", "NCHW"`.
      Defaults to `"NHWC"`.
      Specify the data format of the input and output data. With the
      default format "NHWC", the data is stored in the order of:
          [batch, height, width, channels].
      Alternatively, the format could be "NCHW", the data storage order of:
          [batch, channels, height, width].
    dilations: An optional list of `ints`. Defaults to `[1, 1, 1, 1]`.
      1-D tensor of length 4.  The dilation factor for each dimension of
      `input`. If set to k > 1, there will be k-1 skipped cells between each
      filter element on that dimension. The dimension order is determined by the
      value of `data_format`, see above for details. Dilations in the batch and
      depth dimensions must be 1.
    name: A name for the operation (optional).

  Returns:
    A `Tensor`. Has the same type as `input`.
  """
  # pylint: enable=line-too-long
  if dilations is None:
    dilations = [1, 1, 1, 1]
  return conv2d(input,  # pylint: disable=redefined-builtin
                filters,
                strides,
                padding,
                use_cudnn_on_gpu=True,
                data_format=data_format,
                dilations=dilations,
                name=name)


@tf_export(v1=["nn.conv2d"])
def conv2d(  # pylint: disable=redefined-builtin,dangerous-default-value
    input,
    filter,
    strides,
    padding,
    use_cudnn_on_gpu=True,
    data_format="NHWC",
    dilations=[1, 1, 1, 1],
    name=None):
  r"""Computes a 2-D convolution given 4-D `input` and `filter` tensors.

  Given an input tensor of shape `[batch, in_height, in_width, in_channels]`
  and a filter / kernel tensor of shape
  `[filter_height, filter_width, in_channels, out_channels]`, this op
  performs the following:

  1. Flattens the filter to a 2-D matrix with shape
     `[filter_height * filter_width * in_channels, output_channels]`.
  2. Extracts image patches from the input tensor to form a *virtual*
     tensor of shape `[batch, out_height, out_width,
     filter_height * filter_width * in_channels]`.
  3. For each patch, right-multiplies the filter matrix and the image patch
     vector.

  In detail, with the default NHWC format,

      output[b, i, j, k] =
          sum_{di, dj, q} input[b, strides[1] * i + di, strides[2] * j + dj, q]
                          * filter[di, dj, q, k]

  Must have `strides[0] = strides[3] = 1`.  For the most common case of the same
  horizontal and vertices strides, `strides = [1, stride, stride, 1]`.

  Args:
    input: A `Tensor`. Must be one of the following types:
      `half`, `bfloat16`, `float32`, `float64`.
      A 4-D tensor. The dimension order is interpreted according to the value
      of `data_format`, see below for details.
    filter: A `Tensor`. Must have the same type as `input`.
      A 4-D tensor of shape
      `[filter_height, filter_width, in_channels, out_channels]`
    strides: A list of `ints`.
      1-D tensor of length 4.  The stride of the sliding window for each
      dimension of `input`. The dimension order is determined by the value of
      `data_format`, see below for details.
    padding: Either the `string `"SAME"` or `"VALID"` indicating the type of
      padding algorithm to use, or a list indicating the explicit paddings at
      the start and end of each dimension. When explicit padding is used and
      data_format is `"NHWC"`, this should be in the form `[[0, 0], [pad_top,
      pad_bottom], [pad_left, pad_right], [0, 0]]`. When explicit padding used
      and data_format is `"NCHW"`, this should be in the form `[[0, 0], [0, 0],
      [pad_top, pad_bottom], [pad_left, pad_right]]`.
    use_cudnn_on_gpu: An optional `bool`. Defaults to `True`.
    data_format: An optional `string` from: `"NHWC", "NCHW"`.
      Defaults to `"NHWC"`.
      Specify the data format of the input and output data. With the
      default format "NHWC", the data is stored in the order of:
          [batch, height, width, channels].
      Alternatively, the format could be "NCHW", the data storage order of:
          [batch, channels, height, width].
    dilations: An optional list of `ints`. Defaults to `[1, 1, 1, 1]`.
      1-D tensor of length 4.  The dilation factor for each dimension of
      `input`. If set to k > 1, there will be k-1 skipped cells between each
      filter element on that dimension. The dimension order is determined by the
      value of `data_format`, see above for details. Dilations in the batch and
      depth dimensions must be 1.
    name: A name for the operation (optional).

  Returns:
    A `Tensor`. Has the same type as `input`.
  """
  padding, explicit_paddings = _convert_padding(padding)
  return gen_nn_ops.conv2d(input,  # pylint: disable=redefined-builtin
                           filter,
                           strides,
                           padding,
                           use_cudnn_on_gpu=use_cudnn_on_gpu,
                           explicit_paddings=explicit_paddings,
                           data_format=data_format,
                           dilations=dilations,
                           name=name)


@tf_export("nn.conv2d_backprop_filter", v1=[])
def conv2d_backprop_filter_v2(input,  # pylint: disable=redefined-builtin
                              filter_sizes,
                              out_backprop,
                              strides,
                              padding,
                              data_format="NHWC",
                              dilations=None,
                              name=None):
  r"""Computes the gradients of convolution with respect to the filter.

  Args:
    input: A `Tensor`. Must be one of the following types:
      `half`, `bfloat16`, `float32`, `float64`.
      4-D with shape `[batch, in_height, in_width, in_channels]`.
    filter_sizes: A `Tensor` of type `int32`.
      An integer vector representing the tensor shape of `filter`,
      where `filter` is a 4-D
      `[filter_height, filter_width, in_channels, out_channels]` tensor.
    out_backprop: A `Tensor`. Must have the same type as `input`.
      4-D with shape `[batch, out_height, out_width, out_channels]`.
      Gradients w.r.t. the output of the convolution.
    strides: A list of `ints`.
      The stride of the sliding window for each dimension of the input
      of the convolution. Must be in the same order as the dimension specified
      with format.
    padding: Either the `string `"SAME"` or `"VALID"` indicating the type of
      padding algorithm to use, or a list indicating the explicit paddings at
      the start and end of each dimension. When explicit padding is used and
      data_format is `"NHWC"`, this should be in the form `[[0, 0], [pad_top,
      pad_bottom], [pad_left, pad_right], [0, 0]]`. When explicit padding used
      and data_format is `"NCHW"`, this should be in the form `[[0, 0], [0, 0],
      [pad_top, pad_bottom], [pad_left, pad_right]]`.
    data_format: An optional `string` from: `"NHWC", "NCHW"`.
      Defaults to `"NHWC"`.
      Specify the data format of the input and output data. With the
      default format "NHWC", the data is stored in the order of:
          [batch, in_height, in_width, in_channels].
      Alternatively, the format could be "NCHW", the data storage order of:
          [batch, in_channels, in_height, in_width].
    dilations: An optional list of `ints`. Defaults to `[1, 1, 1, 1]`.
      1-D tensor of length 4.  The dilation factor for each dimension of
      `input`. If set to k > 1, there will be k-1 skipped cells between each
      filter element on that dimension. The dimension order is determined by
      the value of `data_format`, see above for details. Dilations in the batch
      and depth dimensions must be 1.
    name: A name for the operation (optional).

  Returns:
    A `Tensor`. Has the same type as `input`.
  """
  if dilations is None:
    dilations = [1, 1, 1, 1]
  return conv2d_backprop_filter(input,  # pylint: disable=redefined-builtin
                                filter_sizes,
                                out_backprop,
                                strides,
                                padding,
                                use_cudnn_on_gpu=True,
                                data_format=data_format,
                                dilations=dilations,
                                name=name)


@tf_export(v1=["nn.conv2d_backprop_filter"])
def conv2d_backprop_filter(  # pylint: disable=redefined-builtin,dangerous-default-value
    input,
    filter_sizes,
    out_backprop,
    strides,
    padding,
    use_cudnn_on_gpu=True,
    data_format="NHWC",
    dilations=[1, 1, 1, 1],
    name=None):
  r"""Computes the gradients of convolution with respect to the filter.

  Args:
    input: A `Tensor`. Must be one of the following types:
      `half`, `bfloat16`, `float32`, `float64`.
      4-D with shape `[batch, in_height, in_width, in_channels]`.
    filter_sizes: A `Tensor` of type `int32`.
      An integer vector representing the tensor shape of `filter`,
      where `filter` is a 4-D
      `[filter_height, filter_width, in_channels, out_channels]` tensor.
    out_backprop: A `Tensor`. Must have the same type as `input`.
      4-D with shape `[batch, out_height, out_width, out_channels]`.
      Gradients w.r.t. the output of the convolution.
    strides: A list of `ints`.
      The stride of the sliding window for each dimension of the input
      of the convolution. Must be in the same order as the dimension specified
      with format.
    padding: Either the `string `"SAME"` or `"VALID"` indicating the type of
      padding algorithm to use, or a list indicating the explicit paddings at
      the start and end of each dimension. When explicit padding is used and
      data_format is `"NHWC"`, this should be in the form `[[0, 0], [pad_top,
      pad_bottom], [pad_left, pad_right], [0, 0]]`. When explicit padding used
      and data_format is `"NCHW"`, this should be in the form `[[0, 0], [0, 0],
      [pad_top, pad_bottom], [pad_left, pad_right]]`.
    use_cudnn_on_gpu: An optional `bool`. Defaults to `True`.
    data_format: An optional `string` from: `"NHWC", "NCHW"`.
      Defaults to `"NHWC"`.
      Specify the data format of the input and output data. With the
      default format "NHWC", the data is stored in the order of:
          [batch, in_height, in_width, in_channels].
      Alternatively, the format could be "NCHW", the data storage order of:
          [batch, in_channels, in_height, in_width].
    dilations: An optional list of `ints`. Defaults to `[1, 1, 1, 1]`.
      1-D tensor of length 4.  The dilation factor for each dimension of
      `input`. If set to k > 1, there will be k-1 skipped cells between each
      filter element on that dimension. The dimension order is determined by
      the value of `data_format`, see above for details. Dilations in the batch
      and depth dimensions must be 1.
    name: A name for the operation (optional).

  Returns:
    A `Tensor`. Has the same type as `input`.
  """
  padding, explicit_paddings = _convert_padding(padding)
  return gen_nn_ops.conv2d_backprop_filter(
      input, filter_sizes, out_backprop, strides, padding, use_cudnn_on_gpu,
      explicit_paddings, data_format, dilations, name)


@tf_export("nn.conv2d_backprop_input", v1=[])
def conv2d_backprop_input_v2(input_sizes,
                             filters,
                             out_backprop,
                             strides,
                             padding,
                             data_format="NHWC",
                             dilations=None,
                             name=None):
  r"""Computes the gradients of convolution with respect to the input.

  Args:
    input_sizes: A `Tensor` of type `int32`.
      An integer vector representing the shape of `input`,
      where `input` is a 4-D `[batch, height, width, channels]` tensor.
    filters: A `Tensor`. Must be one of the following types:
      `half`, `bfloat16`, `float32`, `float64`.
      4-D with shape
      `[filter_height, filter_width, in_channels, out_channels]`.
    out_backprop: A `Tensor`. Must have the same type as `filters`.
      4-D with shape `[batch, out_height, out_width, out_channels]`.
      Gradients w.r.t. the output of the convolution.
    strides: A list of `ints`.
      The stride of the sliding window for each dimension of the input
      of the convolution. Must be in the same order as the dimension specified
      with format.
    padding: Either the `string `"SAME"` or `"VALID"` indicating the type of
      padding algorithm to use, or a list indicating the explicit paddings at
      the start and end of each dimension. When explicit padding is used and
      data_format is `"NHWC"`, this should be in the form `[[0, 0], [pad_top,
      pad_bottom], [pad_left, pad_right], [0, 0]]`. When explicit padding used
      and data_format is `"NCHW"`, this should be in the form `[[0, 0], [0, 0],
      [pad_top, pad_bottom], [pad_left, pad_right]]`.
    data_format: An optional `string` from: `"NHWC", "NCHW"`.
      Defaults to `"NHWC"`.
      Specify the data format of the input and output data. With the
      default format "NHWC", the data is stored in the order of:
          [batch, in_height, in_width, in_channels].
      Alternatively, the format could be "NCHW", the data storage order of:
          [batch, in_channels, in_height, in_width].
    dilations: An optional list of `ints`. Defaults to `[1, 1, 1, 1]`.
      1-D tensor of length 4.  The dilation factor for each dimension of
      `input`. If set to k > 1, there will be k-1 skipped cells between each
      filter element on that dimension. The dimension order is determined by
      the value of `data_format`, see above for details. Dilations in the batch
      and depth dimensions must be 1.
    name: A name for the operation (optional).

  Returns:
    A `Tensor`. Has the same type as `filters`.
  """
  if dilations is None:
    dilations = [1, 1, 1, 1]
  return conv2d_backprop_input(input_sizes,
                               filters,
                               out_backprop,
                               strides,
                               padding,
                               use_cudnn_on_gpu=True,
                               data_format=data_format,
                               dilations=dilations,
                               name=name)


@tf_export(v1=["nn.conv2d_backprop_input"])
def conv2d_backprop_input(  # pylint: disable=redefined-builtin,dangerous-default-value
    input_sizes,
    filter,
    out_backprop,
    strides,
    padding,
    use_cudnn_on_gpu=True,
    data_format="NHWC",
    dilations=[1, 1, 1, 1],
    name=None):
  r"""Computes the gradients of convolution with respect to the input.

  Args:
    input_sizes: A `Tensor` of type `int32`.
      An integer vector representing the shape of `input`,
      where `input` is a 4-D `[batch, height, width, channels]` tensor.
    filter: A `Tensor`. Must be one of the following types:
      `half`, `bfloat16`, `float32`, `float64`.
      4-D with shape
      `[filter_height, filter_width, in_channels, out_channels]`.
    out_backprop: A `Tensor`. Must have the same type as `filter`.
      4-D with shape `[batch, out_height, out_width, out_channels]`.
      Gradients w.r.t. the output of the convolution.
    strides: A list of `ints`.
      The stride of the sliding window for each dimension of the input
      of the convolution. Must be in the same order as the dimension specified
      with format.
    padding: Either the `string `"SAME"` or `"VALID"` indicating the type of
      padding algorithm to use, or a list indicating the explicit paddings at
      the start and end of each dimension. When explicit padding is used and
      data_format is `"NHWC"`, this should be in the form `[[0, 0], [pad_top,
      pad_bottom], [pad_left, pad_right], [0, 0]]`. When explicit padding used
      and data_format is `"NCHW"`, this should be in the form `[[0, 0], [0, 0],
      [pad_top, pad_bottom], [pad_left, pad_right]]`.
    use_cudnn_on_gpu: An optional `bool`. Defaults to `True`.
    data_format: An optional `string` from: `"NHWC", "NCHW"`.
      Defaults to `"NHWC"`.
      Specify the data format of the input and output data. With the
      default format "NHWC", the data is stored in the order of:
          [batch, in_height, in_width, in_channels].
      Alternatively, the format could be "NCHW", the data storage order of:
          [batch, in_channels, in_height, in_width].
    dilations: An optional list of `ints`. Defaults to `[1, 1, 1, 1]`.
      1-D tensor of length 4.  The dilation factor for each dimension of
      `input`. If set to k > 1, there will be k-1 skipped cells between each
      filter element on that dimension. The dimension order is determined by
      the value of `data_format`, see above for details. Dilations in the batch
      and depth dimensions must be 1.
    name: A name for the operation (optional).

  Returns:
    A `Tensor`. Has the same type as `filter`.
  """
  padding, explicit_paddings = _convert_padding(padding)
  return gen_nn_ops.conv2d_backprop_input(
      input_sizes, filter, out_backprop, strides, padding, use_cudnn_on_gpu,
      explicit_paddings, data_format, dilations, name)


@tf_export(v1=["nn.conv2d_transpose"])
>>>>>>> ca2d0b65
def conv2d_transpose(
    value,
    filter,  # pylint: disable=redefined-builtin
    output_shape,
    strides,
    padding="SAME",
    data_format="NHWC",
    name=None):
  """The transpose of `conv2d`.

  This operation is sometimes called "deconvolution" after [Deconvolutional
  Networks](http://www.matthewzeiler.com/pubs/cvpr2010/cvpr2010.pdf), but is
  actually the transpose (gradient) of `conv2d` rather than an actual
  deconvolution.

  Args:
    value: A 4-D `Tensor` of type `float` and shape
      `[batch, height, width, in_channels]` for `NHWC` data format or
      `[batch, in_channels, height, width]` for `NCHW` data format.
    filter: A 4-D `Tensor` with the same type as `value` and shape
      `[height, width, output_channels, in_channels]`.  `filter`'s
      `in_channels` dimension must match that of `value`.
    output_shape: A 1-D `Tensor` representing the output shape of the
      deconvolution op.
    strides: A list of ints. The stride of the sliding window for each
      dimension of the input tensor.
    padding: A string, either `'VALID'` or `'SAME'`. The padding algorithm.
      See the "returns" section of `tf.nn.convolution` for details.
    data_format: A string. 'NHWC' and 'NCHW' are supported.
    name: Optional name for the returned tensor.

  Returns:
    A `Tensor` with the same type as `value`.

  Raises:
    ValueError: If input/output depth does not match `filter`'s shape, or if
      padding is other than `'VALID'` or `'SAME'`.
  """
  with ops.name_scope(name, "conv2d_transpose",
                      [value, filter, output_shape]) as name:
    if data_format not in ("NCHW", "NHWC"):
      raise ValueError("data_format has to be either NCHW or NHWC.")
    value = ops.convert_to_tensor(value, name="value")
    filter = ops.convert_to_tensor(filter, name="filter")  # pylint: disable=redefined-builtin
    axis = 3 if data_format == "NHWC" else 1
    if not value.get_shape().dims[axis].is_compatible_with(
        filter.get_shape()[3]):
      raise ValueError("input channels does not match filter's input channels, "
                       "{} != {}".format(value.get_shape()[axis],
                                         filter.get_shape()[3]))

    output_shape_ = ops.convert_to_tensor(output_shape, name="output_shape")
    if not output_shape_.get_shape().is_compatible_with(tensor_shape.vector(4)):
      raise ValueError("output_shape must have shape (4,), got {}".format(
          output_shape_.get_shape()))

    if isinstance(output_shape, (list, np.ndarray)):
      # output_shape's shape should be == [4] if reached this point.
      if not filter.get_shape().dims[2].is_compatible_with(
          output_shape[axis]):
        raise ValueError(
            "output_shape does not match filter's output channels, "
            "{} != {}".format(output_shape[axis],
                              filter.get_shape()[2]))

    if padding != "VALID" and padding != "SAME":
      raise ValueError("padding must be either VALID or SAME:"
                       " {}".format(padding))

    return gen_nn_ops.conv2d_backprop_input(
        input_sizes=output_shape_,
        filter=filter,
        out_backprop=value,
        strides=strides,
        padding=padding,
        data_format=data_format,
        name=name)


@tf_export("nn.atrous_conv2d_transpose")
def atrous_conv2d_transpose(value,
                            filters,
                            output_shape,
                            rate,
                            padding,
                            name=None):
  """The transpose of `atrous_conv2d`.

  This operation is sometimes called "deconvolution" after [Deconvolutional
  Networks](http://www.matthewzeiler.com/pubs/cvpr2010/cvpr2010.pdf), but is
  actually the transpose (gradient) of `atrous_conv2d` rather than an actual
  deconvolution.

  Args:
    value: A 4-D `Tensor` of type `float`. It needs to be in the default `NHWC`
      format. Its shape is `[batch, in_height, in_width, in_channels]`.
    filters: A 4-D `Tensor` with the same type as `value` and shape
      `[filter_height, filter_width, out_channels, in_channels]`. `filters`'
      `in_channels` dimension must match that of `value`. Atrous convolution is
      equivalent to standard convolution with upsampled filters with effective
      height `filter_height + (filter_height - 1) * (rate - 1)` and effective
      width `filter_width + (filter_width - 1) * (rate - 1)`, produced by
      inserting `rate - 1` zeros along consecutive elements across the
      `filters`' spatial dimensions.
    output_shape: A 1-D `Tensor` of shape representing the output shape of the
      deconvolution op.
    rate: A positive int32. The stride with which we sample input values across
      the `height` and `width` dimensions. Equivalently, the rate by which we
      upsample the filter values by inserting zeros across the `height` and
      `width` dimensions. In the literature, the same parameter is sometimes
      called `input stride` or `dilation`.
    padding: A string, either `'VALID'` or `'SAME'`. The padding algorithm.
    name: Optional name for the returned tensor.

  Returns:
    A `Tensor` with the same type as `value`.

  Raises:
    ValueError: If input/output depth does not match `filters`' shape, or if
      padding is other than `'VALID'` or `'SAME'`, or if the `rate` is less
      than one, or if the output_shape is not a tensor with 4 elements.
  """
  with ops.name_scope(name, "atrous_conv2d_transpose",
                      [value, filters, output_shape]) as name:
    value = ops.convert_to_tensor(value, name="value")
    filters = ops.convert_to_tensor(filters, name="filters")
    if not value.get_shape().dims[3].is_compatible_with(filters.get_shape()[3]):
      raise ValueError(
          "value's input channels does not match filters' input channels, "
          "{} != {}".format(value.get_shape()[3],
                            filters.get_shape()[3]))
    if rate < 1:
      raise ValueError("rate {} cannot be less than one".format(rate))

    if rate == 1:
      return conv2d_transpose(
          value,
          filters,
          output_shape,
          strides=[1, 1, 1, 1],
          padding=padding,
          data_format="NHWC")

    output_shape_ = ops.convert_to_tensor(output_shape, name="output_shape")
    if not output_shape_.get_shape().is_compatible_with(tensor_shape.vector(4)):
      raise ValueError("output_shape must have shape (4,), got {}".format(
          output_shape_.get_shape()))

    if isinstance(output_shape, (list, np.ndarray)):
      # output_shape's shape should be == [4] if reached this point.
      if not filters.get_shape().dims[2].is_compatible_with(output_shape[3]):
        raise ValueError(
            "output_shape does not match filter's output channels, "
            "{} != {}".format(output_shape[3],
                              filters.get_shape()[2]))

    # We have two padding contributions. The first is used for converting "SAME"
    # to "VALID". The second is required so that the height and width of the
    # zero-padded value tensor are multiples of rate.

    # Padding required to reduce to "VALID" convolution
    if padding == "SAME":
      # Handle filters whose shape is unknown during graph creation.
      if filters.get_shape().is_fully_defined():
        filter_shape = filters.get_shape().as_list()
      else:
        filter_shape = array_ops.shape(filters)
      filter_height, filter_width = filter_shape[0], filter_shape[1]

      # Spatial dimensions of the filters and the upsampled filters in which we
      # introduce (rate - 1) zeros between consecutive filter values.
      filter_height_up = filter_height + (filter_height - 1) * (rate - 1)
      filter_width_up = filter_width + (filter_width - 1) * (rate - 1)

      pad_height = filter_height_up - 1
      pad_width = filter_width_up - 1

      # When pad_height (pad_width) is odd, we pad more to bottom (right),
      # following the same convention as conv2d().
      pad_top = pad_height // 2
      pad_bottom = pad_height - pad_top
      pad_left = pad_width // 2
      pad_right = pad_width - pad_left
    elif padding == "VALID":
      pad_top = 0
      pad_bottom = 0
      pad_left = 0
      pad_right = 0
    else:
      raise ValueError("padding must be either VALID or SAME:"
                       " {}".format(padding))

    in_height = output_shape[1] + pad_top + pad_bottom
    in_width = output_shape[2] + pad_left + pad_right

    # More padding so that rate divides the height and width of the input.
    pad_bottom_extra = (rate - in_height % rate) % rate
    pad_right_extra = (rate - in_width % rate) % rate

    # The paddings argument to space_to_batch is just the extra padding
    # component.
    space_to_batch_pad = [[0, pad_bottom_extra], [0, pad_right_extra]]

    value = array_ops.space_to_batch(
        input=value, paddings=space_to_batch_pad, block_size=rate)

    input_sizes = [
        rate * rate * output_shape[0], (in_height + pad_bottom_extra) // rate,
        (in_width + pad_right_extra) // rate, output_shape[3]
    ]

    value = gen_nn_ops.conv2d_backprop_input(
        input_sizes=input_sizes,
        filter=filters,
        out_backprop=value,
        strides=[1, 1, 1, 1],
        padding="VALID",
        data_format="NHWC")

    # The crops argument to batch_to_space includes both padding components.
    batch_to_space_crop = [[pad_top, pad_bottom + pad_bottom_extra],
                           [pad_left, pad_right + pad_right_extra]]

    return array_ops.batch_to_space(
        input=value, crops=batch_to_space_crop, block_size=rate)


@tf_export("nn.conv3d_transpose")
def conv3d_transpose(
    value,
    filter,  # pylint: disable=redefined-builtin
    output_shape,
    strides,
    padding="SAME",
    data_format="NDHWC",
    name=None):
  """The transpose of `conv3d`.

  This operation is sometimes called "deconvolution" after [Deconvolutional
  Networks](http://www.matthewzeiler.com/pubs/cvpr2010/cvpr2010.pdf), but is
  actually the transpose (gradient) of `conv3d` rather than an actual
  deconvolution.

  Args:
    value: A 5-D `Tensor` of type `float` and shape
      `[batch, depth, height, width, in_channels]`.
    filter: A 5-D `Tensor` with the same type as `value` and shape
      `[depth, height, width, output_channels, in_channels]`.  `filter`'s
      `in_channels` dimension must match that of `value`.
    output_shape: A 1-D `Tensor` representing the output shape of the
      deconvolution op.
    strides: A list of ints. The stride of the sliding window for each
      dimension of the input tensor.
    padding: A string, either `'VALID'` or `'SAME'`. The padding algorithm.
      See the "returns" section of `tf.nn.convolution` for details.
    data_format: A string, either `'NDHWC'` or `'NCDHW`' specifying the layout
      of the input and output tensors. Defaults to `'NDHWC'`.
    name: Optional name for the returned tensor.

  Returns:
    A `Tensor` with the same type as `value`.

  Raises:
    ValueError: If input/output depth does not match `filter`'s shape, or if
      padding is other than `'VALID'` or `'SAME'`.
  """
  with ops.name_scope(name, "conv3d_transpose",
                      [value, filter, output_shape]) as name:
    value = ops.convert_to_tensor(value, name="value")
    filter = ops.convert_to_tensor(filter, name="filter")  # pylint: disable=redefined-builtin
    axis = 1 if data_format == "NCDHW" else 4
    if not value.get_shape().dims[axis].is_compatible_with(
        filter.get_shape()[4]):
      raise ValueError("input channels does not match filter's input channels, "
                       "{} != {}".format(value.get_shape()[axis],
                                         filter.get_shape()[4]))

    output_shape_ = ops.convert_to_tensor(output_shape, name="output_shape")
    if not output_shape_.get_shape().is_compatible_with(tensor_shape.vector(5)):
      raise ValueError("output_shape must have shape (5,), got {}".format(
          output_shape_.get_shape()))

    if isinstance(output_shape, (list, np.ndarray)):
      # output_shape's shape should be == [5] if reached this point.
      if not filter.get_shape().dims[3].is_compatible_with(
          output_shape[axis]):
        raise ValueError(
            "output_shape does not match filter's output channels, "
            "{} != {}".format(output_shape[axis],
                              filter.get_shape()[3]))

    if padding != "VALID" and padding != "SAME":
      raise ValueError("padding must be either VALID or SAME:"
                       " {}".format(padding))

    return gen_nn_ops.conv3d_backprop_input_v2(
        input_sizes=output_shape_,
        filter=filter,
        out_backprop=value,
        strides=strides,
        padding=padding,
        data_format=data_format,
        name=name)


@tf_export("nn.bias_add")
def bias_add(value, bias, data_format=None, name=None):
  """Adds `bias` to `value`.

  This is (mostly) a special case of `tf.add` where `bias` is restricted to 1-D.
  Broadcasting is supported, so `value` may have any number of dimensions.
  Unlike `tf.add`, the type of `bias` is allowed to differ from `value` in the
  case where both types are quantized.

  Args:
    value: A `Tensor` with type `float`, `double`, `int64`, `int32`, `uint8`,
      `int16`, `int8`, `complex64`, or `complex128`.
    bias: A 1-D `Tensor` with size matching the last dimension of `value`.
      Must be the same type as `value` unless `value` is a quantized type,
      in which case a different quantized type may be used.
    data_format: A string. 'NHWC' and 'NCHW' are supported.
    name: A name for the operation (optional).

  Returns:
    A `Tensor` with the same type as `value`.
  """
  with ops.name_scope(name, "BiasAdd", [value, bias]) as name:
    if not context.executing_eagerly():
      value = ops.convert_to_tensor(value, name="input")
      bias = ops.convert_to_tensor(bias, dtype=value.dtype, name="bias")
    return gen_nn_ops.bias_add(value, bias, data_format=data_format, name=name)


def bias_add_v1(value, bias, name=None):
  """Adds `bias` to `value`.

  This is a deprecated version of bias_add and will soon to be removed.

  This is (mostly) a special case of `tf.add` where `bias` is restricted to 1-D.
  Broadcasting is supported, so `value` may have any number of dimensions.
  Unlike `tf.add`, the type of `bias` is allowed to differ from `value` in the
  case where both types are quantized.

  Args:
    value: A `Tensor` with type `float`, `double`, `int64`, `int32`, `uint8`,
      `int16`, `int8`, `complex64`, or `complex128`.
    bias: A 1-D `Tensor` with size matching the last dimension of `value`.
      Must be the same type as `value` unless `value` is a quantized type,
      in which case a different quantized type may be used.
    name: A name for the operation (optional).

  Returns:
    A `Tensor` with the same type as `value`.
  """
  with ops.name_scope(name, "BiasAddV1", [value, bias]) as name:
    value = ops.convert_to_tensor(value, name="input")
    bias = ops.convert_to_tensor(bias, dtype=value.dtype, name="bias")
    return gen_nn_ops.bias_add_v1(value, bias, name=name)


@tf_export("nn.crelu")
def crelu(features, name=None, axis=-1):
  """Computes Concatenated ReLU.

  Concatenates a ReLU which selects only the positive part of the activation
  with a ReLU which selects only the *negative* part of the activation.
  Note that as a result this non-linearity doubles the depth of the activations.
  Source: [Understanding and Improving Convolutional Neural Networks via
  Concatenated Rectified Linear Units. W. Shang, et
  al.](https://arxiv.org/abs/1603.05201)

  Args:
    features: A `Tensor` with type `float`, `double`, `int32`, `int64`, `uint8`,
      `int16`, or `int8`.
    name: A name for the operation (optional).
    axis: The axis that the output values are concatenated along. Default is -1.

  Returns:
    A `Tensor` with the same type as `features`.
  """
  with ops.name_scope(name, "CRelu", [features]) as name:
    features = ops.convert_to_tensor(features, name="features")
    c = array_ops.concat([features, -features], axis, name=name)
    return gen_nn_ops.relu(c)


@tf_export("nn.relu6")
def relu6(features, name=None):
  """Computes Rectified Linear 6: `min(max(features, 0), 6)`.

  Source: [Convolutional Deep Belief Networks on CIFAR-10. A.
  Krizhevsky](http://www.cs.utoronto.ca/~kriz/conv-cifar10-aug2010.pdf)

  Args:
    features: A `Tensor` with type `float`, `double`, `int32`, `int64`, `uint8`,
      `int16`, or `int8`.
    name: A name for the operation (optional).

  Returns:
    A `Tensor` with the same type as `features`.
  """
  with ops.name_scope(name, "Relu6", [features]) as name:
    features = ops.convert_to_tensor(features, name="features")
    return gen_nn_ops.relu6(features, name=name)


@tf_export("nn.leaky_relu")
def leaky_relu(features, alpha=0.2, name=None):
  """Compute the Leaky ReLU activation function.

  "Rectifier Nonlinearities Improve Neural Network Acoustic Models"
  AL Maas, AY Hannun, AY Ng - Proc. ICML, 2013
  https://ai.stanford.edu/~amaas/papers/relu_hybrid_icml2013_final.pdf

  Args:
    features: A `Tensor` representing preactivation values. Must be one of
      the following types: `float16`, `float32`, `float64`, `int32`, `int64`.
    alpha: Slope of the activation function at x < 0.
    name: A name for the operation (optional).

  Returns:
    The activation value.
  """
  with ops.name_scope(name, "LeakyRelu", [features, alpha]) as name:
    features = ops.convert_to_tensor(features, name="features")
    if features.dtype.is_integer:
      features = math_ops.to_float(features)
    if compat.forward_compatible(2018, 11, 1):
      return gen_nn_ops.leaky_relu(features, alpha=alpha, name=name)
    alpha = ops.convert_to_tensor(alpha, dtype=features.dtype, name="alpha")
    return math_ops.maximum(alpha * features, features, name=name)


def _flatten_outer_dims(logits):
  """Flattens logits' outer dimensions and keep its last dimension."""
  rank = array_ops.rank(logits)
  last_dim_size = array_ops.slice(
      array_ops.shape(logits), [math_ops.subtract(rank, 1)], [1])
  output = array_ops.reshape(logits, array_ops.concat([[-1], last_dim_size], 0))

  # Set output shape if known.
  if not context.executing_eagerly():
    shape = logits.get_shape()
    if shape is not None and shape.dims is not None:
      shape = shape.as_list()
      product = 1
      product_valid = True
      for d in shape[:-1]:
        if d is None:
          product_valid = False
          break
        else:
          product *= d
      if product_valid:
        output_shape = [product, shape[-1]]
        output.set_shape(output_shape)

  return output


def _softmax(logits, compute_op, dim=-1, name=None):
  """Helper function for softmax and log_softmax.

  It reshapes and transposes the input logits into a 2-D Tensor and then invokes
  the tf.nn._softmax or tf.nn._log_softmax function. The output would be
  transposed and reshaped back.

  Args:
    logits: A non-empty `Tensor`. Must be one of the following types: `half`,
      `float32`, `float64`.
    compute_op: Either gen_nn_ops.softmax or gen_nn_ops.log_softmax
    dim: The dimension softmax would be performed on. The default is -1 which
      indicates the last dimension.
    name: A name for the operation (optional).

  Returns:
    A `Tensor`. Has the same type as `logits`. Same shape as `logits`.
  Raises:
    InvalidArgumentError: if `logits` is empty or `dim` is beyond the last
      dimension of `logits`.
  """

  def _swap_axis(logits, dim_index, last_index, name=None):
    """Swaps logits's dim_index and last_index."""
    return array_ops.transpose(
        logits,
        array_ops.concat([
            math_ops.range(dim_index), [last_index],
            math_ops.range(dim_index + 1, last_index), [dim_index]
        ], 0),
        name=name)

  logits = ops.convert_to_tensor(logits)

  # We need its original shape for shape inference.
  shape = logits.get_shape()
  is_last_dim = (dim is -1) or (dim == shape.ndims - 1)

  if is_last_dim:
    return compute_op(logits, name=name)

  # If dim is not the last dimension, we have to do a transpose so that we can
  # still perform softmax on its last dimension.

  # Swap logits' dimension of dim and its last dimension.
  input_rank = array_ops.rank(logits)
  dim_axis = dim % shape.ndims
  logits = _swap_axis(logits, dim_axis, math_ops.subtract(input_rank, 1))

  # Do the actual softmax on its last dimension.
  output = compute_op(logits)

  output = _swap_axis(
      output, dim_axis, math_ops.subtract(input_rank, 1), name=name)

  # Make shape inference work since transpose may erase its static shape.
  output.set_shape(shape)

  return output


@tf_export("nn.softmax", "math.softmax")
@deprecation.deprecated_args(None, "dim is deprecated, use axis instead", "dim")
def softmax(logits, axis=None, name=None, dim=None):
  """Computes softmax activations.

  This function performs the equivalent of

      softmax = tf.exp(logits) / tf.reduce_sum(tf.exp(logits), axis)

  Args:
    logits: A non-empty `Tensor`. Must be one of the following types: `half`,
      `float32`, `float64`.
    axis: The dimension softmax would be performed on. The default is -1 which
      indicates the last dimension.
    name: A name for the operation (optional).
    dim: Deprecated alias for `axis`.

  Returns:
    A `Tensor`. Has the same type and shape as `logits`.

  Raises:
    InvalidArgumentError: if `logits` is empty or `axis` is beyond the last
      dimension of `logits`.
  """
  axis = deprecation.deprecated_argument_lookup("axis", axis, "dim", dim)
  if axis is None:
    axis = -1
  return _softmax(logits, gen_nn_ops.softmax, axis, name)


@tf_export("nn.log_softmax", "math.log_softmax")
@deprecation.deprecated_args(None, "dim is deprecated, use axis instead", "dim")
def log_softmax(logits, axis=None, name=None, dim=None):
  """Computes log softmax activations.

  For each batch `i` and class `j` we have

      logsoftmax = logits - log(reduce_sum(exp(logits), axis))

  Args:
    logits: A non-empty `Tensor`. Must be one of the following types: `half`,
      `float32`, `float64`.
    axis: The dimension softmax would be performed on. The default is -1 which
      indicates the last dimension.
    name: A name for the operation (optional).
    dim: Deprecated alias for `axis`.

  Returns:
    A `Tensor`. Has the same type as `logits`. Same shape as `logits`.

  Raises:
    InvalidArgumentError: if `logits` is empty or `axis` is beyond the last
      dimension of `logits`.
  """
  axis = deprecation.deprecated_argument_lookup("axis", axis, "dim", dim)
  if axis is None:
    axis = -1
  return _softmax(logits, gen_nn_ops.log_softmax, axis, name)


def _ensure_xent_args(name, sentinel, labels, logits):
  # Make sure that all arguments were passed as named arguments.
  if sentinel is not None:
    raise ValueError("Only call `%s` with "
                     "named arguments (labels=..., logits=..., ...)" % name)
  if labels is None or logits is None:
    raise ValueError("Both labels and logits must be provided.")


@tf_export("nn.softmax_cross_entropy_with_logits",
           v1=["nn.softmax_cross_entropy_with_logits_v2"])
def softmax_cross_entropy_with_logits_v2(labels, logits, dim=-1, name=None):
  """Computes softmax cross entropy between `logits` and `labels`.

  Measures the probability error in discrete classification tasks in which the
  classes are mutually exclusive (each entry is in exactly one class).  For
  example, each CIFAR-10 image is labeled with one and only one label: an image
  can be a dog or a truck, but not both.

  **NOTE:**  While the classes are mutually exclusive, their probabilities
  need not be.  All that is required is that each row of `labels` is
  a valid probability distribution.  If they are not, the computation of the
  gradient will be incorrect.

  If using exclusive `labels` (wherein one and only
  one class is true at a time), see `sparse_softmax_cross_entropy_with_logits`.

  **WARNING:** This op expects unscaled logits, since it performs a `softmax`
  on `logits` internally for efficiency.  Do not call this op with the
  output of `softmax`, as it will produce incorrect results.

  A common use case is to have logits and labels of shape
  `[batch_size, num_classes]`, but higher dimensions are supported, with
  the `dim` argument specifying the class dimension.

  `logits` and `labels` must have the same dtype (either `float16`, `float32`,
  or `float64`).

  Backpropagation will happen into both `logits` and `labels`.  To disallow
  backpropagation into `labels`, pass label tensors through `tf.stop_gradient`
  before feeding it to this function.

  **Note that to avoid confusion, it is required to pass only named arguments to
  this function.**

  Args:
    labels: Each vector along the class dimension should hold a valid
      probability distribution e.g. for the case in which labels are of shape
      `[batch_size, num_classes]`, each row of `labels[i]` must be a valid
      probability distribution.
    logits: Unscaled log probabilities.
    dim: The class dimension. Defaulted to -1 which is the last dimension.
    name: A name for the operation (optional).

  Returns:
    A `Tensor` that contains the softmax cross entropy loss. Its type is the
    same as `logits` and its shape is the same as `labels` except that it does
    not have the last dimension of `labels`.
  """
  # TODO(pcmurray) Raise an error when the labels do not sum to 1. Note: This
  # could break users who call this with bad labels, but disregard the bad
  # results.

  with ops.name_scope(name, "softmax_cross_entropy_with_logits",
                      [logits, labels]) as name:
    logits = ops.convert_to_tensor(logits, name="logits")
    labels = ops.convert_to_tensor(labels, name="labels")

    # labels and logits must be of the same type
    labels = math_ops.cast(labels, logits.dtype)
    input_rank = array_ops.rank(logits)
    # For shape inference.
    shape = logits.get_shape()

    # Move the dim to the end if dim is not the last dimension.
    if dim is not -1:

      def _move_dim_to_end(tensor, dim_index, rank):
        return array_ops.transpose(
            tensor,
            array_ops.concat([
                math_ops.range(dim_index),
                math_ops.range(dim_index + 1, rank), [dim_index]
            ], 0))

      logits = _move_dim_to_end(logits, dim, input_rank)
      labels = _move_dim_to_end(labels, dim, input_rank)

    input_shape = array_ops.shape(logits)

    # Make logits and labels into matrices.
    logits = _flatten_outer_dims(logits)
    labels = _flatten_outer_dims(labels)

    # Do the actual op computation.
    # The second output tensor contains the gradients.  We use it in
    # _CrossEntropyGrad() in nn_grad but not here.
    cost, unused_backprop = gen_nn_ops.softmax_cross_entropy_with_logits(
      logits, labels, name=name)

    # The output cost shape should be the input minus dim.
    output_shape = array_ops.slice(input_shape, [0],
                                   [math_ops.subtract(input_rank, 1)])
    cost = array_ops.reshape(cost, output_shape)

    # Make shape inference work since reshape and transpose may erase its static
    # shape.
    if not context.executing_eagerly(
    ) and shape is not None and shape.dims is not None:
      shape = shape.as_list()
      del shape[dim]
      cost.set_shape(shape)

    return cost


_XENT_DEPRECATION = """
Future major versions of TensorFlow will allow gradients to flow
into the labels input on backprop by default.

See `tf.nn.softmax_cross_entropy_with_logits_v2`.
"""


@tf_export(v1=["nn.softmax_cross_entropy_with_logits"])
@deprecation.deprecated(date=None, instructions=_XENT_DEPRECATION)
def softmax_cross_entropy_with_logits(
    _sentinel=None,  # pylint: disable=invalid-name
    labels=None,
    logits=None,
    dim=-1,
    name=None):
  """Computes softmax cross entropy between `logits` and `labels`.

  Measures the probability error in discrete classification tasks in which the
  classes are mutually exclusive (each entry is in exactly one class).  For
  example, each CIFAR-10 image is labeled with one and only one label: an image
  can be a dog or a truck, but not both.

  **NOTE:**  While the classes are mutually exclusive, their probabilities
  need not be.  All that is required is that each row of `labels` is
  a valid probability distribution.  If they are not, the computation of the
  gradient will be incorrect.

  If using exclusive `labels` (wherein one and only
  one class is true at a time), see `sparse_softmax_cross_entropy_with_logits`.

  **WARNING:** This op expects unscaled logits, since it performs a `softmax`
  on `logits` internally for efficiency.  Do not call this op with the
  output of `softmax`, as it will produce incorrect results.

  A common use case is to have logits and labels of shape
  `[batch_size, num_classes]`, but higher dimensions are supported, with
  the `dim` argument specifying the class dimension.

  Backpropagation will happen only into `logits`.  To calculate a cross entropy
  loss that allows backpropagation into both `logits` and `labels`, see
  `tf.nn.softmax_cross_entropy_with_logits_v2`.

  **Note that to avoid confusion, it is required to pass only named arguments to
  this function.**

  Args:
    _sentinel: Used to prevent positional parameters. Internal, do not use.
    labels: Each vector along the class dimension should hold a valid
      probability distribution e.g. for the case in which labels are of shape
      `[batch_size, num_classes]`, each row of `labels[i]` must be a valid
      probability distribution.
    logits: Unscaled log probabilities.
    dim: The class dimension. Defaulted to -1 which is the last dimension.
    name: A name for the operation (optional).

  Returns:
    A `Tensor` that contains the softmax cross entropy loss. Its type is the
    same as `logits` and its shape is the same as `labels` except that it does
    not have the last dimension of `labels`.
  """
  _ensure_xent_args("softmax_cross_entropy_with_logits", _sentinel, labels,
                    logits)

  with ops.name_scope(name, "softmax_cross_entropy_with_logits_sg",
                      [logits, labels]) as name:
    labels = array_ops.stop_gradient(labels, name="labels_stop_gradient")

  return softmax_cross_entropy_with_logits_v2(
      labels=labels, logits=logits, dim=dim, name=name)


@tf_export("nn.sparse_softmax_cross_entropy_with_logits")
def sparse_softmax_cross_entropy_with_logits(
    _sentinel=None,  # pylint: disable=invalid-name
    labels=None,
    logits=None,
    name=None):
  """Computes sparse softmax cross entropy between `logits` and `labels`.

  Measures the probability error in discrete classification tasks in which the
  classes are mutually exclusive (each entry is in exactly one class).  For
  example, each CIFAR-10 image is labeled with one and only one label: an image
  can be a dog or a truck, but not both.

  **NOTE:**  For this operation, the probability of a given label is considered
  exclusive.  That is, soft classes are not allowed, and the `labels` vector
  must provide a single specific index for the true class for each row of
  `logits` (each minibatch entry).  For soft softmax classification with
  a probability distribution for each entry, see
  `softmax_cross_entropy_with_logits_v2`.

  **WARNING:** This op expects unscaled logits, since it performs a `softmax`
  on `logits` internally for efficiency.  Do not call this op with the
  output of `softmax`, as it will produce incorrect results.

  A common use case is to have logits and labels of shape
  `[batch_size, num_classes]`, but higher dimensions are supported, in which
  case the `dim`-th dimension is assumed to be of size `num_classes`.
  `logits` must have the dtype of `float16`, `float32`, or `float64`, and
  `labels` must have the dtype of `int32` or `int64`.

  **Note that to avoid confusion, it is required to pass only named arguments to
  this function.**

  Args:
    _sentinel: Used to prevent positional parameters. Internal, do not use.
    labels: `Tensor` of shape `[d_0, d_1, ..., d_{r-1}]` (where `r` is rank of
      `labels` and result) and dtype `int32` or `int64`. Each entry in `labels`
      must be an index in `[0, num_classes)`. Other values will raise an
      exception when this op is run on CPU, and return `NaN` for corresponding
      loss and gradient rows on GPU.
    logits: Unscaled log probabilities of shape
      `[d_0, d_1, ..., d_{r-1}, num_classes]` and dtype `float16`, `float32`, or
      `float64`.
    name: A name for the operation (optional).

  Returns:
    A `Tensor` of the same shape as `labels` and of the same type as `logits`
    with the softmax cross entropy loss.

  Raises:
    ValueError: If logits are scalars (need to have rank >= 1) or if the rank
      of the labels is not equal to the rank of the logits minus one.
  """
  _ensure_xent_args("sparse_softmax_cross_entropy_with_logits", _sentinel,
                    labels, logits)

  # TODO(pcmurray) Raise an error when the label is not an index in
  # [0, num_classes). Note: This could break users who call this with bad
  # labels, but disregard the bad results.

  # Reshape logits and labels to rank 2.
  with ops.name_scope(name, "SparseSoftmaxCrossEntropyWithLogits",
                      [labels, logits]):
    labels = ops.convert_to_tensor(labels)
    logits = ops.convert_to_tensor(logits)

    # Store label shape for result later.
    labels_static_shape = labels.get_shape()
    labels_shape = array_ops.shape(labels)
    static_shapes_fully_defined = (
        labels_static_shape.is_fully_defined() and
        logits.get_shape()[:-1].is_fully_defined())
    if logits.get_shape().ndims is not None and logits.get_shape().ndims == 0:
      raise ValueError(
          "Logits cannot be scalars - received shape %s." % logits.get_shape())
    if logits.get_shape().ndims is not None and (
        labels_static_shape.ndims is not None and
        labels_static_shape.ndims != logits.get_shape().ndims - 1):
      raise ValueError("Rank mismatch: Rank of labels (received %s) should "
                       "equal rank of logits minus 1 (received %s)." %
                       (labels_static_shape.ndims, logits.get_shape().ndims))
    if (static_shapes_fully_defined and
        labels_static_shape != logits.get_shape()[:-1]):
      raise ValueError("Shape mismatch: The shape of labels (received %s) "
                       "should equal the shape of logits except for the last "
                       "dimension (received %s)." % (labels_static_shape,
                                                     logits.get_shape()))
    # Check if no reshapes are required.
    if logits.get_shape().ndims == 2:
      cost, _ = gen_nn_ops.sparse_softmax_cross_entropy_with_logits(
        logits, labels, name=name)
      return cost

    # Perform a check of the dynamic shapes if the static shapes are not fully
    # defined.
    shape_checks = []
    if not static_shapes_fully_defined:
      shape_checks.append(
          check_ops.assert_equal(
              array_ops.shape(labels),
              array_ops.shape(logits)[:-1]))
    with ops.control_dependencies(shape_checks):
      # Reshape logits to 2 dim, labels to 1 dim.
      num_classes = array_ops.shape(logits)[array_ops.rank(logits) - 1]
      logits = array_ops.reshape(logits, [-1, num_classes])
      labels = array_ops.reshape(labels, [-1])
      # The second output tensor contains the gradients.  We use it in
      # _CrossEntropyGrad() in nn_grad but not here.
      cost, _ = gen_nn_ops.sparse_softmax_cross_entropy_with_logits(
          logits, labels, name=name)
      cost = array_ops.reshape(cost, labels_shape)
      cost.set_shape(labels_static_shape)
      return cost


@tf_export("nn.avg_pool")
def avg_pool(value, ksize, strides, padding, data_format="NHWC", name=None):
  """Performs the average pooling on the input.

  Each entry in `output` is the mean of the corresponding size `ksize`
  window in `value`.

  Args:
    value: A 4-D `Tensor` of shape `[batch, height, width, channels]` and type
      `float32`, `float64`, `qint8`, `quint8`, or `qint32`.
    ksize: A list or tuple of 4 ints. The size of the window for each dimension
      of the input tensor.
    strides: A list or tuple of 4 ints. The stride of the sliding window for
      each dimension of the input tensor.
    padding: A string, either `'VALID'` or `'SAME'`. The padding algorithm.
      See the "returns" section of `tf.nn.convolution` for details.
    data_format: A string. 'NHWC' and 'NCHW' are supported.
    name: Optional name for the operation.

  Returns:
    A `Tensor` with the same type as `value`.  The average pooled output tensor.
  """
  with ops.name_scope(name, "AvgPool", [value]) as name:
    value = ops.convert_to_tensor(value, name="input")
    return gen_nn_ops.avg_pool(
        value,
        ksize=ksize,
        strides=strides,
        padding=padding,
        data_format=data_format,
        name=name)


@tf_export("nn.max_pool")
def max_pool(value, ksize, strides, padding, data_format="NHWC", name=None):
  """Performs the max pooling on the input.

  Args:
    value: A 4-D `Tensor` of the format specified by `data_format`.
    ksize: A list or tuple of 4 ints. The size of the window for each dimension
      of the input tensor.
    strides: A list or tuple of 4 ints. The stride of the sliding window for
      each dimension of the input tensor.
    padding: A string, either `'VALID'` or `'SAME'`. The padding algorithm.
      See the "returns" section of `tf.nn.convolution` for details.
    data_format: A string. 'NHWC', 'NCHW' and 'NCHW_VECT_C' are supported.
    name: Optional name for the operation.

  Returns:
    A `Tensor` of format specified by `data_format`.
    The max pooled output tensor.
  """
  with ops.name_scope(name, "MaxPool", [value]) as name:
    value = ops.convert_to_tensor(value, name="input")
    return gen_nn_ops.max_pool(
        value,
        ksize=ksize,
        strides=strides,
        padding=padding,
        data_format=data_format,
        name=name)


@ops.RegisterStatistics("Conv2D", "flops")
def _calc_conv_flops(graph, node):
  """Calculates the compute resources needed for Conv2D."""
  input_shape = graph_util.tensor_shape_from_node_def_name(graph, node.input[0])
  input_shape.assert_is_fully_defined()
  filter_shape = graph_util.tensor_shape_from_node_def_name(
      graph, node.input[1])
  filter_shape.assert_is_fully_defined()
  output_shape = graph_util.tensor_shape_from_node_def_name(graph, node.name)
  output_shape.assert_is_fully_defined()
  filter_height = int(filter_shape[0])
  filter_width = int(filter_shape[1])
  filter_in_depth = int(filter_shape[2])
  output_count = np.prod(output_shape.as_list(), dtype=np.int64)
  return ops.OpStats(
      "flops",
      (output_count * filter_in_depth * filter_height * filter_width * 2))


@ops.RegisterStatistics("DepthwiseConv2dNative", "flops")
def _calc_depthwise_conv_flops(graph, node):
  """Calculates the compute resources needed for DepthwiseConv2dNative."""
  input_shape = graph_util.tensor_shape_from_node_def_name(graph, node.input[0])
  input_shape.assert_is_fully_defined()
  filter_shape = graph_util.tensor_shape_from_node_def_name(
      graph, node.input[1])
  filter_shape.assert_is_fully_defined()
  output_shape = graph_util.tensor_shape_from_node_def_name(graph, node.name)
  output_shape.assert_is_fully_defined()
  filter_height = int(filter_shape[0])
  filter_width = int(filter_shape[1])
  output_count = np.prod(output_shape.as_list(), dtype=np.int64)
  return ops.OpStats("flops", (output_count * filter_height * filter_width * 2))


@ops.RegisterStatistics("BiasAdd", "flops")
def _calc_bias_add_flops(graph, node):
  """Calculates the computing needed for BiasAdd."""
  input_shape = graph_util.tensor_shape_from_node_def_name(graph, node.input[0])
  input_shape.assert_is_fully_defined()
  input_count = np.prod(input_shape.as_list())
  return ops.OpStats("flops", input_count)


@tf_export("nn.xw_plus_b")
def xw_plus_b(x, weights, biases, name=None):  # pylint: disable=invalid-name
  """Computes matmul(x, weights) + biases.

  Args:
    x: a 2D tensor.  Dimensions typically: batch, in_units
    weights: a 2D tensor.  Dimensions typically: in_units, out_units
    biases: a 1D tensor.  Dimensions: out_units
    name: A name for the operation (optional).  If not specified
      "xw_plus_b" is used.

  Returns:
    A 2-D Tensor computing matmul(x, weights) + biases.
    Dimensions typically: batch, out_units.
  """
  with ops.name_scope(name, "xw_plus_b", [x, weights, biases]) as name:
    x = ops.convert_to_tensor(x, name="x")
    weights = ops.convert_to_tensor(weights, name="weights")
    biases = ops.convert_to_tensor(biases, name="biases")
    mm = math_ops.matmul(x, weights)
    return bias_add(mm, biases, name=name)


def xw_plus_b_v1(x, weights, biases, name=None):  # pylint: disable=invalid-name
  """Computes matmul(x, weights) + biases.

  This is a deprecated version of that will soon be removed.

  Args:
    x: a 2D tensor.  Dimensions typically: batch, in_units
    weights: a 2D tensor.  Dimensions typically: in_units, out_units
    biases: a 1D tensor.  Dimensions: out_units
    name: A name for the operation (optional).  If not specified
      "xw_plus_b_v1" is used.

  Returns:
    A 2-D Tensor computing matmul(x, weights) + biases.
    Dimensions typically: batch, out_units.
  """
  with ops.name_scope(name, "xw_plus_b_v1", [x, weights, biases]) as name:
    x = ops.convert_to_tensor(x, name="x")
    weights = ops.convert_to_tensor(weights, name="weights")
    biases = ops.convert_to_tensor(biases, name="biases")
    mm = math_ops.matmul(x, weights)
    return bias_add_v1(mm, biases, name=name)


def _get_noise_shape(x, noise_shape):
  # If noise_shape is none return immediately.
  if noise_shape is None:
    return array_ops.shape(x)

  try:
    # Best effort to figure out the intended shape.
    # If not possible, let the op to handle it.
    # In eager mode exception will show up.
    noise_shape_ = tensor_shape.as_shape(noise_shape)
  except (TypeError, ValueError):
    return noise_shape

  if x.shape.dims is not None and len(x.shape.dims) == len(noise_shape_.dims):
    new_dims = []
    for i, dim in enumerate(x.shape.dims):
      if noise_shape_.dims[i].value is None and dim.value is not None:
        new_dims.append(dim.value)
      else:
        new_dims.append(noise_shape_.dims[i].value)
    return tensor_shape.TensorShape(new_dims)

  return noise_shape


@tf_export("nn.dropout")
def dropout(x, keep_prob, noise_shape=None, seed=None, name=None):  # pylint: disable=invalid-name
  """Computes dropout.

  With probability `keep_prob`, outputs the input element scaled up by
  `1 / keep_prob`, otherwise outputs `0`.  The scaling is so that the expected
  sum is unchanged.

  By default, each element is kept or dropped independently.  If `noise_shape`
  is specified, it must be
  [broadcastable](http://docs.scipy.org/doc/numpy/user/basics.broadcasting.html)
  to the shape of `x`, and only dimensions with `noise_shape[i] == shape(x)[i]`
  will make independent decisions.  For example, if `shape(x) = [k, l, m, n]`
  and `noise_shape = [k, 1, 1, n]`, each batch and channel component will be
  kept independently and each row and column will be kept or not kept together.

  Args:
    x: A floating point tensor.
    keep_prob: A scalar `Tensor` with the same type as x. The probability
      that each element is kept.
    noise_shape: A 1-D `Tensor` of type `int32`, representing the
      shape for randomly generated keep/drop flags.
    seed: A Python integer. Used to create random seeds. See
      `tf.set_random_seed`
      for behavior.
    name: A name for this operation (optional).

  Returns:
    A Tensor of the same shape of `x`.

  Raises:
    ValueError: If `keep_prob` is not in `(0, 1]` or if `x` is not a floating
      point tensor.
  """
  with ops.name_scope(name, "dropout", [x]) as name:
    x = ops.convert_to_tensor(x, name="x")
    if not x.dtype.is_floating:
      raise ValueError("x has to be a floating point tensor since it's going to"
                       " be scaled. Got a %s tensor instead." % x.dtype)
    if isinstance(keep_prob, numbers.Real) and not 0 < keep_prob <= 1:
      raise ValueError("keep_prob must be a scalar tensor or a float in the "
                       "range (0, 1], got %g" % keep_prob)

    # Early return if nothing needs to be dropped.
    if isinstance(keep_prob, float) and keep_prob == 1:
      return x
    if context.executing_eagerly():
      if isinstance(keep_prob, ops.EagerTensor):
        if keep_prob.numpy() == 1:
          return x
    else:
      keep_prob = ops.convert_to_tensor(
          keep_prob, dtype=x.dtype, name="keep_prob")
      keep_prob.get_shape().assert_is_compatible_with(tensor_shape.scalar())

      # Do nothing if we know keep_prob == 1
      if tensor_util.constant_value(keep_prob) == 1:
        return x

    noise_shape = _get_noise_shape(x, noise_shape)
<<<<<<< HEAD

    # uniform [keep_prob, 1.0 + keep_prob)
    random_tensor = keep_prob
    random_tensor += random_ops.random_uniform(
        noise_shape, seed=seed, dtype=x.dtype)
    # 0. if [keep_prob, 1.0) and 1. if [1.0, 1.0 + keep_prob)
    binary_tensor = math_ops.floor(random_tensor)
    ret = math_ops.div(x, keep_prob) * binary_tensor
=======
    # Sample a uniform distribution on [0.0, 1.0) and select values larger than
    # rate.
    random_tensor = random_ops.random_uniform(
        noise_shape, seed=seed, dtype=x.dtype)
    keep_prob = 1 - rate
    ret = (1 / keep_prob) * math_ops.cast(keep_prob >= random_tensor,
                                          x.dtype) * x
>>>>>>> ca2d0b65
    if not context.executing_eagerly():
      ret.set_shape(x.get_shape())
    return ret


@tf_export("math.top_k", "nn.top_k")
def top_k(input, k=1, sorted=True, name=None):  # pylint: disable=redefined-builtin
  """Finds values and indices of the `k` largest entries for the last dimension.

  If the input is a vector (rank=1), finds the `k` largest entries in the vector
  and outputs their values and indices as vectors.  Thus `values[j]` is the
  `j`-th largest entry in `input`, and its index is `indices[j]`.

  For matrices (resp. higher rank input), computes the top `k` entries in each
  row (resp. vector along the last dimension).  Thus,

      values.shape = indices.shape = input.shape[:-1] + [k]

  If two elements are equal, the lower-index element appears first.

  Args:
    input: 1-D or higher `Tensor` with last dimension at least `k`.
    k: 0-D `int32` `Tensor`.  Number of top elements to look for along the last
      dimension (along each row for matrices).
    sorted: If true the resulting `k` elements will be sorted by the values in
      descending order.
    name: Optional name for the operation.

  Returns:
    values: The `k` largest elements along each last dimensional slice.
    indices: The indices of `values` within the last dimension of `input`.
  """
  return gen_nn_ops.top_kv2(input, k=k, sorted=sorted, name=name)


def nth_element(input, n, reverse=False, name=None):  # pylint: disable=redefined-builtin
  r"""Finds values of the `n`-th order statistic for the last dmension.

  If the input is a vector (rank-1), finds the entries which is the nth-smallest
  value in the vector and outputs their values as scalar tensor.

  For matrices (resp. higher rank input), computes the entries which is the
  nth-smallest value in each row (resp. vector along the last dimension). Thus,

      values.shape = input.shape[:-1]

  Args:
    input: 1-D or higher `Tensor` with last dimension at least `n+1`.
    n: A `Tensor` of type `int32`.
      0-D. Position of sorted vector to select along the last dimension (along
      each row for matrices). Valid range of n is `[0, input.shape[:-1])`
    reverse: An optional `bool`. Defaults to `False`.
      When set to True, find the nth-largest value in the vector and vice
      versa.
    name: A name for the operation (optional).

  Returns:
    A `Tensor`. Has the same type as `input`.
    The `n`-th order statistic along each last dimensional slice.
  """
  return gen_nn_ops.nth_element(input, n, reverse=reverse, name=name)


@tf_export("nn.conv1d")
@deprecation.deprecated_arg_values(
    None,
    "`NCHW` for data_format is deprecated, use `NCW` instead",
    warn_once=True,
    data_format="NCHW")
@deprecation.deprecated_arg_values(
    None,
    "`NHWC` for data_format is deprecated, use `NWC` instead",
    warn_once=True,
    data_format="NHWC")
def conv1d(value,
           filters,
           stride,
           padding,
           use_cudnn_on_gpu=None,
           data_format=None,
           name=None):
  r"""Computes a 1-D convolution given 3-D input and filter tensors.

  Given an input tensor of shape
    [batch, in_width, in_channels]
  if data_format is "NWC", or
    [batch, in_channels, in_width]
  if data_format is "NCW",
  and a filter / kernel tensor of shape
  [filter_width, in_channels, out_channels], this op reshapes
  the arguments to pass them to conv2d to perform the equivalent
  convolution operation.

  Internally, this op reshapes the input tensors and invokes `tf.nn.conv2d`.
  For example, if `data_format` does not start with "NC", a tensor of shape
    [batch, in_width, in_channels]
  is reshaped to
    [batch, 1, in_width, in_channels],
  and the filter is reshaped to
    [1, filter_width, in_channels, out_channels].
  The result is then reshaped back to
    [batch, out_width, out_channels]
  \(where out_width is a function of the stride and padding as in conv2d\) and
  returned to the caller.

  Args:
    value: A 3D `Tensor`.  Must be of type `float16`, `float32`, or `float64`.
    filters: A 3D `Tensor`.  Must have the same type as `value`.
    stride: An `integer`.  The number of entries by which
      the filter is moved right at each step.
    padding: 'SAME' or 'VALID'
    use_cudnn_on_gpu: An optional `bool`.  Defaults to `True`.
    data_format: An optional `string` from `"NWC", "NCW"`.  Defaults
      to `"NWC"`, the data is stored in the order of
      [batch, in_width, in_channels].  The `"NCW"` format stores
      data as [batch, in_channels, in_width].
    name: A name for the operation (optional).

  Returns:
    A `Tensor`.  Has the same type as input.

  Raises:
    ValueError: if `data_format` is invalid.
  """
  with ops.name_scope(name, "conv1d", [value, filters]) as name:
    # Reshape the input tensor to [batch, 1, in_width, in_channels]
    if data_format is None or data_format == "NHWC" or data_format == "NWC":
      data_format = "NHWC"
      spatial_start_dim = 1
      strides = [1, 1, stride, 1]
    elif data_format == "NCHW" or data_format == "NCW":
      data_format = "NCHW"
      spatial_start_dim = 2
      strides = [1, 1, 1, stride]
    else:
      raise ValueError("data_format must be \"NWC\" or \"NCW\".")
    value = array_ops.expand_dims(value, spatial_start_dim)
    filters = array_ops.expand_dims(filters, 0)
    result = gen_nn_ops.conv2d(
        value,
        filters,
        strides,
        padding,
        use_cudnn_on_gpu=use_cudnn_on_gpu,
        data_format=data_format)
    return array_ops.squeeze(result, [spatial_start_dim])


def conv1d_transpose(
    value,
    filter,  # pylint: disable=redefined-builtin
    output_shape,
    stride,
    padding="SAME",
    data_format="NWC",
    name=None):
  """The transpose of `conv1d`.

  This operation is sometimes called "deconvolution" after [Deconvolutional
  Networks](http://www.matthewzeiler.com/pubs/cvpr2010/cvpr2010.pdf), but is
  actually the transpose (gradient) of `conv1d` rather than an actual
  deconvolution.

  Args:
    value: A 3-D `Tensor` of type `float` and shape
      `[batch, in_width, in_channels]` for `NWC` data format or
      `[batch, in_channels, in_width]` for `NCW` data format.
    filter: A 3-D `Tensor` with the same type as `value` and shape
      `[filter_width, output_channels, in_channels]`.  `filter`'s
      `in_channels` dimension must match that of `value`.
    output_shape: A 1-D `Tensor` representing the output shape of the
      deconvolution op.
    stride: An `integer`.  The number of entries by which
      the filter is moved right at each step.
    padding: A string, either `'VALID'` or `'SAME'`. The padding algorithm.
      See the "returns" section of `tf.nn.convolution` for details.
    data_format: A string. 'NHWC' and 'NCHW' are supported.
    name: Optional name for the returned tensor.

  Returns:
    A `Tensor` with the same type as `value`.

  Raises:
    ValueError: If input/output depth does not match `filter`'s shape, or if
      padding is other than `'VALID'` or `'SAME'`.
  """
  with ops.name_scope(name, "conv1d_transpose",
                      [value, filter, output_shape]) as name:
    output_shape_ = ops.convert_to_tensor(output_shape, name="output_shape")
    if not output_shape_.get_shape().is_compatible_with(tensor_shape.vector(3)):
      raise ValueError("output_shape must have shape (3,), got {}".format(
          output_shape_.get_shape()))

    # The format could be either NWC or NCW, map to NHWC or NCHW
    if data_format is None or data_format == "NWC":
      data_format_2d = "NHWC"
      axis = 2
    elif data_format == "NCW":
      data_format_2d = "NCHW"
      axis = 1
    else:
      raise ValueError("data_format must be \"NWC\" or \"NCW\".")

    if not value.get_shape().dims[axis].is_compatible_with(
        filter.get_shape()[2]):
      raise ValueError("input channels does not match filter's input channels, "
                       "{} != {}".format(value.get_shape()[axis],
                                         filter.get_shape()[2]))

    if isinstance(output_shape, (list, np.ndarray)):
      # output_shape's shape should be == [3] if reached this point.
      if not filter.get_shape().dims[1].is_compatible_with(
          output_shape[axis]):
        raise ValueError(
            "output_shape does not match filter's output channels, "
            "{} != {}".format(output_shape[axis],
                              filter.get_shape()[1]))

    if padding != "VALID" and padding != "SAME":
      raise ValueError("padding must be either VALID or SAME:"
                       " {}".format(padding))

    # Reshape the input tensor to [batch, 1, in_width, in_channels]
    if data_format_2d == "NHWC":
      output_shape_ = array_ops.concat(
          [output_shape_[:1], [1], output_shape_[1:]], axis=0)
      spatial_start_dim = 1
      strides = [1, 1, stride, 1]
    else:
      output_shape_ = array_ops.concat(
          [output_shape_[:2], [1], output_shape_[2:]], axis=0)
      spatial_start_dim = 2
      strides = [1, 1, 1, stride]
    value = array_ops.expand_dims(value, spatial_start_dim)
    filter = array_ops.expand_dims(filter, 0)  # pylint: disable=redefined-builtin

    result = gen_nn_ops.conv2d_backprop_input(
        input_sizes=output_shape_,
        filter=filter,
        out_backprop=value,
        strides=strides,
        padding=padding,
        data_format=data_format_2d,
        name=name)
    return array_ops.squeeze(result, [spatial_start_dim])


@ops.RegisterStatistics("Dilation2D", "flops")
def _calc_dilation2d_flops(graph, node):
  """Calculates the compute resources needed for Dilation2D."""
  input_shape = graph_util.tensor_shape_from_node_def_name(graph, node.input[0])
  input_shape.assert_is_fully_defined()
  filter_shape = graph_util.tensor_shape_from_node_def_name(
      graph, node.input[1])
  filter_shape.assert_is_fully_defined()
  output_shape = graph_util.tensor_shape_from_node_def_name(graph, node.name)
  output_shape.assert_is_fully_defined()
  filter_height = int(filter_shape[0])
  filter_width = int(filter_shape[1])
  output_count = np.prod(output_shape.as_list(), dtype=np.int64)
  return ops.OpStats("flops", (output_count * filter_height * filter_width * 2))


@tf_export("nn.erosion2d")
def erosion2d(value, kernel, strides, rates, padding, name=None):
  """Computes the grayscale erosion of 4-D `value` and 3-D `kernel` tensors.

  The `value` tensor has shape `[batch, in_height, in_width, depth]` and the
  `kernel` tensor has shape `[kernel_height, kernel_width, depth]`, i.e.,
  each input channel is processed independently of the others with its own
  structuring function. The `output` tensor has shape
  `[batch, out_height, out_width, depth]`. The spatial dimensions of the
  output tensor depend on the `padding` algorithm. We currently only support the
  default "NHWC" `data_format`.

  In detail, the grayscale morphological 2-D erosion is given by:

      output[b, y, x, c] =
         min_{dy, dx} value[b,
                            strides[1] * y - rates[1] * dy,
                            strides[2] * x - rates[2] * dx,
                            c] -
                      kernel[dy, dx, c]

  Duality: The erosion of `value` by the `kernel` is equal to the negation of
  the dilation of `-value` by the reflected `kernel`.

  Args:
    value: A `Tensor`. 4-D with shape `[batch, in_height, in_width, depth]`.
    kernel: A `Tensor`. Must have the same type as `value`.
      3-D with shape `[kernel_height, kernel_width, depth]`.
    strides: A list of `ints` that has length `>= 4`.
      1-D of length 4. The stride of the sliding window for each dimension of
      the input tensor. Must be: `[1, stride_height, stride_width, 1]`.
    rates: A list of `ints` that has length `>= 4`.
      1-D of length 4. The input stride for atrous morphological dilation.
      Must be: `[1, rate_height, rate_width, 1]`.
    padding: A `string` from: `"SAME", "VALID"`.
      The type of padding algorithm to use.
    name: A name for the operation (optional). If not specified "erosion2d"
      is used.

  Returns:
    A `Tensor`. Has the same type as `value`.
    4-D with shape `[batch, out_height, out_width, depth]`.

  Raises:
    ValueError: If the `value` depth does not match `kernel`' shape, or if
      padding is other than `'VALID'` or `'SAME'`.
  """
  with ops.name_scope(name, "erosion2d", [value, kernel]) as name:
    # Reduce erosion to dilation by duality.
    return math_ops.negative(
        gen_nn_ops.dilation2d(
            input=math_ops.negative(value),
            filter=array_ops.reverse_v2(kernel, [0, 1]),
            strides=strides,
            rates=rates,
            padding=padding,
            name=name))


@tf_export("math.in_top_k", "nn.in_top_k")
def in_top_k(predictions, targets, k, name=None):
  r"""Says whether the targets are in the top `K` predictions.

  This outputs a `batch_size` bool array, an entry `out[i]` is `true` if the
  prediction for the target class is among the top `k` predictions among
  all predictions for example `i`. Note that the behavior of `InTopK` differs
  from the `TopK` op in its handling of ties; if multiple classes have the
  same prediction value and straddle the top-`k` boundary, all of those
  classes are considered to be in the top `k`.

  More formally, let

    \\(predictions_i\\) be the predictions for all classes for example `i`,
    \\(targets_i\\) be the target class for example `i`,
    \\(out_i\\) be the output for example `i`,

  $$out_i = predictions_{i, targets_i} \in TopKIncludingTies(predictions_i)$$

  Args:
    predictions: A `Tensor` of type `float32`.
      A `batch_size` x `classes` tensor.
    targets: A `Tensor`. Must be one of the following types: `int32`, `int64`.
      A `batch_size` vector of class ids.
    k: An `int`. Number of top elements to look at for computing precision.
    name: A name for the operation (optional).

  Returns:
    A `Tensor` of type `bool`. Computed Precision at `k` as a `bool Tensor`.
  """
  with ops.name_scope(name, "in_top_k"):
    return gen_nn_ops.in_top_kv2(predictions, targets, k, name=name)<|MERGE_RESOLUTION|>--- conflicted
+++ resolved
@@ -25,8 +25,10 @@
 from tensorflow.python.compat import compat
 from tensorflow.python.eager import context
 from tensorflow.python.framework import dtypes
+from tensorflow.python.framework import errors_impl
 from tensorflow.python.framework import graph_util
 from tensorflow.python.framework import ops
+from tensorflow.python.framework import random_seed
 from tensorflow.python.framework import tensor_shape
 from tensorflow.python.framework import tensor_util
 from tensorflow.python.ops import array_ops
@@ -34,13 +36,14 @@
 from tensorflow.python.ops import gen_nn_ops
 from tensorflow.python.ops import math_ops
 from tensorflow.python.ops import random_ops
-
 # go/tf-wildcard-import
 # pylint: disable=wildcard-import
 from tensorflow.python.ops.gen_nn_ops import *
 # pylint: enable=wildcard-import
-
 from tensorflow.python.util import deprecation
+from tensorflow.python.util.deprecation import deprecated_args
+from tensorflow.python.util.deprecation import deprecated_argument_lookup
+
 from tensorflow.python.util.tf_export import tf_export
 
 # Aliases for some automatically-generated names.
@@ -168,7 +171,7 @@
         raise ValueError("data_format must be \"NHWC\" or \"NCHW\".")
       self.strides = strides
       self.data_format = data_format
-      self.conv_op = conv2d
+      self.conv_op = gen_nn_ops.conv2d
     elif conv_dims == 3:
       if data_format is None or data_format == "NDHWC":
         strides = [1] + list(strides) + [1]
@@ -203,6 +206,73 @@
         padding=self.padding,
         data_format=self.data_format,
         name=self.name)
+
+
+@tf_export("nn.dilation2d", v1=[])
+def dilation2d_v2(
+    input,   # pylint: disable=redefined-builtin
+    filters,  # pylint: disable=redefined-builtin
+    strides,
+    padding,
+    data_format,
+    dilations,
+    name=None):
+  """Computes the grayscale dilation of 4-D `input` and 3-D `filters` tensors.
+
+  The `input` tensor has shape `[batch, in_height, in_width, depth]` and the
+  `filters` tensor has shape `[filter_height, filter_width, depth]`, i.e., each
+  input channel is processed independently of the others with its own
+  structuring function. The `output` tensor has shape
+  `[batch, out_height, out_width, depth]`. The spatial dimensions of the output
+  tensor depend on the `padding` algorithm. We currently only support the
+  default "NHWC" `data_format`.
+
+  In detail, the grayscale morphological 2-D dilation is the max-sum correlation
+  (for consistency with `conv2d`, we use unmirrored filters):
+
+      output[b, y, x, c] =
+         max_{dy, dx} input[b,
+                            strides[1] * y + rates[1] * dy,
+                            strides[2] * x + rates[2] * dx,
+                            c] +
+                      filters[dy, dx, c]
+
+  Max-pooling is a special case when the filter has size equal to the pooling
+  kernel size and contains all zeros.
+
+  Note on duality: The dilation of `input` by the `filters` is equal to the
+  negation of the erosion of `-input` by the reflected `filters`.
+
+  Args:
+    input: A `Tensor`. Must be one of the following types: `float32`, `float64`,
+      `int32`, `uint8`, `int16`, `int8`, `int64`, `bfloat16`, `uint16`, `half`,
+      `uint32`, `uint64`.
+      4-D with shape `[batch, in_height, in_width, depth]`.
+    filters: A `Tensor`. Must have the same type as `input`.
+      3-D with shape `[filter_height, filter_width, depth]`.
+    strides: A list of `ints` that has length `>= 4`.
+      The stride of the sliding window for each dimension of the input
+      tensor. Must be: `[1, stride_height, stride_width, 1]`.
+    padding: A `string` from: `"SAME", "VALID"`.
+      The type of padding algorithm to use.
+    data_format: A `string`, only `"NCHW"` is currently supported.
+    dilations: A list of `ints` that has length `>= 4`.
+      The input stride for atrous morphological dilation. Must be:
+      `[1, rate_height, rate_width, 1]`.
+    name: A name for the operation (optional).
+
+  Returns:
+    A `Tensor`. Has the same type as `input`.
+  """
+  if data_format != "NCHW":
+    raise ValueError("Data formats other than NCHW are not yet supported")
+
+  return gen_nn_ops.dilation2d(input=input,
+                               filter=filters,
+                               strides=strides,
+                               rates=dilations,
+                               padding=padding,
+                               name=name)
 
 
 @tf_export("nn.with_space_to_batch")
@@ -643,7 +713,7 @@
   return strides, dilation_rate
 
 
-@tf_export("nn.convolution")
+@tf_export(v1=["nn.convolution"])
 def convolution(
     input,  # pylint: disable=redefined-builtin
     filter,  # pylint: disable=redefined-builtin
@@ -781,6 +851,30 @@
     return op(input, filter)
 
 
+@tf_export("nn.convolution", v1=[])
+def convolution_v2(
+    input,  # pylint: disable=redefined-builtin
+    filters,
+    strides=None,
+    padding="VALID",
+    data_format=None,
+    dilations=None,
+    name=None):
+  return convolution(
+      input,  # pylint: disable=redefined-builtin
+      filters,
+      padding=padding,
+      strides=strides,
+      dilation_rate=dilations,
+      name=name,
+      data_format=data_format)
+
+convolution_v2.__doc__ = deprecation.rewrite_argument_docstring(
+    deprecation.rewrite_argument_docstring(
+        convolution.__doc__, "dilation_rate", "dilations"),
+    "filter", "filters")
+
+
 class Convolution(object):
   """Helper class for convolution.
 
@@ -872,7 +966,7 @@
     return self.conv_op(inp, filter)
 
 
-@tf_export("nn.pool")
+@tf_export(v1=["nn.pool"])
 def pool(
     input,  # pylint: disable=redefined-builtin
     window_shape,
@@ -1043,6 +1137,105 @@
         filter_shape=window_shape)
 
 
+@tf_export("nn.pool", v1=[])
+def pool_v2(
+    input,  # pylint: disable=redefined-builtin
+    window_shape,
+    pooling_type,
+    strides=None,
+    padding="VALID",
+    data_format=None,
+    dilations=None,
+    name=None):
+  # pylint: disable=line-too-long
+  """Performs an N-D pooling operation.
+
+  In the case that `data_format` does not start with "NC", computes for
+      0 <= b < batch_size,
+      0 <= x[i] < output_spatial_shape[i],
+      0 <= c < num_channels:
+
+  ```
+    output[b, x[0], ..., x[N-1], c] =
+      REDUCE_{z[0], ..., z[N-1]}
+        input[b,
+              x[0] * strides[0] - pad_before[0] + dilation_rate[0]*z[0],
+              ...
+              x[N-1]*strides[N-1] - pad_before[N-1] + dilation_rate[N-1]*z[N-1],
+              c],
+  ```
+
+  where the reduction function REDUCE depends on the value of `pooling_type`,
+  and pad_before is defined based on the value of `padding` as described in
+  the "returns" section of `tf.nn.convolution` for details.
+  The reduction never includes out-of-bounds positions.
+
+  In the case that `data_format` starts with `"NC"`, the `input` and output are
+  simply transposed as follows:
+
+  ```
+    pool(input, data_format, **kwargs) =
+      tf.transpose(pool(tf.transpose(input, [0] + range(2,N+2) + [1]),
+                        **kwargs),
+                   [0, N+1] + range(1, N+1))
+  ```
+
+  Args:
+    input: Tensor of rank N+2, of shape `[batch_size] + input_spatial_shape +
+      [num_channels]` if data_format does not start with "NC" (default), or
+      `[batch_size, num_channels] + input_spatial_shape` if data_format starts
+      with "NC".  Pooling happens over the spatial dimensions only.
+    window_shape: Sequence of N ints >= 1.
+    pooling_type: Specifies pooling operation, must be "AVG" or "MAX".
+    strides: Optional. Sequence of N ints >= 1.  Defaults to [1]*N. If any value of
+      strides is > 1, then all values of dilation_rate must be 1.
+    padding: The padding algorithm, must be "SAME" or "VALID". Defaults to "SAME".
+      See the "returns" section of `tf.nn.convolution` for details.
+    data_format: A string or None.  Specifies whether the channel dimension of
+      the `input` and output is the last dimension (default, or if `data_format`
+      does not start with "NC"), or the second dimension (if `data_format`
+      starts with "NC").  For N=1, the valid values are "NWC" (default) and
+      "NCW".  For N=2, the valid values are "NHWC" (default) and "NCHW". For
+      N=3, the valid values are "NDHWC" (default) and "NCDHW".
+    dilations: Optional.  Dilation rate.  List of N ints >= 1. Defaults to
+      [1]*N.  If any value of dilation_rate is > 1, then all values of strides
+      must be 1.
+    name: Optional. Name of the op.
+
+  Returns:
+    Tensor of rank N+2, of shape
+      [batch_size] + output_spatial_shape + [num_channels]
+
+    if data_format is None or does not start with "NC", or
+
+      [batch_size, num_channels] + output_spatial_shape
+
+    if data_format starts with "NC",
+    where `output_spatial_shape` depends on the value of padding:
+
+    If padding = "SAME":
+      output_spatial_shape[i] = ceil(input_spatial_shape[i] / strides[i])
+
+    If padding = "VALID":
+      output_spatial_shape[i] =
+        ceil((input_spatial_shape[i] - (window_shape[i] - 1) * dilation_rate[i])
+             / strides[i]).
+
+  Raises:
+    ValueError: if arguments are invalid.
+
+  """
+  return pool(
+      input=input,
+      window_shape=window_shape,
+      pooling_type=pooling_type,
+      padding=padding,
+      dilation_rate=dilations,
+      strides=strides,
+      name=name,
+      data_format=data_format)
+
+
 @tf_export("nn.atrous_conv2d")
 def atrous_conv2d(value, filters, rate, padding, name=None):
   """Atrous convolution (a.k.a. convolution with holes or dilated convolution).
@@ -1180,47 +1373,6 @@
       name=name)
 
 
-<<<<<<< HEAD
-@tf_export("nn.conv2d_transpose")
-=======
-def _convert_padding(padding):
-  """Converts Python padding to C++ padding for ops which take EXPLICIT padding.
-
-  Args:
-    padding: the `padding` argument for a Python op which supports EXPLICIT
-      padding.
-
-  Returns:
-    (padding, explicit_paddings) pair, which should be passed as attributes to a
-    C++ op.
-
-  Raises:
-    ValueError: If padding is invalid.
-  """
-  explicit_paddings = []
-  if padding == "EXPLICIT":
-    # Give a better error message if EXPLICIT is passed.
-    raise ValueError('"EXPLICIT" is not a valid value for the padding '
-                     "parameter. To use explicit padding, the padding "
-                     "parameter must be a list.")
-  if isinstance(padding, (list, tuple)):
-    for i, dim_paddings in enumerate(padding):
-      if not isinstance(dim_paddings, (list, tuple)):
-        raise ValueError("When padding is a list, each element of padding must "
-                         "be a list/tuple of size 2. Element with index %d of "
-                         "padding is not a list/tuple" % i)
-      if len(dim_paddings) != 2:
-        raise ValueError("When padding is a list, each element of padding must "
-                         "be a list/tuple of size 2. Element with index %d of "
-                         "padding has size %d" % (i, len(dim_paddings)))
-      explicit_paddings.extend(dim_paddings)
-    if len(padding) != 4:
-      raise ValueError("When padding is a list, it must be of size 4. Got "
-                       "padding of size: %d" % len(padding))
-    padding = "EXPLICIT"
-  return padding, explicit_paddings
-
-
 @tf_export("nn.conv2d", v1=[])
 def conv2d_v2(input,  # pylint: disable=redefined-builtin
               filters,
@@ -1266,13 +1418,8 @@
       1-D tensor of length 4.  The stride of the sliding window for each
       dimension of `input`. The dimension order is determined by the value of
       `data_format`, see below for details.
-    padding: Either the `string `"SAME"` or `"VALID"` indicating the type of
-      padding algorithm to use, or a list indicating the explicit paddings at
-      the start and end of each dimension. When explicit padding is used and
-      data_format is `"NHWC"`, this should be in the form `[[0, 0], [pad_top,
-      pad_bottom], [pad_left, pad_right], [0, 0]]`. When explicit padding used
-      and data_format is `"NCHW"`, this should be in the form `[[0, 0], [0, 0],
-      [pad_top, pad_bottom], [pad_left, pad_right]]`.
+    padding: A `string` from: `"SAME", "VALID"`.
+      The type of padding algorithm to use.
     data_format: An optional `string` from: `"NHWC", "NCHW"`.
       Defaults to `"NHWC"`.
       Specify the data format of the input and output data. With the
@@ -1294,98 +1441,15 @@
   # pylint: enable=line-too-long
   if dilations is None:
     dilations = [1, 1, 1, 1]
-  return conv2d(input,  # pylint: disable=redefined-builtin
-                filters,
-                strides,
-                padding,
-                use_cudnn_on_gpu=True,
-                data_format=data_format,
-                dilations=dilations,
-                name=name)
-
-
-@tf_export(v1=["nn.conv2d"])
-def conv2d(  # pylint: disable=redefined-builtin,dangerous-default-value
-    input,
-    filter,
-    strides,
-    padding,
-    use_cudnn_on_gpu=True,
-    data_format="NHWC",
-    dilations=[1, 1, 1, 1],
-    name=None):
-  r"""Computes a 2-D convolution given 4-D `input` and `filter` tensors.
-
-  Given an input tensor of shape `[batch, in_height, in_width, in_channels]`
-  and a filter / kernel tensor of shape
-  `[filter_height, filter_width, in_channels, out_channels]`, this op
-  performs the following:
-
-  1. Flattens the filter to a 2-D matrix with shape
-     `[filter_height * filter_width * in_channels, output_channels]`.
-  2. Extracts image patches from the input tensor to form a *virtual*
-     tensor of shape `[batch, out_height, out_width,
-     filter_height * filter_width * in_channels]`.
-  3. For each patch, right-multiplies the filter matrix and the image patch
-     vector.
-
-  In detail, with the default NHWC format,
-
-      output[b, i, j, k] =
-          sum_{di, dj, q} input[b, strides[1] * i + di, strides[2] * j + dj, q]
-                          * filter[di, dj, q, k]
-
-  Must have `strides[0] = strides[3] = 1`.  For the most common case of the same
-  horizontal and vertices strides, `strides = [1, stride, stride, 1]`.
-
-  Args:
-    input: A `Tensor`. Must be one of the following types:
-      `half`, `bfloat16`, `float32`, `float64`.
-      A 4-D tensor. The dimension order is interpreted according to the value
-      of `data_format`, see below for details.
-    filter: A `Tensor`. Must have the same type as `input`.
-      A 4-D tensor of shape
-      `[filter_height, filter_width, in_channels, out_channels]`
-    strides: A list of `ints`.
-      1-D tensor of length 4.  The stride of the sliding window for each
-      dimension of `input`. The dimension order is determined by the value of
-      `data_format`, see below for details.
-    padding: Either the `string `"SAME"` or `"VALID"` indicating the type of
-      padding algorithm to use, or a list indicating the explicit paddings at
-      the start and end of each dimension. When explicit padding is used and
-      data_format is `"NHWC"`, this should be in the form `[[0, 0], [pad_top,
-      pad_bottom], [pad_left, pad_right], [0, 0]]`. When explicit padding used
-      and data_format is `"NCHW"`, this should be in the form `[[0, 0], [0, 0],
-      [pad_top, pad_bottom], [pad_left, pad_right]]`.
-    use_cudnn_on_gpu: An optional `bool`. Defaults to `True`.
-    data_format: An optional `string` from: `"NHWC", "NCHW"`.
-      Defaults to `"NHWC"`.
-      Specify the data format of the input and output data. With the
-      default format "NHWC", the data is stored in the order of:
-          [batch, height, width, channels].
-      Alternatively, the format could be "NCHW", the data storage order of:
-          [batch, channels, height, width].
-    dilations: An optional list of `ints`. Defaults to `[1, 1, 1, 1]`.
-      1-D tensor of length 4.  The dilation factor for each dimension of
-      `input`. If set to k > 1, there will be k-1 skipped cells between each
-      filter element on that dimension. The dimension order is determined by the
-      value of `data_format`, see above for details. Dilations in the batch and
-      depth dimensions must be 1.
-    name: A name for the operation (optional).
-
-  Returns:
-    A `Tensor`. Has the same type as `input`.
-  """
-  padding, explicit_paddings = _convert_padding(padding)
   return gen_nn_ops.conv2d(input,  # pylint: disable=redefined-builtin
-                           filter,
+                           filters,
                            strides,
                            padding,
-                           use_cudnn_on_gpu=use_cudnn_on_gpu,
-                           explicit_paddings=explicit_paddings,
+                           use_cudnn_on_gpu=True,
                            data_format=data_format,
                            dilations=dilations,
                            name=name)
+tf_export(v1=["nn.conv2d"])(gen_nn_ops.conv2d)
 
 
 @tf_export("nn.conv2d_backprop_filter", v1=[])
@@ -1414,13 +1478,8 @@
       The stride of the sliding window for each dimension of the input
       of the convolution. Must be in the same order as the dimension specified
       with format.
-    padding: Either the `string `"SAME"` or `"VALID"` indicating the type of
-      padding algorithm to use, or a list indicating the explicit paddings at
-      the start and end of each dimension. When explicit padding is used and
-      data_format is `"NHWC"`, this should be in the form `[[0, 0], [pad_top,
-      pad_bottom], [pad_left, pad_right], [0, 0]]`. When explicit padding used
-      and data_format is `"NCHW"`, this should be in the form `[[0, 0], [0, 0],
-      [pad_top, pad_bottom], [pad_left, pad_right]]`.
+    padding: A `string` from: `"SAME", "VALID"`.
+      The type of padding algorithm to use.
     data_format: An optional `string` from: `"NHWC", "NCHW"`.
       Defaults to `"NHWC"`.
       Specify the data format of the input and output data. With the
@@ -1441,53 +1500,47 @@
   """
   if dilations is None:
     dilations = [1, 1, 1, 1]
-  return conv2d_backprop_filter(input,  # pylint: disable=redefined-builtin
-                                filter_sizes,
-                                out_backprop,
-                                strides,
-                                padding,
-                                use_cudnn_on_gpu=True,
-                                data_format=data_format,
-                                dilations=dilations,
-                                name=name)
-
-
-@tf_export(v1=["nn.conv2d_backprop_filter"])
-def conv2d_backprop_filter(  # pylint: disable=redefined-builtin,dangerous-default-value
-    input,
-    filter_sizes,
-    out_backprop,
-    strides,
-    padding,
-    use_cudnn_on_gpu=True,
-    data_format="NHWC",
-    dilations=[1, 1, 1, 1],
-    name=None):
-  r"""Computes the gradients of convolution with respect to the filter.
-
-  Args:
-    input: A `Tensor`. Must be one of the following types:
+  return gen_nn_ops.conv2d_backprop_filter(input,  # pylint: disable=redefined-builtin
+                                           filter_sizes,
+                                           out_backprop,
+                                           strides,
+                                           padding,
+                                           use_cudnn_on_gpu=True,
+                                           data_format=data_format,
+                                           dilations=dilations,
+                                           name=name)
+tf_export(v1=["nn.conv2d_backprop_filter"])(
+    gen_nn_ops.conv2d_backprop_filter)
+
+
+@tf_export("nn.conv2d_backprop_input", v1=[])
+def conv2d_backprop_input_v2(input_sizes,
+                             filters,
+                             out_backprop,
+                             strides,
+                             padding,
+                             data_format="NHWC",
+                             dilations=None,
+                             name=None):
+  r"""Computes the gradients of convolution with respect to the input.
+
+  Args:
+    input_sizes: A `Tensor` of type `int32`.
+      An integer vector representing the shape of `input`,
+      where `input` is a 4-D `[batch, height, width, channels]` tensor.
+    filters: A `Tensor`. Must be one of the following types:
       `half`, `bfloat16`, `float32`, `float64`.
-      4-D with shape `[batch, in_height, in_width, in_channels]`.
-    filter_sizes: A `Tensor` of type `int32`.
-      An integer vector representing the tensor shape of `filter`,
-      where `filter` is a 4-D
-      `[filter_height, filter_width, in_channels, out_channels]` tensor.
-    out_backprop: A `Tensor`. Must have the same type as `input`.
+      4-D with shape
+      `[filter_height, filter_width, in_channels, out_channels]`.
+    out_backprop: A `Tensor`. Must have the same type as `filters`.
       4-D with shape `[batch, out_height, out_width, out_channels]`.
       Gradients w.r.t. the output of the convolution.
     strides: A list of `ints`.
       The stride of the sliding window for each dimension of the input
       of the convolution. Must be in the same order as the dimension specified
       with format.
-    padding: Either the `string `"SAME"` or `"VALID"` indicating the type of
-      padding algorithm to use, or a list indicating the explicit paddings at
-      the start and end of each dimension. When explicit padding is used and
-      data_format is `"NHWC"`, this should be in the form `[[0, 0], [pad_top,
-      pad_bottom], [pad_left, pad_right], [0, 0]]`. When explicit padding used
-      and data_format is `"NCHW"`, this should be in the form `[[0, 0], [0, 0],
-      [pad_top, pad_bottom], [pad_left, pad_right]]`.
-    use_cudnn_on_gpu: An optional `bool`. Defaults to `True`.
+    padding: A `string` from: `"SAME", "VALID"`.
+      The type of padding algorithm to use.
     data_format: An optional `string` from: `"NHWC", "NCHW"`.
       Defaults to `"NHWC"`.
       Specify the data format of the input and output data. With the
@@ -1504,140 +1557,24 @@
     name: A name for the operation (optional).
 
   Returns:
-    A `Tensor`. Has the same type as `input`.
-  """
-  padding, explicit_paddings = _convert_padding(padding)
-  return gen_nn_ops.conv2d_backprop_filter(
-      input, filter_sizes, out_backprop, strides, padding, use_cudnn_on_gpu,
-      explicit_paddings, data_format, dilations, name)
-
-
-@tf_export("nn.conv2d_backprop_input", v1=[])
-def conv2d_backprop_input_v2(input_sizes,
-                             filters,
-                             out_backprop,
-                             strides,
-                             padding,
-                             data_format="NHWC",
-                             dilations=None,
-                             name=None):
-  r"""Computes the gradients of convolution with respect to the input.
-
-  Args:
-    input_sizes: A `Tensor` of type `int32`.
-      An integer vector representing the shape of `input`,
-      where `input` is a 4-D `[batch, height, width, channels]` tensor.
-    filters: A `Tensor`. Must be one of the following types:
-      `half`, `bfloat16`, `float32`, `float64`.
-      4-D with shape
-      `[filter_height, filter_width, in_channels, out_channels]`.
-    out_backprop: A `Tensor`. Must have the same type as `filters`.
-      4-D with shape `[batch, out_height, out_width, out_channels]`.
-      Gradients w.r.t. the output of the convolution.
-    strides: A list of `ints`.
-      The stride of the sliding window for each dimension of the input
-      of the convolution. Must be in the same order as the dimension specified
-      with format.
-    padding: Either the `string `"SAME"` or `"VALID"` indicating the type of
-      padding algorithm to use, or a list indicating the explicit paddings at
-      the start and end of each dimension. When explicit padding is used and
-      data_format is `"NHWC"`, this should be in the form `[[0, 0], [pad_top,
-      pad_bottom], [pad_left, pad_right], [0, 0]]`. When explicit padding used
-      and data_format is `"NCHW"`, this should be in the form `[[0, 0], [0, 0],
-      [pad_top, pad_bottom], [pad_left, pad_right]]`.
-    data_format: An optional `string` from: `"NHWC", "NCHW"`.
-      Defaults to `"NHWC"`.
-      Specify the data format of the input and output data. With the
-      default format "NHWC", the data is stored in the order of:
-          [batch, in_height, in_width, in_channels].
-      Alternatively, the format could be "NCHW", the data storage order of:
-          [batch, in_channels, in_height, in_width].
-    dilations: An optional list of `ints`. Defaults to `[1, 1, 1, 1]`.
-      1-D tensor of length 4.  The dilation factor for each dimension of
-      `input`. If set to k > 1, there will be k-1 skipped cells between each
-      filter element on that dimension. The dimension order is determined by
-      the value of `data_format`, see above for details. Dilations in the batch
-      and depth dimensions must be 1.
-    name: A name for the operation (optional).
-
-  Returns:
     A `Tensor`. Has the same type as `filters`.
   """
   if dilations is None:
     dilations = [1, 1, 1, 1]
-  return conv2d_backprop_input(input_sizes,
-                               filters,
-                               out_backprop,
-                               strides,
-                               padding,
-                               use_cudnn_on_gpu=True,
-                               data_format=data_format,
-                               dilations=dilations,
-                               name=name)
-
-
-@tf_export(v1=["nn.conv2d_backprop_input"])
-def conv2d_backprop_input(  # pylint: disable=redefined-builtin,dangerous-default-value
-    input_sizes,
-    filter,
-    out_backprop,
-    strides,
-    padding,
-    use_cudnn_on_gpu=True,
-    data_format="NHWC",
-    dilations=[1, 1, 1, 1],
-    name=None):
-  r"""Computes the gradients of convolution with respect to the input.
-
-  Args:
-    input_sizes: A `Tensor` of type `int32`.
-      An integer vector representing the shape of `input`,
-      where `input` is a 4-D `[batch, height, width, channels]` tensor.
-    filter: A `Tensor`. Must be one of the following types:
-      `half`, `bfloat16`, `float32`, `float64`.
-      4-D with shape
-      `[filter_height, filter_width, in_channels, out_channels]`.
-    out_backprop: A `Tensor`. Must have the same type as `filter`.
-      4-D with shape `[batch, out_height, out_width, out_channels]`.
-      Gradients w.r.t. the output of the convolution.
-    strides: A list of `ints`.
-      The stride of the sliding window for each dimension of the input
-      of the convolution. Must be in the same order as the dimension specified
-      with format.
-    padding: Either the `string `"SAME"` or `"VALID"` indicating the type of
-      padding algorithm to use, or a list indicating the explicit paddings at
-      the start and end of each dimension. When explicit padding is used and
-      data_format is `"NHWC"`, this should be in the form `[[0, 0], [pad_top,
-      pad_bottom], [pad_left, pad_right], [0, 0]]`. When explicit padding used
-      and data_format is `"NCHW"`, this should be in the form `[[0, 0], [0, 0],
-      [pad_top, pad_bottom], [pad_left, pad_right]]`.
-    use_cudnn_on_gpu: An optional `bool`. Defaults to `True`.
-    data_format: An optional `string` from: `"NHWC", "NCHW"`.
-      Defaults to `"NHWC"`.
-      Specify the data format of the input and output data. With the
-      default format "NHWC", the data is stored in the order of:
-          [batch, in_height, in_width, in_channels].
-      Alternatively, the format could be "NCHW", the data storage order of:
-          [batch, in_channels, in_height, in_width].
-    dilations: An optional list of `ints`. Defaults to `[1, 1, 1, 1]`.
-      1-D tensor of length 4.  The dilation factor for each dimension of
-      `input`. If set to k > 1, there will be k-1 skipped cells between each
-      filter element on that dimension. The dimension order is determined by
-      the value of `data_format`, see above for details. Dilations in the batch
-      and depth dimensions must be 1.
-    name: A name for the operation (optional).
-
-  Returns:
-    A `Tensor`. Has the same type as `filter`.
-  """
-  padding, explicit_paddings = _convert_padding(padding)
-  return gen_nn_ops.conv2d_backprop_input(
-      input_sizes, filter, out_backprop, strides, padding, use_cudnn_on_gpu,
-      explicit_paddings, data_format, dilations, name)
+  return gen_nn_ops.conv2d_backprop_input(input_sizes,
+                                          filters,
+                                          out_backprop,
+                                          strides,
+                                          padding,
+                                          use_cudnn_on_gpu=True,
+                                          data_format=data_format,
+                                          dilations=dilations,
+                                          name=name)
+tf_export(v1=["nn.conv2d_backprop_input"])(
+    gen_nn_ops.conv2d_backprop_input)
 
 
 @tf_export(v1=["nn.conv2d_transpose"])
->>>>>>> ca2d0b65
 def conv2d_transpose(
     value,
     filter,  # pylint: disable=redefined-builtin
@@ -1715,6 +1652,31 @@
         padding=padding,
         data_format=data_format,
         name=name)
+
+
+# pylint: disable=redefined-builtin
+@tf_export("nn.conv2d_transpose", v1=[])
+def conv2d_transpose_v2(
+    input,
+    filters,  # pylint: disable=redefined-builtin
+    output_shape,
+    strides,
+    padding="SAME",
+    data_format="NHWC",
+    name=None):
+  return conv2d_transpose(
+      input,
+      filters,
+      output_shape,
+      strides,
+      padding=padding,
+      data_format=data_format,
+      name=name)
+# pylint: enable=redefined-builtin
+conv2d_transpose_v2.__doc__ = deprecation.rewrite_argument_docstring(
+    deprecation.rewrite_argument_docstring(
+        conv2d_transpose.__doc__, "filter", "filters"),
+    "value", "input")
 
 
 @tf_export("nn.atrous_conv2d_transpose")
@@ -1865,7 +1827,29 @@
         input=value, crops=batch_to_space_crop, block_size=rate)
 
 
-@tf_export("nn.conv3d_transpose")
+@tf_export("nn.conv3d", v1=[])
+def conv3d_v2(input,  # pylint: disable=redefined-builtin,missing-docstring
+              filters,
+              strides,
+              padding,
+              data_format="NDHWC",
+              dilations=None,
+              name=None):
+  if dilations is None:
+    dilations = [1, 1, 1, 1, 1]
+  return gen_nn_ops.conv3d(input,  # pylint: disable=redefined-builtin
+                           filters,
+                           strides,
+                           padding,
+                           data_format=data_format,
+                           dilations=dilations,
+                           name=name)
+tf_export(v1=["nn.conv3d"])(gen_nn_ops.conv3d)
+conv3d_v2.__doc__ = deprecation.rewrite_argument_docstring(
+    gen_nn_ops.conv3d.__doc__, "filter", "filters")
+
+
+@tf_export(v1=["nn.conv3d_transpose"])
 def conv3d_transpose(
     value,
     filter,  # pylint: disable=redefined-builtin
@@ -1943,6 +1927,31 @@
         name=name)
 
 
+# pylint: disable=redefined-builtin
+@tf_export("nn.conv3d_transpose", v1=[])
+def conv3d_transpose_v2(
+    input,
+    filters,
+    output_shape,
+    strides,
+    padding="SAME",
+    data_format="NDHWC",
+    name=None):
+  return conv3d_transpose(
+      input,
+      filters,
+      output_shape,
+      strides,
+      padding=padding,
+      data_format=data_format,
+      name=name)
+# pylint: enable=redefined-builtin
+conv3d_transpose_v2.__doc__ = deprecation.rewrite_argument_docstring(
+    deprecation.rewrite_argument_docstring(
+        conv3d_transpose.__doc__, "filter", "filters"),
+    "value", "input")
+
+
 @tf_export("nn.bias_add")
 def bias_add(value, bias, data_format=None, name=None):
   """Adds `bias` to `value`.
@@ -1998,7 +2007,7 @@
     return gen_nn_ops.bias_add_v1(value, bias, name=name)
 
 
-@tf_export("nn.crelu")
+@tf_export(v1=["nn.crelu"])
 def crelu(features, name=None, axis=-1):
   """Computes Concatenated ReLU.
 
@@ -2024,6 +2033,12 @@
     return gen_nn_ops.relu(c)
 
 
+@tf_export("nn.crelu", v1=[])
+def crelu_v2(features, axis=-1, name=None):
+  return crelu(features, name=name, axis=axis)
+crelu_v2.__doc__ = crelu.__doc__
+
+
 @tf_export("nn.relu6")
 def relu6(features, name=None):
   """Computes Rectified Linear 6: `min(max(features, 0), 6)`.
@@ -2066,6 +2081,8 @@
     if features.dtype.is_integer:
       features = math_ops.to_float(features)
     if compat.forward_compatible(2018, 11, 1):
+      if isinstance(alpha, np.ndarray):
+        alpha = np.asscalar(alpha)
       return gen_nn_ops.leaky_relu(features, alpha=alpha, name=name)
     alpha = ops.convert_to_tensor(alpha, dtype=features.dtype, name="alpha")
     return math_ops.maximum(alpha * features, features, name=name)
@@ -2139,8 +2156,26 @@
   if is_last_dim:
     return compute_op(logits, name=name)
 
+  dim_val = dim
+  if isinstance(dim, ops.Tensor):
+    dim_val = tensor_util.constant_value(dim)
+  if dim_val is not None and (dim_val < -shape.ndims or dim_val >= shape.ndims):
+    raise errors_impl.InvalidArgumentError(
+        None, None,
+        "Dimension (%d) must be in the range [%d, %d) where %d is the number of"
+        " dimensions in the input." % (dim_val, -shape.ndims, shape.ndims,
+                                       shape.ndims))
+
   # If dim is not the last dimension, we have to do a transpose so that we can
   # still perform softmax on its last dimension.
+
+  # In case dim is negative (and is not last dimension -1), add shape.ndims
+  ndims = array_ops.rank(logits)
+  if not isinstance(dim, ops.Tensor):
+    if dim < 0:
+      dim += ndims
+  else:
+    dim = array_ops.where(math_ops.less(dim, 0), dim + ndims, dim)
 
   # Swap logits' dimension of dim and its last dimension.
   input_rank = array_ops.rank(logits)
@@ -2159,7 +2194,7 @@
   return output
 
 
-@tf_export("nn.softmax", "math.softmax")
+@tf_export(v1=["nn.softmax", "math.softmax"])
 @deprecation.deprecated_args(None, "dim is deprecated, use axis instead", "dim")
 def softmax(logits, axis=None, name=None, dim=None):
   """Computes softmax activations.
@@ -2189,7 +2224,34 @@
   return _softmax(logits, gen_nn_ops.softmax, axis, name)
 
 
-@tf_export("nn.log_softmax", "math.log_softmax")
+@tf_export("nn.softmax", "math.softmax", v1=[])
+def softmax_v2(logits, axis=None, name=None):
+  """Computes softmax activations.
+
+  This function performs the equivalent of
+
+      softmax = tf.exp(logits) / tf.reduce_sum(tf.exp(logits), axis)
+
+  Args:
+    logits: A non-empty `Tensor`. Must be one of the following types: `half`,
+      `float32`, `float64`.
+    axis: The dimension softmax would be performed on. The default is -1 which
+      indicates the last dimension.
+    name: A name for the operation (optional).
+
+  Returns:
+    A `Tensor`. Has the same type and shape as `logits`.
+
+  Raises:
+    InvalidArgumentError: if `logits` is empty or `axis` is beyond the last
+      dimension of `logits`.
+  """
+  if axis is None:
+    axis = -1
+  return _softmax(logits, gen_nn_ops.softmax, axis, name)
+
+
+@tf_export(v1=["nn.log_softmax", "math.log_softmax"])
 @deprecation.deprecated_args(None, "dim is deprecated, use axis instead", "dim")
 def log_softmax(logits, axis=None, name=None, dim=None):
   """Computes log softmax activations.
@@ -2214,6 +2276,33 @@
       dimension of `logits`.
   """
   axis = deprecation.deprecated_argument_lookup("axis", axis, "dim", dim)
+  if axis is None:
+    axis = -1
+  return _softmax(logits, gen_nn_ops.log_softmax, axis, name)
+
+
+@tf_export("nn.log_softmax", "math.log_softmax", v1=[])
+def log_softmax_v2(logits, axis=None, name=None):
+  """Computes log softmax activations.
+
+  For each batch `i` and class `j` we have
+
+      logsoftmax = logits - log(reduce_sum(exp(logits), axis))
+
+  Args:
+    logits: A non-empty `Tensor`. Must be one of the following types: `half`,
+      `float32`, `float64`.
+    axis: The dimension softmax would be performed on. The default is -1 which
+      indicates the last dimension.
+    name: A name for the operation (optional).
+
+  Returns:
+    A `Tensor`. Has the same type as `logits`. Same shape as `logits`.
+
+  Raises:
+    InvalidArgumentError: if `logits` is empty or `axis` is beyond the last
+      dimension of `logits`.
+  """
   if axis is None:
     axis = -1
   return _softmax(logits, gen_nn_ops.log_softmax, axis, name)
@@ -2228,9 +2317,8 @@
     raise ValueError("Both labels and logits must be provided.")
 
 
-@tf_export("nn.softmax_cross_entropy_with_logits",
-           v1=["nn.softmax_cross_entropy_with_logits_v2"])
-def softmax_cross_entropy_with_logits_v2(labels, logits, dim=-1, name=None):
+@tf_export("nn.softmax_cross_entropy_with_logits", v1=[])
+def softmax_cross_entropy_with_logits_v2(labels, logits, axis=-1, name=None):
   """Computes softmax cross entropy between `logits` and `labels`.
 
   Measures the probability error in discrete classification tasks in which the
@@ -2252,7 +2340,7 @@
 
   A common use case is to have logits and labels of shape
   `[batch_size, num_classes]`, but higher dimensions are supported, with
-  the `dim` argument specifying the class dimension.
+  the `axis` argument specifying the class dimension.
 
   `logits` and `labels` must have the same dtype (either `float16`, `float32`,
   or `float64`).
@@ -2270,7 +2358,7 @@
       `[batch_size, num_classes]`, each row of `labels[i]` must be a valid
       probability distribution.
     logits: Unscaled log probabilities.
-    dim: The class dimension. Defaulted to -1 which is the last dimension.
+    axis: The class dimension. Defaulted to -1 which is the last dimension.
     name: A name for the operation (optional).
 
   Returns:
@@ -2278,9 +2366,69 @@
     same as `logits` and its shape is the same as `labels` except that it does
     not have the last dimension of `labels`.
   """
+  return softmax_cross_entropy_with_logits_v2_helper(
+      labels=labels, logits=logits, axis=axis, name=name)
+
+
+@tf_export(v1=["nn.softmax_cross_entropy_with_logits_v2"])
+@deprecated_args(None, "dim is deprecated, use axis instead", "dim")
+def softmax_cross_entropy_with_logits_v2_helper(
+    labels, logits, axis=None, name=None, dim=None):
+  """Computes softmax cross entropy between `logits` and `labels`.
+
+  Measures the probability error in discrete classification tasks in which the
+  classes are mutually exclusive (each entry is in exactly one class).  For
+  example, each CIFAR-10 image is labeled with one and only one label: an image
+  can be a dog or a truck, but not both.
+
+  **NOTE:**  While the classes are mutually exclusive, their probabilities
+  need not be.  All that is required is that each row of `labels` is
+  a valid probability distribution.  If they are not, the computation of the
+  gradient will be incorrect.
+
+  If using exclusive `labels` (wherein one and only
+  one class is true at a time), see `sparse_softmax_cross_entropy_with_logits`.
+
+  **WARNING:** This op expects unscaled logits, since it performs a `softmax`
+  on `logits` internally for efficiency.  Do not call this op with the
+  output of `softmax`, as it will produce incorrect results.
+
+  A common use case is to have logits and labels of shape
+  `[batch_size, num_classes]`, but higher dimensions are supported, with
+  the `axis` argument specifying the class dimension.
+
+  `logits` and `labels` must have the same dtype (either `float16`, `float32`,
+  or `float64`).
+
+  Backpropagation will happen into both `logits` and `labels`.  To disallow
+  backpropagation into `labels`, pass label tensors through `tf.stop_gradient`
+  before feeding it to this function.
+
+  **Note that to avoid confusion, it is required to pass only named arguments to
+  this function.**
+
+  Args:
+    labels: Each vector along the class dimension should hold a valid
+      probability distribution e.g. for the case in which labels are of shape
+      `[batch_size, num_classes]`, each row of `labels[i]` must be a valid
+      probability distribution.
+    logits: Unscaled log probabilities.
+    axis: The class dimension. Defaulted to -1 which is the last dimension.
+    name: A name for the operation (optional).
+    dim: Deprecated alias for axis.
+
+  Returns:
+    A `Tensor` that contains the softmax cross entropy loss. Its type is the
+    same as `logits` and its shape is the same as `labels` except that it does
+    not have the last dimension of `labels`.
+  """
   # TODO(pcmurray) Raise an error when the labels do not sum to 1. Note: This
   # could break users who call this with bad labels, but disregard the bad
   # results.
+  axis = deprecated_argument_lookup("axis", axis, "dim", dim)
+  del dim
+  if axis is None:
+    axis = -1
 
   with ops.name_scope(name, "softmax_cross_entropy_with_logits",
                       [logits, labels]) as name:
@@ -2294,7 +2442,7 @@
     shape = logits.get_shape()
 
     # Move the dim to the end if dim is not the last dimension.
-    if dim is not -1:
+    if axis != -1:
 
       def _move_dim_to_end(tensor, dim_index, rank):
         return array_ops.transpose(
@@ -2304,8 +2452,8 @@
                 math_ops.range(dim_index + 1, rank), [dim_index]
             ], 0))
 
-      logits = _move_dim_to_end(logits, dim, input_rank)
-      labels = _move_dim_to_end(labels, dim, input_rank)
+      precise_logits = _move_dim_to_end(logits, axis, input_rank)
+      labels = _move_dim_to_end(labels, axis, input_rank)
 
     input_shape = array_ops.shape(logits)
 
@@ -2319,7 +2467,7 @@
     cost, unused_backprop = gen_nn_ops.softmax_cross_entropy_with_logits(
       logits, labels, name=name)
 
-    # The output cost shape should be the input minus dim.
+    # The output cost shape should be the input minus axis.
     output_shape = array_ops.slice(input_shape, [0],
                                    [math_ops.subtract(input_rank, 1)])
     cost = array_ops.reshape(cost, output_shape)
@@ -2329,7 +2477,7 @@
     if not context.executing_eagerly(
     ) and shape is not None and shape.dims is not None:
       shape = shape.as_list()
-      del shape[dim]
+      del shape[axis]
       cost.set_shape(shape)
 
     return cost
@@ -2404,7 +2552,7 @@
     labels = array_ops.stop_gradient(labels, name="labels_stop_gradient")
 
   return softmax_cross_entropy_with_logits_v2(
-      labels=labels, logits=logits, dim=dim, name=name)
+      labels=labels, logits=logits, axis=dim, name=name)
 
 
 @tf_export("nn.sparse_softmax_cross_entropy_with_logits")
@@ -2431,8 +2579,9 @@
   on `logits` internally for efficiency.  Do not call this op with the
   output of `softmax`, as it will produce incorrect results.
 
-  A common use case is to have logits and labels of shape
-  `[batch_size, num_classes]`, but higher dimensions are supported, in which
+  A common use case is to have logits of shape
+  `[batch_size, num_classes]` and have labels of shape
+  `[batch_size]`, but higher dimensions are supported, in which
   case the `dim`-th dimension is assumed to be of size `num_classes`.
   `logits` must have the dtype of `float16`, `float32`, or `float64`, and
   `labels` must have the dtype of `int32` or `int64`.
@@ -2585,6 +2734,67 @@
         name=name)
 
 
+# pylint: disable=redefined-builtin
+@tf_export("nn.max_pool_with_argmax", v1=[])
+def max_pool_with_argmax_v2(input,
+                            ksize,
+                            strides,
+                            padding,
+                            data_format="NHWC",
+                            output_dtype=dtypes.int64,
+                            name=None):
+  """Performs max pooling on the input and outputs both max values and indices.
+
+  The indices in `argmax` are flattened, so that a maximum value at position
+  `[b, y, x, c]` becomes flattened index
+  `((b * height + y) * width + x) * channels + c`.
+
+  The indices returned are always in `[0, height) x [0, width)` before
+  flattening, even if padding is involved and the mathematically correct answer
+  is outside (either negative or too large).  This is a bug, but fixing it is
+  difficult to do in a safe backwards compatible way, especially due to
+  flattening.
+
+  Args:
+    input: A `Tensor`. Must be one of the following types: `float32`, `float64`,
+      `int32`, `uint8`, `int16`, `int8`, `int64`, `bfloat16`, `uint16`, `half`,
+      `uint32`, `uint64`.
+      4-D with shape `[batch, height, width, channels]`.  Input to pool over.
+    ksize: A list of `ints` that has length `>= 4`.
+      The size of the window for each dimension of the input tensor.
+    strides: A list of `ints` that has length `>= 4`.
+      The stride of the sliding window for each dimension of the
+      input tensor.
+    padding: A `string` from: `"SAME", "VALID"`.
+      The type of padding algorithm to use.
+    data_format: An optional `string`, must be set to `"NHWC"`. Defaults to
+      `"NHWC"`.
+      Specify the data format of the input and output data.
+    output_dtype: An optional `tf.DType` from: `tf.int32, tf.int64`.
+      Defaults to `tf.int64`.
+      The dtype of the returned argmax tensor.
+    name: A name for the operation (optional).
+
+  Returns:
+    A tuple of `Tensor` objects (output, argmax).
+
+    output: A `Tensor`. Has the same type as `input`.
+    argmax: A `Tensor` of type `output_dtype`.
+  """
+
+  if data_format != "NHWC":
+    raise ValueError("Data formats other than 'NHWC' are not yet supported")
+
+  return gen_nn_ops.max_pool_with_argmax(input=input,
+                                         ksize=ksize,
+                                         strides=strides,
+                                         padding=padding,
+                                         Targmax=output_dtype,
+                                         name=name)
+
+# pylint: enable=redefined-builtin
+
+
 @ops.RegisterStatistics("Conv2D", "flops")
 def _calc_conv_flops(graph, node):
   """Calculates the compute resources needed for Conv2D."""
@@ -2629,7 +2839,7 @@
   return ops.OpStats("flops", input_count)
 
 
-@tf_export("nn.xw_plus_b")
+@tf_export(v1=["nn.xw_plus_b"])
 def xw_plus_b(x, weights, biases, name=None):  # pylint: disable=invalid-name
   """Computes matmul(x, weights) + biases.
 
@@ -2701,12 +2911,16 @@
   return noise_shape
 
 
-@tf_export("nn.dropout")
-def dropout(x, keep_prob, noise_shape=None, seed=None, name=None):  # pylint: disable=invalid-name
+@tf_export(v1=["nn.dropout"])
+@deprecation.deprecated_args(None, "Please use `rate` instead of `keep_prob`. "
+                             "Rate should be set to `rate = 1 - keep_prob`.",
+                             "keep_prob")
+def dropout(x, keep_prob=None, noise_shape=None, seed=None, name=None,
+            rate=None):  # pylint: disable=invalid-name
   """Computes dropout.
 
-  With probability `keep_prob`, outputs the input element scaled up by
-  `1 / keep_prob`, otherwise outputs `0`.  The scaling is so that the expected
+  For each element of `x`, with probability `rate`, outputs `0`, and otherwise
+  scales up the input by `1 / (1-rate)`. The scaling is such that the expected
   sum is unchanged.
 
   By default, each element is kept or dropped independently.  If `noise_shape`
@@ -2719,8 +2933,59 @@
 
   Args:
     x: A floating point tensor.
-    keep_prob: A scalar `Tensor` with the same type as x. The probability
-      that each element is kept.
+    keep_prob: (deprecated) A deprecated alias for `(1-rate)`.
+    noise_shape: A 1-D `Tensor` of type `int32`, representing the
+      shape for randomly generated keep/drop flags.
+    seed: A Python integer. Used to create random seeds. See
+      `tf.set_random_seed` for behavior.
+    name: A name for this operation (optional).
+    rate: A scalar `Tensor` with the same type as `x`. The probability that each
+      element of `x` is discarded.
+
+  Returns:
+    A Tensor of the same shape of `x`.
+
+  Raises:
+    ValueError: If `rate` is not in `[0, 1)` or if `x` is not a floating
+      point tensor.
+  """
+  try:
+    keep = 1. - keep_prob if keep_prob is not None else None
+  except TypeError:
+    raise ValueError("keep_prob must be a floating point number or Tensor "
+                     "(got %r)" % keep_prob)
+
+  rate = deprecation.deprecated_argument_lookup(
+      "rate", rate,
+      "keep_prob", keep)
+
+  if rate is None:
+    raise ValueError("You must provide a rate to dropout.")
+
+  return dropout_v2(x, rate, noise_shape=noise_shape, seed=seed, name=name)
+
+
+@tf_export("nn.dropout", v1=[])
+def dropout_v2(x, rate, noise_shape=None, seed=None, name=None):  # pylint: disable=invalid-name
+  """Computes dropout.
+
+  With probability `rate`, drops elements of `x`. Input that are kept are
+  scaled up by `1 / (1 - rate)`, otherwise outputs `0`.  The scaling is so that
+  the expected sum is unchanged.
+
+  By default, each element is kept or dropped independently.  If `noise_shape`
+  is specified, it must be
+  [broadcastable](http://docs.scipy.org/doc/numpy/user/basics.broadcasting.html)
+  to the shape of `x`, and only dimensions with `noise_shape[i] == shape(x)[i]`
+  will make independent decisions.  For example, if `shape(x) = [k, l, m, n]`
+  and `noise_shape = [k, 1, 1, n]`, each batch and channel component will be
+  kept independently and each row and column will be kept or not kept together.
+
+  Args:
+    x: A floating point tensor.
+    rate: A scalar `Tensor` with the same type as x. The probability
+      that each element is dropped. For example, setting rate=0.1 would drop
+      10% of input elements.
     noise_shape: A 1-D `Tensor` of type `int32`, representing the
       shape for randomly generated keep/drop flags.
     seed: A Python integer. Used to create random seeds. See
@@ -2740,45 +3005,36 @@
     if not x.dtype.is_floating:
       raise ValueError("x has to be a floating point tensor since it's going to"
                        " be scaled. Got a %s tensor instead." % x.dtype)
-    if isinstance(keep_prob, numbers.Real) and not 0 < keep_prob <= 1:
-      raise ValueError("keep_prob must be a scalar tensor or a float in the "
-                       "range (0, 1], got %g" % keep_prob)
+    if isinstance(rate, numbers.Real) and not (rate >= 0 and rate < 1):
+      raise ValueError("rate must be a scalar tensor or a float in the "
+                       "range [0, 1), got %g" % rate)
 
     # Early return if nothing needs to be dropped.
-    if isinstance(keep_prob, float) and keep_prob == 1:
+    if isinstance(rate, numbers.Real) and rate == 0:
       return x
     if context.executing_eagerly():
-      if isinstance(keep_prob, ops.EagerTensor):
-        if keep_prob.numpy() == 1:
+      if isinstance(rate, ops.EagerTensor):
+        if rate.numpy() == 0:
           return x
     else:
-      keep_prob = ops.convert_to_tensor(
-          keep_prob, dtype=x.dtype, name="keep_prob")
-      keep_prob.get_shape().assert_is_compatible_with(tensor_shape.scalar())
-
-      # Do nothing if we know keep_prob == 1
-      if tensor_util.constant_value(keep_prob) == 1:
+      rate = ops.convert_to_tensor(
+          rate, dtype=x.dtype, name="rate")
+      rate.get_shape().assert_is_compatible_with(tensor_shape.scalar())
+
+      # Do nothing if we know rate == 0
+      if tensor_util.constant_value(rate) == 0:
         return x
 
     noise_shape = _get_noise_shape(x, noise_shape)
-<<<<<<< HEAD
-
+
+    keep_prob = 1 - rate
     # uniform [keep_prob, 1.0 + keep_prob)
     random_tensor = keep_prob
     random_tensor += random_ops.random_uniform(
         noise_shape, seed=seed, dtype=x.dtype)
     # 0. if [keep_prob, 1.0) and 1. if [1.0, 1.0 + keep_prob)
     binary_tensor = math_ops.floor(random_tensor)
-    ret = math_ops.div(x, keep_prob) * binary_tensor
-=======
-    # Sample a uniform distribution on [0.0, 1.0) and select values larger than
-    # rate.
-    random_tensor = random_ops.random_uniform(
-        noise_shape, seed=seed, dtype=x.dtype)
-    keep_prob = 1 - rate
-    ret = (1 / keep_prob) * math_ops.cast(keep_prob >= random_tensor,
-                                          x.dtype) * x
->>>>>>> ca2d0b65
+    ret = math_ops.divide(x, keep_prob) * binary_tensor
     if not context.executing_eagerly():
       ret.set_shape(x.get_shape())
     return ret
@@ -2842,7 +3098,293 @@
   return gen_nn_ops.nth_element(input, n, reverse=reverse, name=name)
 
 
-@tf_export("nn.conv1d")
+@tf_export(v1=["nn.fractional_max_pool"])
+@deprecation.deprecated(date=None, instructions="`seed2` and `deterministic` "
+                        "args are deprecated.  Use fractional_max_pool_v2.")
+def fractional_max_pool(value,
+                        pooling_ratio,
+                        pseudo_random=False,
+                        overlapping=False,
+                        deterministic=False,
+                        seed=0,
+                        seed2=0,
+                        name=None):   # pylint: disable=redefined-builtin
+  r"""Performs fractional max pooling on the input.
+
+  This is a deprecated version of `fractional_max_pool`.
+
+  Fractional max pooling is slightly different than regular max pooling.  In
+  regular max pooling, you downsize an input set by taking the maximum value of
+  smaller N x N subsections of the set (often 2x2), and try to reduce the set by
+  a factor of N, where N is an integer.  Fractional max pooling, as you might
+  expect from the word "fractional", means that the overall reduction ratio N
+  does not have to be an integer.
+
+  The sizes of the pooling regions are generated randomly but are fairly
+  uniform.  For example, let's look at the height dimension, and the constraints
+  on the list of rows that will be pool boundaries.
+
+  First we define the following:
+
+  1.  input_row_length : the number of rows from the input set
+  2.  output_row_length : which will be smaller than the input
+  3.  alpha = input_row_length / output_row_length : our reduction ratio
+  4.  K = floor(alpha)
+  5.  row_pooling_sequence : this is the result list of pool boundary rows
+
+  Then, row_pooling_sequence should satisfy:
+
+  1.  a[0] = 0 : the first value of the sequence is 0
+  2.  a[end] = input_row_length : the last value of the sequence is the size
+  3.  K <= (a[i+1] - a[i]) <= K+1 : all intervals are K or K+1 size
+  4.  length(row_pooling_sequence) = output_row_length+1
+
+  For more details on fractional max pooling, see this paper: [Benjamin Graham,
+  Fractional Max-Pooling](http://arxiv.org/abs/1412.6071)
+
+  Args:
+    value: A `Tensor`. 4-D with shape `[batch, height, width, channels]`.
+    pooling_ratio: A list of `floats` that has length >= 4.  Pooling ratio for
+      each dimension of `value`, currently only supports row and col dimension
+      and should be >= 1.0. For example, a valid pooling ratio looks like [1.0,
+      1.44, 1.73, 1.0]. The first and last elements must be 1.0 because we don't
+      allow pooling on batch and channels dimensions.  1.44 and 1.73 are pooling
+      ratio on height and width dimensions respectively.
+    pseudo_random: An optional `bool`.  Defaults to `False`. When set to `True`,
+      generates the pooling sequence in a pseudorandom fashion, otherwise, in a
+      random fashion. Check paper [Benjamin Graham, Fractional
+      Max-Pooling](http://arxiv.org/abs/1412.6071) for difference between
+      pseudorandom and random.
+    overlapping: An optional `bool`.  Defaults to `False`.  When set to `True`,
+      it means when pooling, the values at the boundary of adjacent pooling
+      cells are used by both cells. For example:
+      `index  0  1  2  3  4`
+      `value  20 5  16 3  7`
+      If the pooling sequence is [0, 2, 4], then 16, at index 2 will be used
+      twice.  The result would be [20, 16] for fractional max pooling.
+    deterministic: An optional `bool`.  Deprecated; use `fractional_max_pool_v2`
+      instead.
+    seed: An optional `int`.  Defaults to `0`.  If set to be non-zero, the
+      random number generator is seeded by the given seed.  Otherwise it is
+      seeded by a random seed.
+    seed2: An optional `int`.  Deprecated; use `fractional_max_pool_v2` instead.
+    name: A name for the operation (optional).
+
+  Returns:
+  A tuple of `Tensor` objects (`output`, `row_pooling_sequence`,
+  `col_pooling_sequence`).
+    output: Output `Tensor` after fractional max pooling.  Has the same type as
+      `value`.
+    row_pooling_sequence: A `Tensor` of type `int64`.
+    col_pooling_sequence: A `Tensor` of type `int64`.
+  """
+  return gen_nn_ops.fractional_max_pool(value, pooling_ratio, pseudo_random,
+                                        overlapping, deterministic, seed, seed2,
+                                        name)
+
+
+@tf_export("nn.fractional_max_pool", v1=[])
+def fractional_max_pool_v2(value,
+                           pooling_ratio,
+                           pseudo_random=False,
+                           overlapping=False,
+                           seed=0,
+                           name=None):  # pylint: disable=redefined-builtin
+  r"""Performs fractional max pooling on the input.
+
+  Fractional max pooling is slightly different than regular max pooling.  In
+  regular max pooling, you downsize an input set by taking the maximum value of
+  smaller N x N subsections of the set (often 2x2), and try to reduce the set by
+  a factor of N, where N is an integer.  Fractional max pooling, as you might
+  expect from the word "fractional", means that the overall reduction ratio N
+  does not have to be an integer.
+
+  The sizes of the pooling regions are generated randomly but are fairly
+  uniform.  For example, let's look at the height dimension, and the constraints
+  on the list of rows that will be pool boundaries.
+
+  First we define the following:
+
+  1.  input_row_length : the number of rows from the input set
+  2.  output_row_length : which will be smaller than the input
+  3.  alpha = input_row_length / output_row_length : our reduction ratio
+  4.  K = floor(alpha)
+  5.  row_pooling_sequence : this is the result list of pool boundary rows
+
+  Then, row_pooling_sequence should satisfy:
+
+  1.  a[0] = 0 : the first value of the sequence is 0
+  2.  a[end] = input_row_length : the last value of the sequence is the size
+  3.  K <= (a[i+1] - a[i]) <= K+1 : all intervals are K or K+1 size
+  4.  length(row_pooling_sequence) = output_row_length+1
+
+  For more details on fractional max pooling, see this paper: [Benjamin Graham,
+  Fractional Max-Pooling](http://arxiv.org/abs/1412.6071)
+
+  Args:
+    value: A `Tensor`. 4-D with shape `[batch, height, width, channels]`.
+    pooling_ratio: A list of `floats` that has length >= 4.  Pooling ratio for
+      each dimension of `value`, currently only supports row and col dimension
+      and should be >= 1.0. For example, a valid pooling ratio looks like [1.0,
+      1.44, 1.73, 1.0]. The first and last elements must be 1.0 because we don't
+      allow pooling on batch and channels dimensions.  1.44 and 1.73 are pooling
+      ratio on height and width dimensions respectively.
+    pseudo_random: An optional `bool`.  Defaults to `False`. When set to `True`,
+      generates the pooling sequence in a pseudorandom fashion, otherwise, in a
+      random fashion. Check paper [Benjamin Graham, Fractional
+      Max-Pooling](http://arxiv.org/abs/1412.6071) for difference between
+      pseudorandom and random.
+    overlapping: An optional `bool`.  Defaults to `False`.  When set to `True`,
+      it means when pooling, the values at the boundary of adjacent pooling
+      cells are used by both cells. For example:
+      `index  0  1  2  3  4`
+      `value  20 5  16 3  7`
+      If the pooling sequence is [0, 2, 4], then 16, at index 2 will be used
+      twice.  The result would be [20, 16] for fractional max pooling.
+    seed: An optional `int`.  Defaults to `0`.  If set to be non-zero, the
+      random number generator is seeded by the given seed.  Otherwise it is
+      seeded by a random seed.
+    name: A name for the operation (optional).
+
+  Returns:
+  A tuple of `Tensor` objects (`output`, `row_pooling_sequence`,
+  `col_pooling_sequence`).
+    output: Output `Tensor` after fractional max pooling.  Has the same type as
+      `value`.
+    row_pooling_sequence: A `Tensor` of type `int64`.
+    col_pooling_sequence: A `Tensor` of type `int64`.
+  """
+  if seed == 0:
+    return gen_nn_ops.fractional_max_pool(value, pooling_ratio, pseudo_random,
+                                          overlapping, deterministic=False,
+                                          seed=0, seed2=0, name=name)
+  else:
+    seed1, seed2 = random_seed.get_seed(seed)
+    return gen_nn_ops.fractional_max_pool(value, pooling_ratio, pseudo_random,
+                                          overlapping, deterministic=True,
+                                          seed=seed1, seed2=seed2, name=name)
+
+
+@tf_export(v1=["nn.fractional_avg_pool"])
+@deprecation.deprecated(date=None, instructions="`seed2` and `deterministic` "
+                        "args are deprecated.  Use fractional_avg_pool_v2.")
+def fractional_avg_pool(value,
+                        pooling_ratio,
+                        pseudo_random=False,
+                        overlapping=False,
+                        deterministic=False,
+                        seed=0,
+                        seed2=0,
+                        name=None):  # pylint: disable=redefined-builtin
+  r"""Performs fractional average pooling on the input.
+
+  This is a deprecated version of `fractional_avg_pool`.
+
+  Fractional average pooling is similar to Fractional max pooling in the pooling
+  region generation step. The only difference is that after pooling regions are
+  generated, a mean operation is performed instead of a max operation in each
+  pooling region.
+
+  Args:
+    value: A `Tensor`. 4-D with shape `[batch, height, width, channels]`.
+    pooling_ratio: A list of `floats` that has length >= 4.  Pooling ratio for
+      each dimension of `value`, currently only supports row and col dimension
+      and should be >= 1.0. For example, a valid pooling ratio looks like [1.0,
+      1.44, 1.73, 1.0]. The first and last elements must be 1.0 because we don't
+      allow pooling on batch and channels dimensions.  1.44 and 1.73 are pooling
+      ratio on height and width dimensions respectively.
+    pseudo_random: An optional `bool`.  Defaults to `False`. When set to `True`,
+      generates the pooling sequence in a pseudorandom fashion, otherwise, in a
+      random fashion. Check paper [Benjamin Graham, Fractional
+      Max-Pooling](http://arxiv.org/abs/1412.6071) for difference between
+      pseudorandom and random.
+    overlapping: An optional `bool`.  Defaults to `False`.  When set to `True`,
+      it means when pooling, the values at the boundary of adjacent pooling
+      cells are used by both cells. For example:
+      `index  0  1  2  3  4`
+      `value  20 5  16 3  7`
+      If the pooling sequence is [0, 2, 4], then 16, at index 2 will be used
+      twice.  The result would be [20, 16] for fractional avg pooling.
+    deterministic: An optional `bool`.  Deprecated; use `fractional_avg_pool_v2`
+      instead.
+    seed: An optional `int`.  Defaults to `0`.  If set to be non-zero, the
+      random number generator is seeded by the given seed.  Otherwise it is
+      seeded by a random seed.
+    seed2: An optional `int`.  Deprecated; use `fractional_avg_pool_v2` instead.
+    name: A name for the operation (optional).
+
+  Returns:
+  A tuple of `Tensor` objects (`output`, `row_pooling_sequence`,
+  `col_pooling_sequence`).
+    output: Output `Tensor` after fractional avg pooling.  Has the same type as
+      `value`.
+    row_pooling_sequence: A `Tensor` of type `int64`.
+    col_pooling_sequence: A `Tensor` of type `int64`.
+  """
+  return gen_nn_ops.fractional_avg_pool(value, pooling_ratio, pseudo_random,
+                                        overlapping, deterministic, seed, seed2,
+                                        name=name)
+
+
+@tf_export("nn.fractional_avg_pool", v1=[])
+def fractional_avg_pool_v2(value,
+                           pooling_ratio,
+                           pseudo_random=False,
+                           overlapping=False,
+                           seed=0,
+                           name=None):  # pylint: disable=redefined-builtin
+  r"""Performs fractional average pooling on the input.
+
+  Fractional average pooling is similar to Fractional max pooling in the pooling
+  region generation step. The only difference is that after pooling regions are
+  generated, a mean operation is performed instead of a max operation in each
+  pooling region.
+
+  Args:
+    value: A `Tensor`. 4-D with shape `[batch, height, width, channels]`.
+    pooling_ratio: A list of `floats` that has length >= 4.  Pooling ratio for
+      each dimension of `value`, currently only supports row and col dimension
+      and should be >= 1.0. For example, a valid pooling ratio looks like [1.0,
+      1.44, 1.73, 1.0]. The first and last elements must be 1.0 because we don't
+      allow pooling on batch and channels dimensions.  1.44 and 1.73 are pooling
+      ratio on height and width dimensions respectively.
+    pseudo_random: An optional `bool`.  Defaults to `False`. When set to `True`,
+      generates the pooling sequence in a pseudorandom fashion, otherwise, in a
+      random fashion. Check paper [Benjamin Graham, Fractional
+      Max-Pooling](http://arxiv.org/abs/1412.6071) for difference between
+      pseudorandom and random.
+    overlapping: An optional `bool`.  Defaults to `False`.  When set to `True`,
+      it means when pooling, the values at the boundary of adjacent pooling
+      cells are used by both cells. For example:
+      `index  0  1  2  3  4`
+      `value  20 5  16 3  7`
+      If the pooling sequence is [0, 2, 4], then 16, at index 2 will be used
+      twice.  The result would be [20, 16] for fractional avg pooling.
+    seed: An optional `int`.  Defaults to `0`.  If set to be non-zero, the
+      random number generator is seeded by the given seed.  Otherwise it is
+      seeded by a random seed.
+    name: A name for the operation (optional).
+
+  Returns:
+  A tuple of `Tensor` objects (`output`, `row_pooling_sequence`,
+  `col_pooling_sequence`).
+    output: Output `Tensor` after fractional avg pooling.  Has the same type as
+      `value`.
+    row_pooling_sequence: A `Tensor` of type `int64`.
+    col_pooling_sequence: A `Tensor` of type `int64`.
+  """
+  if seed == 0:
+    return gen_nn_ops.fractional_avg_pool(value, pooling_ratio, pseudo_random,
+                                          overlapping, deterministic=False,
+                                          seed=0, seed2=0, name=name)
+  else:
+    seed1, seed2 = random_seed.get_seed(seed)
+    return gen_nn_ops.fractional_avg_pool(value, pooling_ratio, pseudo_random,
+                                          overlapping, deterministic=True,
+                                          seed=seed1, seed2=seed2, name=name)
+
+
+@tf_export(v1=["nn.conv1d"])
 @deprecation.deprecated_arg_values(
     None,
     "`NCHW` for data_format is deprecated, use `NCW` instead",
@@ -2927,6 +3469,64 @@
     return array_ops.squeeze(result, [spatial_start_dim])
 
 
+@tf_export("nn.conv1d", v1=[])
+def conv1d_v2(input,  # pylint: disable=redefined-builtin
+              filters,
+              stride,
+              padding,
+              data_format=None,
+              name=None):
+  r"""Computes a 1-D convolution given 3-D input and filter tensors.
+
+  Given an input tensor of shape
+    [batch, in_width, in_channels]
+  if data_format is "NWC", or
+    [batch, in_channels, in_width]
+  if data_format is "NCW",
+  and a filter / kernel tensor of shape
+  [filter_width, in_channels, out_channels], this op reshapes
+  the arguments to pass them to conv2d to perform the equivalent
+  convolution operation.
+
+  Internally, this op reshapes the input tensors and invokes `tf.nn.conv2d`.
+  For example, if `data_format` does not start with "NC", a tensor of shape
+    [batch, in_width, in_channels]
+  is reshaped to
+    [batch, 1, in_width, in_channels],
+  and the filter is reshaped to
+    [1, filter_width, in_channels, out_channels].
+  The result is then reshaped back to
+    [batch, out_width, out_channels]
+  \(where out_width is a function of the stride and padding as in conv2d\) and
+  returned to the caller.
+
+  Args:
+    input: A 3D `Tensor`.  Must be of type `float16`, `float32`, or `float64`.
+    filters: A 3D `Tensor`.  Must have the same type as `input`.
+    stride: An `integer`.  The number of entries by which
+      the filter is moved right at each step.
+    padding: 'SAME' or 'VALID'
+    data_format: An optional `string` from `"NWC", "NCW"`.  Defaults
+      to `"NWC"`, the data is stored in the order of
+      [batch, in_width, in_channels].  The `"NCW"` format stores
+      data as [batch, in_channels, in_width].
+    name: A name for the operation (optional).
+
+  Returns:
+    A `Tensor`.  Has the same type as input.
+
+  Raises:
+    ValueError: if `data_format` is invalid.
+  """
+  return conv1d(input,  # pylint: disable=redefined-builtin
+                filters,
+                stride,
+                padding,
+                use_cudnn_on_gpu=True,
+                data_format=data_format,
+                name=name)
+
+
 def conv1d_transpose(
     value,
     filter,  # pylint: disable=redefined-builtin
@@ -3042,7 +3642,7 @@
   return ops.OpStats("flops", (output_count * filter_height * filter_width * 2))
 
 
-@tf_export("nn.erosion2d")
+@tf_export(v1=["nn.erosion2d"])
 def erosion2d(value, kernel, strides, rates, padding, name=None):
   """Computes the grayscale erosion of 4-D `value` and 3-D `kernel` tensors.
 
@@ -3101,7 +3701,76 @@
             name=name))
 
 
-@tf_export("math.in_top_k", "nn.in_top_k")
+@tf_export("nn.erosion2d", v1=[])
+def erosion2d_v2(value,
+                 filters,
+                 strides,
+                 padding,
+                 data_format,
+                 dilations,
+                 name=None):
+  """Computes the grayscale erosion of 4-D `value` and 3-D `filters` tensors.
+
+  The `value` tensor has shape `[batch, in_height, in_width, depth]` and the
+  `filters` tensor has shape `[filters_height, filters_width, depth]`, i.e.,
+  each input channel is processed independently of the others with its own
+  structuring function. The `output` tensor has shape
+  `[batch, out_height, out_width, depth]`. The spatial dimensions of the
+  output tensor depend on the `padding` algorithm. We currently only support the
+  default "NHWC" `data_format`.
+
+  In detail, the grayscale morphological 2-D erosion is given by:
+
+      output[b, y, x, c] =
+         min_{dy, dx} value[b,
+                            strides[1] * y - dilations[1] * dy,
+                            strides[2] * x - dilations[2] * dx,
+                            c] -
+                      filters[dy, dx, c]
+
+  Duality: The erosion of `value` by the `filters` is equal to the negation of
+  the dilation of `-value` by the reflected `filters`.
+
+  Args:
+    value: A `Tensor`. 4-D with shape `[batch, in_height, in_width, depth]`.
+    filters: A `Tensor`. Must have the same type as `value`.
+      3-D with shape `[filters_height, filters_width, depth]`.
+    strides: A list of `ints` that has length `>= 4`.
+      1-D of length 4. The stride of the sliding window for each dimension of
+      the input tensor. Must be: `[1, stride_height, stride_width, 1]`.
+    padding: A `string` from: `"SAME", "VALID"`.
+      The type of padding algorithm to use.
+    data_format: A `string`, only `"NHWC"` is currently supported.
+    dilations: A list of `ints` that has length `>= 4`.
+      1-D of length 4. The input stride for atrous morphological dilation.
+      Must be: `[1, rate_height, rate_width, 1]`.
+    name: A name for the operation (optional). If not specified "erosion2d"
+      is used.
+
+  Returns:
+    A `Tensor`. Has the same type as `value`.
+    4-D with shape `[batch, out_height, out_width, depth]`.
+
+  Raises:
+    ValueError: If the `value` depth does not match `filters`' shape, or if
+      padding is other than `'VALID'` or `'SAME'`.
+  """
+  if data_format != "NHWC":
+    raise ValueError("Data formats other than NHWC are not yet supported")
+
+  with ops.name_scope(name, "erosion2d", [value, filters]) as name:
+    # Reduce erosion to dilation by duality.
+    return math_ops.negative(
+        gen_nn_ops.dilation2d(
+            input=math_ops.negative(value),
+            filter=array_ops.reverse_v2(filters, [0, 1]),
+            strides=strides,
+            rates=dilations,
+            padding=padding,
+            name=name))
+
+
+@tf_export(v1=["math.in_top_k", "nn.in_top_k"])
 def in_top_k(predictions, targets, k, name=None):
   r"""Says whether the targets are in the top `K` predictions.
 
@@ -3132,4 +3801,18 @@
     A `Tensor` of type `bool`. Computed Precision at `k` as a `bool Tensor`.
   """
   with ops.name_scope(name, "in_top_k"):
-    return gen_nn_ops.in_top_kv2(predictions, targets, k, name=name)+    return gen_nn_ops.in_top_kv2(predictions, targets, k, name=name)
+
+
+@tf_export("math.in_top_k", "nn.in_top_k", v1=[])
+def in_top_k_v2(targets, predictions, k, name=None):
+  return in_top_k(predictions, targets, k, name)
+
+
+in_top_k_v2.__doc__ = in_top_k.__doc__
+
+
+tf_export(v1=["nn.quantized_avg_pool"])(gen_nn_ops.quantized_avg_pool)
+tf_export(v1=["nn.quantized_conv2d"])(gen_nn_ops.quantized_conv2d)
+tf_export(v1=["nn.quantized_relu_x"])(gen_nn_ops.quantized_relu_x)
+tf_export(v1=["nn.quantized_max_pool"])(gen_nn_ops.quantized_max_pool)
--- conflicted
+++ resolved
@@ -73,6 +73,7 @@
 class ListTests(test.TestCase):
 
   @test_util.run_in_graph_and_eager_modes
+  @test_util.run_v1_only("b/120545219")
   def testTracking(self):
     model = HasList()
     output = model(array_ops.ones([32, 2]))
@@ -105,6 +106,7 @@
     self.assertIn(v, model.trainable_variables)
     self.assertNotIn(v, model.non_trainable_variables)
 
+  @test_util.run_v1_only("b/120545219")
   def testUpdatesForwarded(self):
     with context.graph_mode():
       model = HasList()
@@ -121,6 +123,7 @@
       self.assertEqual(0, len(model.updates))
 
   @test_util.run_in_graph_and_eager_modes
+  @test_util.run_v1_only("b/120545219")
   def testLossesForwarded(self):
     model = HasList()
     model_input = array_ops.ones([32, 2])
@@ -207,8 +210,8 @@
   def testListWrapperBasic(self):
     # _ListWrapper, unlike List, compares like the built-in list type (since it
     # is used to automatically replace lists).
-    a = tracking.AutoCheckpointable()
-    b = tracking.AutoCheckpointable()
+    a = tracking.Checkpointable()
+    b = tracking.Checkpointable()
     self.assertEqual([a, a],
                      [a, a])
     self.assertEqual(data_structures._ListWrapper([a, a]),
@@ -253,6 +256,13 @@
     l.append(1)
     self.assertEqual([1], l_wrapper)
 
+  def testLayerCollectionWithExternalMutation(self):
+    l = []
+    l_wrapper = data_structures._ListWrapper(l)
+    layer = core.Dense(1)
+    l.append(layer)
+    self.assertEqual([layer], l_wrapper.layers)
+
   def testHashing(self):
     has_sequences = set([data_structures.List(),
                          data_structures.List()])
@@ -260,12 +270,6 @@
     self.assertNotIn(data_structures.List(), has_sequences)
     with self.assertRaises(TypeError):
       has_sequences.add(data_structures._ListWrapper([]))
-
-  def testSlicing(self):
-    l = data_structures._ListWrapper([1, 2, 3, 4])
-    self.assertEqual(l[1:], [2, 3, 4])
-    self.assertEqual(l[1:-1], [2, 3])
-    self.assertEqual(l[:-1], [1, 2, 3])
 
 
 class HasMapping(training.Model):
@@ -294,6 +298,7 @@
 class MappingTests(test.TestCase):
 
   @test_util.run_in_graph_and_eager_modes
+  @test_util.run_v1_only("b/120545219")
   def testTracking(self):
     model = HasMapping()
     output = model(array_ops.ones([32, 2]))
@@ -330,11 +335,9 @@
     with self.assertRaises(TypeError):
       mapping[1] = data_structures.List()
 
-<<<<<<< HEAD
-=======
   def testLayerCollectionWithExternalMutation(self):
     d = {}
-    root = tracking.AutoCheckpointable()
+    root = tracking.Checkpointable()
     root.wrapper = d
     self.assertEqual([], root.wrapper.layers)
     self.assertEqual([], root.wrapper.trainable_weights)
@@ -346,14 +349,13 @@
     # The layers have still not created variables
     self.assertEqual([], root.wrapper.trainable_weights)
 
->>>>>>> ca2d0b65
   def testHashing(self):
     has_mappings = set([data_structures.Mapping(),
                         data_structures.Mapping()])
     self.assertEqual(2, len(has_mappings))
     self.assertNotIn(data_structures.Mapping(), has_mappings)
     # In contrast to Mapping, dict wrappers are not hashable
-    a = tracking.AutoCheckpointable()
+    a = tracking.Checkpointable()
     a.d = {}
     self.assertEqual({}, a.d)
     self.assertFalse({} != a.d)  # pylint: disable=g-explicit-bool-comparison
@@ -362,7 +364,7 @@
       set([a.d])
 
   def testDictWrapperBadKeys(self):
-    a = tracking.AutoCheckpointable()
+    a = tracking.Checkpointable()
     a.d = {}
     a.d[1] = data_structures.List()
     model = training.Model()
@@ -372,7 +374,7 @@
       model.save_weights(save_path)
 
   def testDictWrapperNoDependency(self):
-    a = tracking.AutoCheckpointable()
+    a = tracking.Checkpointable()
     a.d = data_structures.NoDependency({})
     a.d[1] = [3]
     self.assertEqual([a], util.list_objects(a))
@@ -383,7 +385,7 @@
     model.load_weights(save_path)
 
   def testNonStringKeyNotCheckpointableValue(self):
-    a = tracking.AutoCheckpointable()
+    a = tracking.Checkpointable()
     a.d = {}
     a.d["a"] = [3]
     a.d[1] = data_structures.NoDependency([3])
@@ -397,15 +399,15 @@
   def testNonAppendNotCheckpointable(self):
     # Non-append mutations (deleting or overwriting values) are OK when the
     # values aren't tracked.
-    a = tracking.AutoCheckpointable()
+    a = tracking.Checkpointable()
     a.d = {}
     a.d["a"] = [3]
     a.d[1] = 3
     a.d[1] = 2
     self.assertEqual(2, a.d[1])
     del a.d[1]
-    a.d[2] = data_structures.NoDependency(tracking.AutoCheckpointable())
-    second = tracking.AutoCheckpointable()
+    a.d[2] = data_structures.NoDependency(tracking.Checkpointable())
+    second = tracking.Checkpointable()
     a.d[2] = data_structures.NoDependency(second)
     self.assertIs(second, a.d[2])
     self.assertEqual([a, a.d, a.d["a"]], util.list_objects(a))
@@ -467,7 +469,7 @@
     self.assertEqual({1: 3}, new_dict)
 
   def testListShallowCopy(self):
-    root = tracking.AutoCheckpointable()
+    root = tracking.Checkpointable()
     orig_list = [[1.]]
     root.a = orig_list
     copied = copy.copy(root.a)
@@ -484,7 +486,7 @@
       util.list_objects(copy.copy(root.a))
 
   def testListDeepCopy(self):
-    root = tracking.AutoCheckpointable()
+    root = tracking.Checkpointable()
     orig_list = [[1.]]
     root.a = orig_list
     copied = copy.deepcopy(root.a)
@@ -501,7 +503,7 @@
       util.list_objects(copy.deepcopy(root.a))
 
   def testDictShallowCopy(self):
-    root = tracking.AutoCheckpointable()
+    root = tracking.Checkpointable()
     orig_dict = {"a": [1.]}
     root.a = orig_dict
     copied = copy.copy(root.a)
@@ -518,7 +520,7 @@
       util.list_objects(copy.copy(root.a))
 
   def testDictDeepCopy(self):
-    root = tracking.AutoCheckpointable()
+    root = tracking.Checkpointable()
     orig_dict = {"a": [1.]}
     root.a = orig_dict
     copied = copy.deepcopy(root.a)
@@ -535,8 +537,8 @@
       util.list_objects(copy.deepcopy(root.a))
 
   def testShallowCopyCheckpointable(self):
-    original = tracking.AutoCheckpointable()
-    original_sub = tracking.AutoCheckpointable()
+    original = tracking.Checkpointable()
+    original_sub = tracking.Checkpointable()
     original.a = [[1.]]
     original.b = {"a": original_sub}
     shallow_copied = copy.copy(original)
@@ -549,15 +551,15 @@
     self.assertIn(shallow_copied.b["a"], shallow_deps)
 
   def testDeepCopyCheckpointable(self):
-    original = tracking.AutoCheckpointable()
-    original_sub = tracking.AutoCheckpointable()
+    original = tracking.Checkpointable()
+    original_sub = tracking.Checkpointable()
     original.a = [[1.]]
     original.b = {"a": original_sub}
     deep_copied = copy.deepcopy(original)
     self.assertIsNot(original, deep_copied)
     self.assertIsNot(original_sub, deep_copied.b["a"])
     self.assertEqual([[1.]], deep_copied.a)
-    self.assertIsInstance(deep_copied.b["a"], tracking.AutoCheckpointable)
+    self.assertIsInstance(deep_copied.b["a"], tracking.Checkpointable)
     deps = util.list_objects(deep_copied)
     self.assertIn(deep_copied.a, deps)
     self.assertIn(deep_copied.b, deps)

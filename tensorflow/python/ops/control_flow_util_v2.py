--- conflicted
+++ resolved
@@ -19,10 +19,12 @@
 from __future__ import division
 from __future__ import print_function
 
+from tensorflow.core.framework import attr_value_pb2
 from tensorflow.python.eager import context
 from tensorflow.python.eager import function
 from tensorflow.python.framework import ops
 from tensorflow.python.framework.func_graph import FuncGraph
+from tensorflow.python.ops import control_flow_util
 
 
 class CondBranchFuncGraph(FuncGraph):
@@ -89,9 +91,6 @@
 
 
 def unique_grad_fn_name(forward_name):
-<<<<<<< HEAD
-  return "%s_grad_%s" % (forward_name, ops.uid())
-=======
   return "%s_grad_%s" % (forward_name, ops.uid())
 
 
@@ -120,5 +119,4 @@
       != "SINGLE_THREADED_EXECUTOR"):
     # pylint: disable=protected-access
     op._set_attr("_lower_using_switch_merge", attr_value_pb2.AttrValue(b=True))
-    # pylint: enable=protected-access
->>>>>>> ca2d0b65
+    # pylint: enable=protected-access
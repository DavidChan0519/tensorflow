--- conflicted
+++ resolved
@@ -22,10 +22,10 @@
 import numpy
 
 from tensorflow.contrib.distribute.python import combinations
-from tensorflow.contrib.distribute.python import mirrored_strategy
 from tensorflow.contrib.distribute.python.single_loss_example import batchnorm_example
 from tensorflow.contrib.distribute.python.single_loss_example import minimize_loss_example
 from tensorflow.python.data.ops import dataset_ops
+from tensorflow.python.distribute import reduce_util
 from tensorflow.python.eager import context
 from tensorflow.python.eager import test
 from tensorflow.python.framework import constant_op
@@ -64,21 +64,15 @@
       model_fn, dataset_fn, layer = minimize_loss_example(
           optimizer_fn, use_bias=True, use_callable_loss=use_callable_loss)
 
-      def step_fn(ctx, *inputs):
+      def step_fn(ctx, inputs):
         del ctx  # Unused
         return distribution.group(
-<<<<<<< HEAD
-            distribution.call_for_each_replica(
-                model_fn, *inputs, run_concurrently=layer.built))
-=======
-            distribution.extended.call_for_each_replica(
-                model_fn, args=(inputs,)))
->>>>>>> ca2d0b65
-
-      iterator = self._get_iterator(distribution.distribute_dataset(dataset_fn))
-
-      def run_step():
-        return distribution.extended.experimental_run_steps_on_iterator(
+            distribution.call_for_each_replica(model_fn, args=(inputs,)))
+
+      iterator = self._get_iterator(distribution.distribute_dataset(dataset_fn))
+
+      def run_step():
+        return distribution.run_steps_on_dataset(
             step_fn, iterator, iterations=2).run_op
 
       if not context.executing_eagerly():
@@ -111,13 +105,8 @@
 
       def run_step():
         return distribution.group(
-<<<<<<< HEAD
             distribution.call_for_each_replica(
-                model_fn, iterator.get_next(), run_concurrently=layer.built))
-=======
-            distribution.extended.call_for_each_replica(
                 model_fn, args=(iterator.get_next(),)))
->>>>>>> ca2d0b65
 
       if not context.executing_eagerly():
         with self.cached_session() as sess:
@@ -165,21 +154,15 @@
           use_callable_loss=True,
           create_optimizer_inside_model_fn=True)
 
-      def step_fn(ctx, *inputs):
+      def step_fn(ctx, inputs):
         del ctx  # Unused
         return distribution.group(
-<<<<<<< HEAD
-            distribution.call_for_each_replica(
-                model_fn, *inputs, run_concurrently=layer.built))
-=======
-            distribution.extended.call_for_each_replica(
-                model_fn, args=(inputs,)))
->>>>>>> ca2d0b65
-
-      iterator = self._get_iterator(distribution.distribute_dataset(dataset_fn))
-
-      def run_step():
-        return distribution.extended.experimental_run_steps_on_iterator(
+            distribution.call_for_each_replica(model_fn, args=(inputs,)))
+
+      iterator = self._get_iterator(distribution.distribute_dataset(dataset_fn))
+
+      def run_step():
+        return distribution.run_steps_on_dataset(
             step_fn, iterator, iterations=1).run_op
 
       if not context.executing_eagerly():
@@ -206,7 +189,7 @@
 
       self.assertEqual(
           get_expected_variables(optimizer_fn,
-                                 len(distribution.extended.parameter_devices)),
+                                 len(distribution.parameter_devices)),
           set(created_variables))
 
   @combinations.generate(
@@ -228,7 +211,7 @@
                                     renorm, update_ops_in_cross_replica_mode):
     """Verifies that moving mean updates are reduced across replicas."""
     with distribution.scope():
-      num_replicas = len(distribution.worker_devices)
+      num_replicas = distribution.num_replicas_in_sync
       model_fn, dataset_fn, batchnorm = batchnorm_example(
           optimizer_fn,
           batch_per_epoch=num_replicas,
@@ -236,30 +219,18 @@
           renorm=renorm,
           update_ops_in_replica_mode=not update_ops_in_cross_replica_mode)
 
-      # Make sure prefetching is disabled since that makes the
-      # specific input on each device to be non deterministic, and
-      # this test relies on specific input being on each device.
-      if isinstance(distribution, mirrored_strategy.MirroredStrategy):
-        self.assertFalse(distribution._prefetch_on_device)
-
-      def step_fn(ctx, *inputs):
+      def step_fn(ctx, inputs):
         del ctx  # Unused
         fetches = distribution.unwrap(
-<<<<<<< HEAD
-            distribution.call_for_each_replica(
-                model_fn, *inputs, run_concurrently=batchnorm.built))
-=======
-            distribution.extended.call_for_each_replica(
-                model_fn, args=(inputs,)))
->>>>>>> ca2d0b65
+            distribution.call_for_each_replica(model_fn, args=(inputs,)))
         if update_ops_in_cross_replica_mode:
-          fetches += ops.get_collection(ops.GraphKeys.UPDATE_OPS)
+          fetches += tuple(ops.get_collection(ops.GraphKeys.UPDATE_OPS))
         return control_flow_ops.group(fetches)
 
       iterator = self._get_iterator(distribution.distribute_dataset(dataset_fn))
 
       def run_step():
-        return distribution.extended.experimental_run_steps_on_iterator(
+        return distribution.run_steps_on_dataset(
             step_fn, iterator, iterations=1).run_op
 
       if not context.executing_eagerly():
@@ -304,7 +275,9 @@
                   distribution=[
                       combinations.one_device_strategy,
                       combinations.mirrored_strategy_with_gpu_and_cpu,
-                      combinations.mirrored_strategy_with_two_gpus
+                      combinations.mirrored_strategy_with_two_gpus,
+                      combinations.core_mirrored_strategy_with_gpu_and_cpu,
+                      combinations.core_mirrored_strategy_with_two_gpus
                   ]),
               combinations.combine(
                   mode=["graph"], use_callable_loss=[True, False]) +
@@ -318,8 +291,8 @@
     with distribution.scope():
       all_vars = []
 
-      def model_fn(x, y):
-
+      def model_fn(inputs):
+        x, y = inputs
         def loss_fn():
           # Use fixed initialization to make the steps deterministic.
           w = variable_scope.get_variable("w", initializer=[[2.]])
@@ -340,21 +313,15 @@
         labels = dataset_ops.Dataset.from_tensors([[6.], [21.]])
         return dataset_ops.Dataset.zip((features, labels)).repeat()
 
-      def step_fn(ctx, x, y):
+      def step_fn(ctx, inputs):
         del ctx  # Unused
         return distribution.group(
-<<<<<<< HEAD
-            distribution.call_for_each_replica(
-                model_fn, x, y, run_concurrently=False))
-=======
-            distribution.extended.call_for_each_replica(
-                model_fn, args=(inputs,)))
->>>>>>> ca2d0b65
-
-      iterator = self._get_iterator(distribution.distribute_dataset(dataset_fn))
-
-      def run_step():
-        return distribution.extended.experimental_run_steps_on_iterator(
+            distribution.call_for_each_replica(model_fn, args=(inputs,)))
+
+      iterator = self._get_iterator(distribution.distribute_dataset(dataset_fn))
+
+      def run_step():
+        return distribution.run_steps_on_dataset(
             step_fn, iterator, iterations=1).run_op
 
       if not context.executing_eagerly():
@@ -365,7 +332,7 @@
       run_step()
 
       v = all_vars[0]
-      self.assertTrue(all([v is vi for vi in all_vars[1:]]))
+      self.assertTrue(all(v is vi for vi in all_vars[1:]))
       weight = numpy.squeeze(self.evaluate(v))
       # Our model is:
       #   predict = x * w
@@ -382,10 +349,11 @@
       # So unreplicated the update to w with lr=0.2 is -0.2 * -106 = 21.2
       # with sum loss reduction, or 10.6 with mean.
       if loss_reduction == losses_impl.Reduction.SUM:
-        # Note that the "distribution.num_replicas" factor will go away once
-        # we split the input across replicas, instead of pulling a complete
+        # Note that the "distribution.num_replicas_in_sync" factor will go away
+        # once we split the input across replicas, instead of pulling a complete
         # batch of input per replica.
-        self.assertNear(weight, 2 + 21.2 * distribution.num_replicas, 0.0001)
+        self.assertNear(weight, 2 + 21.2 * distribution.num_replicas_in_sync,
+                        0.0001)
       else:
         # One of the mean loss reductions.
         self.assertNear(weight, 2 + 10.6, 0.0001)
@@ -423,27 +391,21 @@
         train_op = optimizer.minimize(loss_fn)
         loss = loss_fn()
         output_context.set_last_step_output(
-            name="replica_loss_agg",
+            name="replica_loss_reduced",
             output=loss,
-            aggregation=variables_lib.VariableAggregation.MEAN)
+            reduce_op=reduce_util.ReduceOp.MEAN)
         output_context.set_non_tensor_output(key1, value1)
         return (train_op, loss)
 
-<<<<<<< HEAD
-      def step_fn(output_context, *inputs):
+      def step_fn(output_context, inputs):
         (train_op, loss) = distribution.call_for_each_replica(
-            model_fn, output_context, *inputs, run_concurrently=False)
-=======
-      def step_fn(output_context, inputs):
-        (train_op, loss) = distribution.extended.call_for_each_replica(
             model_fn, args=(output_context, inputs))
->>>>>>> ca2d0b65
         output_context.set_last_step_output(
-            name="cross_replica_loss_agg",
+            name="cross_replica_loss_reduced",
             output=loss,
-            aggregation=variables_lib.VariableAggregation.MEAN)
+            reduce_op=reduce_util.ReduceOp.MEAN)
         output_context.set_last_step_output(
-            name="cross_replica_loss_noagg",
+            name="cross_replica_loss_not_reduced",
             output=loss)
         return distribution.group(train_op)
 
@@ -451,36 +413,36 @@
 
       def run_step():
         initial_loss = lambda: constant_op.constant(1e7)
-        # Initial values corresponding to aggregated losses are just single
-        # tensors. But for non aggregated losses, we need to have initial
+        # Initial values corresponding to reduced losses are just single
+        # tensors. But for non reduced losses, we need to have initial
         # values that are of the same structure as non reduced losses. In
         # MirroredStrategy, this will be a list of losses, in TPUStrategy
         # it will be single tensor. Using `broadcast` followed by `unwrap`
         # gives us the desired initial value structure.
         initial_loop_values = {
-            "replica_loss_agg": initial_loss(),
-            "cross_replica_loss_agg": initial_loss(),
-            "cross_replica_loss_noagg":
+            "replica_loss_reduced": initial_loss(),
+            "cross_replica_loss_reduced": initial_loss(),
+            "cross_replica_loss_not_reduced":
             distribution.unwrap(distribution.broadcast(initial_loss()))
         }
-        ctx = distribution.extended.experimental_run_steps_on_iterator(
+        ctx = distribution.run_steps_on_dataset(
             step_fn, iterator, iterations=2,
             initial_loop_values=initial_loop_values)
 
-        self.assertEqual({key1: [value1]}, ctx.non_tensor_outputs)
+        self.assertEqual({key1: (value1,)}, ctx.non_tensor_outputs)
         self._verify_loss_output(
             initial_loss(),
-            loss_output=ctx.last_step_outputs["replica_loss_agg"],
-            aggregated=True, distribution=distribution)
+            loss_output=ctx.last_step_outputs["replica_loss_reduced"],
+            reduced=True, distribution=distribution)
         self._verify_loss_output(
             initial_loss(),
-            loss_output=ctx.last_step_outputs["cross_replica_loss_agg"],
-            aggregated=True, distribution=distribution)
+            loss_output=ctx.last_step_outputs["cross_replica_loss_reduced"],
+            reduced=True, distribution=distribution)
         self._verify_loss_output(
             initial_loss(),
-            loss_output=ctx.last_step_outputs["cross_replica_loss_noagg"],
-            aggregated=False, distribution=distribution)
-        return (ctx.run_op, ctx.last_step_outputs["replica_loss_agg"])
+            loss_output=ctx.last_step_outputs["cross_replica_loss_not_reduced"],
+            reduced=False, distribution=distribution)
+        return (ctx.run_op, ctx.last_step_outputs["replica_loss_reduced"])
 
       if not context.executing_eagerly():
         with self.cached_session() as sess:
@@ -502,18 +464,16 @@
       error_is_not_increasing = all(y <= x for x, y in zip(error, error[1:]))
       self.assertTrue(error_is_not_increasing)
 
-  def _verify_loss_output(self, initial_loss, loss_output, aggregated,
+  def _verify_loss_output(self, initial_loss, loss_output, reduced,
                           distribution):
-    if not aggregated:
-      self.assertEqual(distribution.num_replicas,
-                       len(distribution.unwrap(loss_output)))
-      loss_output = distribution.reduce(
-          aggregation=variables_lib.VariableAggregation.MEAN,
-          value=loss_output, destinations="/device:CPU:0")
-
-    unwrapped_output = distribution.unwrap(loss_output)
-    self.assertEqual(1, len(unwrapped_output))
-    loss_tensor = unwrapped_output[0]
+    if not reduced:
+      self.assertLen(distribution.unwrap(loss_output),
+                     distribution.num_replicas_in_sync)
+      loss_tensor = distribution.reduce(reduce_util.ReduceOp.MEAN, loss_output)
+    else:
+      unwrapped_output = distribution.unwrap(loss_output)
+      self.assertLen(unwrapped_output, 1)
+      loss_tensor = unwrapped_output[0]
     self.assertEqual(initial_loss.dtype, loss_tensor.dtype)
     self.assertEqual(initial_loss.shape, loss_tensor.shape)
 

# Copyright 2017 The TensorFlow Authors. All Rights Reserved.
#
# Licensed under the Apache License, Version 2.0 (the "License");
# you may not use this file except in compliance with the License.
# You may obtain a copy of the License at
#
#     http://www.apache.org/licenses/LICENSE-2.0
#
# Unless required by applicable law or agreed to in writing, software
# distributed under the License is distributed on an "AS IS" BASIS,
# WITHOUT WARRANTIES OR CONDITIONS OF ANY KIND, either express or implied.
# See the License for the specific language governing permissions and
# limitations under the License.
# ==============================================================================
"""Gradient tape utilites."""

from __future__ import absolute_import
from __future__ import division
from __future__ import print_function

import contextlib

from tensorflow.python import pywrap_tensorflow
from tensorflow.python.util.lazy_loader import LazyLoader

# There is a circular dependency between this, ops.py, and
# distribution_strategy_context.
# TODO(b/117329403): Remove this circular dependency.
distribution_strategy_context = LazyLoader(
    "distribute_lib", globals(),
    "tensorflow.python.training."
    "distribution_strategy_context")


class Tape(object):
  """Represents a gradient propagation trace."""

  def __init__(self, tape):
    self._tape = tape

  def watched_variables(self):
    return pywrap_tensorflow.TFE_Py_TapeWatchedVariables(self._tape)


def push_new_tape(persistent=False, watch_accessed_variables=True):
  """Pushes a new tape onto the tape stack."""
  tape = pywrap_tensorflow.TFE_Py_TapeSetNew(persistent,
                                             watch_accessed_variables)
  return Tape(tape)


def push_tape(tape):
  """Pushes an existing tape onto the tape stack."""
  pywrap_tensorflow.TFE_Py_TapeSetAdd(tape._tape)  # pylint: disable=protected-access


def watch(tape, tensor):
  """Marks this tensor to be watched by the given tape."""
  pywrap_tensorflow.TFE_Py_TapeWatch(tape._tape, tensor)  # pylint: disable=protected-access


def watch_variable(tape, variable):
  """Marks this variable to be watched by the given tape."""
<<<<<<< HEAD
  strategy = distribution_strategy_context.get_distribution_strategy()
  if distribution_strategy_context.get_replica_context():
    variables = [strategy.value_container(variable)]
=======
  strategy, context = (
      distribution_strategy_context.get_strategy_and_replica_context())
  if context:
    variables = [strategy.extended.value_container(variable)]
>>>>>>> ca2d0b65
  else:
    variables = strategy.unwrap(variable)
  for var in variables:
    pywrap_tensorflow.TFE_Py_TapeWatchVariable(tape._tape, var)  # pylint: disable=protected-access


def variable_accessed(variable):
  """Notifies all tapes in the stack that a variable has been accessed.

  Args:
    variable: variable to be watched.
  """
<<<<<<< HEAD
  strategy = distribution_strategy_context.get_distribution_strategy()
  if distribution_strategy_context.get_replica_context():
    variables = [strategy.value_container(variable)]
=======
  strategy, context = (
      distribution_strategy_context.get_strategy_and_replica_context())
  if context:
    variables = [strategy.extended.value_container(variable)]
>>>>>>> ca2d0b65
  else:
    variables = strategy.unwrap(variable)
  for var in variables:
    pywrap_tensorflow.TFE_Py_TapeVariableAccessed(var)


def variables_accessed(variables):
  """Notifies all tapes in the stack that variables have been accessed.

  Only trainable variables are marked as accessed.

  Args:
    variables: iterable of variables to mark as accessed.
  """
  strategy, context = (
      distribution_strategy_context.get_strategy_and_replica_context())
  accessed = []
  if context:
    accessed = [strategy.extended.value_container(variable)
                for variable in variables if variable.trainable]
  else:
    for variable in variables:
      if variable.trainable:
        accessed.extend(strategy.unwrap(variable))

  for var in accessed:
    pywrap_tensorflow.TFE_Py_TapeVariableAccessed(var)


def pop_tape(tape):
  """Pops the top tape in the stack, if any."""
  pywrap_tensorflow.TFE_Py_TapeSetRemove(tape._tape)  # pylint: disable=protected-access


@contextlib.contextmanager
def stop_recording():
  try:
    pywrap_tensorflow.TFE_Py_TapeSetStopOnThread()
    yield
  finally:
    pywrap_tensorflow.TFE_Py_TapeSetRestartOnThread()


def should_record(tensors):
  """Returns true if any tape in the stack watches any of these tensors."""
  return pywrap_tensorflow.TFE_Py_TapeSetShouldRecord(tensors)


def record_operation(op_type, output_tensors, input_tensors, backward_function):
  """Records the operation on all tapes in the stack."""
  pywrap_tensorflow.TFE_Py_TapeSetRecordOperation(
      op_type, output_tensors, input_tensors, backward_function)


def delete_trace(tensor_id):
  """Deletes traces for this Tensor from all tapes in the stack."""
  pywrap_tensorflow.TFE_Py_TapeSetDeleteTrace(tensor_id)


def could_possibly_record():
  """Returns True if any tape is active."""
  return not pywrap_tensorflow.TFE_Py_TapeSetIsEmpty()<|MERGE_RESOLUTION|>--- conflicted
+++ resolved
@@ -61,16 +61,9 @@
 
 def watch_variable(tape, variable):
   """Marks this variable to be watched by the given tape."""
-<<<<<<< HEAD
   strategy = distribution_strategy_context.get_distribution_strategy()
   if distribution_strategy_context.get_replica_context():
-    variables = [strategy.value_container(variable)]
-=======
-  strategy, context = (
-      distribution_strategy_context.get_strategy_and_replica_context())
-  if context:
     variables = [strategy.extended.value_container(variable)]
->>>>>>> ca2d0b65
   else:
     variables = strategy.unwrap(variable)
   for var in variables:
@@ -83,42 +76,12 @@
   Args:
     variable: variable to be watched.
   """
-<<<<<<< HEAD
   strategy = distribution_strategy_context.get_distribution_strategy()
   if distribution_strategy_context.get_replica_context():
-    variables = [strategy.value_container(variable)]
-=======
-  strategy, context = (
-      distribution_strategy_context.get_strategy_and_replica_context())
-  if context:
     variables = [strategy.extended.value_container(variable)]
->>>>>>> ca2d0b65
   else:
     variables = strategy.unwrap(variable)
   for var in variables:
-    pywrap_tensorflow.TFE_Py_TapeVariableAccessed(var)
-
-
-def variables_accessed(variables):
-  """Notifies all tapes in the stack that variables have been accessed.
-
-  Only trainable variables are marked as accessed.
-
-  Args:
-    variables: iterable of variables to mark as accessed.
-  """
-  strategy, context = (
-      distribution_strategy_context.get_strategy_and_replica_context())
-  accessed = []
-  if context:
-    accessed = [strategy.extended.value_container(variable)
-                for variable in variables if variable.trainable]
-  else:
-    for variable in variables:
-      if variable.trainable:
-        accessed.extend(strategy.unwrap(variable))
-
-  for var in accessed:
     pywrap_tensorflow.TFE_Py_TapeVariableAccessed(var)
 
 

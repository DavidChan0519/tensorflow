--- conflicted
+++ resolved
@@ -13,10 +13,7 @@
 # limitations under the License.
 # ==============================================================================
 # Tests for this file live in python/kernel_tests/array_ops_test.py
-"""Support for manipulating tensors.
-
-See the [Array Ops](https://tensorflow.org/api_guides/python/array_ops) guide.
-"""
+"""Support for manipulating tensors."""
 
 from __future__ import absolute_import
 from __future__ import division
@@ -25,6 +22,7 @@
 import sys
 
 import numpy as np
+import six
 
 from tensorflow.python.eager import context
 from tensorflow.python.framework import common_shapes
@@ -43,6 +41,7 @@
 from tensorflow.python.ops.gen_array_ops import *
 from tensorflow.python.ops.gen_array_ops import reverse_v2 as reverse  # pylint: disable=unused-import
 from tensorflow.python.util import deprecation
+from tensorflow.python.util import dispatch
 from tensorflow.python.util import nest
 from tensorflow.python.util.tf_export import tf_export
 # pylint: enable=wildcard-import
@@ -57,6 +56,7 @@
 
 
 @tf_export("identity")
+@dispatch.add_dispatch_support
 def identity(input, name=None):  # pylint: disable=redefined-builtin
   r"""Return a tensor with the same shape and contents as input.
 
@@ -78,11 +78,16 @@
       return input._copy()  # pylint: disable=protected-access
     return input
   else:
-    return gen_array_ops.identity(input, name=name)
+    ret = gen_array_ops.identity(input, name=name)
+    # Propagate handle data for happier shape inference for resource variables.
+    if hasattr(input, "_handle_data"):
+      ret._handle_data = input._handle_data  # pylint: disable=protected-access
+    return ret
 
 
 # pylint: disable=redefined-builtin,protected-access
-@tf_export("expand_dims")
+@tf_export(v1=["expand_dims"])
+@dispatch.add_dispatch_support
 @deprecation.deprecated_args(None, "Use the `axis` argument instead", "dim")
 def expand_dims(input, axis=None, name=None, dim=None):
   """Inserts a dimension of 1 into a tensor's shape.
@@ -123,7 +128,7 @@
     axis: 0-D (scalar). Specifies the dimension index at which to
       expand the shape of `input`. Must be in the range
       `[-rank(input) - 1, rank(input)]`.
-    name: The name of the output `Tensor`.
+    name: The name of the output `Tensor` (optional).
     dim: 0-D (scalar). Equivalent to `axis`, to be deprecated.
 
   Returns:
@@ -131,9 +136,61 @@
     dimension of size 1 added.
 
   Raises:
-    ValueError: if both `dim` and `axis` are specified.
+    ValueError: if either both or neither of `dim` and `axis` are specified.
   """
   axis = deprecation.deprecated_argument_lookup("axis", axis, "dim", dim)
+  if axis is None:
+    raise ValueError("Must specify an axis argument to tf.expand_dims()")
+  return expand_dims_v2(input, axis, name)
+
+
+@tf_export("expand_dims", v1=[])
+@dispatch.add_dispatch_support
+def expand_dims_v2(input, axis, name=None):
+  """Inserts a dimension of 1 into a tensor's shape.
+
+  Given a tensor `input`, this operation inserts a dimension of 1 at the
+  dimension index `axis` of `input`'s shape. The dimension index `axis` starts
+  at zero; if you specify a negative number for `axis` it is counted backward
+  from the end.
+
+  This operation is useful if you want to add a batch dimension to a single
+  element. For example, if you have a single image of shape `[height, width,
+  channels]`, you can make it a batch of 1 image with `expand_dims(image, 0)`,
+  which will make the shape `[1, height, width, channels]`.
+
+  Other examples:
+
+  ```python
+  # 't' is a tensor of shape [2]
+  tf.shape(tf.expand_dims(t, 0))  # [1, 2]
+  tf.shape(tf.expand_dims(t, 1))  # [2, 1]
+  tf.shape(tf.expand_dims(t, -1))  # [2, 1]
+
+  # 't2' is a tensor of shape [2, 3, 5]
+  tf.shape(tf.expand_dims(t2, 0))  # [1, 2, 3, 5]
+  tf.shape(tf.expand_dims(t2, 2))  # [2, 3, 1, 5]
+  tf.shape(tf.expand_dims(t2, 3))  # [2, 3, 5, 1]
+  ```
+
+  This operation requires that:
+
+  `-1-input.dims() <= dim <= input.dims()`
+
+  This operation is related to `squeeze()`, which removes dimensions of
+  size 1.
+
+  Args:
+    input: A `Tensor`.
+    axis: 0-D (scalar). Specifies the dimension index at which to
+      expand the shape of `input`. Must be in the range
+      `[-rank(input) - 1, rank(input)]`.
+    name: The name of the output `Tensor` (optional).
+
+  Returns:
+    A `Tensor` with the same data as `input`, but its shape has an additional
+    dimension of size 1 added.
+  """
   return gen_array_ops.expand_dims(input, axis, name)
 
 
@@ -156,7 +213,11 @@
 
 
 # pylint: disable=undefined-variable
-@tf_export("setdiff1d")
+@deprecation.deprecated(
+    "2018-11-30",
+    "This op will be removed after the deprecation date. "
+    "Please switch to tf.sets.difference().")
+@tf_export(v1=["setdiff1d"])
 def setdiff1d(x, y, index_dtype=dtypes.int32, name=None):
   return gen_array_ops.list_diff(x, y, index_dtype, name)
 
@@ -166,7 +227,18 @@
 
 @tf_export("broadcast_dynamic_shape")
 def broadcast_dynamic_shape(shape_x, shape_y):
-  """Returns the broadcasted dynamic shape between `shape_x` and `shape_y`.
+  """Computes the shape of a broadcast given symbolic shapes.
+
+  When shape_x and shape_y are Tensors representing shapes (i.e. the result of
+  calling tf.shape on another Tensor) this computes a Tensor which is the shape
+  of the result of a broadcasting op applied in tensors of shapes shape_x and
+  shape_y.
+
+  For example, if shape_x is [1, 2, 3] and shape_y is [5, 1, 3], the result is a
+  Tensor whose value is [5, 2, 3].
+
+  This is useful when validating the result of a broadcasting operation when the
+  tensors do not have statically known shapes.
 
   Args:
     shape_x: A rank 1 integer `Tensor`, representing the shape of x.
@@ -180,7 +252,17 @@
 
 @tf_export("broadcast_static_shape")
 def broadcast_static_shape(shape_x, shape_y):
-  """Returns the broadcasted static shape between `shape_x` and `shape_y`.
+  """Computes the shape of a broadcast given known shapes.
+
+  When shape_x and shape_y are fully known TensorShapes this computes a
+  TensorShape which is the shape of the result of a broadcasting op applied in
+  tensors of shapes shape_x and shape_y.
+
+  For example, if shape_x is [1, 2, 3] and shape_y is [5, 1, 3], the result is a
+  TensorShape whose value is [5, 2, 3].
+
+  This is useful when validating the result of a broadcasting operation when the
+  tensors have statically known shapes.
 
   Args:
     shape_x: A `TensorShape`
@@ -195,7 +277,13 @@
   return common_shapes.broadcast_shape(shape_x, shape_y)
 
 
-@tf_export("shape")
+@tf_export("shape", v1=[])
+def shape_v2(input, out_type=dtypes.int32, name=None):
+  # pylint: disable=redefined-builtin
+  return shape(input, name, out_type)
+
+
+@tf_export(v1=["shape"])
 def shape(input, name=None, out_type=dtypes.int32):
   # pylint: disable=redefined-builtin
   """Returns the shape of a tensor.
@@ -268,19 +356,13 @@
   return gen_array_ops.shape_n(input, out_type=out_type, name=name)
 
 
-<<<<<<< HEAD
-@tf_export("size")
-=======
 @tf_export("size", v1=[])
-@dispatch.add_dispatch_support
 def size_v2(input, out_type=dtypes.int32, name=None):
   # pylint: disable=redefined-builtin
   return size(input, name, out_type)
 
 
 @tf_export(v1=["size"])
-@dispatch.add_dispatch_support
->>>>>>> ca2d0b65
 def size(input, name=None, out_type=dtypes.int32):
   # pylint: disable=redefined-builtin
   """Returns the size of a tensor.
@@ -329,7 +411,7 @@
       input, (sparse_tensor.SparseTensor, sparse_tensor.SparseTensorValue)):
     input = ops.convert_to_tensor(input)
     np_out_type = out_type.as_numpy_dtype
-    num_elements = np.prod(input._shape_tuple(), dtype=np_out_type)  # pylint: disable=protected-acces:
+    num_elements = np.prod(input._shape_tuple(), dtype=np_out_type)  # pylint: disable=protected-access
     return ops.convert_to_tensor(num_elements, dtype=out_type)
   with ops.name_scope(name, "Size", [input]) as name:
     if isinstance(input, (sparse_tensor.SparseTensor,
@@ -405,6 +487,36 @@
       return gen_array_ops.rank(input, name=name)
 
 
+_SLICE_TYPE_ERROR = (
+    "Only integers, slices (`:`), ellipsis (`...`), "
+    "tf.newaxis (`None`) and scalar tf.int32/tf.int64 tensors are valid "
+    "indices")
+
+_SUPPORTED_SLICE_DTYPES = (
+    dtypes.int32,
+    dtypes.int32_ref,
+    dtypes.int64,
+    dtypes.int64_ref
+)
+
+
+def _check_index(idx):
+  """Check if a given value is a valid index into a tensor."""
+  if isinstance(idx, (six.integer_types, tensor_shape.Dimension)):
+    return
+
+  # Optimistic check. Assumptions:
+  # * any object with a dtype is supported
+  # * any object with a dtype has a sizeable shape attribute.
+  dtype = getattr(idx, "dtype", None)
+  if (dtype is None or
+      dtypes.as_dtype(dtype) not in _SUPPORTED_SLICE_DTYPES or
+      idx.shape and len(idx.shape) == 1):
+    # TODO(slebedev): IndexError seems more appropriate here, but it
+    # will break `_slice_helper` contract.
+    raise TypeError(_SLICE_TYPE_ERROR + ", got {!r}".format(idx))
+
+
 def _slice_helper(tensor, slice_spec, var=None):
   """Overload for Tensor.__getitem__.
 
@@ -458,7 +570,8 @@
 
   Raises:
     ValueError: If a slice range is negative size.
-    TypeError: If the slice indices aren't int, slice, or Ellipsis.
+    TypeError: If the slice indices aren't int, slice, ellipsis,
+      tf.newaxis or scalar int32/int64 tensors.
   """
 
   if not isinstance(slice_spec, (list, tuple)):
@@ -476,16 +589,19 @@
       # for example a[:] gives slice(None,sys.maxsize,None)
       # whereas a[::1] gives slice(None,None,None)
       if s.start is not None and s.start is not sys.maxsize:
+        _check_index(s.start)
         begin.append(s.start)
       else:
         begin.append(0)
         begin_mask |= (1 << index)
       if s.stop is not None and s.stop != sys.maxsize:
+        _check_index(s.stop)
         end.append(s.stop)
       else:
         end.append(0)
         end_mask |= (1 << index)
       if s.step is not None:
+        _check_index(s.step)
         strides.append(s.step)
       else:
         strides.append(1)
@@ -500,6 +616,7 @@
       strides.append(1)
       new_axis_mask |= (1 << index)
     else:
+      _check_index(s)
       begin.append(s)
       end.append(s + 1)
       strides.append(1)
@@ -769,11 +886,12 @@
 
   Raises:
     ValueError: If a slice range is negative size.
-    TypeError: If the slice indices aren't int, slice, or Ellipsis.
-
-  """
-
-  return _slice_helper(var._AsTensor(), slice_spec, var)
+    TypeError: TypeError: If the slice indices aren't int, slice,
+      ellipsis, tf.newaxis or int32/int64 tensors.
+
+  """
+
+  return _slice_helper(var.value(), slice_spec, var)
 
 
 ops.Tensor._override_operator("__getitem__", _slice_helper)
@@ -831,6 +949,7 @@
 
 
 @tf_export("stack")
+@dispatch.add_dispatch_support
 def stack(values, axis=0, name="stack"):
   """Stacks a list of rank-`R` tensors into one rank-`(R+1)` tensor.
 
@@ -1041,6 +1160,7 @@
 
 
 @tf_export("concat")
+@dispatch.add_dispatch_support
 def concat(values, axis, name="concat"):
   """Concatenates tensors along one dimension.
 
@@ -1137,7 +1257,7 @@
   return gen_array_ops.concat_v2(values=values, axis=axis, name=name)
 
 
-@tf_export("boolean_mask")
+@tf_export(v1=["boolean_mask"])
 def boolean_mask(tensor, mask, name="boolean_mask", axis=None):
   """Apply boolean mask to tensor.  Numpy equivalent is `tensor[mask]`.
 
@@ -1217,6 +1337,55 @@
     return _apply_mask_1d(tensor, mask, axis)
 
 
+@tf_export("boolean_mask", v1=[])
+@dispatch.add_dispatch_support
+def boolean_mask_v2(tensor, mask, axis=None, name="boolean_mask"):
+  """Apply boolean mask to tensor.
+
+  Numpy equivalent is `tensor[mask]`.
+
+  ```python
+  # 1-D example
+  tensor = [0, 1, 2, 3]
+  mask = np.array([True, False, True, False])
+  boolean_mask(tensor, mask)  # [0, 2]
+  ```
+
+  In general, `0 < dim(mask) = K <= dim(tensor)`, and `mask`'s shape must match
+  the first K dimensions of `tensor`'s shape.  We then have:
+    `boolean_mask(tensor, mask)[i, j1,...,jd] = tensor[i1,...,iK,j1,...,jd]`
+  where `(i1,...,iK)` is the ith `True` entry of `mask` (row-major order).
+  The `axis` could be used with `mask` to indicate the axis to mask from.
+  In that case, `axis + dim(mask) <= dim(tensor)` and `mask`'s shape must match
+  the first `axis + dim(mask)` dimensions of `tensor`'s shape.
+
+  Args:
+    tensor:  N-D tensor.
+    mask:  K-D boolean tensor, K <= N and K must be known statically.
+    axis:  A 0-D int Tensor representing the axis in `tensor` to mask from. By
+      default, axis is 0 which will mask from the first dimension. Otherwise K +
+      axis <= N.
+    name:  A name for this operation (optional).
+
+  Returns:
+    (N-K+1)-dimensional tensor populated by entries in `tensor` corresponding
+    to `True` values in `mask`.
+
+  Raises:
+    ValueError:  If shapes do not conform.
+
+  Examples:
+
+  ```python
+  # 2-D example
+  tensor = [[1, 2], [3, 4], [5, 6]]
+  mask = np.array([True, False, True])
+  boolean_mask(tensor, mask)  # [[1, 2], [5, 6]]
+  ```
+  """
+  return boolean_mask(tensor, mask, name, axis)
+
+
 @tf_export("sparse.mask", v1=["sparse.mask", "sparse_mask"])
 @deprecation.deprecated_endpoints("sparse_mask")
 def sparse_mask(a, mask_indices, name=None):
@@ -1350,7 +1519,75 @@
       value=value, size_splits=size_splits, axis=axis, num_split=num, name=name)
 
 
-@tf_export("transpose")
+@tf_export("transpose", v1=[])
+def transpose_v2(a, perm=None, conjugate=False, name="transpose"):
+  """Transposes `a`. Permutes the dimensions according to `perm`.
+
+  The returned tensor's dimension i will correspond to the input dimension
+  `perm[i]`. If `perm` is not given, it is set to (n-1...0), where n is
+  the rank of the input tensor. Hence by default, this operation performs a
+  regular matrix transpose on 2-D input Tensors. If conjugate is True and
+  `a.dtype` is either `complex64` or `complex128` then the values of `a`
+  are conjugated and transposed.
+
+  @compatibility(numpy)
+  In `numpy` transposes are memory-efficient constant time operations as they
+  simply return a new view of the same data with adjusted `strides`.
+
+  TensorFlow does not support strides, so `transpose` returns a new tensor with
+  the items permuted.
+  @end_compatibility
+
+  For example:
+
+  ```python
+  x = tf.constant([[1, 2, 3], [4, 5, 6]])
+  tf.transpose(x)  # [[1, 4]
+                   #  [2, 5]
+                   #  [3, 6]]
+
+  # Equivalently
+  tf.transpose(x, perm=[1, 0])  # [[1, 4]
+                                #  [2, 5]
+                                #  [3, 6]]
+
+  # If x is complex, setting conjugate=True gives the conjugate transpose
+  x = tf.constant([[1 + 1j, 2 + 2j, 3 + 3j],
+                   [4 + 4j, 5 + 5j, 6 + 6j]])
+  tf.transpose(x, conjugate=True)  # [[1 - 1j, 4 - 4j],
+                                   #  [2 - 2j, 5 - 5j],
+                                   #  [3 - 3j, 6 - 6j]]
+
+  # 'perm' is more useful for n-dimensional tensors, for n > 2
+  x = tf.constant([[[ 1,  2,  3],
+                    [ 4,  5,  6]],
+                   [[ 7,  8,  9],
+                    [10, 11, 12]]])
+
+  # Take the transpose of the matrices in dimension-0
+  # (this common operation has a shorthand `linalg.transpose`)
+  tf.transpose(x, perm=[0, 2, 1])  # [[[1,  4],
+                                   #   [2,  5],
+                                   #   [3,  6]],
+                                   #  [[7, 10],
+                                   #   [8, 11],
+                                   #   [9, 12]]]
+  ```
+
+  Args:
+    a: A `Tensor`.
+    perm: A permutation of the dimensions of `a`.
+    conjugate: Optional bool. Setting it to `True` is mathematically equivalent
+      to tf.conj(tf.transpose(input)).
+    name: A name for the operation (optional).
+
+  Returns:
+    A transposed `Tensor`.
+  """
+  return transpose(a=a, perm=perm, name=name, conjugate=conjugate)
+
+
+@tf_export(v1=["transpose"])
 def transpose(a, perm=None, name="transpose", conjugate=False):
   """Transposes `a`. Permutes the dimensions according to `perm`.
 
@@ -1583,7 +1820,8 @@
   return output
 
 
-@tf_export("zeros_like")
+@tf_export(v1=["zeros_like"])
+@dispatch.add_dispatch_support
 def zeros_like(tensor, dtype=None, name=None, optimize=True):
   """Creates a tensor with all elements set to zero.
 
@@ -1610,6 +1848,43 @@
   Returns:
     A `Tensor` with all elements set to zero.
   """
+  return zeros_like_impl(tensor, dtype, name, optimize)
+
+
+@tf_export("zeros_like", v1=[])
+@dispatch.add_dispatch_support
+def zeros_like_v2(
+    input,  # pylint: disable=redefined-builtin
+    dtype=None,
+    name=None):
+  """Creates a tensor with all elements set to zero.
+
+  Given a single tensor (`tensor`), this operation returns a tensor of the
+  same type and shape as `tensor` with all elements set to zero. Optionally,
+  you can use `dtype` to specify a new type for the returned tensor.
+
+  For example:
+
+  ```python
+  tensor = tf.constant([[1, 2, 3], [4, 5, 6]])
+  tf.zeros_like(tensor)  # [[0, 0, 0], [0, 0, 0]]
+  ```
+
+  Args:
+    input: A `Tensor`.
+    dtype: A type for the returned `Tensor`. Must be `float16`, `float32`,
+      `float64`, `int8`, `uint8`, `int16`, `uint16`, `int32`, `int64`,
+      `complex64`, `complex128`, `bool` or `string`.
+    name: A name for the operation (optional).
+
+  Returns:
+    A `Tensor` with all elements set to zero.
+  """
+  return zeros_like_impl(input, dtype, name, optimize=True)
+
+
+def zeros_like_impl(tensor, dtype, name, optimize=True):
+  """Internal implementation for the v1/v2 zeros_like API calls."""
   with ops.name_scope(name, "zeros_like", [tensor]) as name:
     tensor = ops.convert_to_tensor(tensor, name="tensor")
 
@@ -1636,7 +1911,8 @@
       return gen_array_ops.zeros_like(tensor, name=name)
 
 
-@tf_export("ones_like")
+@tf_export(v1=["ones_like"])
+@dispatch.add_dispatch_support
 def ones_like(tensor, dtype=None, name=None, optimize=True):
   """Creates a tensor with all elements set to 1.
 
@@ -1663,6 +1939,43 @@
   Returns:
     A `Tensor` with all elements set to 1.
   """
+  return ones_like_impl(tensor, dtype, name, optimize)
+
+
+@tf_export("ones_like", v1=[])
+@dispatch.add_dispatch_support
+def ones_like_v2(
+    input,  # pylint: disable=redefined-builtin
+    dtype=None,
+    name=None):
+  """Creates a tensor with all elements set to zero.
+
+  Given a single tensor (`tensor`), this operation returns a tensor of the
+  same type and shape as `tensor` with all elements set to zero. Optionally,
+  you can use `dtype` to specify a new type for the returned tensor.
+
+  For example:
+
+  ```python
+  tensor = tf.constant([[1, 2, 3], [4, 5, 6]])
+  tf.ones_like(tensor)  # [[1, 1, 1], [1, 1, 1]]
+  ```
+
+  Args:
+    input: A `Tensor`.
+    dtype: A type for the returned `Tensor`. Must be `float16`, `float32`,
+      `float64`, `int8`, `uint8`, `int16`, `uint16`, `int32`, `int64`,
+      `complex64`, `complex128`, `bool` or `string`.
+    name: A name for the operation (optional).
+
+  Returns:
+    A `Tensor` with all elements set to zero.
+  """
+  return ones_like_impl(input, dtype, name, optimize=True)
+
+
+def ones_like_impl(tensor, dtype, name, optimize=True):
+  """Internal implementation for the v1/v2 ones_like API calls."""
   with ops.name_scope(name, "ones_like", [tensor]) as name:
     tensor = ops.convert_to_tensor(tensor, name="tensor")
     ones_shape = shape_internal(tensor, optimize=optimize)
@@ -1720,7 +2033,7 @@
   return output
 
 
-@tf_export("placeholder")
+@tf_export(v1=["placeholder"])
 def placeholder(dtype, shape=None, name=None):
   """Inserts a placeholder for a tensor that will be always fed.
 
@@ -1763,6 +2076,22 @@
                        "eager execution.")
 
   return gen_array_ops.placeholder(dtype=dtype, shape=shape, name=name)
+
+
+@tf_export(v1=["placeholder_with_default"])
+def placeholder_with_default(input, shape, name=None):  # pylint: disable=redefined-builtin
+  """A placeholder op that passes through `input` when its output is not fed.
+
+  Args:
+    input: A `Tensor`. The default value to produce when output is not fed.
+    shape: A `tf.TensorShape` or list of `int`s. The (possibly partial) shape
+      of the tensor.
+    name: A name for the operation (optional).
+
+  Returns:
+    A `Tensor`. Has the same type as `input`.
+  """
+  return gen_array_ops.placeholder_with_default(input, shape, name)
 
 
 # pylint: disable=redefined-outer-name
@@ -1776,8 +2105,7 @@
   return (ops.convert_to_tensor(shape, dtype=dtypes.int64, name=name), rank)
 
 
-@tf_export(
-    "sparse.placeholder", v1=["sparse.placeholder", "sparse_placeholder"])
+@tf_export(v1=["sparse.placeholder", "sparse_placeholder"])
 @deprecation.deprecated_endpoints("sparse_placeholder")
 def sparse_placeholder(dtype, shape=None, name=None):
   """Inserts a placeholder for a sparse tensor that will be always fed.
@@ -1845,7 +2173,65 @@
 # pylint: enable=redefined-outer-name
 
 
-@tf_export("pad")
+@tf_export("pad", v1=[])
+def pad_v2(tensor, paddings, mode="CONSTANT", constant_values=0, name=None):
+  """Pads a tensor.
+
+  This operation pads a `tensor` according to the `paddings` you specify.
+  `paddings` is an integer tensor with shape `[n, 2]`, where n is the rank of
+  `tensor`. For each dimension D of `input`, `paddings[D, 0]` indicates how
+  many values to add before the contents of `tensor` in that dimension, and
+  `paddings[D, 1]` indicates how many values to add after the contents of
+  `tensor` in that dimension. If `mode` is "REFLECT" then both `paddings[D, 0]`
+  and `paddings[D, 1]` must be no greater than `tensor.dim_size(D) - 1`. If
+  `mode` is "SYMMETRIC" then both `paddings[D, 0]` and `paddings[D, 1]` must be
+  no greater than `tensor.dim_size(D)`.
+
+  The padded size of each dimension D of the output is:
+
+  `paddings[D, 0] + tensor.dim_size(D) + paddings[D, 1]`
+
+  For example:
+
+  ```python
+  t = tf.constant([[1, 2, 3], [4, 5, 6]])
+  paddings = tf.constant([[1, 1,], [2, 2]])
+  # 'constant_values' is 0.
+  # rank of 't' is 2.
+  tf.pad(t, paddings, "CONSTANT")  # [[0, 0, 0, 0, 0, 0, 0],
+                                   #  [0, 0, 1, 2, 3, 0, 0],
+                                   #  [0, 0, 4, 5, 6, 0, 0],
+                                   #  [0, 0, 0, 0, 0, 0, 0]]
+
+  tf.pad(t, paddings, "REFLECT")  # [[6, 5, 4, 5, 6, 5, 4],
+                                  #  [3, 2, 1, 2, 3, 2, 1],
+                                  #  [6, 5, 4, 5, 6, 5, 4],
+                                  #  [3, 2, 1, 2, 3, 2, 1]]
+
+  tf.pad(t, paddings, "SYMMETRIC")  # [[2, 1, 1, 2, 3, 3, 2],
+                                    #  [2, 1, 1, 2, 3, 3, 2],
+                                    #  [5, 4, 4, 5, 6, 6, 5],
+                                    #  [5, 4, 4, 5, 6, 6, 5]]
+  ```
+
+  Args:
+    tensor: A `Tensor`.
+    paddings: A `Tensor` of type `int32`.
+    mode: One of "CONSTANT", "REFLECT", or "SYMMETRIC" (case-insensitive)
+    constant_values: In "CONSTANT" mode, the scalar pad value to use. Must be
+      same type as `tensor`.
+    name: A name for the operation (optional).
+
+  Returns:
+    A `Tensor`. Has the same type as `tensor`.
+
+  Raises:
+    ValueError: When mode is not one of "CONSTANT", "REFLECT", or "SYMMETRIC".
+  """
+  return pad(tensor, paddings, mode, name, constant_values)
+
+
+@tf_export(v1=["pad"])
 def pad(tensor, paddings, mode="CONSTANT", name=None, constant_values=0):  # pylint: disable=invalid-name
   """Pads a tensor.
 
@@ -2272,7 +2658,7 @@
     return result_paddings, result_crops
 
 
-@tf_export("nn.space_to_batch", v1=["nn.space_to_batch", "space_to_batch"])
+@tf_export(v1=["nn.space_to_batch", "space_to_batch"])
 @deprecation.deprecated_endpoints("space_to_batch")
 def space_to_batch(input, paddings, block_size, name=None):  # pylint: disable=redefined-builtin
   result = space_to_batch_nd(
@@ -2287,7 +2673,15 @@
 space_to_batch.__doc__ = gen_array_ops.space_to_batch.__doc__
 
 
-@tf_export("nn.space_to_depth", v1=["nn.space_to_depth", "space_to_depth"])
+@tf_export("space_to_batch", "nn.space_to_batch", v1=[])
+def space_to_batch_v2(input, block_shape, paddings, name=None):  # pylint: disable=redefined-builtin
+  return space_to_batch_nd(input, block_shape, paddings, name)
+
+
+space_to_batch_v2.__doc__ = gen_array_ops.space_to_batch_nd.__doc__
+
+
+@tf_export(v1=["nn.space_to_depth", "space_to_depth"])
 @deprecation.deprecated_endpoints("space_to_depth")
 def space_to_depth(input, block_size, name=None, data_format="NHWC"):  # pylint: disable=redefined-builtin
   return gen_array_ops.space_to_depth(input, block_size, data_format, name=name)
@@ -2296,7 +2690,15 @@
 space_to_depth.__doc__ = gen_array_ops.space_to_depth.__doc__
 
 
-@tf_export("nn.depth_to_space", v1=["nn.depth_to_space", "depth_to_space"])
+@tf_export("nn.space_to_depth", v1=[])
+def space_to_depth_v2(input, block_size, data_format="NHWC", name=None):  # pylint: disable=redefined-builtin
+  return gen_array_ops.space_to_depth(input, block_size, data_format, name=name)
+
+
+space_to_depth_v2.__doc__ = gen_array_ops.space_to_depth.__doc__
+
+
+@tf_export(v1=["nn.depth_to_space", "depth_to_space"])
 @deprecation.deprecated_endpoints("depth_to_space")
 def depth_to_space(input, block_size, name=None, data_format="NHWC"):  # pylint: disable=redefined-builtin
   return gen_array_ops.depth_to_space(input, block_size, data_format, name=name)
@@ -2305,7 +2707,15 @@
 depth_to_space.__doc__ = gen_array_ops.depth_to_space.__doc__
 
 
-@tf_export("batch_to_space")
+@tf_export("nn.depth_to_space", v1=[])
+def depth_to_space_v2(input, block_size, data_format="NHWC", name=None):  # pylint: disable=redefined-builtin
+  return gen_array_ops.depth_to_space(input, block_size, data_format, name=name)
+
+
+depth_to_space_v2.__doc__ = gen_array_ops.depth_to_space.__doc__
+
+
+@tf_export(v1=["batch_to_space"])
 def batch_to_space(input, crops, block_size, name=None):  # pylint: disable=redefined-builtin
   result = batch_to_space_nd(
       input,
@@ -2317,6 +2727,151 @@
 
 
 batch_to_space.__doc__ = gen_array_ops.batch_to_space.__doc__
+
+
+@tf_export("batch_to_space", v1=[])
+def batch_to_space_v2(input, block_shape, crops, name=None):  # pylint: disable=redefined-builtin
+  """BatchToSpace for N-D tensors of type T.
+
+  This operation reshapes the "batch" dimension 0 into `M + 1` dimensions of
+  shape `block_shape + [batch]`, interleaves these blocks back into the grid
+  defined by the spatial dimensions `[1, ..., M]`, to obtain a result with the
+  same rank as the input.  The spatial dimensions of this intermediate result
+  are then optionally cropped according to `crops` to produce the output.  This
+  is the reverse of SpaceToBatch.  See below for a precise description.
+
+  Args:
+    input: A `Tensor`.
+      N-D with shape `input_shape = [batch] + spatial_shape + remaining_shape`,
+      where spatial_shape has M dimensions.
+    block_shape: A `Tensor`. Must be one of the following types:
+      `int32`, `int64`. 1-D with shape `[M]`, all values must be >= 1.
+      For backwards compatibility with TF 1.0, this parameter may be an int, in
+      which case it is converted to
+      `numpy.array([block_shape, block_shape], dtype=numpy.int64)`.
+    crops: A `Tensor`. Must be one of the following types: `int32`, `int64`.
+      2-D with shape `[M, 2]`, all values must be >= 0.
+        `crops[i] = [crop_start, crop_end]` specifies the amount to crop from
+        input dimension `i + 1`, which corresponds to spatial dimension `i`.  It
+        is required that
+        `crop_start[i] + crop_end[i] <= block_shape[i] * input_shape[i + 1]`.
+
+      This operation is equivalent to the following steps:
+
+      1. Reshape `input` to `reshaped` of shape:
+           [block_shape[0], ..., block_shape[M-1],
+            batch / prod(block_shape),
+            input_shape[1], ..., input_shape[N-1]]
+
+      2. Permute dimensions of `reshaped` to produce `permuted` of shape
+           [batch / prod(block_shape),
+
+            input_shape[1], block_shape[0],
+            ...,
+            input_shape[M], block_shape[M-1],
+
+            input_shape[M+1], ..., input_shape[N-1]]
+
+      3. Reshape `permuted` to produce `reshaped_permuted` of shape
+           [batch / prod(block_shape),
+
+            input_shape[1] * block_shape[0],
+            ...,
+            input_shape[M] * block_shape[M-1],
+
+            input_shape[M+1],
+            ...,
+            input_shape[N-1]]
+
+      4. Crop the start and end of dimensions `[1, ..., M]` of
+         `reshaped_permuted` according to `crops` to produce the
+         output of shape:
+           [batch / prod(block_shape),
+
+            input_shape[1] * block_shape[0] - crops[0,0] - crops[0,1],
+            ...,
+            input_shape[M] * block_shape[M-1] - crops[M-1,0] - crops[M-1,1],
+
+            input_shape[M+1], ..., input_shape[N-1]]
+
+      Some examples:
+
+      (1) For the following input of shape `[4, 1, 1, 1]`,
+          `block_shape = [2, 2]`, and `crops = [[0, 0], [0, 0]]`:
+
+      ```
+      [[[[1]]], [[[2]]], [[[3]]], [[[4]]]]
+      ```
+
+      The output tensor has shape `[1, 2, 2, 1]` and value:
+
+      ```
+      x = [[[[1], [2]], [[3], [4]]]]
+      ```
+
+      (2) For the following input of shape `[4, 1, 1, 3]`,
+          `block_shape = [2, 2]`, and `crops = [[0, 0], [0, 0]]`:
+
+      ```
+      [[[1, 2, 3]], [[4, 5, 6]], [[7, 8, 9]], [[10, 11, 12]]]
+      ```
+
+      The output tensor has shape `[1, 2, 2, 3]` and value:
+
+      ```
+      x = [[[[1, 2, 3], [4, 5, 6]],
+            [[7, 8, 9], [10, 11, 12]]]]
+      ```
+
+      (3) For the following input of shape `[4, 2, 2, 1]`,
+          `block_shape = [2, 2]`, and `crops = [[0, 0], [0, 0]]`:
+
+      ```
+      x = [[[[1], [3]], [[9], [11]]],
+           [[[2], [4]], [[10], [12]]],
+           [[[5], [7]], [[13], [15]]],
+           [[[6], [8]], [[14], [16]]]]
+      ```
+
+      The output tensor has shape `[1, 4, 4, 1]` and value:
+
+      ```
+      x = [[[1],   [2],  [3],  [4]],
+           [[5],   [6],  [7],  [8]],
+           [[9],  [10], [11],  [12]],
+           [[13], [14], [15],  [16]]]
+      ```
+
+      (4) For the following input of shape `[8, 1, 3, 1]`,
+          `block_shape = [2, 2]`, and `crops = [[0, 0], [2, 0]]`:
+
+      ```
+      x = [[[[0], [1], [3]]], [[[0], [9], [11]]],
+           [[[0], [2], [4]]], [[[0], [10], [12]]],
+           [[[0], [5], [7]]], [[[0], [13], [15]]],
+           [[[0], [6], [8]]], [[[0], [14], [16]]]]
+      ```
+
+      The output tensor has shape `[2, 2, 4, 1]` and value:
+
+      ```
+      x = [[[[1],   [2],  [3],  [4]],
+            [[5],   [6],  [7],  [8]]],
+           [[[9],  [10], [11],  [12]],
+            [[13], [14], [15],  [16]]]]
+      ```
+    name: A name for the operation (optional).
+
+  Returns:
+    A `Tensor`. Has the same type as `input`.
+  """
+  if isinstance(block_shape, int):
+    block_shape = np.array([block_shape, block_shape], dtype=np.int64)
+
+  return batch_to_space_nd(input=input,
+                           block_shape=block_shape,
+                           crops=crops,
+                           name=name)
 
 
 @tf_export("one_hot")
@@ -2542,7 +3097,7 @@
       return gen_math_ops.cast(result, dtype)
 
 
-@tf_export("squeeze")
+@tf_export(v1=["squeeze"])
 @deprecation.deprecated_args(None, "Use the `axis` argument instead",
                              "squeeze_dims")
 def squeeze(input, axis=None, name=None, squeeze_dims=None):
@@ -2592,7 +3147,14 @@
   return gen_array_ops.squeeze(input, axis, name)
 
 
+@tf_export("squeeze", v1=[])
+def squeeze_v2(input, axis=None, name=None):
+  # pylint: disable=redefined-builtin
+  return squeeze(input, axis, name)
+
+
 @tf_export("where")
+@dispatch.add_dispatch_support
 def where(condition, x=None, y=None, name=None):
   """Return the elements, either from `x` or `y`, depending on the `condition`.
 
@@ -2646,7 +3208,7 @@
 
 
 # pylint: disable=redefined-builtin
-@tf_export("reverse_sequence")
+@tf_export(v1=["reverse_sequence"])
 @deprecation.deprecated_args(
     None, "seq_dim is deprecated, use seq_axis instead", "seq_dim")
 @deprecation.deprecated_args(
@@ -2670,17 +3232,109 @@
       name=name)
 
 
-# pylint: enable=redefined-builtin
-
 reverse_sequence.__doc__ = deprecation.rewrite_argument_docstring(
     deprecation.rewrite_argument_docstring(
         gen_array_ops.reverse_sequence.__doc__, "batch_dim", "batch_axis"),
     "seq_dim", "seq_axis")
 
 
-@tf_export("gather")
-def gather(params, indices, validate_indices=None, name=None, axis=0):
+@tf_export("reverse_sequence", v1=[])
+def reverse_sequence_v2(
+    input, seq_lengths, seq_axis=None, batch_axis=None, name=None):
+  return gen_array_ops.reverse_sequence(
+      input=input,
+      seq_lengths=seq_lengths,
+      seq_dim=seq_axis,
+      batch_dim=batch_axis,
+      name=name)
+
+
+reverse_sequence_v2.__doc__ = deprecation.rewrite_argument_docstring(
+    deprecation.rewrite_argument_docstring(
+        gen_array_ops.reverse_sequence.__doc__, "batch_dim", "batch_axis"),
+    "seq_dim", "seq_axis")
+
+# pylint: enable=redefined-builtin
+
+
+@tf_export(v1=["gather"])
+@dispatch.add_dispatch_support
+def gather(params,
+           indices,
+           validate_indices=None,
+           name=None,
+           axis=None,
+           batch_dims=0):  # pylint: disable=g-doc-args
+  r"""Gather slices from params axis axis according to indices.
+
+  Gather slices from params axis axis according to indices.  `indices` must be
+  an integer tensor of any dimension (usually 0-D or 1-D).
+
+  For 0-D (scalar) `indices`:
+
+  > `output`$$[p_0,          ..., p_{axis-1},        \hspace{5.1em}
+  >            p_{axis + 1}, ..., p_{N-1}]$$ =\
+  > `params`$$[p_0,          ..., p_{axis-1},        \hspace{1em}
+  >            indices,                              \hspace{1em}
+  >            p_{axis + 1}, ..., p_{N-1}]$$.
+
+  For 1-D (vector) `indices` with `batch_dims=0`:
+
+  > `output`$$[p_0,          ..., p_{axis-1},        \hspace{2.6em}
+  >            i,                                    \hspace{2.6em}
+  >            p_{axis + 1}, ..., p_{N-1}]$$ =\
+  > `params`$$[p_0,          ..., p_{axis-1},        \hspace{1em}
+  >            indices[i],                           \hspace{1em}
+  >            p_{axis + 1}, ..., p_{N-1}]$$.
+
+  In the general case, produces an output tensor where:
+
+  > `output`$$[p_0,             ..., p_{axis-1},     \hspace{1.2em}
+  >            i_{batch\_dims}, ..., i_{M-1},        \hspace{1.3em}
+  >            p_{axis + 1},    ..., p_{N-1}]$$ =\
+  > `params`$$[p_0,             ..., p_{axis-1},     \hspace{1em}
+  >            indices[i_0,     ..., i_{M-1}],       \hspace{1em}
+  >            p_{axis + 1},    ..., p_{N-1}]$$.
+
+  Where $$N$$=`ndims(params)` and $$M$$=`ndims(indices)`.
+  The shape of the output tensor is:
+
+  > `output.shape = params.shape[:axis] + indices.shape[batch_dims:] +
+  > params.shape[axis + 1:]`.
+
+  Note that on CPU, if an out of bound index is found, an error is returned.
+  On GPU, if an out of bound index is found, a 0 is stored in the corresponding
+  output value.
+
+  See also `tf.gather_nd`.
+
+  <div style="width:70%; margin:auto; margin-bottom:10px; margin-top:20px;">
+  <img style="width:100%" src="https://www.tensorflow.org/images/Gather.png"
+  alt>
+  </div>
+
+  Args:
+    params: The `Tensor` from which to gather values. Must be at least rank
+      `axis + 1`.
+    indices: The index `Tensor`.  Must be one of the following types: `int32`,
+      `int64`. Must be in range `[0, params.shape[axis])`.
+    axis: A `Tensor`. Must be one of the following types: `int32`, `int64`. The
+      `axis` in `params` to gather `indices` from. Must be greater than or equal
+      to `batch_dims`.  Defaults to the first non-batch dimension. Supports
+      negative indexes.
+    batch_dims: An `integer`.  The number of batch dimensions.  Must be less
+      than `ndims(inices)`.
+    name: A name for the operation (optional).
+
+  Returns:
+    A `Tensor`. Has the same type as `params`.
+  """
   del validate_indices
+  if axis is None:
+    axis = batch_dims
+  if batch_dims != 0:
+    with ops.name_scope(name, "Gather", [params, indices, axis]):
+      return _batch_gather(params, indices, batch_dims, axis)
   if axis != 0:
     # Note that we do a sparse_read here to avoid snapshotting the entire
     # resource variable and doing a gather, which can be inefficient and lead to
@@ -2694,34 +3348,52 @@
     return gen_array_ops.gather_v2(params, indices, axis, name=name)
 
 
-gather.__doc__ = gen_array_ops.gather_v2.__doc__
-
-
-@tf_export("batch_gather")
+@tf_export("gather", v1=[])
+@dispatch.add_dispatch_support
+def gather_v2(params, indices, validate_indices=None, axis=None,
+              batch_dims=0, name=None):
+  return gather(params, indices, validate_indices=validate_indices, name=name,
+                axis=axis, batch_dims=batch_dims)
+
+
+gather.__doc__ = gather_v2.__doc__ = gen_array_ops.gather_v2.__doc__
+
+
+@tf_export(v1=["batch_gather"])
+@dispatch.add_dispatch_support
+@deprecation.deprecated(
+    "2017-10-25", "`tf.batch_gather` is deprecated, please use `tf.gather` "
+    "with `batch_dims=-1` instead.")  # pylint: disable=missing-docstring
 def batch_gather(params, indices, name=None):
-  """Gather slices from `params` according to `indices` with leading batch dims.
-
-  This operation assumes that the leading dimensions of `indices` are dense,
-  and the gathers on the axis corresponding to the last dimension of `indices`.
-  More concretely it computes:
-
-  result[i1, ..., in] = params[i1, ..., in-1, indices[i1, ..., in]]
-
-  Therefore `params` should be a Tensor of shape [A1, ..., AN, B1, ..., BM],
-  `indices` should be a Tensor of shape [A1, ..., AN-1, C] and `result` will be
-  a Tensor of size `[A1, ..., AN-1, C, B1, ..., BM]`.
-
-  In the case in which indices is a 1D tensor, this operation is equivalent to
-  `tf.gather`.
-
-  See also `tf.gather` and `tf.gather_nd`.
+  """Gather slices from params according to indices with leading batch dims."""
+  with ops.name_scope(name, "BatchGather", [params, indices]):
+    indices = ops.convert_to_tensor(indices, name="indices")
+    params = ops.convert_to_tensor(params, name="params")
+    if indices.shape.ndims is None:
+      raise ValueError(
+          "batch_gather does not allow indices with unknown shape.")
+    return _batch_gather(params, indices, batch_dims=indices.shape.ndims - 1)
+
+
+def _batch_gather(params, indices, batch_dims, axis=None):
+  r"""Gather slices from params according to indices with leading batch dims.
+
+  This operation assumes that the leading `batch_dims` dimensions of `indices`
+  and `params` are batch dimensions; and performs a `tf.gather` operation within
+  each batch. (If `batch_dims` is not specified, then it defaults to
+  `ndims(indices) - 1`.)  In the case in which `batch_dims==0`, this operation
+  is equivalent to `tf.gather`.
 
   Args:
     params: A Tensor. The tensor from which to gather values.
     indices: A Tensor. Must be one of the following types: int32, int64. Index
-        tensor. Must be in range `[0, params.shape[axis]`, where `axis` is the
-        last dimension of `indices` itself.
-    name: A name for the operation (optional).
+      tensor. Must be in range `[0, params.shape[batch_dims]]`.
+    batch_dims: An integer.  The number of batch dimensions.  Must be less than
+      ndims(inices).  Defaults to `ndims(indices) - 1` if not specified.
+    axis: A `Tensor`. Must be one of the following types: `int32`, `int64`. The
+      `axis` in `params` to gather `indices` from. Must be greater than or equal
+      to `batch_dims`.  Defaults to the first non-batch dimension. Supports
+      negative indexes.
 
   Returns:
     A Tensor. Has the same type as `params`.
@@ -2729,53 +3401,105 @@
   Raises:
     ValueError: if `indices` has an unknown shape.
   """
-
-  with ops.name_scope(name):
-    indices = ops.convert_to_tensor(indices, name="indices")
-    params = ops.convert_to_tensor(params, name="params")
-    indices_shape = shape(indices)
-    params_shape = shape(params)
-
-    ndims = indices.shape.ndims
-    if ndims is None:
-      raise ValueError("batch_gather does not allow indices with unknown "
-                       "shape.")
-    batch_indices = indices
-    indices_dtype = indices.dtype.base_dtype
-    accum_dim_value = ones((), dtype=indices_dtype)
-    # Use correct type for offset index computation
-    casted_params_shape = gen_math_ops.cast(params_shape, indices_dtype)
-    for dim in range(ndims-1, 0, -1):
-      dim_value = casted_params_shape[dim-1]
-      accum_dim_value *= casted_params_shape[dim]
-      start = zeros((), dtype=indices_dtype)
-      step = ones((), dtype=indices_dtype)
-      dim_indices = gen_math_ops._range(start, dim_value, step)
-      dim_indices *= accum_dim_value
-      dim_shape = stack([1] * (dim - 1) + [dim_value] + [1] * (ndims - dim),
-                        axis=0)
-      batch_indices += reshape(dim_indices, dim_shape)
-
-    flat_indices = reshape(batch_indices, [-1])
-    outer_shape = params_shape[ndims:]
-    flat_inner_shape = gen_math_ops.prod(
-        params_shape[:ndims], [0], False)
-
-    flat_params = reshape(
-        params, concat([[flat_inner_shape], outer_shape], axis=0))
-    flat_result = gather(flat_params, flat_indices)
-    result = reshape(flat_result, concat([indices_shape, outer_shape], axis=0))
-    final_shape = indices.get_shape()[:ndims-1].merge_with(
-        params.get_shape()[:ndims -1])
-    final_shape = final_shape.concatenate(indices.get_shape().dims[ndims-1])
-    final_shape = final_shape.concatenate(params.get_shape()[ndims:])
-    result.set_shape(final_shape)
-    return result
+  if batch_dims is not None and not isinstance(batch_dims, int):
+    raise TypeError("batch_dims must be an int; got %r" % batch_dims)
+  indices = ops.convert_to_tensor(indices, name="indices")
+  params = ops.convert_to_tensor(params, name="params")
+
+  indices_ndims = indices.shape.ndims
+  if indices_ndims is None:
+    raise ValueError("tf.gather does not allow indices with unknown "
+                     "rank when batch_dims is specified.")
+  if batch_dims is None:
+    batch_dims = indices_ndims - 1
+  if batch_dims < 0:
+    batch_dims += indices_ndims
+  if batch_dims < 0 or batch_dims >= indices_ndims:
+    raise ValueError("batch_dims = %d must be less than ndims(indices) = %d" %
+                     (batch_dims, indices_ndims))
+  if params.shape.ndims is not None and batch_dims >= params.shape.ndims:
+    raise ValueError("batch_dims = %d must be less than ndims(params) = %d" %
+                     (batch_dims, params.shape.ndims))
+
+  # Handle axis by transposing the axis dimension to be the first non-batch
+  # dimension, recursively calling batch_gather with axis=0, and then
+  # transposing the result to put the pre-axis dimensions before the indices
+  # dimensions.
+  if axis is not None and axis != batch_dims:
+    # Adjust axis to be positive.
+    if not isinstance(axis, int):
+      axis = tf.where(axis < 0, axis + array_ops.rank(params), axis)
+    elif axis < 0 and params.shape.ndims is None:
+      axis = axis + array_ops.rank(params)
+    else:
+      if (axis < -params.shape.ndims) or (axis >= params.shape.ndims):
+        raise ValueError("axis (%d) out of range [%d, %d)" %
+                         (axis, -params.shape.ndims, params.shape.ndims))
+      if axis < 0:
+        axis += params.shape.ndims
+      if axis < batch_dims:
+        raise ValueError("batch_dims = %d must be less than or equal to "
+                         "axis = %d" % (batch_dims, axis))
+
+    # Move params[axis] up to params[batch_dims].
+    perm = [
+        list(range(batch_dims)), [axis],
+        gen_math_ops._range(batch_dims, axis, 1),
+        gen_math_ops._range(axis + 1, rank(params), 1)
+    ]
+    params = transpose(params, concat(perm, axis=0))
+
+    result = _batch_gather(params, indices, batch_dims=batch_dims)
+
+    # Move the result dimensions corresponding to params[batch_dims:axis]
+    # to just before the dimensions corresponding to indices[batch_dims:].
+    params_start = indices_ndims + axis - batch_dims
+    perm = [
+        list(range(batch_dims)),
+        gen_math_ops._range(indices_ndims, params_start, 1),
+        list(range(batch_dims, indices_ndims)),
+        gen_math_ops._range(params_start, rank(result), 1)
+    ]
+    return transpose(result, perm=concat(perm, axis=0))
+
+  indices_shape = shape(indices)
+  params_shape = shape(params)
+  batch_indices = indices
+  indices_dtype = indices.dtype.base_dtype
+  accum_dim_value = ones((), dtype=indices_dtype)
+  # Use correct type for offset index computation
+  casted_params_shape = gen_math_ops.cast(params_shape, indices_dtype)
+  for dim in range(batch_dims, 0, -1):
+    dim_value = casted_params_shape[dim - 1]
+    accum_dim_value *= casted_params_shape[dim]
+    start = zeros((), dtype=indices_dtype)
+    step = ones((), dtype=indices_dtype)
+    dim_indices = gen_math_ops._range(start, dim_value, step)
+    dim_indices *= accum_dim_value
+    dim_shape = stack(
+        [1] * (dim - 1) + [dim_value] + [1] * (indices_ndims - dim), axis=0)
+    batch_indices += reshape(dim_indices, dim_shape)
+
+  flat_indices = reshape(batch_indices, [-1])
+  outer_shape = params_shape[batch_dims + 1:]
+  flat_inner_shape = gen_math_ops.prod(params_shape[:batch_dims + 1], [0],
+                                       False)
+
+  flat_params = reshape(params, concat([[flat_inner_shape], outer_shape],
+                                       axis=0))
+  flat_result = gather(flat_params, flat_indices)
+  result = reshape(flat_result, concat([indices_shape, outer_shape], axis=0))
+  final_shape = indices.get_shape()[:batch_dims].merge_with(
+      params.get_shape()[:batch_dims])
+  final_shape = final_shape.concatenate(indices.get_shape().dims[batch_dims:])
+  final_shape = final_shape.concatenate(params.get_shape()[batch_dims + 1:])
+  result.set_shape(final_shape)
+  return result
 
 
 # Define quantize_v2 here in order to make name the second-to-last attribute,
 # because round_mode was added later.
-@tf_export("quantize_v2")
+@tf_export(v1=["quantize_v2"])
 @deprecation.deprecated(
     "2017-10-25",
     "`tf.quantize_v2` is deprecated, please use `tf.quantization.quantize` "
@@ -2796,7 +3520,7 @@
                                    round_mode=round_mode)
 
 
-quantize_v2.__doc__ = """Please use `tf.quantize` instead."""
+quantize_v2.__doc__ = """Please use `tf.quantization.quantize` instead."""
 
 
 # We want to expose tf.quantize instead of tf.quantize_v2; we can deprecate
@@ -2881,4 +3605,49 @@
   return reshape(output, shape_internal(values))
 
 
-quantize.__doc__ = gen_array_ops.quantize_v2.__doc__+quantize.__doc__ = gen_array_ops.quantize_v2.__doc__
+
+
+@tf_export("image.extract_image_patches", v1=[])
+def extract_image_patches_v2(
+    images,
+    sizes,
+    strides,
+    rates,
+    padding,
+    name=None):
+  # pylint: disable=line-too-long
+  r"""Extract `patches` from `images` and put them in the \"depth\" output dimension.
+
+  Args:
+    images: A 4-D Tensor with shape `[batch, in_rows, in_cols, depth]
+    sizes: The size of the sliding window for each dimension of `images`.
+    strides: A 1-D Tensor of length 4. How far the centers of two consecutive
+      patches are in the images. Must be: `[1, stride_rows, stride_cols, 1]`.
+    rates: A 1-D Tensor of length 4. Must be: `[1, rate_rows, rate_cols, 1]`.
+      This is the input stride, specifying how far two consecutive patch samples
+      are in the input. Equivalent to extracting patches with `patch_sizes_eff =
+      patch_sizes + (patch_sizes - 1) * (rates - 1)`, followed by subsampling
+      them spatially by a factor of `rates`. This is equivalent to `rate` in
+      dilated (a.k.a. Atrous) convolutions.
+    padding: The type of padding algorithm to use.
+      We specify the size-related attributes as: ```python ksizes = [1,
+        ksize_rows, ksize_cols, 1] strides = [1, strides_rows, strides_cols, 1]
+        rates = [1, rates_rows, rates_cols, 1]
+    name: A name for the operation (optional).
+
+  Returns:
+    A 4-D Tensor. Has the same type as `images`, and with shape `[batch,
+    out_rows, out_cols, ksize_rows * ksize_cols * depth]` containing image
+    patches with size `ksize_rows x ksize_cols x depth` vectorized in the
+    \"depth\" dimension. Note `out_rows` and `out_cols` are the dimensions of
+    the output patches.
+  """
+  # pylint: enable=line-too-long
+  return gen_array_ops.extract_image_patches(
+      images, sizes, strides, rates, padding, name)
+
+extract_image_patches_deprecation = deprecation.deprecated_args(
+    None, "ksizes is deprecated, use sizes instead", "ksizes")
+tf_export(v1=["image.extract_image_patches", "extract_image_patches"])(
+    extract_image_patches_deprecation(gen_array_ops.extract_image_patches))
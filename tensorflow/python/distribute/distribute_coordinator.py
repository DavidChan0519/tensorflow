--- conflicted
+++ resolved
@@ -29,6 +29,7 @@
 from tensorflow.python.distribute import distribute_coordinator_context
 from tensorflow.python.distribute import multi_worker_util
 from tensorflow.python.platform import tf_logging as logging
+from tensorflow.python.training import coordinator
 from tensorflow.python.training import monitored_session
 from tensorflow.python.training import server_lib
 
@@ -245,7 +246,7 @@
     else:
       session_config = self._session_config
 
-    if not self._strategy or self._strategy.should_init:
+    if not self._strategy or self._strategy.extended.experimental_should_init:
       logging.info("Creating chief session creator with config: %r", config)
       return monitored_session.ChiefSessionCreator(
           scaffold,
@@ -262,6 +263,10 @@
           max_wait_secs=max_wait_secs)
 
   @property
+  def session_config(self):
+    return copy.deepcopy(self._session_config)
+
+  @property
   def has_barrier(self):
     """Whether the barrier is set or not."""
     return self._worker_barrier is not None
@@ -302,14 +307,19 @@
     return self._num_workers
 
   @property
+  def experimental_should_init(self):
+    """Whether to run init ops."""
+    return self._strategy.extended.experimental_should_init
+
+  @property
   def should_checkpoint(self):
     """Whether to save checkpoint."""
-    return self._strategy.should_checkpoint
+    return self._strategy.extended.should_checkpoint
 
   @property
   def should_save_summary(self):
     """Whether to save summaries."""
-    return self._strategy.should_save_summary
+    return self._strategy.extended.should_save_summary
 
 
 def _run_single_worker(worker_fn,
@@ -319,7 +329,8 @@
                        task_id,
                        session_config,
                        rpc_layer="",
-                       worker_barrier=None):
+                       worker_barrier=None,
+                       coord=None):
   """Runs a single worker by calling `worker_fn` under context."""
   session_config = copy.deepcopy(session_config)
   strategy = copy.deepcopy(strategy)
@@ -341,7 +352,11 @@
       rpc_layer=rpc_layer,
       worker_barrier=worker_barrier)
   with context:
-    worker_fn(strategy)
+    if coord:
+      with coord.stop_on_exception():
+        return worker_fn(strategy)
+    else:
+      return worker_fn(strategy)
 
 
 def _split_cluster_for_evaluator(cluster_spec, task_type):
@@ -414,6 +429,7 @@
 def _run_between_graph_client(worker_fn, strategy, eval_fn, eval_strategy,
                               cluster_spec, session_config, rpc_layer):
   """Runs a standalone client for between-graph replication."""
+  coord = coordinator.Coordinator()
   eval_thread = None
   if _TaskType.EVALUATOR in cluster_spec.jobs:
     eval_thread = threading.Thread(
@@ -422,6 +438,7 @@
               session_config),
         kwargs={
             "rpc_layer": rpc_layer,
+            "coord": coord,
         })
     eval_thread.start()
 
@@ -435,23 +452,27 @@
                 session_config),
           kwargs={
               "rpc_layer": rpc_layer,
-              "worker_barrier": worker_barrier
+              "worker_barrier": worker_barrier,
+              "coord": coord,
           })
       t.start()
       threads.append(t)
 
-  # TODO(yuefengz): wrap threads into thread coordinator?
-  for t in threads:
-    t.join()
-
-  # TODO(yuefengz): is it necessary to join eval thread?
   if eval_thread:
-    eval_thread.join()
+    # TODO(yuefengz): is it necessary to join eval thread?
+    threads_to_join = threads + [eval_thread]
+  else:
+    threads_to_join = threads
+  coord.join(threads_to_join)
+
+  # TODO(yuefengz): we probably want to return results from all workers?
+  return None
 
 
 def _run_in_graph_client(worker_fn, strategy, eval_fn, eval_strategy,
                          cluster_spec, session_config, rpc_layer):
   """Runs a standalone client for in-graph replication."""
+  coord = coordinator.Coordinator()
   eval_thread = None
   if _TaskType.EVALUATOR in cluster_spec.jobs:
     eval_thread = threading.Thread(
@@ -460,19 +481,24 @@
               session_config),
         kwargs={
             "rpc_layer": rpc_layer,
+            "coord": coord,
         })
     eval_thread.start()
 
-  _run_single_worker(
+  worker_result = _run_single_worker(
       worker_fn,
       strategy,
       cluster_spec,
       None,
       None,
       session_config,
-      rpc_layer=rpc_layer)
+      rpc_layer=rpc_layer,
+      coord=coord)
+
   if eval_thread:
-    eval_thread.join()
+    coord.join([eval_thread])
+
+  return worker_result
 
 
 def _configure_session_config_for_std_servers(
@@ -619,10 +645,10 @@
   The `strategy` object is expected to be a DistributionStrategy object which
   has implemented methods needed by distributed coordinator such as
   `configure(session_config, cluster_spec, task_type, task_id)` which configures
-  the strategy object for a specific task and `should_init` property which
-  instructs the distribute coordinator whether to run init ops for a task. The
-  distribute coordinator will make a copy of the `strategy` object, call its
-  `configure` method and pass it to `worker_fn` as an argument.
+  the strategy object for a specific task and `experimental_should_init`
+  property which instructs the distribute coordinator whether to run init ops
+  for a task. The distribute coordinator will make a copy of the `strategy`
+  object, call its `configure` method and pass it to `worker_fn` as an argument.
 
   The `worker_fn` defines the training logic and is called under a its own
   worker context which can be accessed to via `get_current_worker_context`. A
@@ -692,14 +718,10 @@
   Raises:
     ValueError: if `cluster_spec` is supplied but not a dict or a ClusterDef or
       a ClusterSpec.
-<<<<<<< HEAD
-=======
 
   Returns:
     In the client job, return the value returned by `worker_fn` if
-    it is in-graph replication or INDEPENDENT_WORKER mode; return None
-    otherwise.
->>>>>>> ca2d0b65
+    it is in-graph replication; return None otherwise.
   """
   tf_config = json.loads(os.environ.get("TF_CONFIG", "{}"))
   if not cluster_spec:
@@ -749,12 +771,13 @@
     # The client must know the cluster but servers in the cluster don't have to
     # know the client.
     if task_type in [_TaskType.CLIENT, None]:
-      if strategy.between_graph:
-        _run_between_graph_client(worker_fn, strategy, eval_fn, eval_strategy,
-                                  cluster_spec, session_config, rpc_layer)
+      if strategy.extended.experimental_between_graph:
+        return _run_between_graph_client(worker_fn, strategy, eval_fn,
+                                         eval_strategy, cluster_spec,
+                                         session_config, rpc_layer)
       else:
-        _run_in_graph_client(worker_fn, strategy, eval_fn, eval_strategy,
-                             cluster_spec, session_config, rpc_layer)
+        return _run_in_graph_client(worker_fn, strategy, eval_fn, eval_strategy,
+                                    cluster_spec, session_config, rpc_layer)
     else:
       # If not a client job, run the standard server.
       _configure_session_config_for_std_servers(strategy, eval_strategy,
@@ -794,21 +817,21 @@
         environment=environment)
 
     if task_type in [_TaskType.CHIEF, _TaskType.WORKER]:
-      if strategy.between_graph:
+      if strategy.extended.experimental_between_graph:
         # All jobs run `worker_fn` if between-graph.
-        return _run_single_worker(worker_fn, strategy, cluster_spec, task_type,
-                                  task_id, session_config, rpc_layer)
+        _run_single_worker(worker_fn, strategy, cluster_spec, task_type,
+                           task_id, session_config, rpc_layer)
       else:
         # Only one node runs `worker_fn` if in-graph.
         context = _WorkerContext(strategy, cluster_spec, task_type, task_id)
         if context.is_chief:
-          return _run_single_worker(worker_fn, strategy, cluster_spec, None,
-                                    None, session_config, rpc_layer)
+          _run_single_worker(worker_fn, strategy, cluster_spec, None, None,
+                             session_config, rpc_layer)
         else:
           server.join()
     elif task_type == _TaskType.EVALUATOR:
-      return _run_single_worker(eval_fn, eval_strategy, cluster_spec, task_type,
-                                task_id, session_config, rpc_layer)
+      _run_single_worker(eval_fn, eval_strategy, cluster_spec, task_type,
+                         task_id, session_config, rpc_layer)
     else:
       if task_type != _TaskType.PS:
         raise ValueError("Unexpected task_type: %r" % task_type)

# Copyright 2016 The TensorFlow Authors. All Rights Reserved.
#
# Licensed under the Apache License, Version 2.0 (the "License");
# you may not use this file except in compliance with the License.
# You may obtain a copy of the License at
#
#     http://www.apache.org/licenses/LICENSE-2.0
#
# Unless required by applicable law or agreed to in writing, software
# distributed under the License is distributed on an "AS IS" BASIS,
# WITHOUT WARRANTIES OR CONDITIONS OF ANY KIND, either express or implied.
# See the License for the specific language governing permissions and
# limitations under the License.
# ==============================================================================
"""Tests for `models.py` (model cloning, mainly)."""

from __future__ import absolute_import
from __future__ import division
from __future__ import print_function

import copy
import functools
import os

from absl.testing import parameterized
import numpy as np

from tensorflow.python import keras
from tensorflow.python.eager import context
from tensorflow.python.framework import dtypes
<<<<<<< HEAD
from tensorflow.python.framework import test_util
=======
from tensorflow.python.framework import ops
>>>>>>> ca2d0b65
from tensorflow.python.keras import backend as K
from tensorflow.python.keras import keras_parameterized
from tensorflow.python.keras import metrics
from tensorflow.python.keras import models
<<<<<<< HEAD
=======
from tensorflow.python.keras import testing_utils
from tensorflow.python.ops import array_ops
>>>>>>> ca2d0b65
from tensorflow.python.ops import random_ops
from tensorflow.python.ops import resource_variable_ops
from tensorflow.python.platform import test
from tensorflow.python.training import adam


class TestModel(keras.Model):
  """A model subclass."""

  def __init__(self, n_outputs=4, trainable=True):
    """A test class with one dense layer and number of outputs as a variable."""
    super(TestModel, self).__init__()
    self.layer1 = keras.layers.Dense(n_outputs)
    self.n_outputs = resource_variable_ops.ResourceVariable(
        n_outputs, trainable=trainable)

  def call(self, x):
    return self.layer1(x)


<<<<<<< HEAD
class TestModelCloning(test.TestCase):

  def test_clone_sequential_model(self):
    with self.cached_session():
      val_a = np.random.random((10, 4))
      val_out = np.random.random((10, 4))

      model = keras.models.Sequential()
      model.add(keras.layers.Dense(4, input_shape=(4,)))
      model.add(keras.layers.BatchNormalization())
      model.add(keras.layers.Dropout(0.5))
      model.add(keras.layers.Dense(4))

    # Everything should work in a new session.
    keras.backend.clear_session()

    with self.cached_session():
      # With placeholder creation
      new_model = keras.models.clone_model(model)
      # update ops from batch norm needs to be included
      self.assertEquals(len(new_model.get_updates_for(new_model.inputs)), 2)
      new_model.compile('rmsprop', 'mse')
      new_model.train_on_batch(val_a, val_out)

      # On top of new tensor
      input_a = keras.Input(shape=(4,))
      new_model = keras.models.clone_model(
          model, input_tensors=input_a)
      self.assertEquals(len(new_model.get_updates_for(new_model.inputs)), 2)
      new_model.compile('rmsprop', 'mse')
      new_model.train_on_batch(val_a, val_out)
=======
def _get_layers(input_shape=(4,), add_input_layer=False):
  if add_input_layer:
    model_layers = [keras.layers.InputLayer(input_shape=input_shape),
                    keras.layers.Dense(4)]
  elif input_shape:
    model_layers = [keras.layers.Dense(4, input_shape=input_shape)]
  else:
    model_layers = [keras.layers.Dense(4)]

  model_layers += [
      keras.layers.BatchNormalization(),
      keras.layers.Dropout(0.5),
      keras.layers.Dense(4)]

  return model_layers


def _get_model(input_shape=(4,)):
  model_layers = _get_layers(input_shape=None, add_input_layer=False)
  return testing_utils.get_model_from_layers(
      model_layers, input_shape=input_shape)


class TestModelCloning(keras_parameterized.TestCase):

  @keras_parameterized.run_all_keras_modes
  @parameterized.named_parameters([
      {'testcase_name': 'has_input_layer',
       'input_shape': (4,),
       'add_input_layer': True,
       'share_weights': False},
      {'testcase_name': 'no_input_layer',
       'input_shape': None,
       'add_input_layer': False,
       'share_weights': False},
      {'testcase_name': 'has_input_layer_share_weights',
       'input_shape': (4,),
       'add_input_layer': True,
       'share_weights': True},
      {'testcase_name': 'no_input_layer_share_weights',
       'input_shape': None,
       'add_input_layer': False,
       'share_weights': True},
  ])
  def test_clone_sequential_model(
      self, input_shape, add_input_layer, share_weights):

    if share_weights:
      clone_fn = functools.partial(
          keras.models._clone_sequential_model, share_weights=True)
    else:
      clone_fn = keras.models.clone_model

    val_a = np.random.random((10, 4))
    model = models.Sequential(_get_layers(input_shape, add_input_layer))
    # Sanity check
    self.assertEqual(
        isinstance(model._layers[0], keras.layers.InputLayer),
        add_input_layer)
    self.assertEqual(model._is_graph_network, add_input_layer)

    # With placeholder creation -- clone model should have an InputLayer
    # if the original model has one.
    new_model = clone_fn(model)
    self.assertEqual(
        isinstance(new_model._layers[0], keras.layers.InputLayer),
        add_input_layer)
    self.assertEqual(new_model._is_graph_network, model._is_graph_network)
    if input_shape:
      # update ops from batch norm needs to be included
      self.assertEqual(len(new_model.get_updates_for(new_model.inputs)), 2)
>>>>>>> ca2d0b65

    # On top of new tensor  -- clone model should always have an InputLayer.
    input_a = keras.Input(shape=(4,))
    new_model = clone_fn(model, input_tensors=input_a)
    self.assertIsInstance(new_model._layers[0], keras.layers.InputLayer)
    self.assertTrue(new_model._is_graph_network)

    # On top of new, non-Keras tensor  -- clone model should always have an
    # InputLayer.
    if not context.executing_eagerly():
      # TODO(b/121277734):Skip Eager contexts, as Input() layers raise an error
      # saying they should not be used with EagerTensors
      input_a = keras.backend.variable(val_a)
<<<<<<< HEAD
      new_model = keras.models.clone_model(
          model, input_tensors=input_a)
      self.assertEquals(len(new_model.get_updates_for(new_model.inputs)), 2)
      new_model.compile('rmsprop', 'mse')
      new_model.train_on_batch(None, val_out)

  def test_clone_functional_model(self):
    with self.cached_session():
      val_a = np.random.random((10, 4))
      val_b = np.random.random((10, 4))
      val_out = np.random.random((10, 4))

      input_a = keras.Input(shape=(4,))
      input_b = keras.Input(shape=(4,))
      dense_1 = keras.layers.Dense(4,)
      dense_2 = keras.layers.Dense(4,)

      x_a = dense_1(input_a)
      x_a = keras.layers.Dropout(0.5)(x_a)
      x_a = keras.layers.BatchNormalization()(x_a)
      x_b = dense_1(input_b)
      x_a = dense_2(x_a)
      outputs = keras.layers.add([x_a, x_b])
      model = keras.models.Model([input_a, input_b], outputs)

    # Everything should work in a new session.
    keras.backend.clear_session()

    with self.cached_session():
      # With placeholder creation
      new_model = keras.models.clone_model(model)
      self.assertEquals(len(new_model.get_updates_for(new_model.inputs)), 2)
      new_model.compile('rmsprop', 'mse')
      new_model.train_on_batch([val_a, val_b], val_out)

      # On top of new tensors
      input_a = keras.Input(shape=(4,), name='a')
      input_b = keras.Input(shape=(4,), name='b')
      new_model = keras.models.clone_model(
          model, input_tensors=[input_a, input_b])
      self.assertEquals(len(new_model.get_updates_for(new_model.inputs)), 2)
      new_model.compile('rmsprop', 'mse')
      new_model.train_on_batch([val_a, val_b], val_out)

      # On top of new, non-Keras tensors
      input_a = keras.backend.variable(val_a)
      input_b = keras.backend.variable(val_b)
      new_model = keras.models.clone_model(
          model, input_tensors=[input_a, input_b])
      self.assertEquals(len(new_model.get_updates_for(new_model.inputs)), 2)
      new_model.compile('rmsprop', 'mse')
=======
      new_model = clone_fn(model, input_tensors=input_a)
      self.assertIsInstance(new_model._layers[0], keras.layers.InputLayer)
      self.assertTrue(new_model._is_graph_network)

  @keras_parameterized.run_all_keras_modes
  @parameterized.named_parameters([
      {'testcase_name': 'clone_weights', 'share_weights': False},
      {'testcase_name': 'share_weights', 'share_weights': True},
  ])
  def test_clone_functional_model(self, share_weights):
    if share_weights:
      clone_fn = functools.partial(
          keras.models._clone_functional_model, share_weights=True)
    else:
      clone_fn = keras.models.clone_model

    val_a = np.random.random((10, 4))
    val_b = np.random.random((10, 4))
    val_out = np.random.random((10, 4))

    input_a = keras.Input(shape=(4,))
    input_b = keras.Input(shape=(4,))
    dense_1 = keras.layers.Dense(4,)
    dense_2 = keras.layers.Dense(4,)

    x_a = dense_1(input_a)
    x_a = keras.layers.Dropout(0.5)(x_a)
    x_a = keras.layers.BatchNormalization()(x_a)
    x_b = dense_1(input_b)
    x_a = dense_2(x_a)
    outputs = keras.layers.add([x_a, x_b])
    model = keras.models.Model([input_a, input_b], outputs)

    # With placeholder creation
    new_model = clone_fn(model)
    self.assertEqual(len(new_model.get_updates_for(new_model.inputs)), 2)
    new_model.compile(
        testing_utils.get_v2_optimizer('rmsprop'), 'mse',
        run_eagerly=testing_utils.should_run_eagerly())
    new_model.train_on_batch([val_a, val_b], val_out)

    # On top of new tensors
    input_a = keras.Input(shape=(4,), name='a')
    input_b = keras.Input(shape=(4,), name='b')
    new_model = keras.models.clone_model(
        model, input_tensors=[input_a, input_b])
    self.assertEqual(len(new_model.get_updates_for(new_model.inputs)), 2)
    new_model.compile(
        testing_utils.get_v2_optimizer('rmsprop'), 'mse',
        run_eagerly=testing_utils.should_run_eagerly())
    new_model.train_on_batch([val_a, val_b], val_out)

    # On top of new, non-Keras tensors
    if not context.executing_eagerly():
      # TODO(b/121277734):Skip Eager contexts, as Input() layers raise an error
      # saying they should not be used with EagerTensors
      input_a = keras.backend.variable(val_a)
      input_b = keras.backend.variable(val_b)
      new_model = clone_fn(model, input_tensors=[input_a, input_b])
      self.assertEqual(len(new_model.get_updates_for(new_model.inputs)), 2)
      new_model.compile(
          testing_utils.get_v2_optimizer('rmsprop'), 'mse',
          run_eagerly=testing_utils.should_run_eagerly())
>>>>>>> ca2d0b65
      new_model.train_on_batch(None, val_out)

  @keras_parameterized.run_all_keras_modes
  @parameterized.named_parameters([
      {'testcase_name': 'clone_weights', 'share_weights': False},
      {'testcase_name': 'share_weights', 'share_weights': True},
  ])
  def test_clone_functional_with_masking(self, share_weights):
    if share_weights:
      clone_fn = functools.partial(
          keras.models._clone_functional_model, share_weights=True)
    else:
      clone_fn = keras.models.clone_model

    x = np.array([[[1.], [1.]], [[0.], [0.]]])
    inputs = keras.Input((2, 1))
    outputs = keras.layers.Masking(mask_value=0)(inputs)
    outputs = keras.layers.TimeDistributed(
        keras.layers.Dense(1, kernel_initializer='one'))(outputs)
    model = keras.Model(inputs, outputs)

    model = clone_fn(model)
    model.compile(
        loss='mse', optimizer=testing_utils.get_v2_optimizer('adam'),
        run_eagerly=testing_utils.should_run_eagerly())
    y = np.array([[[1], [1]], [[1], [1]]])
    loss = model.train_on_batch(x, y)
    self.assertEqual(float(loss), 0.)

  def test_model_cloning_invalid_use_cases(self):
    seq_model = keras.models.Sequential()
    seq_model.add(keras.layers.Dense(4, input_shape=(4,)))

    x = keras.Input((4,))
    y = keras.layers.Dense(4)(x)
    fn_model = keras.models.Model(x, y)

    with self.assertRaises(ValueError):
      keras.models._clone_functional_model(seq_model)
    with self.assertRaises(ValueError):
      keras.models._clone_functional_model(None)
    with self.assertRaises(ValueError):
      keras.models._clone_sequential_model(fn_model)

    with self.assertRaises(ValueError):
      keras.models._clone_sequential_model(seq_model, input_tensors=[x, x])
    with self.assertRaises(ValueError):
      keras.models._clone_sequential_model(seq_model, input_tensors=y)

<<<<<<< HEAD
=======
  def test_functional_cloning_does_not_create_unnecessary_placeholders(self):
    with ops.Graph().as_default():
      x = keras.Input((4,))
      y = keras.layers.Dense(4)(x)
      model = keras.models.Model(x, y)
    graph = ops.Graph()
    with graph.as_default():
      x = array_ops.ones((10, 4))
      _ = keras.models.clone_model(model, input_tensors=[x])
      has_placeholder = _has_placeholder(graph)
      self.assertFalse(has_placeholder)

  def test_sequential_cloning_does_not_create_unnecessary_placeholders(self):
    with ops.Graph().as_default():
      model = keras.models.Sequential()
      model.add(keras.layers.Dense(4, input_shape=(4,)))
    graph = ops.Graph()
    with graph.as_default():
      x = array_ops.ones((10, 4))
      _ = keras.models.clone_model(model, input_tensors=[x])
      has_placeholder = _has_placeholder(graph)
      self.assertFalse(has_placeholder)


def _has_placeholder(graph):
  ops_types = [op.type for op in graph.get_operations()]
  return any('Placeholder' in s for s in ops_types)

>>>>>>> ca2d0b65

@keras_parameterized.run_with_all_model_types
@keras_parameterized.run_all_keras_modes
class CheckpointingTests(keras_parameterized.TestCase):

  def test_optimizer_dependency(self):
    model = _get_model()
    opt = adam.AdamOptimizer(.01)
    model.compile(
        optimizer=opt, loss='mse',
        run_eagerly=testing_utils.should_run_eagerly())

    model.fit(x=np.array([[1., 2., 3., 4.]]), y=np.array([1.]), epochs=2)
    save_prefix = os.path.join(self.get_temp_dir(), 'ckpt')
    beta1_power, _ = opt._get_beta_accumulators()
    self.evaluate(beta1_power.assign(12.))
    model.save_weights(save_prefix)
    self.evaluate(beta1_power.assign(13.))
    model.load_weights(save_prefix)
    self.assertEqual(12., self.evaluate(beta1_power))


@keras_parameterized.run_all_keras_modes
class TestModelBackend(keras_parameterized.TestCase):

  def test_model_backend_float64_use_cases(self):
    # Test case for GitHub issue 19318
    floatx = keras.backend.floatx()
    keras.backend.set_floatx('float64')

    x = keras.Input((5,))
    y = keras.layers.Dense(1)(x)
    model = keras.models.Model(x, y)
    model.compile(
        testing_utils.get_v2_optimizer('rmsprop'), 'mse',
        run_eagerly=testing_utils.should_run_eagerly())

    keras.backend.set_floatx(floatx)


class TestModelDeepCopy(test.TestCase):

  def test_deep_copy_eager_mode_trainable(self):
    with context.eager_mode():
      x = random_ops.random_normal((32, 4))
      model = TestModel(trainable=True)
      model(x)  # Initialize Variables.
      model_copy = copy.deepcopy(model)
      self.assertEqual(len(model_copy.trainable_variables), 3)
      model_copy.n_outputs.assign(1200)
      self.assertFalse(
          np.allclose(model_copy.n_outputs.numpy(),
                      model.n_outputs.numpy()))

  def test_deep_copy_eager_mode_not_trainable(self):
    with context.eager_mode():
      x = random_ops.random_normal((32, 4))
      model = TestModel(trainable=False)
      model(x)
      model_copy = copy.deepcopy(model)
      self.assertEqual(len(model_copy.trainable_variables), 2)

      weights = model_copy.get_weights()
      weights = [w * 4 for w in weights]
      model_copy.set_weights(weights)
      self.assertFalse(
          np.allclose(model.get_weights()[0],
                      model_copy.get_weights()[0]))


<<<<<<< HEAD
class TestCloneAndBuildModel(test.TestCase):
=======
@keras_parameterized.run_all_keras_modes
class TestCloneAndBuildModel(keras_parameterized.TestCase):
>>>>>>> ca2d0b65

  @keras_parameterized.run_with_all_model_types
  def test_clone_and_build_non_compiled_model(self):
    inp = np.random.random((10, 4))
    out = np.random.random((10, 4))

    model = _get_model()

    with self.assertRaisesRegexp(ValueError, 'has not been compiled'):
      models.clone_and_build_model(model, compile_clone=True)

    is_subclassed = (testing_utils.get_model_type() == 'subclass')
    # With placeholder creation
    new_model = models.clone_and_build_model(
        model, compile_clone=False, in_place_reset=is_subclassed)
    with self.assertRaisesRegexp(RuntimeError, 'must compile'):
      new_model.evaluate(inp, out)
    with self.assertRaisesRegexp(RuntimeError, 'must compile'):
      new_model.train_on_batch(inp, out)
    new_model.compile(
        testing_utils.get_v2_optimizer('rmsprop'), 'mse',
        run_eagerly=testing_utils.should_run_eagerly())
    new_model.train_on_batch(inp, out)

    # Create new tensors for inputs and targets
    input_a = keras.Input(shape=(4,))
    target_a = keras.Input(shape=(4,))
    new_model = models.clone_and_build_model(
        model, input_tensors=input_a, target_tensors=[target_a],
        compile_clone=False, in_place_reset=is_subclassed)
    with self.assertRaisesRegexp(RuntimeError, 'must compile'):
      new_model.evaluate(inp, out)
    with self.assertRaisesRegexp(RuntimeError, 'must compile'):
      new_model.train_on_batch(inp, out)
    new_model.compile(
        testing_utils.get_v2_optimizer('rmsprop'), 'mse',
        run_eagerly=testing_utils.should_run_eagerly())
    new_model.train_on_batch(inp, out)

  def _assert_same_compile_params(self, model):
    """Assert that two models have the same compile parameters."""

    self.assertEqual('mse', model.loss)
    self.assertTrue(
        isinstance(model.optimizer, keras.optimizers.RMSprop))
    self.assertEqual(['acc', metrics.categorical_accuracy], model.metrics)

  def _clone_and_build_test_helper(self, model, model_type):
    inp = np.random.random((10, 4))
    out = np.random.random((10, 4))

    is_subclassed = (model_type == 'subclass')

    # With placeholder creation
    new_model = models.clone_and_build_model(
        model, compile_clone=True, in_place_reset=is_subclassed)

    self._assert_same_compile_params(new_model)
    new_model.train_on_batch(inp, out)
    new_model.evaluate(inp, out)

    # Create new tensors for inputs and targets
    input_a = keras.Input(shape=(4,), name='a')
    new_model = models.clone_and_build_model(
        model, input_tensors=input_a, compile_clone=True,
        in_place_reset=is_subclassed)
    self._assert_same_compile_params(new_model)
    new_model.train_on_batch(inp, out)
    new_model.evaluate(inp, out)

    target_a = keras.Input(shape=(4,), name='b')
    new_model = models.clone_and_build_model(
        model, input_tensors=input_a, target_tensors=[target_a],
        compile_clone=True, in_place_reset=is_subclassed)
    self._assert_same_compile_params(new_model)
    new_model.train_on_batch(inp, out)
    new_model.evaluate(inp, out)

  @keras_parameterized.run_with_all_model_types
  def test_clone_and_build_compiled(self):
    model = _get_model()
    model.compile(
        testing_utils.get_v2_optimizer('rmsprop'), 'mse',
        metrics=['acc', metrics.categorical_accuracy],
        run_eagerly=testing_utils.should_run_eagerly())

    self._clone_and_build_test_helper(model, testing_utils.get_model_type())

  def test_clone_and_build_sequential_without_inputs_defined(self):
    model = models.Sequential(_get_layers(input_shape=None))
    model.compile(
        testing_utils.get_v2_optimizer('rmsprop'),
        'mse', metrics=['acc', metrics.categorical_accuracy],
        run_eagerly=testing_utils.should_run_eagerly())
    self._clone_and_build_test_helper(model, 'sequential')

    inp = np.random.random((10, 4))
    out = np.random.random((10, 4))
    model.train_on_batch(inp, out)
    self._clone_and_build_test_helper(model, 'sequential')

  def assert_optimizer_iterations_increases(self, optimizer):
    model = _get_model()
    model.compile(
        optimizer, 'mse', metrics=['acc', metrics.categorical_accuracy],
        run_eagerly=testing_utils.should_run_eagerly())

    global_step = keras.backend.variable(123, dtype=dtypes.int64)
    clone_model = models.clone_and_build_model(
        model, compile_clone=True, optimizer_iterations=global_step,
        in_place_reset=(testing_utils.get_model_type() == 'subclass'))

    inp = np.random.random((10, 4))
    out = np.random.random((10, 4))
    clone_model.train_on_batch(inp, out)

    self.assertEqual(K.eval(global_step), 124)

  @keras_parameterized.run_with_all_model_types
  def test_replace_tf_optimizer_iterations_variable(self):
    self.assert_optimizer_iterations_increases(adam.AdamOptimizer(0.01))

  @keras_parameterized.run_with_all_model_types
  def test_replace_keras_optimizer_iterations_variable(self):
    if testing_utils.should_run_eagerly():
      # This needs to be updated to run with v2 optimizers.
      self.skipTest('b/120991591')

<<<<<<< HEAD
  def test_clone_and_build_sequential_model_without_inputs_defined(self):
    with self.cached_session():
      model = keras.models.Sequential()
      model.add(keras.layers.Dense(4))
      model.add(keras.layers.BatchNormalization())
      model.add(keras.layers.Dropout(0.5))
      model.add(keras.layers.Dense(4))
      model.compile('rmsprop', 'mse',
                    metrics=['acc', metrics.categorical_accuracy])
    self._clone_and_build_test_helper(model, False)

    with self.cached_session():
      inp = np.random.random((10, 4))
      out = np.random.random((10, 4))
      model.train_on_batch(inp, out)
    self._clone_and_build_test_helper(model, False)
=======
    self.assert_optimizer_iterations_increases('adam')
>>>>>>> ca2d0b65


if __name__ == '__main__':
  test.main()<|MERGE_RESOLUTION|>--- conflicted
+++ resolved
@@ -28,20 +28,13 @@
 from tensorflow.python import keras
 from tensorflow.python.eager import context
 from tensorflow.python.framework import dtypes
-<<<<<<< HEAD
-from tensorflow.python.framework import test_util
-=======
 from tensorflow.python.framework import ops
->>>>>>> ca2d0b65
 from tensorflow.python.keras import backend as K
 from tensorflow.python.keras import keras_parameterized
 from tensorflow.python.keras import metrics
 from tensorflow.python.keras import models
-<<<<<<< HEAD
-=======
 from tensorflow.python.keras import testing_utils
 from tensorflow.python.ops import array_ops
->>>>>>> ca2d0b65
 from tensorflow.python.ops import random_ops
 from tensorflow.python.ops import resource_variable_ops
 from tensorflow.python.platform import test
@@ -62,39 +55,6 @@
     return self.layer1(x)
 
 
-<<<<<<< HEAD
-class TestModelCloning(test.TestCase):
-
-  def test_clone_sequential_model(self):
-    with self.cached_session():
-      val_a = np.random.random((10, 4))
-      val_out = np.random.random((10, 4))
-
-      model = keras.models.Sequential()
-      model.add(keras.layers.Dense(4, input_shape=(4,)))
-      model.add(keras.layers.BatchNormalization())
-      model.add(keras.layers.Dropout(0.5))
-      model.add(keras.layers.Dense(4))
-
-    # Everything should work in a new session.
-    keras.backend.clear_session()
-
-    with self.cached_session():
-      # With placeholder creation
-      new_model = keras.models.clone_model(model)
-      # update ops from batch norm needs to be included
-      self.assertEquals(len(new_model.get_updates_for(new_model.inputs)), 2)
-      new_model.compile('rmsprop', 'mse')
-      new_model.train_on_batch(val_a, val_out)
-
-      # On top of new tensor
-      input_a = keras.Input(shape=(4,))
-      new_model = keras.models.clone_model(
-          model, input_tensors=input_a)
-      self.assertEquals(len(new_model.get_updates_for(new_model.inputs)), 2)
-      new_model.compile('rmsprop', 'mse')
-      new_model.train_on_batch(val_a, val_out)
-=======
 def _get_layers(input_shape=(4,), add_input_layer=False):
   if add_input_layer:
     model_layers = [keras.layers.InputLayer(input_shape=input_shape),
@@ -166,7 +126,6 @@
     if input_shape:
       # update ops from batch norm needs to be included
       self.assertEqual(len(new_model.get_updates_for(new_model.inputs)), 2)
->>>>>>> ca2d0b65
 
     # On top of new tensor  -- clone model should always have an InputLayer.
     input_a = keras.Input(shape=(4,))
@@ -180,59 +139,6 @@
       # TODO(b/121277734):Skip Eager contexts, as Input() layers raise an error
       # saying they should not be used with EagerTensors
       input_a = keras.backend.variable(val_a)
-<<<<<<< HEAD
-      new_model = keras.models.clone_model(
-          model, input_tensors=input_a)
-      self.assertEquals(len(new_model.get_updates_for(new_model.inputs)), 2)
-      new_model.compile('rmsprop', 'mse')
-      new_model.train_on_batch(None, val_out)
-
-  def test_clone_functional_model(self):
-    with self.cached_session():
-      val_a = np.random.random((10, 4))
-      val_b = np.random.random((10, 4))
-      val_out = np.random.random((10, 4))
-
-      input_a = keras.Input(shape=(4,))
-      input_b = keras.Input(shape=(4,))
-      dense_1 = keras.layers.Dense(4,)
-      dense_2 = keras.layers.Dense(4,)
-
-      x_a = dense_1(input_a)
-      x_a = keras.layers.Dropout(0.5)(x_a)
-      x_a = keras.layers.BatchNormalization()(x_a)
-      x_b = dense_1(input_b)
-      x_a = dense_2(x_a)
-      outputs = keras.layers.add([x_a, x_b])
-      model = keras.models.Model([input_a, input_b], outputs)
-
-    # Everything should work in a new session.
-    keras.backend.clear_session()
-
-    with self.cached_session():
-      # With placeholder creation
-      new_model = keras.models.clone_model(model)
-      self.assertEquals(len(new_model.get_updates_for(new_model.inputs)), 2)
-      new_model.compile('rmsprop', 'mse')
-      new_model.train_on_batch([val_a, val_b], val_out)
-
-      # On top of new tensors
-      input_a = keras.Input(shape=(4,), name='a')
-      input_b = keras.Input(shape=(4,), name='b')
-      new_model = keras.models.clone_model(
-          model, input_tensors=[input_a, input_b])
-      self.assertEquals(len(new_model.get_updates_for(new_model.inputs)), 2)
-      new_model.compile('rmsprop', 'mse')
-      new_model.train_on_batch([val_a, val_b], val_out)
-
-      # On top of new, non-Keras tensors
-      input_a = keras.backend.variable(val_a)
-      input_b = keras.backend.variable(val_b)
-      new_model = keras.models.clone_model(
-          model, input_tensors=[input_a, input_b])
-      self.assertEquals(len(new_model.get_updates_for(new_model.inputs)), 2)
-      new_model.compile('rmsprop', 'mse')
-=======
       new_model = clone_fn(model, input_tensors=input_a)
       self.assertIsInstance(new_model._layers[0], keras.layers.InputLayer)
       self.assertTrue(new_model._is_graph_network)
@@ -296,7 +202,6 @@
       new_model.compile(
           testing_utils.get_v2_optimizer('rmsprop'), 'mse',
           run_eagerly=testing_utils.should_run_eagerly())
->>>>>>> ca2d0b65
       new_model.train_on_batch(None, val_out)
 
   @keras_parameterized.run_all_keras_modes
@@ -346,8 +251,6 @@
     with self.assertRaises(ValueError):
       keras.models._clone_sequential_model(seq_model, input_tensors=y)
 
-<<<<<<< HEAD
-=======
   def test_functional_cloning_does_not_create_unnecessary_placeholders(self):
     with ops.Graph().as_default():
       x = keras.Input((4,))
@@ -376,7 +279,6 @@
   ops_types = [op.type for op in graph.get_operations()]
   return any('Placeholder' in s for s in ops_types)
 
->>>>>>> ca2d0b65
 
 @keras_parameterized.run_with_all_model_types
 @keras_parameterized.run_all_keras_modes
@@ -447,12 +349,8 @@
                       model_copy.get_weights()[0]))
 
 
-<<<<<<< HEAD
-class TestCloneAndBuildModel(test.TestCase):
-=======
 @keras_parameterized.run_all_keras_modes
 class TestCloneAndBuildModel(keras_parameterized.TestCase):
->>>>>>> ca2d0b65
 
   @keras_parameterized.run_with_all_model_types
   def test_clone_and_build_non_compiled_model(self):
@@ -497,8 +395,11 @@
 
     self.assertEqual('mse', model.loss)
     self.assertTrue(
-        isinstance(model.optimizer, keras.optimizers.RMSprop))
-    self.assertEqual(['acc', metrics.categorical_accuracy], model.metrics)
+        isinstance(model.optimizer,
+                   (keras.optimizers.RMSprop,
+                    keras.optimizer_v2.rmsprop.RMSprop)))
+    self.assertEqual(['acc', metrics.categorical_accuracy],
+                     model._compile_metrics)
 
   def _clone_and_build_test_helper(self, model, model_type):
     inp = np.random.random((10, 4))
@@ -581,26 +482,7 @@
       # This needs to be updated to run with v2 optimizers.
       self.skipTest('b/120991591')
 
-<<<<<<< HEAD
-  def test_clone_and_build_sequential_model_without_inputs_defined(self):
-    with self.cached_session():
-      model = keras.models.Sequential()
-      model.add(keras.layers.Dense(4))
-      model.add(keras.layers.BatchNormalization())
-      model.add(keras.layers.Dropout(0.5))
-      model.add(keras.layers.Dense(4))
-      model.compile('rmsprop', 'mse',
-                    metrics=['acc', metrics.categorical_accuracy])
-    self._clone_and_build_test_helper(model, False)
-
-    with self.cached_session():
-      inp = np.random.random((10, 4))
-      out = np.random.random((10, 4))
-      model.train_on_batch(inp, out)
-    self._clone_and_build_test_helper(model, False)
-=======
     self.assert_optimizer_iterations_increases('adam')
->>>>>>> ca2d0b65
 
 
 if __name__ == '__main__':

--- conflicted
+++ resolved
@@ -24,7 +24,7 @@
 from tensorflow.python.data.ops import dataset_ops
 from tensorflow.python.framework import constant_op
 from tensorflow.python.framework import dtypes
-from tensorflow.python.framework import errors
+from tensorflow.python.framework import test_util
 from tensorflow.python.ops import math_ops
 from tensorflow.python.platform import test
 
@@ -62,23 +62,20 @@
   return tuple(tests)
 
 
+@test_util.run_all_in_graph_and_eager_modes
 class MapAndFilterFusionTest(test_base.DatasetTestBase, parameterized.TestCase):
 
   def _testMapAndFilter(self, dataset, function, predicate):
-    iterator = dataset.make_one_shot_iterator()
-    get_next = iterator.get_next()
-    with self.cached_session() as sess:
-      for x in range(10):
-        r = function(x)
-        if isinstance(r, tuple):
-          b = predicate(*r)  # Pass tuple as multiple arguments.
-        else:
-          b = predicate(r)
-        if sess.run(b):
-          result = sess.run(get_next)
-          self.assertAllEqual(r, result)
-      with self.assertRaises(errors.OutOfRangeError):
-        sess.run(get_next)
+    expected_output = []
+    for x in range(10):
+      r = function(x)
+      if isinstance(r, tuple):
+        b = predicate(*r)  # Pass tuple as multiple arguments.
+      else:
+        b = predicate(r)
+      if self.evaluate(b):
+        expected_output.append(r)
+    self.assertDatasetProduces(dataset, expected_output=expected_output)
 
   @parameterized.named_parameters(*_map_and_filter_fusion_test_cases())
   def testMapFilterFusion(self, function, predicate):
@@ -86,12 +83,7 @@
         optimization.assert_next(
             ["Map", "FilterByLastComponent"])).map(function).filter(predicate)
     options = dataset_ops.Options()
-<<<<<<< HEAD
-    options.experimental_map_and_filter_fusion = True
-=======
-    options.experimental_optimization.apply_default_optimizations = False
     options.experimental_optimization.map_and_filter_fusion = True
->>>>>>> ca2d0b65
     dataset = dataset.with_options(options)
     self._testMapAndFilter(dataset, function, predicate)
 
@@ -109,12 +101,7 @@
         optimization.assert_next(["Map",
                                   "Filter"])).map(function).filter(predicate)
     options = dataset_ops.Options()
-<<<<<<< HEAD
-    options.experimental_map_and_filter_fusion = True
-=======
-    options.experimental_optimization.apply_default_optimizations = False
     options.experimental_optimization.map_and_filter_fusion = True
->>>>>>> ca2d0b65
     dataset = dataset.with_options(options)
     self._testMapAndFilter(dataset, function, predicate)
 

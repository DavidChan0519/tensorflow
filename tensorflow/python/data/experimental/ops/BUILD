package(default_visibility = ["//tensorflow:internal"])

licenses(["notice"])  # Apache 2.0

exports_files(["LICENSE"])

py_library(
    name = "counter",
    srcs = ["counter.py"],
    srcs_version = "PY2AND3",
    deps = [
        ":scan_ops",
        "//tensorflow/python:dtypes",
        "//tensorflow/python:framework_ops",
        "//tensorflow/python/data/ops:dataset_ops",
    ],
)

py_library(
    name = "get_single_element",
    srcs = ["get_single_element.py"],
    srcs_version = "PY2AND3",
    deps = [
        "//tensorflow/python:dataset_ops_gen",
        "//tensorflow/python/data/ops:dataset_ops",
        "//tensorflow/python/data/util:nest",
        "//tensorflow/python/data/util:sparse",
    ],
)

py_library(
    name = "iterator_ops",
    srcs = [
        "iterator_ops.py",
    ],
    srcs_version = "PY2AND3",
    deps = [
        "//tensorflow/python:basic_session_run_hooks",
        "//tensorflow/python:checkpoint_management",
        "//tensorflow/python:dataset_ops_gen",
        "//tensorflow/python:framework_ops",
        "//tensorflow/python:saver",
        "//tensorflow/python:session_run_hook",
        "//tensorflow/python/data/ops:iterator_ops",
        "//tensorflow/python/data/ops:optional_ops",
    ],
)

py_library(
    name = "random_ops",
    srcs = [
        "random_ops.py",
    ],
    srcs_version = "PY2AND3",
    deps = [
        "//tensorflow/python:constant_op",
        "//tensorflow/python:dataset_ops_gen",
        "//tensorflow/python:dtypes",
        "//tensorflow/python:framework_ops",
        "//tensorflow/python:random_seed",
        "//tensorflow/python:tensor_shape",
        "//tensorflow/python/data/ops:dataset_ops",
        "//tensorflow/python/data/util:nest",
        "//tensorflow/python/data/util:sparse",
    ],
)

py_library(
    name = "readers",
    srcs = [
        "readers.py",
    ],
    srcs_version = "PY2AND3",
    deps = [
        ":batching",
        ":interleave_ops",
        ":optimization",
        ":parsing_ops",
        ":shuffle_ops",
        "//tensorflow/python:constant_op",
        "//tensorflow/python:dataset_ops_gen",
        "//tensorflow/python:dtypes",
        "//tensorflow/python:experimental_dataset_ops_gen",
        "//tensorflow/python:framework_ops",
        "//tensorflow/python:lib",
        "//tensorflow/python:platform",
        "//tensorflow/python:tensor_shape",
        "//tensorflow/python:util",
        "//tensorflow/python/data/ops:dataset_ops",
        "//tensorflow/python/data/ops:readers",
        "//tensorflow/python/data/util:convert",
        "//tensorflow/python/data/util:nest",
        "//third_party/py/numpy",
    ],
)

py_library(
    name = "shuffle_ops",
    srcs = [
        "shuffle_ops.py",
    ],
    srcs_version = "PY2AND3",
    deps = [
        "//tensorflow/python/data/ops:dataset_ops",
    ],
)

py_library(
    name = "batching",
    srcs = ["batching.py"],
    srcs_version = "PY2AND3",
    deps = [
        ":get_single_element",
        ":grouping",
        "//tensorflow/python:array_ops",
        "//tensorflow/python:dataset_ops_gen",
        "//tensorflow/python:dtypes",
        "//tensorflow/python:experimental_dataset_ops_gen",
        "//tensorflow/python:framework_ops",
        "//tensorflow/python:math_ops",
        "//tensorflow/python:tensor_shape",
        "//tensorflow/python:tensor_util",
        "//tensorflow/python/data/ops:dataset_ops",
        "//tensorflow/python/data/util:convert",
        "//tensorflow/python/data/util:nest",
        "//tensorflow/python/data/util:sparse",
        "//third_party/py/numpy",
    ],
)

py_library(
    name = "enumerate_ops",
    srcs = ["enumerate_ops.py"],
    srcs_version = "PY2AND3",
    deps = [
        "//tensorflow/python:dtypes",
        "//tensorflow/python/data/ops:dataset_ops",
    ],
)

py_library(
    name = "error_ops",
    srcs = ["error_ops.py"],
    srcs_version = "PY2AND3",
    deps = [
        "//tensorflow/python:experimental_dataset_ops_gen",
        "//tensorflow/python/data/ops:dataset_ops",
        "//tensorflow/python/data/util:nest",
        "//tensorflow/python/data/util:sparse",
    ],
)

py_library(
    name = "grouping",
    srcs = ["grouping.py"],
    srcs_version = "PY2AND3",
    deps = [
        "//tensorflow/python:array_ops",
        "//tensorflow/python:check_ops",
        "//tensorflow/python:dtypes",
        "//tensorflow/python:framework_ops",
        "//tensorflow/python:function",
        "//tensorflow/python:math_ops",
        "//tensorflow/python:tensor_shape",
        "//tensorflow/python/data/ops:dataset_ops",
        "//tensorflow/python/data/util:nest",
        "//tensorflow/python/data/util:sparse",
    ],
)

py_library(
    name = "interleave_ops",
    srcs = ["interleave_ops.py"],
    srcs_version = "PY2AND3",
    deps = [
        ":random_ops",
        "//tensorflow/python:array_ops",
        "//tensorflow/python:dtypes",
        "//tensorflow/python:experimental_dataset_ops_gen",
        "//tensorflow/python:framework_ops",
        "//tensorflow/python:math_ops",
        "//tensorflow/python:stateless_random_ops_gen",
        "//tensorflow/python:util",
        "//tensorflow/python/data/ops:readers",
        "//tensorflow/python/data/util:nest",
        "//tensorflow/python/data/util:sparse",
    ],
)

py_library(
    name = "optimization",
    srcs = ["optimization.py"],
    srcs_version = "PY2AND3",
    deps = [
        "//tensorflow/python:dtypes",
        "//tensorflow/python:experimental_dataset_ops_gen",
        "//tensorflow/python:framework_ops",
        "//tensorflow/python/data/util:nest",
        "//tensorflow/python/data/util:sparse",
    ],
)

py_library(
    name = "parsing_ops",
    srcs = ["parsing_ops.py"],
    srcs_version = "PY2AND3",
    deps = [
        "//tensorflow/python:dataset_ops_gen",
        "//tensorflow/python:dtypes",
        "//tensorflow/python:framework_ops",
        "//tensorflow/python:parsing_ops",
        "//tensorflow/python:sparse_tensor",
        "//tensorflow/python:tensor_shape",
        "//tensorflow/python/data/ops:dataset_ops",
        "//tensorflow/python/data/util:nest",
    ],
)

py_library(
    name = "map_defun",
    srcs = ["map_defun.py"],
    srcs_version = "PY2AND3",
    deps = [
        "//tensorflow/python:dataset_ops_gen",
        "//tensorflow/python:framework_ops",
        "//tensorflow/python:tensor_shape",
    ],
)

py_library(
    name = "resampling",
    srcs = ["resampling.py"],
    srcs_version = "PY2AND3",
    deps = [
        ":batching",
        ":interleave_ops",
        ":scan_ops",
        "//tensorflow/python:array_ops",
        "//tensorflow/python:control_flow_ops",
        "//tensorflow/python:dtypes",
        "//tensorflow/python:framework_ops",
        "//tensorflow/python:logging_ops",
        "//tensorflow/python:math_ops",
        "//tensorflow/python:random_ops",
        "//tensorflow/python/data/ops:dataset_ops",
        "//third_party/py/numpy",
    ],
)

py_library(
    name = "scan_ops",
    srcs = ["scan_ops.py"],
    srcs_version = "PY2AND3",
    deps = [
        "//tensorflow/python:dataset_ops_gen",
        "//tensorflow/python:framework_ops",
        "//tensorflow/python:function",
        "//tensorflow/python/data/ops:dataset_ops",
        "//tensorflow/python/data/util:nest",
        "//tensorflow/python/data/util:sparse",
    ],
)

py_library(
    name = "sleep",
    srcs = ["sleep.py"],
    srcs_version = "PY2AND3",
    deps = [
        "//tensorflow/python:experimental_dataset_ops_gen",
        "//tensorflow/python/data/ops:dataset_ops",
    ],
)

py_library(
    name = "stats_ops",
    srcs = ["stats_ops.py"],
    srcs_version = "PY2AND3",
    deps = [
        "//tensorflow/python:dataset_ops_gen",
        "//tensorflow/python:dtypes",
        "//tensorflow/python:framework_ops",
        "//tensorflow/python/data/ops:dataset_ops",
        "//tensorflow/python/data/ops:iterator_ops",
        "//tensorflow/python/data/util:nest",
        "//tensorflow/python/data/util:sparse",
    ],
)

py_library(
<<<<<<< HEAD
=======
    name = "stats_options",
    srcs = ["stats_options.py"],
    srcs_version = "PY2AND3",
    deps = [
        ":stats_aggregator",
        "//tensorflow/python:util",
        "//tensorflow/python/data/util:options",
    ],
)

py_library(
    name = "take_while_ops",
    srcs = ["take_while_ops.py"],
    srcs_version = "PY2AND3",
    deps = [
        "//tensorflow/python:dtypes",
        "//tensorflow/python:experimental_dataset_ops_gen",
        "//tensorflow/python:framework_ops",
        "//tensorflow/python:function",
        "//tensorflow/python/data/ops:dataset_ops",
    ],
)

py_library(
    name = "threading_options",
    srcs = ["threading_options.py"],
    srcs_version = "PY2AND3",
    deps = [
        "//tensorflow/python:util",
        "//tensorflow/python/data/util:options",
    ],
)

py_library(
>>>>>>> ca2d0b65
    name = "threadpool",
    srcs = ["threadpool.py"],
    srcs_version = "PY2AND3",
    deps = [
        "//tensorflow/python:experimental_dataset_ops_gen",
        "//tensorflow/python:resource_variable_ops",
        "//tensorflow/python/data/ops:dataset_ops",
        "//tensorflow/python/data/util:nest",
        "//tensorflow/python/data/util:sparse",
        "//tensorflow/python/eager:context",
    ],
)

py_library(
    name = "unique",
    srcs = [
        "unique.py",
    ],
    srcs_version = "PY2AND3",
    deps = [
        "//tensorflow/python:dtypes",
        "//tensorflow/python:experimental_dataset_ops_gen",
        "//tensorflow/python/data/ops:dataset_ops",
        "//tensorflow/python/data/util:nest",
        "//tensorflow/python/data/util:sparse",
    ],
)

py_library(
    name = "writers",
    srcs = [
        "writers.py",
    ],
    srcs_version = "PY2AND3",
    deps = [
        "//tensorflow/python:dtypes",
        "//tensorflow/python/data/ops:dataset_ops",
    ],
)

py_library(
    name = "indexed_dataset_ops",
    srcs = ["indexed_dataset_ops.py"],
    deps = [
        "//tensorflow/python:experimental_dataset_ops_gen",
        "//tensorflow/python:framework_ops",
        "//tensorflow/python/data/ops:dataset_ops",
        "//tensorflow/python/data/util:nest",
        "//tensorflow/python/data/util:sparse",
    ],
)

py_library(
    name = "prefetching_ops",
    srcs = ["prefetching_ops.py"],
    deps = [
        "//tensorflow/python:experimental_dataset_ops_gen",
        "//tensorflow/python:framework_ops",
        "//tensorflow/python/data/ops:dataset_ops",
        "//tensorflow/python/data/util:nest",
        "//tensorflow/python/data/util:sparse",
    ],
)

py_library(
    name = "dataset_ops",
    deps = [
        ":batching",
        ":counter",
        ":enumerate_ops",
        ":error_ops",
        ":get_single_element",
        ":grouping",
        ":indexed_dataset_ops",
        ":interleave_ops",
        ":map_defun",
        ":optimization",
        ":prefetching_ops",
        ":readers",
        ":resampling",
        ":scan_ops",
        ":shuffle_ops",
        ":sleep",
        ":stats_ops",
        ":take_while_ops",
        ":threadpool",
        ":unique",
        ":writers",
        "//tensorflow/python:dataset_ops_gen",
        "//tensorflow/python:util",
        "//tensorflow/python/data/ops:dataset_ops",
        "//tensorflow/python/data/util:nest",
    ],
)<|MERGE_RESOLUTION|>--- conflicted
+++ resolved
@@ -3,6 +3,16 @@
 licenses(["notice"])  # Apache 2.0
 
 exports_files(["LICENSE"])
+
+py_library(
+    name = "cardinality",
+    srcs = ["cardinality.py"],
+    srcs_version = "PY2AND3",
+    deps = [
+        "//tensorflow/python:experimental_dataset_ops_gen",
+        "//tensorflow/python:tensor_util",
+    ],
+)
 
 py_library(
     name = "counter",
@@ -54,14 +64,13 @@
     srcs_version = "PY2AND3",
     deps = [
         "//tensorflow/python:constant_op",
-        "//tensorflow/python:dataset_ops_gen",
-        "//tensorflow/python:dtypes",
+        "//tensorflow/python:dtypes",
+        "//tensorflow/python:experimental_dataset_ops_gen",
         "//tensorflow/python:framework_ops",
         "//tensorflow/python:random_seed",
         "//tensorflow/python:tensor_shape",
         "//tensorflow/python/data/ops:dataset_ops",
-        "//tensorflow/python/data/util:nest",
-        "//tensorflow/python/data/util:sparse",
+        "//tensorflow/python/data/util:structure",
     ],
 )
 
@@ -82,6 +91,7 @@
         "//tensorflow/python:dtypes",
         "//tensorflow/python:experimental_dataset_ops_gen",
         "//tensorflow/python:framework_ops",
+        "//tensorflow/python:io_ops",
         "//tensorflow/python:lib",
         "//tensorflow/python:platform",
         "//tensorflow/python:tensor_shape",
@@ -124,6 +134,7 @@
         "//tensorflow/python/data/util:convert",
         "//tensorflow/python/data/util:nest",
         "//tensorflow/python/data/util:sparse",
+        "//tensorflow/python/data/util:structure",
         "//third_party/py/numpy",
     ],
 )
@@ -139,6 +150,18 @@
 )
 
 py_library(
+    name = "filter_for_shard_ops",
+    srcs = ["filter_for_shard_ops.py"],
+    srcs_version = "PY2AND3",
+    deps = [
+        "//tensorflow/python:dtypes",
+        "//tensorflow/python:math_ops",
+        "//tensorflow/python:ops",
+        "//tensorflow/python:tensor_util",
+    ],
+)
+
+py_library(
     name = "error_ops",
     srcs = ["error_ops.py"],
     srcs_version = "PY2AND3",
@@ -164,7 +187,7 @@
         "//tensorflow/python:tensor_shape",
         "//tensorflow/python/data/ops:dataset_ops",
         "//tensorflow/python/data/util:nest",
-        "//tensorflow/python/data/util:sparse",
+        "//tensorflow/python/data/util:structure",
     ],
 )
 
@@ -188,6 +211,30 @@
 )
 
 py_library(
+    name = "map_defun",
+    srcs = ["map_defun.py"],
+    srcs_version = "PY2AND3",
+    deps = [
+        "//tensorflow/python:dataset_ops_gen",
+        "//tensorflow/python:framework_ops",
+        "//tensorflow/python:tensor_shape",
+    ],
+)
+
+py_library(
+    name = "matching_files",
+    srcs = ["matching_files.py"],
+    srcs_version = "PY2AND3",
+    deps = [
+        "//tensorflow/python:dataset_ops_gen",
+        "//tensorflow/python:framework_ops",
+        "//tensorflow/python:tensor_shape",
+        "//tensorflow/python/data/ops:dataset_ops",
+        "//tensorflow/python/data/util:structure",
+    ],
+)
+
+py_library(
     name = "optimization",
     srcs = ["optimization.py"],
     srcs_version = "PY2AND3",
@@ -201,6 +248,16 @@
 )
 
 py_library(
+    name = "optimization_options",
+    srcs = ["optimization_options.py"],
+    srcs_version = "PY2AND3",
+    deps = [
+        "//tensorflow/python:util",
+        "//tensorflow/python/data/util:options",
+    ],
+)
+
+py_library(
     name = "parsing_ops",
     srcs = ["parsing_ops.py"],
     srcs_version = "PY2AND3",
@@ -212,18 +269,7 @@
         "//tensorflow/python:sparse_tensor",
         "//tensorflow/python:tensor_shape",
         "//tensorflow/python/data/ops:dataset_ops",
-        "//tensorflow/python/data/util:nest",
-    ],
-)
-
-py_library(
-    name = "map_defun",
-    srcs = ["map_defun.py"],
-    srcs_version = "PY2AND3",
-    deps = [
-        "//tensorflow/python:dataset_ops_gen",
-        "//tensorflow/python:framework_ops",
-        "//tensorflow/python:tensor_shape",
+        "//tensorflow/python/data/util:structure",
     ],
 )
 
@@ -252,12 +298,13 @@
     srcs = ["scan_ops.py"],
     srcs_version = "PY2AND3",
     deps = [
-        "//tensorflow/python:dataset_ops_gen",
+        "//tensorflow/python:experimental_dataset_ops_gen",
         "//tensorflow/python:framework_ops",
         "//tensorflow/python:function",
         "//tensorflow/python/data/ops:dataset_ops",
         "//tensorflow/python/data/util:nest",
         "//tensorflow/python/data/util:sparse",
+        "//tensorflow/python/data/util:structure",
     ],
 )
 
@@ -272,6 +319,16 @@
 )
 
 py_library(
+    name = "stats_aggregator",
+    srcs = ["stats_aggregator.py"],
+    srcs_version = "PY2AND3",
+    deps = [
+        "//tensorflow/python:dataset_ops_gen",
+        "//tensorflow/python:util",
+    ],
+)
+
+py_library(
     name = "stats_ops",
     srcs = ["stats_ops.py"],
     srcs_version = "PY2AND3",
@@ -287,8 +344,6 @@
 )
 
 py_library(
-<<<<<<< HEAD
-=======
     name = "stats_options",
     srcs = ["stats_options.py"],
     srcs_version = "PY2AND3",
@@ -300,19 +355,6 @@
 )
 
 py_library(
-    name = "take_while_ops",
-    srcs = ["take_while_ops.py"],
-    srcs_version = "PY2AND3",
-    deps = [
-        "//tensorflow/python:dtypes",
-        "//tensorflow/python:experimental_dataset_ops_gen",
-        "//tensorflow/python:framework_ops",
-        "//tensorflow/python:function",
-        "//tensorflow/python/data/ops:dataset_ops",
-    ],
-)
-
-py_library(
     name = "threading_options",
     srcs = ["threading_options.py"],
     srcs_version = "PY2AND3",
@@ -323,16 +365,14 @@
 )
 
 py_library(
->>>>>>> ca2d0b65
     name = "threadpool",
     srcs = ["threadpool.py"],
     srcs_version = "PY2AND3",
     deps = [
         "//tensorflow/python:experimental_dataset_ops_gen",
         "//tensorflow/python:resource_variable_ops",
-        "//tensorflow/python/data/ops:dataset_ops",
-        "//tensorflow/python/data/util:nest",
-        "//tensorflow/python/data/util:sparse",
+        "//tensorflow/python:util",
+        "//tensorflow/python/data/ops:dataset_ops",
         "//tensorflow/python/eager:context",
     ],
 )
@@ -382,9 +422,12 @@
     deps = [
         "//tensorflow/python:experimental_dataset_ops_gen",
         "//tensorflow/python:framework_ops",
-        "//tensorflow/python/data/ops:dataset_ops",
-        "//tensorflow/python/data/util:nest",
-        "//tensorflow/python/data/util:sparse",
+        "//tensorflow/python:tensor_spec",
+        "//tensorflow/python/data/ops:dataset_ops",
+        "//tensorflow/python/data/util:nest",
+        "//tensorflow/python/data/util:sparse",
+        "//tensorflow/python/eager:context",
+        "//tensorflow/python/eager:function",
     ],
 )
 
@@ -392,14 +435,17 @@
     name = "dataset_ops",
     deps = [
         ":batching",
+        ":cardinality",
         ":counter",
         ":enumerate_ops",
         ":error_ops",
+        ":filter_for_shard_ops",
         ":get_single_element",
         ":grouping",
         ":indexed_dataset_ops",
         ":interleave_ops",
         ":map_defun",
+        ":matching_files",
         ":optimization",
         ":prefetching_ops",
         ":readers",
@@ -408,7 +454,6 @@
         ":shuffle_ops",
         ":sleep",
         ":stats_ops",
-        ":take_while_ops",
         ":threadpool",
         ":unique",
         ":writers",

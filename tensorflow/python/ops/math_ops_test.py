# Copyright 2015 The TensorFlow Authors. All Rights Reserved.
#
# Licensed under the Apache License, Version 2.0 (the "License");
# you may not use this file except in compliance with the License.
# You may obtain a copy of the License at
#
#     http://www.apache.org/licenses/LICENSE-2.0
#
# Unless required by applicable law or agreed to in writing, software
# distributed under the License is distributed on an "AS IS" BASIS,
# WITHOUT WARRANTIES OR CONDITIONS OF ANY KIND, either express or implied.
# See the License for the specific language governing permissions and
# limitations under the License.
# ==============================================================================
"""Tests for tensorflow.ops.math_ops."""
from __future__ import absolute_import
from __future__ import division
from __future__ import print_function

import numpy as np

from tensorflow.python.eager import context
from tensorflow.python.framework import constant_op
from tensorflow.python.framework import dtypes
from tensorflow.python.framework import errors_impl
from tensorflow.python.framework import ops
from tensorflow.python.framework import test_util
from tensorflow.python.ops import array_ops
from tensorflow.python.ops import gradients
from tensorflow.python.ops import math_ops
from tensorflow.python.ops import resource_variable_ops
from tensorflow.python.ops import variables
from tensorflow.python.platform import googletest


exp = np.exp
log = np.log


class ReduceTest(test_util.TensorFlowTestCase):

  @test_util.run_in_graph_and_eager_modes
  def testReduceAllDims(self):
    x = np.array([[1, 2, 3], [4, 5, 6]], dtype=np.int32)
    with test_util.device(use_gpu=True):
      y_tf = self.evaluate(math_ops.reduce_sum(x))
      self.assertEqual(y_tf, 21)

  @test_util.run_in_graph_and_eager_modes
  def testReduceExplicitAxes(self):
    x = np.array([[1, 2, 3], [4, 5, 6]], dtype=np.int32)
    with test_util.device(use_gpu=True):
      for axis in (0, -2, (0, 0), (0, -2)):
        self.assertAllEqual(self.evaluate(math_ops.reduce_sum(x, axis=axis)),
                            [5, 7, 9])
      for axis in (1, -1, (1, 1), (1, -1)):
        self.assertAllEqual(self.evaluate(math_ops.reduce_sum(x, axis=axis)),
                            [6, 15])
      for axis in (None, (0, 1), (-1, -2), (-2, -1, 0, 1)):
        self.assertEqual(self.evaluate(math_ops.reduce_sum(x, axis=axis)), 21)

  @test_util.run_in_graph_and_eager_modes
  def testReduceInvalidAxis(self):
    if context.executing_eagerly():
      # The shape check is in run a graph construction time. In eager mode,
      # it misses the check, magically return result given wrong shape.
      return
    x = np.array([[1, 2, 3], [4, 5, 6]], dtype=np.int32)
    axis = np.array([[0], [1]])
    with self.assertRaisesRegexp(ValueError, "must be at most rank 1"):
      math_ops.reduce_sum(x, axis)


class LogSumExpTest(test_util.TensorFlowTestCase):

  def testReduceLogSumExp(self):
    for dtype in [np.float16, np.float32, np.double]:
      x_np = np.random.rand(5, 5).astype(dtype)
      with self.cached_session(use_gpu=True):
        y_tf_np = math_ops.reduce_logsumexp(x_np).eval()
        y_np = log(np.sum(exp(x_np)))
        self.assertAllClose(y_tf_np, y_np)

  def testReductionIndices(self):
    for dtype in [np.float16, np.float32, np.double]:
      x_np = np.random.rand(5, 5).astype(dtype)
      with self.cached_session(use_gpu=True):
        y_tf = math_ops.reduce_logsumexp(x_np, reduction_indices=[0])
        y_np = log(np.sum(exp(x_np), axis=0))
        self.assertShapeEqual(y_np, y_tf)
        y_tf_np = y_tf.eval()
        self.assertAllClose(y_tf_np, y_np)

  def testReductionIndices2(self):
    for dtype in [np.float16, np.float32, np.double]:
      x_np = np.random.rand(5, 5).astype(dtype)
      with self.cached_session(use_gpu=True):
        y_tf = math_ops.reduce_logsumexp(x_np, reduction_indices=0)
        y_np = log(np.sum(exp(x_np), axis=0))
        self.assertShapeEqual(y_np, y_tf)
        y_tf_np = y_tf.eval()
        self.assertAllClose(y_tf_np, y_np)

  def testKeepDims(self):
    for dtype in [np.float16, np.float32, np.double]:
      x_np = np.random.rand(5, 5).astype(dtype)
      with self.cached_session(use_gpu=True):
        y_tf_np = math_ops.reduce_logsumexp(x_np, keepdims=True).eval()
        self.assertEqual(y_tf_np.ndim, x_np.ndim)
        y_np = log(np.sum(exp(x_np), keepdims=True))
        self.assertAllClose(y_tf_np, y_np)

  def testOverflow(self):
    x = [1000, 1001, 1002, 1003]
    for dtype in [np.float16, np.float32, np.double]:
      x_np = np.array(x, dtype=dtype)
      max_np = np.max(x_np)
      with self.assertRaisesRegexp(RuntimeWarning,
                                   "overflow encountered in exp"):
        out = log(np.sum(exp(x_np)))
        if out == np.inf:
          raise RuntimeWarning("overflow encountered in exp")

      with self.cached_session(use_gpu=True):
        x_tf = constant_op.constant(x_np, shape=x_np.shape)
        y_tf_np = math_ops.reduce_logsumexp(x_tf).eval()
        y_np = log(np.sum(exp(x_np - max_np))) + max_np
        self.assertAllClose(y_tf_np, y_np)

  def testUnderflow(self):
    x = [-1000, -1001, -1002, -1003]
    for dtype in [np.float16, np.float32, np.double]:
      x_np = np.array(x, dtype=dtype)
      max_np = np.max(x_np)
      with self.assertRaisesRegexp(RuntimeWarning,
                                   "divide by zero encountered in log"):
        out = log(np.sum(exp(x_np)))
        if out == -np.inf:
          raise RuntimeWarning("divide by zero encountered in log")

      with self.cached_session(use_gpu=True):
        x_tf = constant_op.constant(x_np, shape=x_np.shape)
        y_tf_np = math_ops.reduce_logsumexp(x_tf).eval()
        y_np = log(np.sum(exp(x_np - max_np))) + max_np
        self.assertAllClose(y_tf_np, y_np)

  def testInfinity(self):
    with self.session(use_gpu=True):
      res = math_ops.reduce_logsumexp(-np.inf).eval()
      self.assertEqual(-np.inf, res)


class RoundTest(test_util.TensorFlowTestCase):

  @test_util.run_in_graph_and_eager_modes
  def testRounding(self):
    x = np.arange(-5.0, 5.0, .25)
    for dtype in [np.float32, np.double, np.int32]:
      x_np = np.array(x, dtype=dtype)
      with test_util.device(use_gpu=True):
        x_tf = constant_op.constant(x_np, shape=x_np.shape)
        y_tf = math_ops.round(x_tf)
        y_tf_np = self.evaluate(y_tf)
        y_np = np.round(x_np)
        self.assertAllClose(y_tf_np, y_np, atol=1e-2)


class ModTest(test_util.TensorFlowTestCase):

  def testFloat(self):
    x = [0.5, 0.7, 0.3]
    for dtype in [np.float32, np.double]:
      # Test scalar and vector versions.
      for denom in [x[0], [x[0]] * 3]:
        x_np = np.array(x, dtype=dtype)
        with self.cached_session(use_gpu=True):
          x_tf = constant_op.constant(x_np, shape=x_np.shape)
          y_tf = math_ops.mod(x_tf, denom)
          y_tf_np = y_tf.eval()
          y_np = np.fmod(x_np, denom)
        self.assertAllClose(y_tf_np, y_np, atol=1e-2)

  def testFixed(self):
    x = [5, 10, 23]
    for dtype in [np.int32, np.int64]:
      # Test scalar and vector versions.
      for denom in [x[0], x]:
        x_np = np.array(x, dtype=dtype)
        with self.cached_session(use_gpu=True):
          x_tf = constant_op.constant(x_np, shape=x_np.shape)
          y_tf = math_ops.mod(x_tf, denom)
          y_tf_np = y_tf.eval()
          y_np = np.mod(x_np, denom)
        self.assertAllClose(y_tf_np, y_np)


class SquaredDifferenceTest(test_util.TensorFlowTestCase):

  @test_util.run_in_graph_and_eager_modes
  def testSquaredDifference(self):
    for dtype in [np.int32, np.float16]:
      x = np.array([[1, 2, 3], [4, 5, 6]], dtype=dtype)
      y = np.array([-3, -2, -1], dtype=dtype)
      z = (x - y) * (x - y)
      with test_util.device(use_gpu=True):
        z_tf = self.evaluate(math_ops.squared_difference(x, y))
        self.assertAllClose(z, z_tf)


class ApproximateEqualTest(test_util.TensorFlowTestCase):

  @test_util.run_in_graph_and_eager_modes
  def testApproximateEqual(self):
    for dtype in [np.float32, np.double]:
      x = dtype(1)
      y = dtype(1.00009)
      z = False
      with test_util.device(use_gpu=True):
        # Default tolerance is 0.00001
        z_tf = self.evaluate(math_ops.approximate_equal(x, y))
        self.assertAllEqual(z, z_tf)

    for dtype in [np.float32, np.double]:
      x = dtype(1)
      y = dtype(1.000009)
      z = True
      with test_util.device(use_gpu=True):
        # Default tolerance is 0.00001
        z_tf = self.evaluate(math_ops.approximate_equal(x, y))
        self.assertAllEqual(z, z_tf)

    for dtype in [np.float32, np.double]:
      x = np.array([[[[-1, 2.00009999], [-3, 4.01]]]], dtype=dtype)
      y = np.array([[[[-1.001, 2], [-3.00009, 4]]]], dtype=dtype)
      z = np.array([[[[False, True], [True, False]]]], dtype=np.bool)
      with test_util.device(use_gpu=True):
        z_tf = self.evaluate(math_ops.approximate_equal(x, y, tolerance=0.0001))
        self.assertAllEqual(z, z_tf)

  def testApproximateEqualShape(self):
    for dtype in [np.float32, np.double]:
      x = np.array([1, 2], dtype=dtype)
      y = np.array([[1, 2]], dtype=dtype)
      # The inputs 'x' and 'y' must have the same shape.
      with self.assertRaisesRegexp(
          ValueError, "Shapes must be equal rank, but are 1 and 2"):
        math_ops.approximate_equal(x, y)


class ScalarMulTest(test_util.TensorFlowTestCase):

  @test_util.run_in_graph_and_eager_modes
  def testAcceptsRefs(self):
    if context.executing_eagerly():
      var = resource_variable_ops.ResourceVariable(10, name="var")
    else:
      var = variables.Variable(10)
    result = math_ops.scalar_mul(3, var)
    init = variables.global_variables_initializer()
    with test_util.device(use_gpu=True):
      self.evaluate(init)
      self.assertEqual(30, self.evaluate(result))

  @test_util.run_in_graph_and_eager_modes
  def testAcceptsConstant(self):
    const = constant_op.constant(10)
    result = math_ops.scalar_mul(3, const)
    with test_util.device(use_gpu=True):
      self.assertEqual(30, self.evaluate(result))

  @test_util.run_in_graph_and_eager_modes
  def testAcceptsTensor(self):
    tensor = array_ops.ones([10, 10])
    result = math_ops.scalar_mul(3, tensor)
    expected = array_ops.ones([10, 10]) * 3

    with test_util.device(use_gpu=True):
      self.assertAllEqual(self.evaluate(expected), self.evaluate(result))

  @test_util.run_in_graph_and_eager_modes
  def testAcceptsIndexedSlices(self):
    values = constant_op.constant([2, 3, 5, 7, 0, -1], shape=[3, 2])
    indices = constant_op.constant([0, 2, 5])
    x = math_ops.scalar_mul(-3, ops.IndexedSlices(values, indices))
    with test_util.device(use_gpu=True):
      self.assertAllEqual(self.evaluate(x.values),
                          [[-6, -9], [-15, -21], [0, 3]])
      self.assertAllEqual(self.evaluate(x.indices), [0, 2, 5])


class AccumulateNTest(test_util.TensorFlowTestCase):

  def testFloat(self):
    np.random.seed(12345)
    x = [np.random.random((1, 2, 3, 4, 5)) - 0.5 for _ in range(5)]
    tf_x = ops.convert_n_to_tensor(x)
    with self.session(use_gpu=True):
      self.assertAllClose(sum(x), math_ops.accumulate_n(tf_x).eval())
      self.assertAllClose(x[0] * 5, math_ops.accumulate_n([tf_x[0]] * 5).eval())

  def testInt(self):
    np.random.seed(54321)
    x = [np.random.randint(-128, 128, (5, 4, 3, 2, 1)) for _ in range(6)]
    tf_x = ops.convert_n_to_tensor(x)
    with self.session(use_gpu=True):
      self.assertAllEqual(sum(x), math_ops.accumulate_n(tf_x).eval())
      self.assertAllEqual(x[0] * 6, math_ops.accumulate_n([tf_x[0]] * 6).eval())


class AddNTest(test_util.TensorFlowTestCase):

  def testPartials(self):
    """Test that previously revealed a bug in buffer forwarding for AddN."""
    partials = []
    for _ in range(98):
      partials.append(math_ops.add_n([constant_op.constant(1)]))
    partials.append(
        math_ops.add_n([constant_op.constant(1),
                        constant_op.constant(1)]))

    res = math_ops.add_n(partials) + constant_op.constant(0)
    with self.session(use_gpu=True):
      self.assertAllEqual(res.eval(), 100)

  def testFloat(self):
    np.random.seed(12345)
    for num_inputs in range(1, 10):
      x = [np.random.random((1, 2, 3, 4, 5)) - 0.5 for _ in range(num_inputs)]
      tf_x = ops.convert_n_to_tensor(x)
      with self.cached_session(use_gpu=True):
        self.assertAllClose(sum(x), math_ops.add_n(tf_x).eval())
        self.assertAllClose(x[0] * num_inputs,
                            math_ops.add_n([tf_x[0]] * num_inputs).eval())

  def testInt(self):
    np.random.seed(54321)
    for num_inputs in range(1, 10):
      x = [
          np.random.randint(-128, 128, (5, 4, 3, 2, 1))
          for _ in range(num_inputs)
      ]
      tf_x = ops.convert_n_to_tensor(x)
      with self.cached_session(use_gpu=True):
        self.assertAllEqual(sum(x), math_ops.add_n(tf_x).eval())
        self.assertAllEqual(x[0] * num_inputs,
                            math_ops.add_n([tf_x[0]] * num_inputs).eval())

  def testGrad(self):
    np.random.seed(42)
    for num_inputs in range(1, 10):
      with self.cached_session(use_gpu=True) as sess:
        input_vars = [
            variables.Variable(10.0 * np.random.random())
            for i in range(0, num_inputs)
        ]
        addn = math_ops.add_n(input_vars)
        sess.run(variables.global_variables_initializer())
        add_n_grad = gradients.gradients(addn, input_vars)
        self.assertAllEqual(np.repeat(1.0, num_inputs), # d/dx (x + y + ...) = 1
                            [g.eval() for g in add_n_grad])


class DivAndModTest(test_util.TensorFlowTestCase):
  # TODO(aselle): Test more types before exposing new division operators.

  def intTestData(self):
    nums = np.arange(-10, 10, 1).reshape(20, 1)
    divs = np.arange(-3, 4, 2).reshape(1, 4)
    return nums, divs

  def floatTestData(self):
    nums = np.arange(-10, 10, .25).reshape(80, 1)
    divs = np.arange(-3, 0, .25).reshape(1, 12)
    return nums, divs

  def testFloorModInt(self):
    nums, divs = self.intTestData()
    with self.cached_session():
      # TODO(aselle): Change test to use % after switch
      # tf_result = math_ops.floor_mod(nums, divs).eval()
      tf_result = math_ops.floormod(nums, divs).eval()
      np_result = nums % divs
      self.assertAllEqual(tf_result, np_result)

  def testFloorModFloat(self):
    nums, divs = self.floatTestData()
    with self.cached_session():
      tf_result = math_ops.floormod(nums, divs).eval()
      np_result = nums % divs
      self.assertAllEqual(tf_result, np_result)
      # TODO(aselle): put this test in once % switched to floormod
      # tf2_result = (array_ops.constant(nums)
      #               % array_ops.constant(divs)).eval()
      # self.assertAllEqual(tf2_result, tf_result)

  def testTruncateModInt(self):
    nums, divs = self.intTestData()
    with self.cached_session():
      tf_result = math_ops.truncatemod(nums, divs).eval()
      np_result = np.fmod(nums, divs)
      self.assertAllEqual(tf_result, np_result)

  def testTruncateModFloat(self):
    nums, divs = self.floatTestData()
    with self.cached_session():
      tf_result = math_ops.truncatemod(nums, divs).eval()
      np_result = np.fmod(nums, divs)
      self.assertAllEqual(tf_result, np_result)

  def testDivideInt(self):
    nums, divs = self.intTestData()
    with self.cached_session():
      tf_result = math_ops.floor_div(nums, divs).eval()
      np_result = nums // divs
      self.assertAllEqual(tf_result, np_result)
      # TODO(aselle): Put this test in once // is switched to floordiv
      # tf2_result = (array_ops.constant(nums)
      #               // array_ops.constant(divs)).eval()
      # self.assertAllEqual(tf2_result, tf_result)

  def testDivideName(self):
    with self.cached_session():
      op = math_ops.divide(
          array_ops.constant(3), array_ops.constant(4), name="my_cool_divide")
      self.assertEqual(op.name, "my_cool_divide:0")

  def testRealDiv(self):
    nums, divs = self.floatTestData()
    with self.cached_session():
      tf_result = math_ops.realdiv(nums, divs).eval()
      np_result = np.divide(nums, divs)
      self.assertAllEqual(tf_result, np_result)

  def testComplexDiv(self):
    foo = array_ops.constant([1. + 3.j])
    with self.cached_session():
      _ = math_ops.divide(foo, 1.).eval()
      _ = math_ops.div(foo, 2.).eval()

  def testFloorDivGrad(self):
    with self.cached_session():
      a = variables.Variable(2.)
      b = variables.Variable(4.)
      with self.cached_session() as sess:
        sess.run(variables.global_variables_initializer())
        c_grad = gradients.gradients(math_ops.divide(a, b), [a, b])
        self.assertAllEqual([x.eval() for x in c_grad], [.25, -.125])
        c_grad = gradients.gradients(math_ops.div(a, b), [a, b])
        self.assertAllEqual([x.eval() for x in c_grad], [.25, -.125])
        c_grad = gradients.gradients(math_ops.floordiv(a, b), [a, b])
        self.assertAllEqual([None if x is None else x.eval()
                             for x in c_grad], [None, None])

  def testConsistent(self):
    nums, divs = self.intTestData()
    with self.cached_session():
      tf_result = (math_ops.floor_div(nums, divs) * divs + math_ops.floormod(
          nums, divs)).eval()
      tf_nums = array_ops.constant(nums)
      tf_divs = array_ops.constant(divs)
      tf2_result = (tf_nums // tf_divs * tf_divs + tf_nums % tf_divs).eval()
      np_result = (nums // divs) * divs + (nums % divs)
      # Consistent with numpy
      self.assertAllEqual(tf_result, np_result)
      # Consistent with two forms of divide
      self.assertAllEqual(tf_result, tf2_result)
      # consistency for truncation form
      tf3_result = (math_ops.truncatediv(nums, divs) * divs +
                    math_ops.truncatemod(nums, divs)).eval()
      expanded_nums = np.reshape(
          np.tile(nums, divs.shape[1]), (nums.shape[0], divs.shape[1]))
      # Consistent with desire to get numerator
      self.assertAllEqual(tf3_result, expanded_nums)
      # Consistent with desire to get numerator
      self.assertAllEqual(tf_result, expanded_nums)


class DivNoNanTest(test_util.TensorFlowTestCase):

  def testBasic(self):
    for dtype in [np.float32, np.float64]:
      nums = np.arange(-10, 10, .25, dtype=dtype).reshape(80, 1)
      divs = np.arange(-3, 3, .25, dtype=dtype).reshape(1, 24)

      np_result = np.true_divide(nums, divs)
      np_result[:, divs[0] == 0] = 0

      with self.cached_session(use_gpu=True):
        tf_result = math_ops.div_no_nan(nums, divs).eval()
        self.assertAllEqual(tf_result, np_result)


class XlogyTest(test_util.TensorFlowTestCase):

  @test_util.run_in_graph_and_eager_modes
  def testXlogyNoZero(self):
    for dtype in [dtypes.float16, dtypes.float32, dtypes.float64]:
      x = constant_op.constant([[0.1, 0.2, 3.5], [-2., -5., 30.]], dtype=dtype)
      y = constant_op.constant([[0.1, 0.2, 3.5], [3.1, 4., 2.]], dtype=dtype)
      with self.cached_session(use_gpu=True):
        xlogy = self.evaluate(math_ops.xlogy(x, y))
        xtimeslogy = self.evaluate(x * math_ops.log(y))
        self.assertAllClose(xlogy, xtimeslogy)

  @test_util.run_in_graph_and_eager_modes
  def testXlogyWithZero(self):
    for dtype in [dtypes.float16, dtypes.float32, dtypes.float64]:
      x = constant_op.constant(np.zeros((2, 3)), dtype=dtype)
      y = constant_op.constant([[0.1, 0.2, 3.5], [0., 1., 2.]], dtype=dtype)
      with self.cached_session(use_gpu=True):
        xlogy_tf_np = self.evaluate(math_ops.xlogy(x, y))
        zeros_np = self.evaluate(array_ops.zeros_like(y))
        self.assertAllClose(xlogy_tf_np, zeros_np)

  @test_util.run_in_graph_and_eager_modes
  def testXlogyWithZeroBroadcast(self):
    for dtype in [dtypes.float16, dtypes.float32, dtypes.float64]:
      x = constant_op.constant([[0.], [1.]], dtype=dtype)
      y = constant_op.constant([[0.1, 0.2, 3.5], [0., 1., 2.]], dtype=dtype)
      with self.cached_session(use_gpu=True):
        xlogy_tf_np = self.evaluate(math_ops.xlogy(x, y))
        zeros_np = self.evaluate(array_ops.zeros_like(y[0]))
        xtimes_logy = self.evaluate(math_ops.log(y[1]))
        self.assertAllClose(zeros_np, xlogy_tf_np[0])
        self.assertAllClose(xtimes_logy, xlogy_tf_np[1])


class XdivyTest(test_util.TensorFlowTestCase):

  @test_util.run_in_graph_and_eager_modes
  def testXdivyNoZero(self):
    for dtype in [dtypes.float16, dtypes.float32, dtypes.float64]:
      x = constant_op.constant([[0.1, 0.2, 3.5], [-2., -5., 30.]], dtype=dtype)
      y = constant_op.constant([[0.1, 0.2, 3.5], [3.1, 4., 2.]], dtype=dtype)
      with self.cached_session(use_gpu=True):
        xdivy = self.evaluate(math_ops.xdivy(x, y))
        x_over_y = self.evaluate(x / y)
        self.assertAllClose(xdivy, x_over_y)

  @test_util.run_in_graph_and_eager_modes
  def testXdivyWithZero(self):
    for dtype in [dtypes.float16, dtypes.float32, dtypes.float64]:
      x = constant_op.constant(np.zeros((2, 3)), dtype=dtype)
      y = constant_op.constant([[0.1, 0.2, 3.5], [0., 1., 2.]], dtype=dtype)
      with self.cached_session(use_gpu=True):
        xdivy_tf_np = self.evaluate(math_ops.xdivy(x, y))
        zeros_np = self.evaluate(array_ops.zeros_like(y))
        self.assertAllClose(xdivy_tf_np, zeros_np)

  @test_util.run_in_graph_and_eager_modes
  def testXdivyWithZeroBroadcast(self):
    for dtype in [dtypes.float16, dtypes.float32, dtypes.float64]:
      x = constant_op.constant([[0.], [1.]], dtype=dtype)
      y = constant_op.constant([[0.1, 0.2, 3.5], [0., 1., 2.]], dtype=dtype)
      with self.cached_session(use_gpu=True):
        xdivy_tf_np = self.evaluate(math_ops.xdivy(x, y))
        zeros_np = self.evaluate(array_ops.zeros_like(y[0]))
        x_over_y = self.evaluate(1 / y[1])
        self.assertAllClose(zeros_np, xdivy_tf_np[0])
        self.assertAllClose(x_over_y, xdivy_tf_np[1])


<<<<<<< HEAD
=======
class NextAfterTest(test_util.TensorFlowTestCase):

  # Basic NextAfter tests that replicate numpy nextafter tests.
  @test_util.run_in_graph_and_eager_modes
  def testBasic(self):

    for dtype in [dtypes.float32, dtypes.float64]:
      one = constant_op.constant([1], dtype=dtype)
      two = constant_op.constant([2], dtype=dtype)
      zero = constant_op.constant([0], dtype=dtype)
      nan = constant_op.constant([np.nan], dtype=dtype)

      eps = constant_op.constant([np.finfo(dtype.as_numpy_dtype).eps],
                                 dtype=dtype)

      self.assertAllEqual(math_ops.nextafter(one, two) - one, eps)
      self.assertAllLess(math_ops.nextafter(one, zero) - one, 0)
      self.assertAllEqual(
          math_ops.is_nan(math_ops.nextafter(nan, one)), [True])
      self.assertAllEqual(
          math_ops.is_nan(math_ops.nextafter(one, nan)), [True])
      self.assertAllEqual(math_ops.nextafter(one, one), one)

  @test_util.run_in_graph_and_eager_modes
  def testBroadcasting(self):

    for dtype in [dtypes.float32, dtypes.float64]:
      one = constant_op.constant([1, 1], dtype=dtype)
      two = constant_op.constant([2], dtype=dtype)

      eps = np.finfo(dtype.as_numpy_dtype).eps

      eps_const = constant_op.constant([eps, eps], dtype=dtype)

      self.assertAllEqual(math_ops.nextafter(one, two) - one, eps_const)


class BinaryOpsTest(test_util.TensorFlowTestCase):

  @test_util.run_in_graph_and_eager_modes
  def testErrorReceivedIfDtypeMismatchFromOp(self):
    if context.executing_eagerly():
      error = errors_impl.InvalidArgumentError
      error_message = (
          r"cannot compute Add as input #0\(zero-based\) was expected to be a "
          r"float tensor but is a int32 tensor \[Op:Add\] name: add/")
    else:
      error = TypeError
      error_message = ("Input 'y' of 'Add' Op has type float32 that does not "
                       "match type int32 of argument 'x'.")
    with self.assertRaisesRegexp(error, error_message):
      a = array_ops.ones([1], dtype=dtypes.int32) + 1.0
      self.evaluate(a)

>>>>>>> ca2d0b65
if __name__ == "__main__":
  googletest.main()<|MERGE_RESOLUTION|>--- conflicted
+++ resolved
@@ -22,7 +22,6 @@
 from tensorflow.python.eager import context
 from tensorflow.python.framework import constant_op
 from tensorflow.python.framework import dtypes
-from tensorflow.python.framework import errors_impl
 from tensorflow.python.framework import ops
 from tensorflow.python.framework import test_util
 from tensorflow.python.ops import array_ops
@@ -70,9 +69,30 @@
     with self.assertRaisesRegexp(ValueError, "must be at most rank 1"):
       math_ops.reduce_sum(x, axis)
 
+  @test_util.run_in_graph_and_eager_modes
+  def testReduceVar(self):
+    x = np.array([[0, 0, 0], [0, 0, 0]], "float32")
+    self.assertAllClose(self.evaluate(math_ops.reduce_variance(x)), 0)
+    self.assertAllClose(
+        self.evaluate(math_ops.reduce_variance(x, axis=0)), [0, 0, 0])
+
+    x = np.array([[0, 2, 1, 1], [1, 2, 0, 1]], "float32")
+    self.assertAllClose(self.evaluate(math_ops.reduce_variance(x)), 0.5)
+
+  @test_util.run_in_graph_and_eager_modes
+  def testReduceStd(self):
+    x = np.array([[0, 0, 0], [0, 0, 0]], "float32")
+    self.assertAllClose(self.evaluate(math_ops.reduce_std(x)), 0)
+    self.assertAllClose(
+        self.evaluate(math_ops.reduce_std(x, axis=0)), [0, 0, 0])
+
+    x = np.array([[1, 2, 1, 1], [1, 1, 0, 1]], "float32")
+    self.assertAllClose(self.evaluate(math_ops.reduce_std(x)), 0.5)
+
 
 class LogSumExpTest(test_util.TensorFlowTestCase):
 
+  @test_util.run_deprecated_v1
   def testReduceLogSumExp(self):
     for dtype in [np.float16, np.float32, np.double]:
       x_np = np.random.rand(5, 5).astype(dtype)
@@ -85,22 +105,23 @@
     for dtype in [np.float16, np.float32, np.double]:
       x_np = np.random.rand(5, 5).astype(dtype)
       with self.cached_session(use_gpu=True):
-        y_tf = math_ops.reduce_logsumexp(x_np, reduction_indices=[0])
+        y_tf = math_ops.reduce_logsumexp(x_np, axis=[0])
         y_np = log(np.sum(exp(x_np), axis=0))
         self.assertShapeEqual(y_np, y_tf)
-        y_tf_np = y_tf.eval()
+        y_tf_np = self.evaluate(y_tf)
         self.assertAllClose(y_tf_np, y_np)
 
   def testReductionIndices2(self):
     for dtype in [np.float16, np.float32, np.double]:
       x_np = np.random.rand(5, 5).astype(dtype)
       with self.cached_session(use_gpu=True):
-        y_tf = math_ops.reduce_logsumexp(x_np, reduction_indices=0)
+        y_tf = math_ops.reduce_logsumexp(x_np, axis=0)
         y_np = log(np.sum(exp(x_np), axis=0))
         self.assertShapeEqual(y_np, y_tf)
-        y_tf_np = y_tf.eval()
+        y_tf_np = self.evaluate(y_tf)
         self.assertAllClose(y_tf_np, y_np)
 
+  @test_util.run_deprecated_v1
   def testKeepDims(self):
     for dtype in [np.float16, np.float32, np.double]:
       x_np = np.random.rand(5, 5).astype(dtype)
@@ -110,6 +131,7 @@
         y_np = log(np.sum(exp(x_np), keepdims=True))
         self.assertAllClose(y_tf_np, y_np)
 
+  @test_util.run_deprecated_v1
   def testOverflow(self):
     x = [1000, 1001, 1002, 1003]
     for dtype in [np.float16, np.float32, np.double]:
@@ -127,6 +149,7 @@
         y_np = log(np.sum(exp(x_np - max_np))) + max_np
         self.assertAllClose(y_tf_np, y_np)
 
+  @test_util.run_deprecated_v1
   def testUnderflow(self):
     x = [-1000, -1001, -1002, -1003]
     for dtype in [np.float16, np.float32, np.double]:
@@ -144,6 +167,7 @@
         y_np = log(np.sum(exp(x_np - max_np))) + max_np
         self.assertAllClose(y_tf_np, y_np)
 
+  @test_util.run_deprecated_v1
   def testInfinity(self):
     with self.session(use_gpu=True):
       res = math_ops.reduce_logsumexp(-np.inf).eval()
@@ -167,6 +191,7 @@
 
 class ModTest(test_util.TensorFlowTestCase):
 
+  @test_util.run_deprecated_v1
   def testFloat(self):
     x = [0.5, 0.7, 0.3]
     for dtype in [np.float32, np.double]:
@@ -176,7 +201,7 @@
         with self.cached_session(use_gpu=True):
           x_tf = constant_op.constant(x_np, shape=x_np.shape)
           y_tf = math_ops.mod(x_tf, denom)
-          y_tf_np = y_tf.eval()
+          y_tf_np = self.evaluate(y_tf)
           y_np = np.fmod(x_np, denom)
         self.assertAllClose(y_tf_np, y_np, atol=1e-2)
 
@@ -189,7 +214,7 @@
         with self.cached_session(use_gpu=True):
           x_tf = constant_op.constant(x_np, shape=x_np.shape)
           y_tf = math_ops.mod(x_tf, denom)
-          y_tf_np = y_tf.eval()
+          y_tf_np = self.evaluate(y_tf)
           y_np = np.mod(x_np, denom)
         self.assertAllClose(y_tf_np, y_np)
 
@@ -198,11 +223,22 @@
 
   @test_util.run_in_graph_and_eager_modes
   def testSquaredDifference(self):
-    for dtype in [np.int32, np.float16]:
+    for dtype in [np.float16, np.float32, np.float64, np.int32, np.int64]:
       x = np.array([[1, 2, 3], [4, 5, 6]], dtype=dtype)
       y = np.array([-3, -2, -1], dtype=dtype)
       z = (x - y) * (x - y)
       with test_util.device(use_gpu=True):
+        z_tf = self.evaluate(math_ops.squared_difference(x, y))
+        self.assertAllClose(z, z_tf)
+
+  @test_util.run_in_graph_and_eager_modes()
+  def testComplexSquaredDifference(self):
+    for dtype in [np.complex64, np.complex128]:
+      x = np.array([[1 + 3j, 2 + 2j, 3 + 1j], [4 - 1j, 5 - 2j, 6 - 3j]],
+                   dtype=dtype)
+      y = np.array([-3 + 1j, -2 + 2j, -1 + 3j], dtype=dtype)
+      z = np.conj(x - y) * (x - y)
+      with test_util.device(use_gpu=False):
         z_tf = self.evaluate(math_ops.squared_difference(x, y))
         self.assertAllClose(z, z_tf)
 
@@ -237,6 +273,7 @@
         z_tf = self.evaluate(math_ops.approximate_equal(x, y, tolerance=0.0001))
         self.assertAllEqual(z, z_tf)
 
+  @test_util.run_deprecated_v1
   def testApproximateEqualShape(self):
     for dtype in [np.float32, np.double]:
       x = np.array([1, 2], dtype=dtype)
@@ -290,6 +327,7 @@
 
 class AccumulateNTest(test_util.TensorFlowTestCase):
 
+  @test_util.run_deprecated_v1
   def testFloat(self):
     np.random.seed(12345)
     x = [np.random.random((1, 2, 3, 4, 5)) - 0.5 for _ in range(5)]
@@ -298,6 +336,7 @@
       self.assertAllClose(sum(x), math_ops.accumulate_n(tf_x).eval())
       self.assertAllClose(x[0] * 5, math_ops.accumulate_n([tf_x[0]] * 5).eval())
 
+  @test_util.run_deprecated_v1
   def testInt(self):
     np.random.seed(54321)
     x = [np.random.randint(-128, 128, (5, 4, 3, 2, 1)) for _ in range(6)]
@@ -309,6 +348,7 @@
 
 class AddNTest(test_util.TensorFlowTestCase):
 
+  @test_util.run_deprecated_v1
   def testPartials(self):
     """Test that previously revealed a bug in buffer forwarding for AddN."""
     partials = []
@@ -322,6 +362,7 @@
     with self.session(use_gpu=True):
       self.assertAllEqual(res.eval(), 100)
 
+  @test_util.run_deprecated_v1
   def testFloat(self):
     np.random.seed(12345)
     for num_inputs in range(1, 10):
@@ -332,6 +373,7 @@
         self.assertAllClose(x[0] * num_inputs,
                             math_ops.add_n([tf_x[0]] * num_inputs).eval())
 
+  @test_util.run_deprecated_v1
   def testInt(self):
     np.random.seed(54321)
     for num_inputs in range(1, 10):
@@ -345,6 +387,7 @@
         self.assertAllEqual(x[0] * num_inputs,
                             math_ops.add_n([tf_x[0]] * num_inputs).eval())
 
+  @test_util.run_deprecated_v1
   def testGrad(self):
     np.random.seed(42)
     for num_inputs in range(1, 10):
@@ -354,10 +397,22 @@
             for i in range(0, num_inputs)
         ]
         addn = math_ops.add_n(input_vars)
-        sess.run(variables.global_variables_initializer())
+        self.evaluate(variables.global_variables_initializer())
         add_n_grad = gradients.gradients(addn, input_vars)
         self.assertAllEqual(np.repeat(1.0, num_inputs), # d/dx (x + y + ...) = 1
                             [g.eval() for g in add_n_grad])
+
+
+  @test_util.run_deprecated_v1
+  def testIndexedSlices(self):
+    slc = ops.IndexedSlices(
+        array_ops.constant([1, 2], shape=[1, 2]), array_ops.constant([1]),
+        array_ops.constant([2, 2]))
+    slc_as_dense = np.array([[0, 0], [1, 2]])
+    with self.test_session(use_gpu=True):
+      # add_n currently always converts IndexedSlices to dense
+      self.assertAllEqual(slc_as_dense, math_ops.add_n([slc]).eval())
+      self.assertAllEqual(2 * slc_as_dense, math_ops.add_n([slc, slc]).eval())
 
 
 class DivAndModTest(test_util.TensorFlowTestCase):
@@ -373,6 +428,7 @@
     divs = np.arange(-3, 0, .25).reshape(1, 12)
     return nums, divs
 
+  @test_util.run_deprecated_v1
   def testFloorModInt(self):
     nums, divs = self.intTestData()
     with self.cached_session():
@@ -382,6 +438,7 @@
       np_result = nums % divs
       self.assertAllEqual(tf_result, np_result)
 
+  @test_util.run_deprecated_v1
   def testFloorModFloat(self):
     nums, divs = self.floatTestData()
     with self.cached_session():
@@ -393,6 +450,7 @@
       #               % array_ops.constant(divs)).eval()
       # self.assertAllEqual(tf2_result, tf_result)
 
+  @test_util.run_deprecated_v1
   def testTruncateModInt(self):
     nums, divs = self.intTestData()
     with self.cached_session():
@@ -400,6 +458,7 @@
       np_result = np.fmod(nums, divs)
       self.assertAllEqual(tf_result, np_result)
 
+  @test_util.run_deprecated_v1
   def testTruncateModFloat(self):
     nums, divs = self.floatTestData()
     with self.cached_session():
@@ -407,6 +466,7 @@
       np_result = np.fmod(nums, divs)
       self.assertAllEqual(tf_result, np_result)
 
+  @test_util.run_deprecated_v1
   def testDivideInt(self):
     nums, divs = self.intTestData()
     with self.cached_session():
@@ -418,12 +478,14 @@
       #               // array_ops.constant(divs)).eval()
       # self.assertAllEqual(tf2_result, tf_result)
 
+  @test_util.run_deprecated_v1
   def testDivideName(self):
     with self.cached_session():
       op = math_ops.divide(
           array_ops.constant(3), array_ops.constant(4), name="my_cool_divide")
       self.assertEqual(op.name, "my_cool_divide:0")
 
+  @test_util.run_deprecated_v1
   def testRealDiv(self):
     nums, divs = self.floatTestData()
     with self.cached_session():
@@ -431,26 +493,30 @@
       np_result = np.divide(nums, divs)
       self.assertAllEqual(tf_result, np_result)
 
+  @test_util.run_deprecated_v1
   def testComplexDiv(self):
     foo = array_ops.constant([1. + 3.j])
     with self.cached_session():
       _ = math_ops.divide(foo, 1.).eval()
       _ = math_ops.div(foo, 2.).eval()
 
+  @test_util.run_deprecated_v1
   def testFloorDivGrad(self):
     with self.cached_session():
       a = variables.Variable(2.)
       b = variables.Variable(4.)
       with self.cached_session() as sess:
-        sess.run(variables.global_variables_initializer())
+        self.evaluate(variables.global_variables_initializer())
         c_grad = gradients.gradients(math_ops.divide(a, b), [a, b])
         self.assertAllEqual([x.eval() for x in c_grad], [.25, -.125])
         c_grad = gradients.gradients(math_ops.div(a, b), [a, b])
         self.assertAllEqual([x.eval() for x in c_grad], [.25, -.125])
         c_grad = gradients.gradients(math_ops.floordiv(a, b), [a, b])
-        self.assertAllEqual([None if x is None else x.eval()
-                             for x in c_grad], [None, None])
-
+        self.assertAllEqual(
+            [None if x is None else self.evaluate(x) for x in c_grad],
+            [None, None])
+
+  @test_util.run_deprecated_v1
   def testConsistent(self):
     nums, divs = self.intTestData()
     with self.cached_session():
@@ -477,6 +543,7 @@
 
 class DivNoNanTest(test_util.TensorFlowTestCase):
 
+  @test_util.run_deprecated_v1
   def testBasic(self):
     for dtype in [np.float32, np.float64]:
       nums = np.arange(-10, 10, .25, dtype=dtype).reshape(80, 1)
@@ -560,8 +627,6 @@
         self.assertAllClose(x_over_y, xdivy_tf_np[1])
 
 
-<<<<<<< HEAD
-=======
 class NextAfterTest(test_util.TensorFlowTestCase):
 
   # Basic NextAfter tests that replicate numpy nextafter tests.
@@ -599,23 +664,5 @@
       self.assertAllEqual(math_ops.nextafter(one, two) - one, eps_const)
 
 
-class BinaryOpsTest(test_util.TensorFlowTestCase):
-
-  @test_util.run_in_graph_and_eager_modes
-  def testErrorReceivedIfDtypeMismatchFromOp(self):
-    if context.executing_eagerly():
-      error = errors_impl.InvalidArgumentError
-      error_message = (
-          r"cannot compute Add as input #0\(zero-based\) was expected to be a "
-          r"float tensor but is a int32 tensor \[Op:Add\] name: add/")
-    else:
-      error = TypeError
-      error_message = ("Input 'y' of 'Add' Op has type float32 that does not "
-                       "match type int32 of argument 'x'.")
-    with self.assertRaisesRegexp(error, error_message):
-      a = array_ops.ones([1], dtype=dtypes.int32) + 1.0
-      self.evaluate(a)
-
->>>>>>> ca2d0b65
 if __name__ == "__main__":
   googletest.main()
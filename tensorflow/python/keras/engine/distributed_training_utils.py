# Copyright 2018 The TensorFlow Authors. All Rights Reserved.
#
# Licensed under the Apache License, Version 2.0 (the "License");
# you may not use this file except in compliance with the License.
# You may obtain a copy of the License at
#
#     http://www.apache.org/licenses/LICENSE-2.0
#
# Unless required by applicable law or agreed to in writing, software
# distributed under the License is distributed on an "AS IS" BASIS,
# WITHOUT WARRANTIES OR CONDITIONS OF ANY KIND, either express or implied.
# See the License for the specific language governing permissions and
# limitations under the License.
# ==============================================================================
"""Utilities related to distributed training."""
# pylint:disable=protected-access
from __future__ import absolute_import
from __future__ import division
from __future__ import print_function

import numpy as np

from tensorflow.python.client import session as session_module
from tensorflow.python.data.ops import dataset_ops
from tensorflow.python.data.ops import iterator_ops
from tensorflow.python.distribute import distribute_coordinator_context as dc_context
from tensorflow.python.distribute import distribute_lib
from tensorflow.python.eager import context
from tensorflow.python.framework import dtypes
from tensorflow.python.framework import ops
from tensorflow.python.framework import tensor_util
from tensorflow.python.keras import backend as K
from tensorflow.python.keras import callbacks
from tensorflow.python.keras import metrics as metrics_module
from tensorflow.python.keras import optimizers
from tensorflow.python.keras.optimizer_v2 import optimizer_v2
<<<<<<< HEAD
from tensorflow.python.ops import array_ops
=======
from tensorflow.python.ops import control_flow_ops
>>>>>>> e6dbfa17
from tensorflow.python.ops import math_ops
from tensorflow.python.ops import variables
from tensorflow.python.platform import tf_logging as logging
from tensorflow.python.training import distribution_strategy_context
from tensorflow.python.training.mode_keys import ModeKeys
from tensorflow.python.util import nest


def validate_not_in_strategy_scope():
  """Validate fit/eval/predict are not running in DS scope."""
  if distribution_strategy_context.has_distribution_strategy():
    if distribution_strategy_context.in_cross_replica_context():
      raise RuntimeError(
          'Fit/Eval/Predict should not be run inside the tf.distribute.Strategy'
          ' scope. Only model creation and compilation should be in '
          'tf.distribute.Strategy scope.')


def set_weights(distribution_strategy, dist_model, weights):
  """Sets the weights of the replicated models.

  The weights of the replicated models are set to the weights of the original
  model. The weights of the replicated model are Mirrored variables and hence
  we need to use the `update` call within a DistributionStrategy scope.

  Args:
    distribution_strategy: DistributionStrategy used to distribute training
        and validation.
    dist_model: The replicated models on the different devices.
    weights: The weights of the original model.
  """
  assign_ops = []
  for layer in dist_model.layers:
    num_param = len(layer.weights)
    layer_weights = weights[:num_param]
    for sw, w in zip(layer.weights, layer_weights):
      if ops.executing_eagerly_outside_functions():
        sw.assign(w)
      else:
        assign_ops.append(distribution_strategy.unwrap(sw.assign(w)))
    weights = weights[num_param:]

  if not ops.executing_eagerly_outside_functions():
    K.get_session().run(assign_ops)


def unwrap_values(distribution_strategy, grouped_inputs, grouped_outputs,
                  grouped_updates=None, grouped_session_args=None,
                  with_loss_tensor=False):
  """Unwrap and return the list of values contained in the PerDevice parameters.

  This function calls `flatten_perdevice_values` to parse each of the input
  parameters into a list of values on the different devices. If we set
  `with_loss_tensor` to be True, we also call `reduce` on the list of losses on
  the different devices to give us one loss tensor.

  Args:
    distribution_strategy: DistributionStrategy used to distribute training and
        validation.
    grouped_inputs: PerDevice inputs returned from the train or test function
        that we ran on each device.
    grouped_outputs: PerDevice outputs returned from the train or test function
        that we ran on each device.
    grouped_updates: PerDevice updates returned from the train or test function
        that we ran on each device.
    grouped_session_args: PerDevice session args returned from the train or
        test function that we ran on each device.
    with_loss_tensor: Boolean that indicates if we need to add the reduced loss
        tensor as one of the outputs.

  Returns:
    Values of each of the PerDevice parameters.

  """
  # Unwrap per device values returned from each model's train function.
  # This will be used to construct the main train function.
  all_inputs = flatten_perdevice_values(distribution_strategy,
                                        grouped_inputs)
  if with_loss_tensor:
    # reduce loss tensor before adding it to the list of fetches
    loss = distribution_strategy.reduce(distribute_lib.get_loss_reduction(),
                                        grouped_outputs[0])
    all_outputs = flatten_perdevice_values(distribution_strategy,
                                           grouped_outputs[1:])
    all_outputs = [loss] + all_outputs
  else:
    all_outputs = flatten_perdevice_values(distribution_strategy,
                                           grouped_outputs)

  if grouped_updates:
    all_updates = flatten_perdevice_values(distribution_strategy,
                                           grouped_updates)
  else:
    all_updates = None

  all_session_args = {}
  if grouped_session_args:
    grouped_feed_dict = grouped_session_args.get('feed_dict')
    if grouped_feed_dict:
      all_session_args['feed_dict'] = flatten_perdevice_values(
          distribution_strategy, grouped_feed_dict)

    grouped_fetches = grouped_session_args.get('fetches')
    if grouped_fetches:
      all_session_args['fetches'] = flatten_perdevice_values(
          distribution_strategy, grouped_fetches)

  # TODO(priyag): Return only non empty/None values
  return all_inputs, all_outputs, all_updates, all_session_args


def flatten_perdevice_values(distribution_strategy, perdevice_values):
  """Unwraps and flattens a nest of PerDevice parameters.

  PerDevice values have one value associated with each device. Each entry in
  the PerDevice dict has a device `key` and the corresponding value on the
  device as the `value`. In this function we take a PerDevice value or a list of
  PerDevice values and return all the values in the PerDevice dict.

  Args:
    distribution_strategy: DistributionStrategy used to distribute training and
        validation.
    perdevice_values: List of PerDevice object or a single PerDevice object.

  Returns:
    List of values of all the PerDevice objects.

  """
  # This function takes a PerDevice object or a list of PerDevice objects and
  # returns all the values associated with it.
  return [e for flattened in nest.flatten(perdevice_values)
          for e in distribution_strategy.unwrap(flattened)]


def validate_callbacks(input_callbacks, optimizer):
  """Validate whether given callbacks are supported by DistributionStrategy.

  Args:
    input_callbacks: List of callbacks passed by the user to fit.
    optimizer: Optimizer instance used to train the model.

  Raises:
    ValueError: If `LearningRateScheduler` or `ReduceLROnPlateau` is one of the
        callbacks passed.
    ValueError: If `histogram_freq` or `write_grads` is one of the parameters
        passed as part of the TensorBoard callback.
  """
  if input_callbacks:
    for callback in input_callbacks:
      if callback not in [callbacks.TensorBoard, callbacks.ReduceLROnPlateau,
                          callbacks.LearningRateScheduler, callbacks.CSVLogger,
                          callbacks.EarlyStopping, callbacks.ModelCheckpoint,
                          callbacks.TerminateOnNaN, callbacks.ProgbarLogger,
                          callbacks.History, callbacks.RemoteMonitor]:
        logging.warning('Your input callback is not one of the predefined '
                        'Callbacks that supports DistributionStrategy. You '
                        'might encounter an error if you access one of the '
                        'model\'s attributes as part of the callback since '
                        'these attributes are not set. You can access each of '
                        'the individual distributed models using the '
                        '`_grouped_model` attribute of your original model.')
      if isinstance(callback, (callbacks.LearningRateScheduler,
                               callbacks.ReduceLROnPlateau)):

        if not isinstance(optimizer, optimizer_v2.OptimizerV2):
          raise ValueError('You must specify a Keras Optimizer V2 when using '
                           '%s callback with DistributionStrategy.' % callback)

      # If users want to use the TensorBoard callback they cannot use certain
      # features of the callback that involve accessing model attributes and
      # running ops.
      if isinstance(callback, callbacks.TensorBoard):
        if callback.__getattribute__('histogram_freq'):
          logging.warning(
              UserWarning(
                  '`histogram_freq` in the TensorBoard callback is not '
                  'supported when using DistributionStrategy. Setting '
                  '`histogram_freq` to `0`.'))
          callback.histogram_freq = 0
        if callback.__getattribute__('write_grads'):
          logging.warning(
              UserWarning(
                  '`write_grads` in the TensorBoard callback is not supported '
                  'when using DistributionStrategy. Setting `write_grads` '
                  'to `False`.'))
          callback.histogram_freq = False


def validate_distributed_dataset_inputs(distribution_strategy, x, y,
                                        sample_weights=None):
  """Validate all the components of a DistributedValue Dataset input.

  Args:
    distribution_strategy: The current DistributionStrategy used to call
        `fit`/`evaluate`.
    x: Input Dataset DistributedValue object. For example, when we use
        `MirroredStrategy` this is a PerDevice object with a tensor for each
        device set in the dict. x can also be a tuple or dict. The keys of the
        dict should match the names of the input layers of the model.
    y: Target Dataset DistributedValue object. For example, when we use
        `MirroredStrategy` this is a PerDevice object with a tensor for each
        device set in the dict. y can also be a tuple or dict. The keys of the
        dict should match the names of the output layers of the model.
    sample_weights: Sample weights Dataset DistributedValue object. For example,
        when we use `MirroredStrategy` this is a PerDevice object with a tensor
        for each device set in the dict.

  Returns:
    The unwrapped values list of the x and y DistributedValues inputs.

  Raises:
    ValueError: If x and y do not have support for being evaluated as tensors.
        or if x and y contain elements that are not tensors or if x and y
        contain elements that have a shape or dtype mismatch.
  """
  # If the input and target used to call the model are not dataset tensors,
  # we need to raise an error. When using a DistributionStrategy, the input
  # and targets to a model should be from a `tf.data.Dataset`.

  # If each element of x and y are not tensors, we cannot standardize and
  # validate the input and targets.
  x_values_list = validate_per_device_inputs(distribution_strategy, x)

  if y is not None:
    y_values_list = validate_per_device_inputs(distribution_strategy, y)
  else:
    y_values_list = None

  if sample_weights is not None:
    sample_weights_list = validate_per_device_inputs(distribution_strategy,
                                                     sample_weights)
  else:
    sample_weights_list = None

  # Return the unwrapped values to avoid calling `unwrap` a second time.
  return x_values_list, y_values_list, sample_weights_list


def validate_per_device_inputs(distribution_strategy, x):
  """Validates PerDevice dataset input list.

  Args:
    distribution_strategy: The current DistributionStrategy used to call
      `fit`, `evaluate` and `predict`.
    x: A list of PerDevice objects that represent the input or
      target values.

  Returns:
    List containing the first element of each of the PerDevice objects in
    the input list.

  Raises:
    ValueError: If any of the objects in the `per_device_list` is not a tensor.

  """
  # Convert the inputs and targets into a list of PerDevice objects.
  per_device_list = nest.flatten(x)
  x_values_list = []
  for x in per_device_list:
    if not tensor_util.is_tensor(x):
      raise ValueError('Dataset input to the model should be tensors instead '
                       'they are of type {}'.format(type(x)))

    # At this point both x and y contain tensors in the `DistributedValues`
    # structure.
    x_values = distribution_strategy.unwrap(x)

    # Validate that the shape and dtype of all the elements in x are the same.
    validate_all_tensor_shapes(x, x_values)
    validate_all_tensor_types(x, x_values)

    x_values_list.append(x_values[0])
  return x_values_list


def validate_all_tensor_types(x, x_values):
  x_dtype = x_values[0].dtype
  for i in range(1, len(x_values)):
    if x_dtype != x_values[i].dtype:
      raise ValueError('Input tensor dtypes do not match for distributed tensor'
                       ' inputs {}'.format(x))


def validate_all_tensor_shapes(x, x_values):
  # Validate that the shape of all the elements in x have the same shape
  x_shape = x_values[0].get_shape().as_list()
  for i in range(1, len(x_values)):
    if x_shape != x_values[i].get_shape().as_list():
      raise ValueError('Input tensor shapes do not match for distributed tensor'
                       ' inputs {}'.format(x))


def _wait_for_variable_initialization(session):
  """Utility to wait for variables to be initialized."""
  all_variables = K._get_variables(K.get_graph())  # pylint: disable=protected-access
  candidate_vars = []
  for v in all_variables:
    if not getattr(v, '_keras_initialized', False):
      candidate_vars.append(v)

  if not candidate_vars:
    return

  while True:
    is_initialized = session.run(
        [variables.is_variable_initialized(v) for v in candidate_vars])
    uninitialized_vars = []
    for flag, v in zip(is_initialized, candidate_vars):
      if not flag:
        uninitialized_vars.append(v)
      v._keras_initialized = True  # pylint: disable=protected-access
    if not uninitialized_vars:
      break


def init_restore_or_wait_for_variables():
  """Initialize or restore variables or wait for variables to be initialized."""
  session = K._get_session()  # pylint: disable=protected-access
  worker_context = dc_context.get_current_worker_context()
  if not worker_context or worker_context.experimental_should_init:
    # TODO(yuefengz): if checkpoints exit, restore from checkpoint.
    K._initialize_variables(session)  # pylint: disable=protected-access
  else:
    _wait_for_variable_initialization(session)


def configure_and_create_session(distribution_strategy):
  """Configure session config and create a session with it."""
  # TODO(priyag): Throw error if a session already exists.
  session_config = K.get_default_session_config()

  if is_tpu_strategy(distribution_strategy):
    # TODO(priyag, yuefengz): Remove this workaround when Distribute
    # Coordinator is integrated with keras and we can create a session from
    # there.
    distribution_strategy.configure(session_config)
    master = distribution_strategy.extended._tpu_cluster_resolver.master()  # pylint: disable=protected-access
    session = session_module.Session(config=session_config, target=master)
  else:
    worker_context = dc_context.get_current_worker_context()
    if worker_context:
      dc_session_config = worker_context.session_config
      # Merge the default session config to the one from distribute coordinator,
      # which is fine for now since they don't have conflicting configurations.
      dc_session_config.MergeFrom(session_config)
      session = session_module.Session(
          config=dc_session_config, target=worker_context.master_target)
    else:
      distribution_strategy.configure(session_config)
      session = session_module.Session(config=session_config)

  K.set_session(session)


def validate_inputs(x, y, distribution_strategy):
  """Validate inputs when using DistributionStrategy.

  Args:
    x: Model Inputs.
    y: Model Targets.
    distribution_strategy: The DistributionStrategy with which the model is
      compiled.

  Raises:
    ValueError: if input is not a Dataset or a numpy array(when we use
      MirroredStrategy).
  """
  if isinstance(x, dict) or isinstance(y, dict):
    raise ValueError('`DistributionStrategy` does not support inputs of type '
                     'dict. You must pass a `tf.data.Dataset` object or a '
                     'numpy array as input.')

  if (isinstance(x, iterator_ops.Iterator) or
      isinstance(y, iterator_ops.Iterator)):
    raise ValueError('`DistributionStrategy` does not support inputs of type '
                     'Iterator. You must pass a `tf.data.Dataset` object or a '
                     'numpy array as input.')

  if is_tpu_strategy(distribution_strategy):
    for i in [x, y]:
      if isinstance(i, dataset_ops.DatasetV2):
        shapes = nest.flatten(i.output_shapes)
        try:
          s = next(s for s in shapes if not s.is_fully_defined())
        except StopIteration:
          continue
        else:
          raise ValueError(
              'Using TPUs currently requires fully defined shapes. Either use '
              'set_shape() on the input tensors or use '
              'dataset.batch(..., drop_remainder=True).'
              'Found unknown shape {} in input {}.'.format(s, i))


# TODO(b/118776054): Currently we support global batch size for TPUStrategy and
# core MirroredStrategy only. Remove this check when contrib MirroredStrategy is
# no longer needed.
def global_batch_size_supported(distribution_strategy):
  return distribution_strategy.extended._global_batch_size  # pylint: disable=protected-access


# TODO(sourabhbajaj): Remove this once we use the same API for all strategies.
def is_tpu_strategy(strategy):
  """We're executing TPU Strategy."""
  return strategy is not None and strategy.__class__.__name__ == 'TPUStrategy'


def get_input_params(distribution_strategy, first_x_value, steps, batch_size,
                     is_training=False):
  """Calculate the number of batches and steps/steps_per_epoch.

  Args:
    distribution_strategy: The DistributionStrategy used to compile the model.
    first_x_value: This is the first input numpy array that is passed in as the
      model input.
    steps:  The specified number of steps.
    batch_size: The specified batch_size.
    is_training: Boolean to relax the constraints on consuming all the training
      samples to keep compatibility till we support partial batches.

  Returns:
    steps: The steps or steps_per_epoch argument depending on if a user is
        calling `fit`, `evaluate` or `predict`. If the is_training flag is set
        we don't require the number of samples to be used completely.
    batch_size: The batch size to be used in model iterations.

  Raises:
    ValueError: If the number of batches or steps evaluates to 0.

  """
  num_samples = first_x_value.shape[0]
  # TODO(b/118776054): Use global batch size for Keras/DS support.
  # Currently this is only supported in TPUStrategy and CoreMirroredStrategy.
  use_per_replica_batch = not global_batch_size_supported(
      distribution_strategy)

  if steps is None:
    if batch_size is None:
      # If neither the batch size or number of steps are set. We choose the
      # global batch size as the minimum of number of samples and 32. 32 is
      # chosen to provide backward compatibility.
      global_batch_size = min(num_samples, 32)
    else:
      # If the user provided the batch size we need to handle the case
      # between different strategies that use the global/per-replica batch size
      global_batch_size = batch_size
      if use_per_replica_batch:
        global_batch_size *= distribution_strategy.num_replicas_in_sync
    if not is_training and num_samples % global_batch_size:
      raise ValueError('The number of samples %s is not divisible by '
                       'batch size %s.' % (num_samples, global_batch_size))
    steps = num_samples // global_batch_size
  else:
    if batch_size is None:
      # We calculate the batch size based on the number of steps specified
      if num_samples % steps:
        raise ValueError('The number of samples %s is not divisible by '
                         'steps %s. Please change the number of steps to a '
                         'value that can consume all the samples' % (
                             num_samples, steps))
      global_batch_size = num_samples // steps
    else:
      # If the user provided the batch size we need to handle the case
      # between different strategies that use the global/per-replica batch size
      global_batch_size = batch_size
      if use_per_replica_batch:
        global_batch_size *= distribution_strategy.num_replicas_in_sync

      if num_samples < (global_batch_size * steps):
        raise ValueError('Number of samples %s is less than samples required '
                         'for specified batch_size %s and steps %s' % (
                             num_samples, global_batch_size, steps))

  # We need to return the per replica or global batch size based on the strategy
  if use_per_replica_batch:
    if global_batch_size % distribution_strategy.num_replicas_in_sync:
      raise ValueError(
          'The batch size (%s) could not be sharded evenly across the sync '
          'replicas (%s) in the distribution strategy.' % (
              global_batch_size, distribution_strategy.num_replicas_in_sync))
    batch_size = global_batch_size // distribution_strategy.num_replicas_in_sync
  else:
    batch_size = global_batch_size

  return steps, batch_size


def get_batch_dimension(iterator):
  shapes = nest.flatten(iterator.output_shapes)
  # Take the batch size from the first element, as it should be the same for
  # all.
  dims = shapes[0].dims
  return dims[0] if dims else None


def get_cpu_device(distribution_strategy):
  """Returns the CPU device of the TPU host or the default CPU device string.

  Args:
    distribution_strategy: The DistributionStrategy used to compile the model.

  Returns:
    A device string which is the TPU host's CPU device in case of
    TPUDistributionStrategy or the default CPU device string in all other
    cases.

  Raises:
    NotImplementedError: We currently don't support copying numpy data to
    multiple hosts in the case of Cloud TPU pods.
  """
  if is_tpu_strategy(distribution_strategy):
    if distribution_strategy.extended.num_hosts > 1:
      raise NotImplementedError('TPUDistributionStrategy does not '
                                'support numpy inputs when running on Cloud'
                                'TPU pods.')
    return distribution_strategy.extended.get_host_cpu_device(0)
  else:
    # For all strategies except TPUDistributionStrategy
    # TODO(anjalisridhar): We may need to modify this when we add support for
    # multi-worker strategy.
    return '/CPU:0'


def get_var_for_numpy(distribution_strategy, x):
  if isinstance(x, list):
    var_x = tuple([_get_var_for_numpy(distribution_strategy, single_input)
                   for single_input in x])
  else:
    var_x = _get_var_for_numpy(distribution_strategy, x)
  return var_x


def _get_var_for_numpy(distribution_strategy, input_array):
  """Creates a variable and assigns the value of the numpy array to it.

<<<<<<< HEAD
  Args:
    distribution_strategy: The DistributionStrategy used to compile the model.
    input_array: The input numpy array whose value will be assigned to the
      variable we create.

  Returns:
    The variable to which we will copy the value of the input numpy array.

  """
  with ops.device(get_cpu_device(distribution_strategy)):
    # Create and initialize a variable on the CPU device. This is the CPU
    # device of the host in the case of TPUDistributionStrategy.
    input_var = variables.VariableV1(array_ops.zeros(input_array.shape,
                                                     input_array.dtype),
                                     trainable=False, use_resource=True)
  K.get_session().run(input_var.initializer)

  # Create a placeholder for the numpy array input slices. We copy the value
  # of the input numpy array to the variable in slices of size 64 MB to avoid
  # running into memory issues or RPC message limits.
  start_placeholder = array_ops.placeholder(dtypes.int64, ())
  end_placeholder = array_ops.placeholder(dtypes.int64, ())
  slice_placeholder = array_ops.placeholder(input_var.dtype)
  assign_slice_op = input_var[start_placeholder:end_placeholder].assign(
      slice_placeholder)

  # If each batch element is > 64 MB, then we copy each batch element
  # individually. Otherwise, the slices will be < 128 MB. There might be padding
  # which might mean that the slices are 128 MB even if the size of the
  # tensor allocated is less than 128 MB.
  # This formula gives slices with size:
  # ceil(64 MB / byte size per batch element) bytes.
  # Using ceil() guarantees we get a number >= 1.

  # Calculate the size of each batch element.
  byte_size_per_batch_element = np.prod(input_array.shape[1:]) * \
                                input_var.dtype.size

  # Calculate number of elements we want to copy per slice.
  batch_size_per_slice = int(np.ceil((64 << 20) / byte_size_per_batch_element))

  # Copy slices of the above size starting at 0, except the last slice will be
  # smaller.
  start = 0
  limit = input_array.shape[0]
  while start < limit:
    end = min(start + batch_size_per_slice, limit)
    K.get_session().run(assign_slice_op, feed_dict={
        start_placeholder: start,
        end_placeholder: end,
        slice_placeholder: input_array[start:end]})
    start = end

  return input_var
=======
def get_iterator(dataset, distribution_strategy):
  with distribution_strategy.scope():
    iterator = distribution_strategy.make_dataset_iterator(dataset)
  initialize_iterator(iterator, distribution_strategy)
  return iterator


def initialize_iterator(iterator, distribution_strategy):
  with distribution_strategy.scope():
    init_op = control_flow_ops.group(iterator.initialize())
    if not context.executing_eagerly():
      K.get_session().run(init_op)
>>>>>>> e6dbfa17


def _get_input_from_iterator(iterator, model):
  """Get elements from the iterator and verify the input shape and type."""
  next_element = iterator.get_next()

  if len(nest.flatten(next_element)) == len(model.inputs):
    x = next_element
    y = None
    sample_weights = None
  elif len(nest.flatten(next_element)) == (len(model.inputs) +
                                           len(model.outputs)):
    x, y = next_element
    sample_weights = None
  else:
    x, y, sample_weights = next_element

  # Validate that all the elements in x and y are of the same type and shape.
  # We can then pass the first element of x and y to `_standardize_weights`
  # below and be confident of the output.
  validate_distributed_dataset_inputs(
      model._distribution_strategy, x, y, sample_weights)
  return x, y, sample_weights


def _prepare_feed_values(model, inputs, targets, sample_weights, mode):
  """Prepare feed values to the model execution function.

  Arguments:
    model: Model to prepare feed values for.
    inputs: List or dict of model inputs.
    targets: Optional list of model targets.
    sample_weights: Optional list of sample weight arrays.
    mode: One of ModeKeys.TRAIN/ModeKeys.TEST/ModeKeys.PREDICT.

  Returns:
    Feed values for the model in the given mode.
  """
  strategy = model._distribution_strategy
  inputs, targets, sample_weights = _get_input_from_iterator(inputs, model)
  inputs = flatten_perdevice_values(strategy, inputs)
  targets = flatten_perdevice_values(strategy, targets)
  if mode == ModeKeys.PREDICT:
    sample_weights = []
    targets = []
  else:
    sample_weights = [
        None for _ in range(len(model.outputs) * strategy.num_replicas_in_sync)
    ]
  ins = inputs + targets + sample_weights
  if mode == ModeKeys.TRAIN and not isinstance(K.symbolic_learning_phase(),
                                               int):
    ins += [True]
  return ins


def _custom_compile_for_predict(model):
  """Custom compile for TPU predict mode."""
  if not model.built:
    # Model is not compilable because it does not know its number of inputs
    # and outputs, nor their shapes and names. We will compile after the first
    # time the model gets called on training data.
    return
  model._is_compiled = True
  model.total_loss = None
  model._fit_function = None
  model._eval_function = None
  model.train_function = None
  model.test_function = None
  model.predict_function = None


def _build_network_on_replica(model, inputs=None, targets=None, mode=None):
  """Build an updated model on replicas.

  We create a new Keras model while sharing the variables from the old graph.
  Building a new sub-graph is required since the original keras model creates
  placeholders for the input and the output that are not accessible till we
  call iterator.get_next() inside the step_fn for `fit`/`evaluate`/`predict`.

  The sharing of weights and layers between the old and the new model gaurantee
  that we're using Strategy variables and any updates on either model are
  reflected correctly in callbacks and loop iterations.

  We need to make sure we share the optimizers between the old and the new model
  as well so that optimizer state is not lost if the user is running fit
  multiple times.

  Args:
    model: Model to be replicated across Replicas
    inputs: Input variables to be passed to the model
    targets: Target tensor to be passed to model.compile
    mode: Which of fit/eval/predict is building the distributed network

  Returns:
    A new model with shared layers with the old model.
  """
  # Need to do imports here since we run into a circular dependency error.
  from tensorflow.python.keras import models  # pylint: disable=g-import-not-at-top
  from tensorflow.python.keras.engine import sequential  # pylint: disable=g-import-not-at-top

  # We rely on the internal methods to avoid having share_weights weights in the
  # public API.
  if isinstance(model, sequential.Sequential):
    updated_model = models._clone_sequential_model(model, input_tensors=inputs,
                                                   share_weights=True)
  else:
    updated_model = models._clone_functional_model(model, input_tensors=inputs,
                                                   share_weights=True)

  # Recast all low precision outputs back to float32 since we only casted
  # the inputs to bfloat16 and not targets. This is done so that we can preserve
  # precision when calculating the loss value.
  def _upcast_low_precision_outputs(output):
    if output.dtype == dtypes.bfloat16:
      return math_ops.cast(output, dtypes.float32)
    else:
      return output
  updated_model.outputs = [_upcast_low_precision_outputs(o)
                           for o in updated_model.outputs]

  if isinstance(targets, tuple):
    targets = nest.flatten(targets)

  if mode == ModeKeys.PREDICT:
    _custom_compile_for_predict(updated_model)
  else:
    updated_model.compile(
        model.optimizer,
        model.loss,
        metrics=metrics_module.clone_metrics(model._compile_metrics),
        loss_weights=model.loss_weights,
        sample_weight_mode=model.sample_weight_mode,
        weighted_metrics=metrics_module.clone_metrics(
            model._compile_weighted_metrics),
        target_tensors=targets)
  return updated_model


def _build_distributed_network(model, strategy, inputs=None, targets=None,
                               mode=None):
  """Create a cloned model on each replica."""
  with K.get_graph().as_default(), strategy.scope():
    distributed_model = strategy.extended.call_for_each_replica(
        _build_network_on_replica,
        args=(model, inputs, targets, mode))
    if mode is ModeKeys.TRAIN:
      model._distributed_model_train = distributed_model
    elif mode is ModeKeys.TEST:
      model._distributed_model_test = distributed_model
    elif mode is ModeKeys.PREDICT:
      model._distributed_model_predict = distributed_model
    else:
      model._distributed_model = distributed_model


def _clone_and_build_model(model, inputs=None, targets=None, mode=None):
  """Clone and build the given keras_model."""
  # We need to set the import here since we run into a circular dependency
  # error.
  from tensorflow.python.keras import models  # pylint: disable=g-import-not-at-top
  cloned_model = models.clone_model(model, input_tensors=inputs)

  # Compile and build model.
  if isinstance(model.optimizer, optimizers.TFOptimizer):
    optimizer = model.optimizer
  else:
    optimizer_config = model.optimizer.get_config()
    optimizer = model.optimizer.__class__.from_config(optimizer_config)

  # Recast all low precision outputs back to float32 since we only casted
  # the inputs to bfloat16 and not targets. This is done so that we can preserve
  # precision when calculating the loss value.
  def _upcast_low_precision_outputs(output):
    if output.dtype == dtypes.bfloat16:
      return math_ops.cast(output, dtypes.float32)
    else:
      return output
  cloned_model.outputs = [_upcast_low_precision_outputs(o)
                          for o in cloned_model.outputs]

  if isinstance(targets, tuple):
    targets = nest.flatten(targets)
  if mode == ModeKeys.PREDICT:
    _custom_compile_for_predict(cloned_model)
  else:
    cloned_model.compile(
        optimizer,
        model.loss,
        metrics=metrics_module.clone_metrics(model._compile_metrics),
        loss_weights=model.loss_weights,
        sample_weight_mode=model.sample_weight_mode,
        weighted_metrics=metrics_module.clone_metrics(
            model._compile_weighted_metrics),
        target_tensors=targets)
  return cloned_model


def clone_model_on_replicas(model, strategy, make_callback_model=False,
                            inputs=None, targets=None, mode=None):
  """Create a cloned model on each replica."""
  with K.get_graph().as_default(), strategy.scope():
    distributed_model = strategy.extended.call_for_each_replica(
        _clone_and_build_model, args=(model, inputs, targets, mode))
    if mode is ModeKeys.TRAIN:
      model._distributed_model_train = distributed_model
    elif mode is ModeKeys.TEST:
      model._distributed_model_test = distributed_model
    elif mode is ModeKeys.PREDICT:
      model._distributed_model_predict = distributed_model
    else:
      model._distributed_model = distributed_model
  if make_callback_model:
    model._make_callback_model(distributed_model)


def _make_execution_function(model, mode):
  """Makes function to run one step of distributed model execution."""
  if context.executing_eagerly():
    return _make_eager_execution_function(model, mode)

  strategy = model._distribution_strategy
  if not model._distributed_model:
    if model._compile_distribution:
      clone_model_on_replicas(
          model, strategy, make_callback_model=(mode == ModeKeys.TRAIN))
    else:
      _build_distributed_network(model, strategy)

  def _per_device_function(model):
    f = model._make_execution_function(mode)
    return (f.inputs, f.outputs, f.updates_op, f.session_kwargs)

  with strategy.scope():
    # Create train ops on each of the devices when we call
    # `_per_device_fit_function`.
    (grouped_inputs, grouped_outputs, grouped_updates,
     grouped_session_args) = strategy.extended.call_for_each_replica(
         _per_device_function, args=(model._distributed_model,))

    if mode == ModeKeys.TRAIN:
      # Initialize the variables in the replicated model. This is necessary for
      # multi-worker training because on some workers, initialization is not
      # needed. This method does initialization or waiting for initialization
      # according to the context object of distribute coordinator.
      init_restore_or_wait_for_variables()

    # Unwrap all the per device values returned from `call_for_each_replica`.
    # Unwrapping per device values gives you a list of values that can be
    # used to construct a new train function that is composed of update ops on
    # all the devices over which the model is distributed.
    (all_inputs, all_outputs, all_updates, all_session_args) = unwrap_values(
        strategy,
        grouped_inputs,
        grouped_outputs,
        grouped_updates,
        grouped_session_args,
        with_loss_tensor=(mode != ModeKeys.PREDICT))

    return K.function(
        all_inputs,
        all_outputs,
        updates=all_updates,
        name='distributed_{}_function'.format(mode),
        **all_session_args)


def _make_eager_execution_function(model, mode):
  """Makes function to run one step of distributed model eager execution."""
  strategy = model._distribution_strategy
  if not model._distributed_model:
    if model._compile_distribution:
      clone_model_on_replicas(
          model, strategy, make_callback_model=(mode == ModeKeys.TRAIN))
    else:
      _build_distributed_network(model, strategy)

  def _per_device_function(model):
    f = model._make_execution_function(mode)
    return (f.inputs, f.outputs)

  # NOTE(priyag): Try creating a new FuncGraph within DS scope instead of using
  # the global one.
  with K.get_graph().as_default(), strategy.scope():
    # Create train ops on each of the devices when we call
    # `_per_device_fit_function`.
    (grouped_inputs, grouped_outputs) = strategy.call_for_each_replica(
        _per_device_function, args=(model._distributed_model,))

    # Unwrap all the per device values returned from `call_for_each_replica`.
    # Unwrapping per device values gives you a list of values that can be
    # used to construct a new train function that is composed of inptus/outputs
    # on all the devices over which the model is distributed.
    (all_inputs, all_outputs, _, _) = unwrap_values(
        strategy,
        grouped_inputs,
        grouped_outputs,
        with_loss_tensor=(mode != ModeKeys.PREDICT))

    return K.function(
        all_inputs,
        all_outputs,
        name='eager_distributed_{}_function'.format(mode))


def _copy_weights_to_distributed_model(original_model, grouped_model):
  """Copies weights from original model to distributed models."""
  strategy = original_model._distribution_strategy
  if strategy:
    # Copy the weights from the original model to each of the replicated
    # models.
    orig_model_weights = original_model.get_weights()
    distributed_model = strategy.unwrap(grouped_model)[0]
    set_weights(strategy, distributed_model, orig_model_weights)


def _copy_weights_to_original_model(model, grouped_model, mode):
  """Copies weights from first distributed model back to original model."""
  if model._distribution_strategy and mode == ModeKeys.TRAIN:
    updated_weights = model._distribution_strategy.unwrap(
        grouped_model)[0].get_weights()
    model.set_weights(updated_weights)


def _per_device_aggregate_batch(batch_outs, model, mode):
  """Aggregates the per-device batch-level outputs from a distributed step."""
  if model._distribution_strategy is not None and mode == ModeKeys.PREDICT:
    total_batch_outs = []
    for i in range(len(model.outputs)):
      num_replicas = model._distribution_strategy.num_replicas_in_sync
      nested_outs = batch_outs[i * num_replicas:i * num_replicas + num_replicas]
      total_batch_outs.append(np.concatenate(nest.flatten(nested_outs)))
    return total_batch_outs
  return batch_outs


def _reset_metrics(model, distributed_model=None):
  if model._distribution_strategy:
    distributed_model = (
        distributed_model or
        model._distribution_strategy.unwrap(model._distributed_model)[0])
    distributed_model.reset_metrics()<|MERGE_RESOLUTION|>--- conflicted
+++ resolved
@@ -34,27 +34,12 @@
 from tensorflow.python.keras import metrics as metrics_module
 from tensorflow.python.keras import optimizers
 from tensorflow.python.keras.optimizer_v2 import optimizer_v2
-<<<<<<< HEAD
-from tensorflow.python.ops import array_ops
-=======
 from tensorflow.python.ops import control_flow_ops
->>>>>>> e6dbfa17
 from tensorflow.python.ops import math_ops
 from tensorflow.python.ops import variables
 from tensorflow.python.platform import tf_logging as logging
-from tensorflow.python.training import distribution_strategy_context
 from tensorflow.python.training.mode_keys import ModeKeys
 from tensorflow.python.util import nest
-
-
-def validate_not_in_strategy_scope():
-  """Validate fit/eval/predict are not running in DS scope."""
-  if distribution_strategy_context.has_distribution_strategy():
-    if distribution_strategy_context.in_cross_replica_context():
-      raise RuntimeError(
-          'Fit/Eval/Predict should not be run inside the tf.distribute.Strategy'
-          ' scope. Only model creation and compilation should be in '
-          'tf.distribute.Strategy scope.')
 
 
 def set_weights(distribution_strategy, dist_model, weights):
@@ -534,102 +519,13 @@
   return dims[0] if dims else None
 
 
-def get_cpu_device(distribution_strategy):
-  """Returns the CPU device of the TPU host or the default CPU device string.
-
-  Args:
-    distribution_strategy: The DistributionStrategy used to compile the model.
-
-  Returns:
-    A device string which is the TPU host's CPU device in case of
-    TPUDistributionStrategy or the default CPU device string in all other
-    cases.
-
-  Raises:
-    NotImplementedError: We currently don't support copying numpy data to
-    multiple hosts in the case of Cloud TPU pods.
-  """
-  if is_tpu_strategy(distribution_strategy):
-    if distribution_strategy.extended.num_hosts > 1:
-      raise NotImplementedError('TPUDistributionStrategy does not '
-                                'support numpy inputs when running on Cloud'
-                                'TPU pods.')
-    return distribution_strategy.extended.get_host_cpu_device(0)
-  else:
-    # For all strategies except TPUDistributionStrategy
-    # TODO(anjalisridhar): We may need to modify this when we add support for
-    # multi-worker strategy.
-    return '/CPU:0'
-
-
-def get_var_for_numpy(distribution_strategy, x):
-  if isinstance(x, list):
-    var_x = tuple([_get_var_for_numpy(distribution_strategy, single_input)
-                   for single_input in x])
-  else:
-    var_x = _get_var_for_numpy(distribution_strategy, x)
-  return var_x
-
-
-def _get_var_for_numpy(distribution_strategy, input_array):
-  """Creates a variable and assigns the value of the numpy array to it.
-
-<<<<<<< HEAD
-  Args:
-    distribution_strategy: The DistributionStrategy used to compile the model.
-    input_array: The input numpy array whose value will be assigned to the
-      variable we create.
-
-  Returns:
-    The variable to which we will copy the value of the input numpy array.
-
-  """
-  with ops.device(get_cpu_device(distribution_strategy)):
-    # Create and initialize a variable on the CPU device. This is the CPU
-    # device of the host in the case of TPUDistributionStrategy.
-    input_var = variables.VariableV1(array_ops.zeros(input_array.shape,
-                                                     input_array.dtype),
-                                     trainable=False, use_resource=True)
-  K.get_session().run(input_var.initializer)
-
-  # Create a placeholder for the numpy array input slices. We copy the value
-  # of the input numpy array to the variable in slices of size 64 MB to avoid
-  # running into memory issues or RPC message limits.
-  start_placeholder = array_ops.placeholder(dtypes.int64, ())
-  end_placeholder = array_ops.placeholder(dtypes.int64, ())
-  slice_placeholder = array_ops.placeholder(input_var.dtype)
-  assign_slice_op = input_var[start_placeholder:end_placeholder].assign(
-      slice_placeholder)
-
-  # If each batch element is > 64 MB, then we copy each batch element
-  # individually. Otherwise, the slices will be < 128 MB. There might be padding
-  # which might mean that the slices are 128 MB even if the size of the
-  # tensor allocated is less than 128 MB.
-  # This formula gives slices with size:
-  # ceil(64 MB / byte size per batch element) bytes.
-  # Using ceil() guarantees we get a number >= 1.
-
-  # Calculate the size of each batch element.
-  byte_size_per_batch_element = np.prod(input_array.shape[1:]) * \
-                                input_var.dtype.size
-
-  # Calculate number of elements we want to copy per slice.
-  batch_size_per_slice = int(np.ceil((64 << 20) / byte_size_per_batch_element))
-
-  # Copy slices of the above size starting at 0, except the last slice will be
-  # smaller.
-  start = 0
-  limit = input_array.shape[0]
-  while start < limit:
-    end = min(start + batch_size_per_slice, limit)
-    K.get_session().run(assign_slice_op, feed_dict={
-        start_placeholder: start,
-        end_placeholder: end,
-        slice_placeholder: input_array[start:end]})
-    start = end
-
-  return input_var
-=======
+def list_to_tuple(maybe_list):
+  """Datasets treat lists specially, so switch them to tuples."""
+  if isinstance(maybe_list, list):
+    return tuple(maybe_list)
+  return maybe_list
+
+
 def get_iterator(dataset, distribution_strategy):
   with distribution_strategy.scope():
     iterator = distribution_strategy.make_dataset_iterator(dataset)
@@ -642,7 +538,6 @@
     init_op = control_flow_ops.group(iterator.initialize())
     if not context.executing_eagerly():
       K.get_session().run(init_op)
->>>>>>> e6dbfa17
 
 
 def _get_input_from_iterator(iterator, model):
@@ -661,8 +556,6 @@
     x, y, sample_weights = next_element
 
   # Validate that all the elements in x and y are of the same type and shape.
-  # We can then pass the first element of x and y to `_standardize_weights`
-  # below and be confident of the output.
   validate_distributed_dataset_inputs(
       model._distribution_strategy, x, y, sample_weights)
   return x, y, sample_weights
@@ -929,7 +822,7 @@
   with K.get_graph().as_default(), strategy.scope():
     # Create train ops on each of the devices when we call
     # `_per_device_fit_function`.
-    (grouped_inputs, grouped_outputs) = strategy.call_for_each_replica(
+    (grouped_inputs, grouped_outputs) = strategy.extended.call_for_each_replica(
         _per_device_function, args=(model._distributed_model,))
 
     # Unwrap all the per device values returned from `call_for_each_replica`.

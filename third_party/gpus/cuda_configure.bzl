# -*- Python -*-
"""Repository rule for CUDA autoconfiguration.

`cuda_configure` depends on the following environment variables:

  * `TF_NEED_CUDA`: Whether to enable building with CUDA.
  * `GCC_HOST_COMPILER_PATH`: The GCC host compiler path
  * `TF_CUDA_CLANG`: Whether to use clang as a cuda compiler.
  * `CLANG_CUDA_COMPILER_PATH`: The clang compiler path that will be used for
    both host and device code compilation if TF_CUDA_CLANG is 1.
  * `TF_DOWNLOAD_CLANG`: Whether to download a recent release of clang
    compiler and use it to build tensorflow. When this option is set
    CLANG_CUDA_COMPILER_PATH is ignored.
  * `CUDA_TOOLKIT_PATH`: The path to the CUDA toolkit. Default is
    `/usr/local/cuda`.
  * `TF_CUDA_VERSION`: The version of the CUDA toolkit. If this is blank, then
    use the system default.
  * `TF_CUDNN_VERSION`: The version of the cuDNN library.
  * `CUDNN_INSTALL_PATH`: The path to the cuDNN library. Default is
    `/usr/local/cuda`.
  * `TF_CUDA_COMPUTE_CAPABILITIES`: The CUDA compute capabilities. Default is
    `3.5,5.2`.
  * `PYTHON_BIN_PATH`: The python binary path
"""

_GCC_HOST_COMPILER_PATH = "GCC_HOST_COMPILER_PATH"
_CLANG_CUDA_COMPILER_PATH = "CLANG_CUDA_COMPILER_PATH"
_CUDA_TOOLKIT_PATH = "CUDA_TOOLKIT_PATH"
_TF_CUDA_VERSION = "TF_CUDA_VERSION"
_TF_CUDNN_VERSION = "TF_CUDNN_VERSION"
_CUDNN_INSTALL_PATH = "CUDNN_INSTALL_PATH"
_TF_CUDA_COMPUTE_CAPABILITIES = "TF_CUDA_COMPUTE_CAPABILITIES"
_TF_CUDA_CONFIG_REPO = "TF_CUDA_CONFIG_REPO"
_TF_DOWNLOAD_CLANG = "TF_DOWNLOAD_CLANG"
_PYTHON_BIN_PATH = "PYTHON_BIN_PATH"

_DEFAULT_CUDA_VERSION = ""
_DEFAULT_CUDNN_VERSION = ""
_DEFAULT_CUDA_TOOLKIT_PATH = "/usr/local/cuda"
_DEFAULT_CUDNN_INSTALL_PATH = "/usr/local/cuda"
_DEFAULT_CUDA_COMPUTE_CAPABILITIES = ["3.5", "5.2"]

# Lookup paths for CUDA / cuDNN libraries, relative to the install directories.
#
# Paths will be tried out in the order listed below. The first successful path
# will be used. For example, when looking for the cudart libraries, the first
# attempt will be lib64/cudart inside the CUDA toolkit.
CUDA_LIB_PATHS = [
    "lib64/",
    "lib64/stubs/",
    "lib/powerpc64le-linux-gnu/",
    "lib/x86_64-linux-gnu/",
    "lib/x64/",
    "lib/",
    "",
]

# Lookup paths for cupti.h, relative to the CUDA toolkit directory.
#
# On most systems, the cupti library is not installed in the same directory as
# the other CUDA libraries but rather in a special extras/CUPTI directory.
CUPTI_HEADER_PATHS = [
    "extras/CUPTI/include/",
    "include/cuda/CUPTI/",
    "include/",
]

# Lookup paths for the cupti library, relative to the
#
# On most systems, the cupti library is not installed in the same directory as
# the other CUDA libraries but rather in a special extras/CUPTI directory.
CUPTI_LIB_PATHS = [
    "extras/CUPTI/lib64/",
    "lib/powerpc64le-linux-gnu/",
    "lib/x86_64-linux-gnu/",
    "lib64/",
    "extras/CUPTI/libx64/",
    "extras/CUPTI/lib/",
    "lib/",
]

# Lookup paths for CUDA headers (cuda.h) relative to the CUDA toolkit directory.
CUDA_INCLUDE_PATHS = [
    "include/",
    "include/cuda/",
]

# Lookup paths for cudnn.h relative to the CUDNN install directory.
CUDNN_INCLUDE_PATHS = [
    "",
    "include/",
    "include/cuda/",
]

# Lookup paths for NVVM libdevice relative to the CUDA directory toolkit.
#
# libdevice implements mathematical functions for GPU kernels, and is provided
# in NVVM bitcode (a subset of LLVM bitcode).
NVVM_LIBDEVICE_PATHS = [
    "nvvm/libdevice/",
    "share/cuda/",
    "lib/nvidia-cuda-toolkit/libdevice/",
]

# Files used to detect the NVVM libdevice path.
NVVM_LIBDEVICE_FILES = [
    # CUDA 9.0 has a single file.
    "libdevice.10.bc",

    # CUDA 8.0 has separate files for compute versions 2.0, 3.0, 3.5 and 5.0.
    # Probing for one of them is sufficient.
    "libdevice.compute_20.10.bc",
]

load("//third_party/clang_toolchain:download_clang.bzl", "download_clang")
load(
    "@bazel_tools//tools/cpp:lib_cc_configure.bzl",
    "escape_string",
    "get_env_var",
)
load(
    "@bazel_tools//tools/cpp:windows_cc_configure.bzl",
    "find_msvc_tool",
    "find_vc_path",
    "setup_vc_env_vars",
)

def _get_python_bin(repository_ctx):
  """Gets the python bin path."""
  python_bin = repository_ctx.os.environ.get(_PYTHON_BIN_PATH)
  if python_bin != None:
    return python_bin
  python_bin_name = "python.exe" if _is_windows(repository_ctx) else "python"
  python_bin_path = repository_ctx.which(python_bin_name)
  if python_bin_path != None:
    return str(python_bin_path)
  auto_configure_fail(
      "Cannot find python in PATH, please make sure " +
      "python is installed and add its directory in PATH, or --define " +
      "%s='/something/else'.\nPATH=%s" % (
          _PYTHON_BIN_PATH,
          repository_ctx.os.environ.get("PATH", ""),
      ))


def _get_nvcc_tmp_dir_for_windows(repository_ctx):
  """Return the tmp directory for nvcc to generate intermediate source files."""
  escaped_tmp_dir = escape_string(
      get_env_var(repository_ctx, "TMP", "C:\\Windows\\Temp").replace(
          "\\", "\\\\"),)
  return escaped_tmp_dir + "\\\\nvcc_inter_files_tmp_dir"


def _get_msvc_compiler(repository_ctx):
  vc_path = find_vc_path(repository_ctx)
  return find_msvc_tool(repository_ctx, vc_path, "cl.exe").replace("\\", "/")


def _get_win_cuda_defines(repository_ctx):
  """Return CROSSTOOL defines for Windows"""

  # If we are not on Windows, return empty vaules for Windows specific fields.
  # This ensures the CROSSTOOL file parser is happy.
  if not _is_windows(repository_ctx):
    return {
        "%{msvc_env_tmp}": "",
        "%{msvc_env_path}": "",
        "%{msvc_env_include}": "",
        "%{msvc_env_lib}": "",
        "%{msvc_cl_path}": "",
        "%{msvc_ml_path}": "",
        "%{msvc_link_path}": "",
        "%{msvc_lib_path}": "",
        "%{cxx_builtin_include_directory}": "",
    }

  vc_path = find_vc_path(repository_ctx)
  if not vc_path:
    auto_configure_fail(
        "Visual C++ build tools not found on your machine." +
        "Please check your installation following https://docs.bazel.build/versions/master/windows.html#using"
    )
    return {}

  env = setup_vc_env_vars(repository_ctx, vc_path)
  escaped_paths = escape_string(env["PATH"])
  escaped_include_paths = escape_string(env["INCLUDE"])
  escaped_lib_paths = escape_string(env["LIB"])
  escaped_tmp_dir = escape_string(
      get_env_var(repository_ctx, "TMP", "C:\\Windows\\Temp").replace(
          "\\", "\\\\"),)

  msvc_cl_path = _get_python_bin(repository_ctx)
  msvc_ml_path = find_msvc_tool(repository_ctx, vc_path, "ml64.exe").replace(
      "\\", "/")
  msvc_link_path = find_msvc_tool(repository_ctx, vc_path, "link.exe").replace(
      "\\", "/")
  msvc_lib_path = find_msvc_tool(repository_ctx, vc_path, "lib.exe").replace(
      "\\", "/")

  # nvcc will generate some temporary source files under %{nvcc_tmp_dir}
  # The generated files are guranteed to have unique name, so they can share the same tmp directory
  escaped_cxx_include_directories = [
      "cxx_builtin_include_directory: \"%s\"" %
      _get_nvcc_tmp_dir_for_windows(repository_ctx)
  ]
  for path in escaped_include_paths.split(";"):
    if path:
      escaped_cxx_include_directories.append(
          "cxx_builtin_include_directory: \"%s\"" % path)

  return {
      "%{msvc_env_tmp}":
          escaped_tmp_dir,
      "%{msvc_env_path}":
          escaped_paths,
      "%{msvc_env_include}":
          escaped_include_paths,
      "%{msvc_env_lib}":
          escaped_lib_paths,
      "%{msvc_cl_path}":
          msvc_cl_path,
      "%{msvc_ml_path}":
          msvc_ml_path,
      "%{msvc_link_path}":
          msvc_link_path,
      "%{msvc_lib_path}":
          msvc_lib_path,
      "%{cxx_builtin_include_directory}":
          "\n".join(escaped_cxx_include_directories),
  }

# TODO(dzc): Once these functions have been factored out of Bazel's
# cc_configure.bzl, load them from @bazel_tools instead.
# BEGIN cc_configure common functions.
def find_cc(repository_ctx):
  """Find the C++ compiler."""
  if _is_windows(repository_ctx):
    return _get_msvc_compiler(repository_ctx)

  if _use_cuda_clang(repository_ctx):
    target_cc_name = "clang"
    cc_path_envvar = _CLANG_CUDA_COMPILER_PATH
    if _flag_enabled(repository_ctx, _TF_DOWNLOAD_CLANG):
      return "extra_tools/bin/clang"
  else:
    target_cc_name = "gcc"
    cc_path_envvar = _GCC_HOST_COMPILER_PATH
  cc_name = target_cc_name

  if cc_path_envvar in repository_ctx.os.environ:
    cc_name_from_env = repository_ctx.os.environ[cc_path_envvar].strip()
    if cc_name_from_env:
      cc_name = cc_name_from_env
  if cc_name.startswith("/"):
    # Absolute path, maybe we should make this supported by our which function.
    return cc_name
  cc = repository_ctx.which(cc_name)
  if cc == None:
    fail(("Cannot find {}, either correct your path or set the {}" +
          " environment variable").format(target_cc_name, cc_path_envvar))
  return cc


_INC_DIR_MARKER_BEGIN = "#include <...>"

# OSX add " (framework directory)" at the end of line, strip it.
_OSX_FRAMEWORK_SUFFIX = " (framework directory)"
_OSX_FRAMEWORK_SUFFIX_LEN = len(_OSX_FRAMEWORK_SUFFIX)

def _cxx_inc_convert(path):
  """Convert path returned by cc -E xc++ in a complete path."""
  path = path.strip()
  if path.endswith(_OSX_FRAMEWORK_SUFFIX):
    path = path[:-_OSX_FRAMEWORK_SUFFIX_LEN].strip()
  return path


def _normalize_include_path(repository_ctx, path):
  """Normalizes include paths before writing them to the crosstool.

    If path points inside the 'crosstool' folder of the repository, a relative
    path is returned.
    If path points outside the 'crosstool' folder, an absolute path is returned.
    """
  path = str(repository_ctx.path(path))
  crosstool_folder = str(repository_ctx.path(".").get_child("crosstool"))

  if path.startswith(crosstool_folder):
    # We drop the path to "$REPO/crosstool" and a trailing path separator.
    return path[len(crosstool_folder) + 1:]
  return path


def _get_cxx_inc_directories_impl(repository_ctx, cc, lang_is_cpp):
  """Compute the list of default C or C++ include directories."""
  if lang_is_cpp:
    lang = "c++"
  else:
    lang = "c"
  result = repository_ctx.execute([cc, "-E", "-x" + lang, "-", "-v"])
  index1 = result.stderr.find(_INC_DIR_MARKER_BEGIN)
  if index1 == -1:
    return []
  index1 = result.stderr.find("\n", index1)
  if index1 == -1:
    return []
  index2 = result.stderr.rfind("\n ")
  if index2 == -1 or index2 < index1:
    return []
  index2 = result.stderr.find("\n", index2 + 1)
  if index2 == -1:
    inc_dirs = result.stderr[index1 + 1:]
  else:
    inc_dirs = result.stderr[index1 + 1:index2].strip()

  return [
      _normalize_include_path(repository_ctx, _cxx_inc_convert(p))
      for p in inc_dirs.split("\n")
  ]


def get_cxx_inc_directories(repository_ctx, cc):
  """Compute the list of default C and C++ include directories."""

  # For some reason `clang -xc` sometimes returns include paths that are
  # different from the ones from `clang -xc++`. (Symlink and a dir)
  # So we run the compiler with both `-xc` and `-xc++` and merge resulting lists
  includes_cpp = _get_cxx_inc_directories_impl(repository_ctx, cc, True)
  includes_c = _get_cxx_inc_directories_impl(repository_ctx, cc, False)

  includes_cpp_set = depset(includes_cpp)
  return includes_cpp + [
      inc for inc in includes_c if inc not in includes_cpp_set
  ]


def auto_configure_fail(msg):
  """Output failure message when cuda configuration fails."""
  red = "\033[0;31m"
  no_color = "\033[0m"
  fail("\n%sCuda Configuration Error:%s %s\n" % (red, no_color, msg))

# END cc_configure common functions (see TODO above).

def _host_compiler_includes(repository_ctx, cc):
  """Generates the cxx_builtin_include_directory entries for gcc inc dirs.

    Args:
      repository_ctx: The repository context.
      cc: The path to the gcc host compiler.

    Returns:
      A string containing the cxx_builtin_include_directory for each of the gcc
      host compiler include directories, which can be added to the CROSSTOOL
      file.
    """
  inc_dirs = get_cxx_inc_directories(repository_ctx, cc)
  inc_entries = []
  for inc_dir in inc_dirs:
    inc_entries.append("  cxx_builtin_include_directory: \"%s\"" % inc_dir)
  return "\n".join(inc_entries)


def _cuda_include_path(repository_ctx, cuda_config):
  """Generates the cxx_builtin_include_directory entries for cuda inc dirs.

    Args:
      repository_ctx: The repository context.
      cc: The path to the gcc host compiler.

    Returns:
      A string containing the cxx_builtin_include_directory for each of the gcc
      host compiler include directories, which can be added to the CROSSTOOL
      file.
    """
  nvcc_path = repository_ctx.path("%s/bin/nvcc%s" % (
      cuda_config.cuda_toolkit_path,
      ".exe" if cuda_config.cpu_value == "Windows" else "",
  ))
  result = repository_ctx.execute([
      nvcc_path,
      "-v",
      "/dev/null",
      "-o",
      "/dev/null",
  ])
  target_dir = ""
  for one_line in result.stderr.splitlines():
    if one_line.startswith("#$ _TARGET_DIR_="):
      target_dir = (
          cuda_config.cuda_toolkit_path + "/" + one_line.replace(
              "#$ _TARGET_DIR_=", "") + "/include")
  inc_entries = []
  if target_dir != "":
    inc_entries.append("  cxx_builtin_include_directory: \"%s\"" % target_dir)
  default_include = cuda_config.cuda_toolkit_path + "/include"
  inc_entries.append(
      "  cxx_builtin_include_directory: \"%s\"" % default_include)
  return "\n".join(inc_entries)


def enable_cuda(repository_ctx):
  if "TF_NEED_CUDA" in repository_ctx.os.environ:
    enable_cuda = repository_ctx.os.environ["TF_NEED_CUDA"].strip()
    return enable_cuda == "1"
  return False


def cuda_toolkit_path(repository_ctx):
  """Finds the cuda toolkit directory.

    Args:
      repository_ctx: The repository context.

    Returns:
      A speculative real path of the cuda toolkit install directory.
    """
  cuda_toolkit_path = _DEFAULT_CUDA_TOOLKIT_PATH
  if _CUDA_TOOLKIT_PATH in repository_ctx.os.environ:
    cuda_toolkit_path = repository_ctx.os.environ[_CUDA_TOOLKIT_PATH].strip()
  if not repository_ctx.path(cuda_toolkit_path).exists:
    auto_configure_fail("Cannot find cuda toolkit path.")
  return str(repository_ctx.path(cuda_toolkit_path).realpath)


def _cudnn_install_basedir(repository_ctx):
  """Finds the cudnn install directory."""
  cudnn_install_path = _DEFAULT_CUDNN_INSTALL_PATH
  if _CUDNN_INSTALL_PATH in repository_ctx.os.environ:
    cudnn_install_path = repository_ctx.os.environ[_CUDNN_INSTALL_PATH].strip()
  if not repository_ctx.path(cudnn_install_path).exists:
    auto_configure_fail("Cannot find cudnn install path.")
  return cudnn_install_path


def matches_version(environ_version, detected_version):
  """Checks whether the user-specified version matches the detected version.

    This function performs a weak matching so that if the user specifies only
    the
    major or major and minor versions, the versions are still considered
    matching
    if the version parts match. To illustrate:

        environ_version  detected_version  result
        -----------------------------------------
        5.1.3            5.1.3             True
        5.1              5.1.3             True
        5                5.1               True
        5.1.3            5.1               False
        5.2.3            5.1.3             False

    Args:
      environ_version: The version specified by the user via environment
        variables.
      detected_version: The version autodetected from the CUDA installation on
        the system.
    Returns: True if user-specified version matches detected version and False
      otherwise.
  """
  environ_version_parts = environ_version.split(".")
  detected_version_parts = detected_version.split(".")
  if len(detected_version_parts) < len(environ_version_parts):
    return False
  for i, part in enumerate(detected_version_parts):
    if i >= len(environ_version_parts):
      break
    if part != environ_version_parts[i]:
      return False
  return True


_NVCC_VERSION_PREFIX = "Cuda compilation tools, release "

def _cuda_version(repository_ctx, cuda_toolkit_path, cpu_value):
  """Detects the version of CUDA installed on the system.

    Args:
      repository_ctx: The repository context.
      cuda_toolkit_path: The CUDA install directory.

    Returns:
      String containing the version of CUDA.
    """

  # Run nvcc --version and find the line containing the CUDA version.
  nvcc_path = repository_ctx.path("%s/bin/nvcc%s" % (
      cuda_toolkit_path,
      ".exe" if cpu_value == "Windows" else "",
  ))
  if not nvcc_path.exists:
    auto_configure_fail("Cannot find nvcc at %s" % str(nvcc_path))
  result = repository_ctx.execute([str(nvcc_path), "--version"])
  if result.stderr:
    auto_configure_fail("Error running nvcc --version: %s" % result.stderr)
  lines = result.stdout.splitlines()
  version_line = lines[len(lines) - 1]
  if version_line.find(_NVCC_VERSION_PREFIX) == -1:
    auto_configure_fail(
        "Could not parse CUDA version from nvcc --version. Got: %s" %
        result.stdout,)

  # Parse the CUDA version from the line containing the CUDA version.
  prefix_removed = version_line.replace(_NVCC_VERSION_PREFIX, "")
  parts = prefix_removed.split(",")
  if len(parts) != 2 or len(parts[0]) < 2:
    auto_configure_fail(
        "Could not parse CUDA version from nvcc --version. Got: %s" %
        result.stdout,)
  full_version = parts[1].strip()
  if full_version.startswith("V"):
    full_version = full_version[1:]

  # Check whether TF_CUDA_VERSION was set by the user and fail if it does not
  # match the detected version.
  environ_version = ""
  if _TF_CUDA_VERSION in repository_ctx.os.environ:
    environ_version = repository_ctx.os.environ[_TF_CUDA_VERSION].strip()
  if environ_version and not matches_version(environ_version, full_version):
    auto_configure_fail(
        ("CUDA version detected from nvcc (%s) does not match " +
         "TF_CUDA_VERSION (%s)") % (full_version, environ_version),)

  # We only use the version consisting of the major and minor version numbers.
  version_parts = full_version.split(".")
  if len(version_parts) < 2:
    auto_configure_fail("CUDA version detected from nvcc (%s) is incomplete.")
  if cpu_value == "Windows":
    version = "64_%s%s" % (version_parts[0], version_parts[1])
  else:
    version = "%s.%s" % (version_parts[0], version_parts[1])
  return version


_DEFINE_CUDNN_MAJOR = "#define CUDNN_MAJOR"
_DEFINE_CUDNN_MINOR = "#define CUDNN_MINOR"
_DEFINE_CUDNN_PATCHLEVEL = "#define CUDNN_PATCHLEVEL"

def find_cuda_define(repository_ctx, header_dir, header_file, define):
  """Returns the value of a #define in a header file.

    Greps through a header file and returns the value of the specified #define.
    If the #define is not found, then raise an error.

    Args:
      repository_ctx: The repository context.
      header_dir: The directory containing the header file.
      header_file: The header file name.
      define: The #define to search for.

    Returns:
      The value of the #define found in the header.
    """

  # Confirm location of the header and grep for the line defining the macro.
  h_path = repository_ctx.path("%s/%s" % (header_dir, header_file))
  if not h_path.exists:
    auto_configure_fail("Cannot find %s at %s" % (header_file, str(h_path)))
  result = repository_ctx.execute(
      # Grep one more lines as some #defines are splitted into two lines.
      ["grep", "--color=never", "-A1", "-E", define,
       str(h_path)],)
  if result.stderr:
    auto_configure_fail("Error reading %s: %s" % (str(h_path), result.stderr))

  # Parse the version from the line defining the macro.
  if result.stdout.find(define) == -1:
    auto_configure_fail(
        "Cannot find line containing '%s' in %s" % (define, h_path))

  # Split results to lines
  lines = result.stdout.split("\n")
  num_lines = len(lines)
  for l in range(num_lines):
    line = lines[l]
    if define in line:  # Find the line with define
      version = line
      if l != num_lines - 1 and line[-1] == "\\":  # Add next line, if multiline
        version = version[:-1] + lines[l + 1]
      break

  # Remove any comments
  version = version.split("//")[0]

  # Remove define name
  version = version.replace(define, "").strip()

  # Remove the code after the version number.
  version_end = version.find(" ")
  if version_end != -1:
    if version_end == 0:
      auto_configure_fail(
          "Cannot extract the version from line containing '%s' in %s" %
          (define, str(h_path)),)
    version = version[:version_end].strip()
  return version


def _cudnn_version(repository_ctx, cudnn_install_basedir, cpu_value):
  """Detects the version of cuDNN installed on the system.

    Args:
      repository_ctx: The repository context.
      cpu_value: The name of the host operating system.
      cudnn_install_basedir: The cuDNN install directory.

    Returns:
      A string containing the version of cuDNN.
    """
  cudnn_header_dir = _find_cudnn_header_dir(
      repository_ctx,
      cudnn_install_basedir,
  )
  major_version = find_cuda_define(
      repository_ctx,
      cudnn_header_dir,
      "cudnn.h",
      _DEFINE_CUDNN_MAJOR,
  )
  minor_version = find_cuda_define(
      repository_ctx,
      cudnn_header_dir,
      "cudnn.h",
      _DEFINE_CUDNN_MINOR,
  )
  patch_version = find_cuda_define(
      repository_ctx,
      cudnn_header_dir,
      "cudnn.h",
      _DEFINE_CUDNN_PATCHLEVEL,
  )
  full_version = "%s.%s.%s" % (major_version, minor_version, patch_version)

  # Check whether TF_CUDNN_VERSION was set by the user and fail if it does not
  # match the detected version.
  environ_version = ""
  if _TF_CUDNN_VERSION in repository_ctx.os.environ:
    environ_version = repository_ctx.os.environ[_TF_CUDNN_VERSION].strip()
  if environ_version and not matches_version(environ_version, full_version):
    cudnn_h_path = repository_ctx.path(
        "%s/include/cudnn.h" % cudnn_install_basedir)
    auto_configure_fail(("cuDNN version detected from %s (%s) does not match " +
                         "TF_CUDNN_VERSION (%s)") %
                        (str(cudnn_h_path), full_version, environ_version),)
  # Only use the major version to match the SONAME of the library.
  version = major_version
  if cpu_value == "Windows":
    version = "64_" + version
  return version


def compute_capabilities(repository_ctx):
  """Returns a list of strings representing cuda compute capabilities."""
  if _TF_CUDA_COMPUTE_CAPABILITIES not in repository_ctx.os.environ:
    return _DEFAULT_CUDA_COMPUTE_CAPABILITIES
  capabilities_str = repository_ctx.os.environ[_TF_CUDA_COMPUTE_CAPABILITIES]
  capabilities = capabilities_str.split(",")
  for capability in capabilities:
    # Workaround for Skylark's lack of support for regex. This check should
    # be equivalent to checking:
    #     if re.match("[0-9]+.[0-9]+", capability) == None:
    parts = capability.split(".")
    if len(parts) != 2 or not parts[0].isdigit() or not parts[1].isdigit():
      auto_configure_fail("Invalid compute capability: %s" % capability)
  return capabilities


def get_cpu_value(repository_ctx):
  """Returns the name of the host operating system.

    Args:
      repository_ctx: The repository context.

    Returns:
      A string containing the name of the host operating system.
    """
  os_name = repository_ctx.os.name.lower()
  if os_name.startswith("mac os"):
    return "Darwin"
  if os_name.find("windows") != -1:
    return "Windows"
  result = repository_ctx.execute(["uname", "-s"])
  return result.stdout.strip()


def _is_windows(repository_ctx):
  """Returns true if the host operating system is windows."""
  return get_cpu_value(repository_ctx) == "Windows"


def lib_name(base_name, cpu_value, version = None, static = False):
  """Constructs the platform-specific name of a library.

    Args:
      base_name: The name of the library, such as "cudart"
      cpu_value: The name of the host operating system.
      version: The version of the library.
      static: True the library is static or False if it is a shared object.

    Returns:
      The platform-specific name of the library.
    """
  version = "" if not version else "." + version
  if cpu_value in ("Linux", "FreeBSD"):
    if static:
      return "lib%s.a" % base_name
    return "lib%s.so%s" % (base_name, version)
  elif cpu_value == "Windows":
    return "%s.lib" % base_name
  elif cpu_value == "Darwin":
    if static:
      return "lib%s.a" % base_name
    return "lib%s%s.dylib" % (base_name, version)
  else:
    auto_configure_fail("Invalid cpu_value: %s" % cpu_value)

def find_lib(repository_ctx, paths, check_soname = True):
  """
    Finds a library among a list of potential paths.

    Args:
      paths: List of paths to inspect.

    Returns:
      Returns the first path in paths that exist.
  """
  objdump = repository_ctx.which("objdump")
  mismatches = []
  for path in [repository_ctx.path(path) for path in paths]:
    if not path.exists:
      continue
    if check_soname and objdump != None:
      output = repository_ctx.execute([objdump, "-p", str(path)]).stdout
      output = [line for line in output.splitlines() if "SONAME" in line]
      sonames = [line.strip().split(" ")[-1] for line in output]
      if not any([soname == path.basename for soname in sonames]):
        mismatches.append(str(path))
        continue
    return path
  if mismatches:
    auto_configure_fail(
        "None of the libraries match their SONAME: " + ", ".join(mismatches))
  auto_configure_fail("No library found under: " + ", ".join(paths))


def _find_cuda_lib(
        lib,
        repository_ctx,
        cpu_value,
        basedir,
        version,
        static = False):
  """Finds the given CUDA or cuDNN library on the system.

    Args:
      lib: The name of the library, such as "cudart"
      repository_ctx: The repository context.
      cpu_value: The name of the host operating system.
      basedir: The install directory of CUDA or cuDNN.
      version: The version of the library.
      static: True if static library, False if shared object.

    Returns:
      Returns the path to the library.
    """
  file_name = lib_name(lib, cpu_value, version, static)
  return find_lib(repository_ctx, [
      "%s/%s%s" % (basedir, path, file_name) for path in CUDA_LIB_PATHS
  ], check_soname = version and not static)


def _find_cupti_header_dir(repository_ctx, cuda_config):
  """Returns the path to the directory containing cupti.h

    On most systems, the cupti library is not installed in the same directory as
    the other CUDA libraries but rather in a special extras/CUPTI directory.

    Args:
      repository_ctx: The repository context.
      cuda_config: The CUDA config as returned by _get_cuda_config

    Returns:
      The path of the directory containing the cupti header.
    """
  cuda_toolkit_path = cuda_config.cuda_toolkit_path
  for relative_path in CUPTI_HEADER_PATHS:
    if repository_ctx.path(
        "%s/%scupti.h" % (cuda_toolkit_path, relative_path)).exists:
      return ("%s/%s" % (cuda_toolkit_path, relative_path))[:-1]
  auto_configure_fail("Cannot find cupti.h under %s" % ", ".join(
      [cuda_toolkit_path + "/" + s for s in CUPTI_HEADER_PATHS]))


def _find_cupti_lib(repository_ctx, cuda_config):
  """Finds the cupti library on the system.

    On most systems, the cupti library is not installed in the same directory as
    the other CUDA libraries but rather in a special extras/CUPTI directory.

    Args:
      repository_ctx: The repository context.
      cuda_config: The cuda configuration as returned by _get_cuda_config.

    Returns:
      Returns the path to the library.
    """
  file_name = lib_name(
      "cupti",
      cuda_config.cpu_value,
      cuda_config.cuda_version,
  )
  basedir = cuda_config.cuda_toolkit_path
  return find_lib(repository_ctx, [
      "%s/%s%s" % (basedir, path, file_name) for path in CUPTI_LIB_PATHS
  ])


def _find_libs(repository_ctx, cuda_config):
  """Returns the CUDA and cuDNN libraries on the system.

    Args:
      repository_ctx: The repository context.
      cuda_config: The CUDA config as returned by _get_cuda_config

    Returns:
      Map of library names to structs of filename and path.
    """
  cpu_value = cuda_config.cpu_value
  return {
      "cuda":
          _find_cuda_lib(
              "cuda",
              repository_ctx,
              cpu_value,
              cuda_config.cuda_toolkit_path,
              None),
      "cudart":
          _find_cuda_lib(
              "cudart",
              repository_ctx,
              cpu_value,
              cuda_config.cuda_toolkit_path,
              cuda_config.cuda_version,
          ),
      "cudart_static":
          _find_cuda_lib(
              "cudart_static",
              repository_ctx,
              cpu_value,
              cuda_config.cuda_toolkit_path,
              cuda_config.cuda_version,
              static=True,
          ),
      "cublas":
          _find_cuda_lib(
              "cublas",
              repository_ctx,
              cpu_value,
              cuda_config.cuda_toolkit_path,
              cuda_config.cuda_version,
          ),
      "cusolver":
          _find_cuda_lib(
              "cusolver",
              repository_ctx,
              cpu_value,
              cuda_config.cuda_toolkit_path,
              cuda_config.cuda_version,
          ),
      "curand":
          _find_cuda_lib(
              "curand",
              repository_ctx,
              cpu_value,
              cuda_config.cuda_toolkit_path,
              cuda_config.cuda_version,
          ),
      "cufft":
          _find_cuda_lib(
              "cufft",
              repository_ctx,
              cpu_value,
              cuda_config.cuda_toolkit_path,
              cuda_config.cuda_version,
          ),
      "cudnn":
          _find_cuda_lib(
              "cudnn",
              repository_ctx,
              cpu_value,
              cuda_config.cudnn_install_basedir,
              cuda_config.cudnn_version,
          ),
      "cupti":
          _find_cupti_lib(repository_ctx, cuda_config),
  }


def _find_cuda_include_path(repository_ctx, cuda_config):
  """Returns the path to the directory containing cuda.h

    Args:
      repository_ctx: The repository context.
      cuda_config: The CUDA config as returned by _get_cuda_config

    Returns:
      The path of the directory containing the CUDA headers.
    """
  cuda_toolkit_path = cuda_config.cuda_toolkit_path
  for relative_path in CUDA_INCLUDE_PATHS:
    if repository_ctx.path(
        "%s/%scuda.h" % (cuda_toolkit_path, relative_path)).exists:
      return ("%s/%s" % (cuda_toolkit_path, relative_path))[:-1]
  auto_configure_fail("Cannot find cuda.h under %s" % cuda_toolkit_path)


def _find_cudnn_header_dir(repository_ctx, cudnn_install_basedir):
  """Returns the path to the directory containing cudnn.h

    Args:
      repository_ctx: The repository context.
      cudnn_install_basedir: The cudnn install directory as returned by
        _cudnn_install_basedir.

    Returns:
      The path of the directory containing the cudnn header.
    """
  for relative_path in CUDA_INCLUDE_PATHS:
    if repository_ctx.path(
        "%s/%scudnn.h" % (cudnn_install_basedir, relative_path)).exists:
      return ("%s/%s" % (cudnn_install_basedir, relative_path))[:-1]
  if repository_ctx.path("/usr/include/cudnn.h").exists:
    return "/usr/include"
  auto_configure_fail("Cannot find cudnn.h under %s" % cudnn_install_basedir)


def _find_nvvm_libdevice_dir(repository_ctx, cuda_config):
  """Returns the path to the directory containing libdevice in bitcode format.

    Args:
      repository_ctx: The repository context.
      cuda_config: The CUDA config as returned by _get_cuda_config

    Returns:
      The path of the directory containing the CUDA headers.
    """
  cuda_toolkit_path = cuda_config.cuda_toolkit_path
  for libdevice_file in NVVM_LIBDEVICE_FILES:
    for relative_path in NVVM_LIBDEVICE_PATHS:
      if repository_ctx.path("%s/%s%s" % (cuda_toolkit_path, relative_path,
                                          libdevice_file)).exists:
        return ("%s/%s" % (cuda_toolkit_path, relative_path))[:-1]
  auto_configure_fail(
      "Cannot find libdevice*.bc files under %s" % cuda_toolkit_path)


def _cudart_static_linkopt(cpu_value):
  """Returns additional platform-specific linkopts for cudart."""
  return "" if cpu_value == "Darwin" else "\"-lrt\","


def _get_cuda_config(repository_ctx):
  """Detects and returns information about the CUDA installation on the system.

    Args:
      repository_ctx: The repository context.

    Returns:
      A struct containing the following fields:
        cuda_toolkit_path: The CUDA toolkit installation directory.
        cudnn_install_basedir: The cuDNN installation directory.
        cuda_version: The version of CUDA on the system.
        cudnn_version: The version of cuDNN on the system.
        compute_capabilities: A list of the system's CUDA compute capabilities.
        cpu_value: The name of the host operating system.
    """
  cpu_value = get_cpu_value(repository_ctx)
  toolkit_path = cuda_toolkit_path(repository_ctx)
  cuda_version = _cuda_version(repository_ctx, toolkit_path, cpu_value)
  cudnn_install_basedir = _cudnn_install_basedir(repository_ctx)
  cudnn_version = _cudnn_version(repository_ctx, cudnn_install_basedir,
                                 cpu_value)
  return struct(
      cuda_toolkit_path=toolkit_path,
      cudnn_install_basedir=cudnn_install_basedir,
      cuda_version=cuda_version,
      cudnn_version=cudnn_version,
      compute_capabilities=compute_capabilities(repository_ctx),
      cpu_value=cpu_value,
  )


def _tpl(repository_ctx, tpl, substitutions = {}, out = None):
  if not out:
    out = tpl.replace(":", "/")
  repository_ctx.template(
      out,
      Label("//third_party/gpus/%s.tpl" % tpl),
      substitutions,
  )


def _file(repository_ctx, label):
  repository_ctx.template(
      label.replace(":", "/"),
      Label("//third_party/gpus/%s.tpl" % label),
      {},
  )


_DUMMY_CROSSTOOL_BZL_FILE = """
def error_gpu_disabled():
  fail("ERROR: Building with --config=cuda but TensorFlow is not configured " +
       "to build with GPU support. Please re-run ./configure and enter 'Y' " +
       "at the prompt to build with GPU support.")

  native.genrule(
      name = "error_gen_crosstool",
      outs = ["CROSSTOOL"],
      cmd = "echo 'Should not be run.' && exit 1",
  )

  native.filegroup(
      name = "crosstool",
      srcs = [":CROSSTOOL"],
      output_licenses = ["unencumbered"],
  )
"""

_DUMMY_CROSSTOOL_BUILD_FILE = """
load("//crosstool:error_gpu_disabled.bzl", "error_gpu_disabled")

error_gpu_disabled()
"""

def _create_dummy_repository(repository_ctx):
  cpu_value = get_cpu_value(repository_ctx)

  # Set up BUILD file for cuda/.
  _tpl(
      repository_ctx,
      "cuda:build_defs.bzl",
      {
          "%{cuda_is_configured}": "False",
          "%{cuda_extra_copts}": "[]",
      },
  )
  _tpl(
      repository_ctx,
      "cuda:BUILD",
      {
          "%{cuda_driver_lib}":
              lib_name("cuda", cpu_value),
          "%{cudart_static_lib}":
              lib_name(
                  "cudart_static",
                  cpu_value,
                  static=True,
              ),
          "%{cudart_static_linkopt}":
              _cudart_static_linkopt(cpu_value),
          "%{cudart_lib}":
              lib_name("cudart", cpu_value),
          "%{cublas_lib}":
              lib_name("cublas", cpu_value),
          "%{cusolver_lib}":
              lib_name("cusolver", cpu_value),
          "%{cudnn_lib}":
              lib_name("cudnn", cpu_value),
          "%{cufft_lib}":
              lib_name("cufft", cpu_value),
          "%{curand_lib}":
              lib_name("curand", cpu_value),
          "%{cupti_lib}":
<<<<<<< HEAD
              _lib_name("cupti", cpu_value),
          "%{cuda_include_genrules}":
=======
              lib_name("cupti", cpu_value),
          "%{copy_rules}":
>>>>>>> e6dbfa17
              "",
          "%{cuda_headers}":
              "",
      },
  )

  # Create dummy files for the CUDA toolkit since they are still required by
  # tensorflow/core/platform/default/build_config:cuda.
<<<<<<< HEAD
  repository_ctx.file("cuda/cuda/include/cuda.h", "")
  repository_ctx.file("cuda/cuda/include/cublas.h", "")
  repository_ctx.file("cuda/cuda/include/cudnn.h", "")
  repository_ctx.file("cuda/cuda/extras/CUPTI/include/cupti.h", "")
  repository_ctx.file("cuda/cuda/lib/%s" % _lib_name("cuda", cpu_value))
  repository_ctx.file("cuda/cuda/lib/%s" % _lib_name("cudart", cpu_value))
=======
  repository_ctx.file("cuda/cuda/include/cuda.h")
  repository_ctx.file("cuda/cuda/include/cublas.h")
  repository_ctx.file("cuda/cuda/include/cudnn.h")
  repository_ctx.file("cuda/cuda/extras/CUPTI/include/cupti.h")
  repository_ctx.file("cuda/cuda/lib/%s" % lib_name("cuda", cpu_value))
  repository_ctx.file("cuda/cuda/lib/%s" % lib_name("cudart", cpu_value))
>>>>>>> e6dbfa17
  repository_ctx.file(
      "cuda/cuda/lib/%s" % lib_name("cudart_static", cpu_value))
  repository_ctx.file("cuda/cuda/lib/%s" % lib_name("cublas", cpu_value))
  repository_ctx.file("cuda/cuda/lib/%s" % lib_name("cusolver", cpu_value))
  repository_ctx.file("cuda/cuda/lib/%s" % lib_name("cudnn", cpu_value))
  repository_ctx.file("cuda/cuda/lib/%s" % lib_name("curand", cpu_value))
  repository_ctx.file("cuda/cuda/lib/%s" % lib_name("cufft", cpu_value))
  repository_ctx.file("cuda/cuda/lib/%s" % lib_name("cupti", cpu_value))

  # Set up cuda_config.h, which is used by
  # tensorflow/stream_executor/dso_loader.cc.
  _tpl(
      repository_ctx,
      "cuda:cuda_config.h",
      {
          "%{cuda_version}":
              _DEFAULT_CUDA_VERSION,
          "%{cudnn_version}":
              _DEFAULT_CUDNN_VERSION,
          "%{cuda_compute_capabilities}":
              ",".join([
                  "CudaVersion(\"%s\")" % c
                  for c in _DEFAULT_CUDA_COMPUTE_CAPABILITIES
              ]),
          "%{cuda_toolkit_path}":
              _DEFAULT_CUDA_TOOLKIT_PATH,
      },
      "cuda/cuda/cuda_config.h",
  )

  # If cuda_configure is not configured to build with GPU support, and the user
  # attempts to build with --config=cuda, add a dummy build rule to intercept
  # this and fail with an actionable error message.
  repository_ctx.file(
      "crosstool/error_gpu_disabled.bzl",
      _DUMMY_CROSSTOOL_BZL_FILE,
  )
  repository_ctx.file("crosstool/BUILD", _DUMMY_CROSSTOOL_BUILD_FILE)


def _execute(
        repository_ctx,
        cmdline,
        error_msg = None,
        error_details = None,
        empty_stdout_fine = False):
  """Executes an arbitrary shell command.

    Args:
      repository_ctx: the repository_ctx object
      cmdline: list of strings, the command to execute
      error_msg: string, a summary of the error if the command fails
      error_details: string, details about the error or steps to fix it
      empty_stdout_fine: bool, if True, an empty stdout result is fine,
        otherwise it's an error
    Return: the result of repository_ctx.execute(cmdline)
  """
  result = repository_ctx.execute(cmdline)
  if result.stderr or not (empty_stdout_fine or result.stdout):
    auto_configure_fail(
        "\n".join([
            error_msg.strip() if error_msg else "Repository command failed",
            result.stderr.strip(),
            error_details if error_details else "",
        ]),)
  return result


def _norm_path(path):
  """Returns a path with '/' and remove the trailing slash."""
  path = path.replace("\\", "/")
  if path[-1] == "/":
    path = path[:-1]
  return path


def symlink_genrule_for_dir(
        repository_ctx,
        src_dir,
        dest_dir,
        genrule_name,
        src_files = [],
        dest_files = []):
  """Returns a genrule to symlink(or copy if on Windows) a set of files.

    If src_dir is passed, files will be read from the given directory; otherwise
    we assume files are in src_files and dest_files
    """
  if src_dir != None:
    src_dir = _norm_path(src_dir)
    dest_dir = _norm_path(dest_dir)
    files = "\n".join(sorted(_read_dir(repository_ctx, src_dir).splitlines()))

    # Create a list with the src_dir stripped to use for outputs.
    dest_files = files.replace(src_dir, "").splitlines()
    src_files = files.splitlines()
  command = []
  if not _is_windows(repository_ctx):
    # We clear folders that might have been generated previously to avoid
    # undesired inclusions
    command.append('if [ -d "$(@D)/extras" ]; then rm $(@D)/extras -drf; fi')
    command.append('if [ -d "$(@D)/include" ]; then rm $(@D)/include -drf; fi')
    command.append('if [ -d "$(@D)/lib" ]; then rm $(@D)/lib -drf; fi')
    command.append('if [ -d "$(@D)/nvvm" ]; then rm $(@D)/nvvm -drf; fi')
  outs = []
  for i in range(len(dest_files)):
    if dest_files[i] != "":
      # If we have only one file to link we do not want to use the dest_dir, as
      # $(@D) will include the full path to the file.
      dest = "$(@D)/" + dest_dir + dest_files[i] if len(
          dest_files) != 1 else "$(@D)/" + dest_files[i]

      # Copy the headers to create a sandboxable setup.
      cmd = "cp -f"
      command.append(cmd + ' "%s" "%s"' % (src_files[i], dest))
      outs.append('        "' + dest_dir + dest_files[i] + '",')
  genrule = _genrule(
      src_dir,
      genrule_name,
      " && ".join(command),
      "\n".join(outs),
  )
  return genrule


def _genrule(src_dir, genrule_name, command, outs):
  """Returns a string with a genrule.

    Genrule executes the given command and produces the given outputs.
    """
  return (
      "genrule(\n" + '    name = "' + genrule_name + '",\n' + "    outs = [\n" +
      outs + "\n    ],\n" + '    cmd = """\n' + command + '\n   """,\n' + ")\n")


def _read_dir(repository_ctx, src_dir):
  """Returns a string with all files in a directory.

    Finds all files inside a directory, traversing subfolders and following
    symlinks. The returned string contains the full path of all files
    separated by line breaks.
    """
  if _is_windows(repository_ctx):
    src_dir = src_dir.replace("/", "\\")
    find_result = _execute(
        repository_ctx,
        ["cmd.exe", "/c", "dir", src_dir, "/b", "/s", "/a-d"],
        empty_stdout_fine=True,
    )

    # src_files will be used in genrule.outs where the paths must
    # use forward slashes.
    result = find_result.stdout.replace("\\", "/")
  else:
    find_result = _execute(
        repository_ctx,
        ["find", src_dir, "-follow", "-type", "f"],
        empty_stdout_fine=True,
    )
    result = find_result.stdout
  return result


def _flag_enabled(repository_ctx, flag_name):
  if flag_name in repository_ctx.os.environ:
    value = repository_ctx.os.environ[flag_name].strip()
    return value == "1"
  return False


def _use_cuda_clang(repository_ctx):
  return _flag_enabled(repository_ctx, "TF_CUDA_CLANG")


def _compute_cuda_extra_copts(repository_ctx, compute_capabilities):
  if _use_cuda_clang(repository_ctx):
    capability_flags = [
        "--cuda-gpu-arch=sm_" + cap.replace(".", "")
        for cap in compute_capabilities
    ]
  else:
    # Capabilities are handled in the "crosstool_wrapper_driver_is_not_gcc" for nvcc
    # TODO(csigg): Make this consistent with cuda clang and pass to crosstool.
    capability_flags = []
  return str(capability_flags)


def _create_local_cuda_repository(repository_ctx):
  """Creates the repository containing files set up to build with CUDA."""
  cuda_config = _get_cuda_config(repository_ctx)

  cuda_include_path = _find_cuda_include_path(repository_ctx, cuda_config)
  cudnn_header_dir = _find_cudnn_header_dir(
      repository_ctx,
      cuda_config.cudnn_install_basedir,
  )
  cupti_header_dir = _find_cupti_header_dir(repository_ctx, cuda_config)
  nvvm_libdevice_dir = _find_nvvm_libdevice_dir(repository_ctx, cuda_config)

  # Set up symbolic links for the cuda toolkit by creating genrules to do
  # symlinking. We create one genrule for each directory we want to track under
  # cuda_toolkit_path
  cuda_toolkit_path = cuda_config.cuda_toolkit_path
  genrules = [
      symlink_genrule_for_dir(
          repository_ctx,
          cuda_include_path,
          "cuda/include",
          "cuda-include",
      )
  ]
  genrules.append(
      symlink_genrule_for_dir(
          repository_ctx,
          nvvm_libdevice_dir,
          "cuda/nvvm/libdevice",
          "cuda-nvvm",
      ))
  genrules.append(
      symlink_genrule_for_dir(
          repository_ctx,
          cupti_header_dir,
          "cuda/extras/CUPTI/include",
          "cuda-extras",
      ))

  cuda_libs = _find_libs(repository_ctx, cuda_config)
<<<<<<< HEAD
  cuda_lib_src = []
  cuda_lib_dest = []
  for lib in cuda_libs.values():
    cuda_lib_src.append(lib.path)
    cuda_lib_dest.append("cuda/lib/" + lib.file_name)
  genrules.append(
      symlink_genrule_for_dir(
          repository_ctx,
          None,
          "",
          "cuda-lib",
          cuda_lib_src,
          cuda_lib_dest,
      ))
=======
  cuda_lib_srcs = []
  cuda_lib_outs = []
  for path in cuda_libs.values():
    cuda_lib_srcs.append(str(path))
    cuda_lib_outs.append("cuda/lib/" + path.basename)
  copy_rules.append(make_copy_files_rule(
      repository_ctx,
      name = "cuda-lib",
      srcs = cuda_lib_srcs,
      outs = cuda_lib_outs,
  ))

  copy_rules.append(make_copy_dir_rule(
      repository_ctx,
      name = "cuda-bin",
      src_dir = cuda_config.cuda_toolkit_path + "/bin",
      out_dir = "cuda/bin"
  ))
>>>>>>> e6dbfa17

  # Set up the symbolic links for cudnn if cndnn was not installed to
  # CUDA_TOOLKIT_PATH.
  included_files = _read_dir(repository_ctx, cuda_include_path).replace(
      cuda_include_path,
      "",
  ).splitlines()
  if "/cudnn.h" not in included_files:
    genrules.append(
        symlink_genrule_for_dir(
            repository_ctx,
            None,
            "cuda/include/",
            "cudnn-include",
            [cudnn_header_dir + "/cudnn.h"],
            ["cudnn.h"],
        ))
  else:
    genrules.append(
        "filegroup(\n" + '    name = "cudnn-include",\n' + "    srcs = [],\n" +
        ")\n",)

  # Set up BUILD file for cuda/
  _tpl(
      repository_ctx,
      "cuda:build_defs.bzl",
      {
          "%{cuda_is_configured}":
              "True",
          "%{cuda_extra_copts}":
              _compute_cuda_extra_copts(
                  repository_ctx,
                  cuda_config.compute_capabilities,
              ),
      },
  )
  _tpl(
      repository_ctx,
      "cuda:BUILD.windows" if _is_windows(repository_ctx) else "cuda:BUILD",
      {
          "%{cuda_driver_lib}":
              cuda_libs["cuda"].basename,
          "%{cudart_static_lib}":
              cuda_libs["cudart_static"].basename,
          "%{cudart_static_linkopt}":
              _cudart_static_linkopt(cuda_config.cpu_value,),
          "%{cudart_lib}":
              cuda_libs["cudart"].basename,
          "%{cublas_lib}":
              cuda_libs["cublas"].basename,
          "%{cusolver_lib}":
              cuda_libs["cusolver"].basename,
          "%{cudnn_lib}":
              cuda_libs["cudnn"].basename,
          "%{cufft_lib}":
              cuda_libs["cufft"].basename,
          "%{curand_lib}":
              cuda_libs["curand"].basename,
          "%{cupti_lib}":
<<<<<<< HEAD
              cuda_libs["cupti"].file_name,
          "%{cuda_include_genrules}":
              "\n".join(genrules),
=======
              cuda_libs["cupti"].basename,
          "%{copy_rules}":
              "\n".join(copy_rules),
>>>>>>> e6dbfa17
          "%{cuda_headers}": ('":cuda-include",\n' + '        ":cudnn-include",'
                             ),
      },
      "cuda/BUILD",
  )

  is_cuda_clang = _use_cuda_clang(repository_ctx)

  should_download_clang = is_cuda_clang and _flag_enabled(
      repository_ctx,
      _TF_DOWNLOAD_CLANG,
  )
  if should_download_clang:
    download_clang(repository_ctx, "crosstool/extra_tools")

  # Set up crosstool/
  cc = find_cc(repository_ctx)
  cc_fullpath = cc if not should_download_clang else "crosstool/" + cc

  host_compiler_includes = _host_compiler_includes(repository_ctx, cc_fullpath)
  cuda_defines = {}
  # Bazel sets '-B/usr/bin' flag to workaround build errors on RHEL (see
  # https://github.com/bazelbuild/bazel/issues/760).
  # However, this stops our custom clang toolchain from picking the provided
  # LLD linker, so we're only adding '-B/usr/bin' when using non-downloaded
  # toolchain.
  # TODO: when bazel stops adding '-B/usr/bin' by default, remove this
  #       flag from the CROSSTOOL completely (see
  #       https://github.com/bazelbuild/bazel/issues/5634)
  if should_download_clang:
    cuda_defines["%{linker_bin_path_flag}"] = ""
  else:
    cuda_defines["%{linker_bin_path_flag}"] = 'flag: "-B/usr/bin"'

  if is_cuda_clang:
    cuda_defines["%{host_compiler_path}"] = str(cc)
    cuda_defines["%{host_compiler_warnings}"] = """
        # Some parts of the codebase set -Werror and hit this warning, so
        # switch it off for now.
        flag: "-Wno-invalid-partial-specialization"
    """
    cuda_defines["%{host_compiler_includes}"] = host_compiler_includes
    cuda_defines["%{extra_no_canonical_prefixes_flags}"] = ""
    _tpl(repository_ctx, "crosstool:BUILD", {
        "%{linker_files}": ":empty",
        "%{win_linker_files}": ":empty"
    })
    repository_ctx.file(
        "crosstool/clang/bin/crosstool_wrapper_driver_is_not_gcc", "")
    repository_ctx.file("crosstool/windows/msvc_wrapper_for_nvcc.py", "")
  else:
    cuda_defines[
        "%{host_compiler_path}"] = "clang/bin/crosstool_wrapper_driver_is_not_gcc"
    cuda_defines["%{host_compiler_warnings}"] = ""

    # nvcc has the system include paths built in and will automatically
    # search them; we cannot work around that, so we add the relevant cuda
    # system paths to the allowed compiler specific include paths.
    cuda_defines["%{host_compiler_includes}"] = (
        host_compiler_includes + "\n" + _cuda_include_path(
            repository_ctx, cuda_config) +
        "\n  cxx_builtin_include_directory: \"%s\"" % cupti_header_dir +
        "\n  cxx_builtin_include_directory: \"%s\"" % cudnn_header_dir)

    # For gcc, do not canonicalize system header paths; some versions of gcc
    # pick the shortest possible path for system includes when creating the
    # .d file - given that includes that are prefixed with "../" multiple
    # time quickly grow longer than the root of the tree, this can lead to
    # bazel's header check failing.
    cuda_defines["%{extra_no_canonical_prefixes_flags}"] = (
        "flag: \"-fno-canonical-system-headers\"")
    nvcc_path = str(
        repository_ctx.path("%s/bin/nvcc%s" % (
            cuda_config.cuda_toolkit_path,
            ".exe" if _is_windows(repository_ctx) else "",
        )))
    _tpl(
        repository_ctx,
        "crosstool:BUILD",
        {
            "%{linker_files}": ":crosstool_wrapper_driver_is_not_gcc",
            "%{win_linker_files}": ":windows_msvc_wrapper_files",
        },
    )
    wrapper_defines = {
        "%{cpu_compiler}":
            str(cc),
        "%{cuda_version}":
            cuda_config.cuda_version,
        "%{nvcc_path}":
            nvcc_path,
        "%{gcc_host_compiler_path}":
            str(cc),
        "%{cuda_compute_capabilities}":
            ", ".join(
                ["\"%s\"" % c for c in cuda_config.compute_capabilities],),
        "%{nvcc_tmp_dir}":
            _get_nvcc_tmp_dir_for_windows(repository_ctx),
    }
    _tpl(
        repository_ctx,
        "crosstool:clang/bin/crosstool_wrapper_driver_is_not_gcc",
        wrapper_defines,
    )
    _tpl(
        repository_ctx,
        "crosstool:windows/msvc_wrapper_for_nvcc.py",
        wrapper_defines,
    )

  _tpl(
      repository_ctx,
      "crosstool:CROSSTOOL",
      cuda_defines + _get_win_cuda_defines(repository_ctx),
      out="crosstool/CROSSTOOL",
  )

  # Set up cuda_config.h, which is used by
  # tensorflow/stream_executor/dso_loader.cc.
  _tpl(
      repository_ctx,
      "cuda:cuda_config.h",
      {
          "%{cuda_version}":
              cuda_config.cuda_version,
          "%{cudnn_version}":
              cuda_config.cudnn_version,
          "%{cuda_compute_capabilities}":
              ",".join([
                  "CudaVersion(\"%s\")" % c
                  for c in cuda_config.compute_capabilities
              ],),
          "%{cuda_toolkit_path}":
              cuda_config.cuda_toolkit_path,
      },
      "cuda/cuda/cuda_config.h",
  )


def _create_remote_cuda_repository(repository_ctx, remote_config_repo):
  """Creates pointers to a remotely configured repo set up to build with CUDA."""
  _tpl(
      repository_ctx,
      "cuda:build_defs.bzl",
      {
          "%{cuda_is_configured}":
              "True",
          "%{cuda_extra_copts}":
              _compute_cuda_extra_copts(
                  repository_ctx,
                  compute_capabilities(repository_ctx),
              ),
      },
  )
  repository_ctx.template(
      "cuda/BUILD",
      Label(remote_config_repo + "/cuda:BUILD"),
      {},
  )
  repository_ctx.template(
      "cuda/build_defs.bzl",
      Label(remote_config_repo + "/cuda:build_defs.bzl"),
      {},
  )
  repository_ctx.template(
      "cuda/cuda/cuda_config.h",
      Label(remote_config_repo + "/cuda:cuda/cuda_config.h"),
      {},
  )


def _cuda_autoconf_impl(repository_ctx):
  """Implementation of the cuda_autoconf repository rule."""
  if not enable_cuda(repository_ctx):
    _create_dummy_repository(repository_ctx)
  elif _TF_CUDA_CONFIG_REPO in repository_ctx.os.environ:
    _create_remote_cuda_repository(
        repository_ctx,
        repository_ctx.os.environ[_TF_CUDA_CONFIG_REPO],
    )
  else:
    _create_local_cuda_repository(repository_ctx)


cuda_configure = repository_rule(
    implementation = _cuda_autoconf_impl,
    environ = [
        _GCC_HOST_COMPILER_PATH,
        _CLANG_CUDA_COMPILER_PATH,
        "TF_NEED_CUDA",
        "TF_CUDA_CLANG",
        _TF_DOWNLOAD_CLANG,
        _CUDA_TOOLKIT_PATH,
        _CUDNN_INSTALL_PATH,
        _TF_CUDA_VERSION,
        _TF_CUDNN_VERSION,
        _TF_CUDA_COMPUTE_CAPABILITIES,
        _TF_CUDA_CONFIG_REPO,
        "NVVMIR_LIBRARY_DIR",
        _PYTHON_BIN_PATH,
    ],
)

"""Detects and configures the local CUDA toolchain.

Add the following to your WORKSPACE FILE:

```python
cuda_configure(name = "local_config_cuda")
```

Args:
  name: A unique name for this workspace rule.
"""<|MERGE_RESOLUTION|>--- conflicted
+++ resolved
@@ -1073,13 +1073,8 @@
           "%{curand_lib}":
               lib_name("curand", cpu_value),
           "%{cupti_lib}":
-<<<<<<< HEAD
-              _lib_name("cupti", cpu_value),
-          "%{cuda_include_genrules}":
-=======
               lib_name("cupti", cpu_value),
           "%{copy_rules}":
->>>>>>> e6dbfa17
               "",
           "%{cuda_headers}":
               "",
@@ -1088,21 +1083,12 @@
 
   # Create dummy files for the CUDA toolkit since they are still required by
   # tensorflow/core/platform/default/build_config:cuda.
-<<<<<<< HEAD
-  repository_ctx.file("cuda/cuda/include/cuda.h", "")
-  repository_ctx.file("cuda/cuda/include/cublas.h", "")
-  repository_ctx.file("cuda/cuda/include/cudnn.h", "")
-  repository_ctx.file("cuda/cuda/extras/CUPTI/include/cupti.h", "")
-  repository_ctx.file("cuda/cuda/lib/%s" % _lib_name("cuda", cpu_value))
-  repository_ctx.file("cuda/cuda/lib/%s" % _lib_name("cudart", cpu_value))
-=======
   repository_ctx.file("cuda/cuda/include/cuda.h")
   repository_ctx.file("cuda/cuda/include/cublas.h")
   repository_ctx.file("cuda/cuda/include/cudnn.h")
   repository_ctx.file("cuda/cuda/extras/CUPTI/include/cupti.h")
   repository_ctx.file("cuda/cuda/lib/%s" % lib_name("cuda", cpu_value))
   repository_ctx.file("cuda/cuda/lib/%s" % lib_name("cudart", cpu_value))
->>>>>>> e6dbfa17
   repository_ctx.file(
       "cuda/cuda/lib/%s" % lib_name("cudart_static", cpu_value))
   repository_ctx.file("cuda/cuda/lib/%s" % lib_name("cublas", cpu_value))
@@ -1178,65 +1164,37 @@
     path = path[:-1]
   return path
 
-
-def symlink_genrule_for_dir(
-        repository_ctx,
-        src_dir,
-        dest_dir,
-        genrule_name,
-        src_files = [],
-        dest_files = []):
-  """Returns a genrule to symlink(or copy if on Windows) a set of files.
-
-    If src_dir is passed, files will be read from the given directory; otherwise
-    we assume files are in src_files and dest_files
-    """
-  if src_dir != None:
-    src_dir = _norm_path(src_dir)
-    dest_dir = _norm_path(dest_dir)
-    files = "\n".join(sorted(_read_dir(repository_ctx, src_dir).splitlines()))
-
-    # Create a list with the src_dir stripped to use for outputs.
-    dest_files = files.replace(src_dir, "").splitlines()
-    src_files = files.splitlines()
-  command = []
-  if not _is_windows(repository_ctx):
-    # We clear folders that might have been generated previously to avoid
-    # undesired inclusions
-    command.append('if [ -d "$(@D)/extras" ]; then rm $(@D)/extras -drf; fi')
-    command.append('if [ -d "$(@D)/include" ]; then rm $(@D)/include -drf; fi')
-    command.append('if [ -d "$(@D)/lib" ]; then rm $(@D)/lib -drf; fi')
-    command.append('if [ -d "$(@D)/nvvm" ]; then rm $(@D)/nvvm -drf; fi')
-  outs = []
-  for i in range(len(dest_files)):
-    if dest_files[i] != "":
-      # If we have only one file to link we do not want to use the dest_dir, as
-      # $(@D) will include the full path to the file.
-      dest = "$(@D)/" + dest_dir + dest_files[i] if len(
-          dest_files) != 1 else "$(@D)/" + dest_files[i]
-
-      # Copy the headers to create a sandboxable setup.
-      cmd = "cp -f"
-      command.append(cmd + ' "%s" "%s"' % (src_files[i], dest))
-      outs.append('        "' + dest_dir + dest_files[i] + '",')
-  genrule = _genrule(
-      src_dir,
-      genrule_name,
-      " && ".join(command),
-      "\n".join(outs),
-  )
-  return genrule
-
-
-def _genrule(src_dir, genrule_name, command, outs):
-  """Returns a string with a genrule.
-
-    Genrule executes the given command and produces the given outputs.
-    """
-  return (
-      "genrule(\n" + '    name = "' + genrule_name + '",\n' + "    outs = [\n" +
-      outs + "\n    ],\n" + '    cmd = """\n' + command + '\n   """,\n' + ")\n")
-
+def make_copy_files_rule(repository_ctx, name, srcs, outs):
+  """Returns a rule to copy a set of files."""
+  cmds = []
+  # Copy files.
+  for src, out in zip(srcs, outs):
+    cmds.append('cp -f "%s" $(location %s)' % (src, out))
+  outs = [('        "%s",' % out) for out in outs]
+  return """genrule(
+    name = "%s",
+    outs = [
+%s
+    ],
+    cmd = \"""%s \""",
+)""" % (name, "\n".join(outs), " && ".join(cmds))
+
+def make_copy_dir_rule(repository_ctx, name, src_dir, out_dir):
+  """Returns a rule to recursively copy a directory."""
+  src_dir = _norm_path(src_dir)
+  out_dir = _norm_path(out_dir)
+  outs = _read_dir(repository_ctx, src_dir)
+  outs = [('        "%s",' % out.replace(src_dir, out_dir)) for out in outs]
+  # '@D' already contains the relative path for a single file, see
+  # http://docs.bazel.build/versions/master/be/make-variables.html#predefined_genrule_variables
+  out_dir = "$(@D)/%s" % out_dir if len(outs) > 1 else "$(@D)"
+  return """genrule(
+    name = "%s",
+    outs = [
+%s
+    ],
+    cmd = \"""cp -rf "%s/." "%s/" \""",
+)""" % (name, "\n".join(outs), src_dir, out_dir)
 
 def _read_dir(repository_ctx, src_dir):
   """Returns a string with all files in a directory.
@@ -1263,7 +1221,7 @@
         empty_stdout_fine=True,
     )
     result = find_result.stdout
-  return result
+  return sorted(result.splitlines())
 
 
 def _flag_enabled(repository_ctx, flag_name):
@@ -1302,50 +1260,29 @@
   cupti_header_dir = _find_cupti_header_dir(repository_ctx, cuda_config)
   nvvm_libdevice_dir = _find_nvvm_libdevice_dir(repository_ctx, cuda_config)
 
-  # Set up symbolic links for the cuda toolkit by creating genrules to do
-  # symlinking. We create one genrule for each directory we want to track under
-  # cuda_toolkit_path
-  cuda_toolkit_path = cuda_config.cuda_toolkit_path
-  genrules = [
-      symlink_genrule_for_dir(
+  # Create genrule to copy files from the installed CUDA toolkit into execroot.
+  copy_rules = [
+      make_copy_dir_rule(
           repository_ctx,
-          cuda_include_path,
-          "cuda/include",
-          "cuda-include",
-      )
+          name = "cuda-include",
+          src_dir = cuda_include_path,
+          out_dir = "cuda/include",
+      ),
+      make_copy_dir_rule(
+          repository_ctx,
+          name = "cuda-nvvm",
+          src_dir = nvvm_libdevice_dir,
+          out_dir = "cuda/nvvm/libdevice",
+      ),
+      make_copy_dir_rule(
+          repository_ctx,
+          name = "cuda-extras",
+          src_dir = cupti_header_dir,
+          out_dir = "cuda/extras/CUPTI/include",
+      ),
   ]
-  genrules.append(
-      symlink_genrule_for_dir(
-          repository_ctx,
-          nvvm_libdevice_dir,
-          "cuda/nvvm/libdevice",
-          "cuda-nvvm",
-      ))
-  genrules.append(
-      symlink_genrule_for_dir(
-          repository_ctx,
-          cupti_header_dir,
-          "cuda/extras/CUPTI/include",
-          "cuda-extras",
-      ))
 
   cuda_libs = _find_libs(repository_ctx, cuda_config)
-<<<<<<< HEAD
-  cuda_lib_src = []
-  cuda_lib_dest = []
-  for lib in cuda_libs.values():
-    cuda_lib_src.append(lib.path)
-    cuda_lib_dest.append("cuda/lib/" + lib.file_name)
-  genrules.append(
-      symlink_genrule_for_dir(
-          repository_ctx,
-          None,
-          "",
-          "cuda-lib",
-          cuda_lib_src,
-          cuda_lib_dest,
-      ))
-=======
   cuda_lib_srcs = []
   cuda_lib_outs = []
   for path in cuda_libs.values():
@@ -1364,28 +1301,18 @@
       src_dir = cuda_config.cuda_toolkit_path + "/bin",
       out_dir = "cuda/bin"
   ))
->>>>>>> e6dbfa17
-
-  # Set up the symbolic links for cudnn if cndnn was not installed to
-  # CUDA_TOOLKIT_PATH.
-  included_files = _read_dir(repository_ctx, cuda_include_path).replace(
-      cuda_include_path,
-      "",
-  ).splitlines()
-  if "/cudnn.h" not in included_files:
-    genrules.append(
-        symlink_genrule_for_dir(
-            repository_ctx,
-            None,
-            "cuda/include/",
-            "cudnn-include",
-            [cudnn_header_dir + "/cudnn.h"],
-            ["cudnn.h"],
-        ))
+
+  # Copy cudnn.h if cuDNN was not installed to CUDA_TOOLKIT_PATH.
+  included_files = _read_dir(repository_ctx, cuda_include_path)
+  if not any([file.endswith("cudnn.h") for file in included_files]):
+    copy_rules.append(make_copy_files_rule(
+        repository_ctx,
+        name = "cudnn-include",
+        srcs = [cudnn_header_dir + "/cudnn.h"],
+        outs = ["cuda/include/cudnn.h"],
+    ))
   else:
-    genrules.append(
-        "filegroup(\n" + '    name = "cudnn-include",\n' + "    srcs = [],\n" +
-        ")\n",)
+    copy_rules.append("filegroup(name = 'cudnn-include')\n")
 
   # Set up BUILD file for cuda/
   _tpl(
@@ -1424,15 +1351,9 @@
           "%{curand_lib}":
               cuda_libs["curand"].basename,
           "%{cupti_lib}":
-<<<<<<< HEAD
-              cuda_libs["cupti"].file_name,
-          "%{cuda_include_genrules}":
-              "\n".join(genrules),
-=======
               cuda_libs["cupti"].basename,
           "%{copy_rules}":
               "\n".join(copy_rules),
->>>>>>> e6dbfa17
           "%{cuda_headers}": ('":cuda-include",\n' + '        ":cudnn-include",'
                              ),
       },

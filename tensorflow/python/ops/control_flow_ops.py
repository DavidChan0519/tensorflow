--- conflicted
+++ resolved
@@ -14,8 +14,7 @@
 # ==============================================================================
 """Control Flow Operations.
 
-See the [Control
-Flow](https://tensorflow.org/api_guides/python/control_flow_ops) guide.
+See the [autograph](https://www.tensorflow.org/guide/autographs) guide.
 """
 # pylint: disable=g-bad-name
 from __future__ import absolute_import
@@ -25,13 +24,11 @@
 import abc
 import collections
 import functools
-import os
 
 import six
 
 from tensorflow.core.framework import attr_value_pb2
 from tensorflow.core.protobuf import control_flow_pb2
-from tensorflow.python import tf2
 from tensorflow.python.eager import context
 from tensorflow.python.framework import constant_op
 from tensorflow.python.framework import dtypes
@@ -72,9 +69,6 @@
 while_v2 = LazyLoader("while_v2", globals(),
                       "tensorflow.python.ops.while_v2")
 
-ENABLE_COND_V2 = tf2.enabled() or os.getenv("TF_ENABLE_COND_V2", "0") != "0"
-ENABLE_WHILE_V2 = tf2.enabled() or os.getenv("TF_ENABLE_WHILE_V2", "0") != "0"
-
 # We override the 'tuple' for a control flow op, so we keep python's
 # existing 'tuple' for later use in this module.
 _basetuple = tuple
@@ -159,7 +153,7 @@
 
   with ops.name_scope(name, "Assert", [condition, data]) as name:
     xs = ops.convert_n_to_tensor(data)
-    if all([x.dtype in {dtypes.string, dtypes.int32} for x in xs]):
+    if all(x.dtype in {dtypes.string, dtypes.int32} for x in xs):
       # As a simple heuristic, we assume that string and int32 are
       # on host to avoid the need to use cond. If it is not case,
       # we will pay the price copying the tensor to host memory.
@@ -458,19 +452,19 @@
     ValueError: If any of the inputs is None, or inputs are IndexedSlices and
       some but not all have a dense_shape property.
   """
-  if any([inp is None for inp in inputs]):
+  if any(inp is None for inp in inputs):
     raise ValueError("At least one of the merge inputs is None: %s" % inputs)
   with ops.name_scope(name, "Merge", inputs) as name:
     inputs = [
         ops.internal_convert_to_tensor_or_indexed_slices(inp, as_ref=True)
         for inp in inputs
     ]
-    if all([isinstance(v, ops.Tensor) for v in inputs]):
-      if all([v.dtype._is_ref_dtype for v in inputs]):  # pylint: disable=protected-access
+    if all(isinstance(v, ops.Tensor) for v in inputs):
+      if all(v.dtype._is_ref_dtype for v in inputs):  # pylint: disable=protected-access
         return gen_control_flow_ops.ref_merge(inputs, name)
       else:
         return gen_control_flow_ops.merge(inputs, name)
-    elif all([isinstance(v, sparse_tensor.SparseTensor) for v in inputs]):
+    elif all(isinstance(v, sparse_tensor.SparseTensor) for v in inputs):
       # Only handle the case when all inputs are SparseTensor.
       values, _ = merge([inp.values for inp in inputs], name=name)
       indices, chosen_index = gen_control_flow_ops.merge(
@@ -558,7 +552,7 @@
   if shapes is None:
     return
   flat_shapes = nest.flatten(shapes)
-  if not all([isinstance(s, tensor_shape.TensorShape) for s in flat_shapes]):
+  if not all(isinstance(s, tensor_shape.TensorShape) for s in flat_shapes):
     raise ValueError("`shapes` must be a (possibly nested) list of shapes.")
   # Check that the shapes of the inputs are less than the shape invariants,
   # and set the shapes of `enter_vars` to the shape invariants.
@@ -1485,6 +1479,7 @@
       return array_ops.zeros_like(val, optimize=False)
 
 
+@six.add_metaclass(abc.ABCMeta)
 class ControlFlowContext(object):
   """The base class for control flow context.
 
@@ -1831,7 +1826,15 @@
       result.op._set_control_flow_context(self)
       # pylint: enable=protected-access
 
-      self._values.add(result.name)
+      # Mark Switch output as seen by this context and any outer contexts,
+      # just like what we do for normal op outputs in _AddOpInternal() below.
+      ctxt = self
+      while ctxt is not None:
+        # pylint: disable=protected-access
+        ctxt._values.add(result.name)
+        ctxt = ctxt._outer_context
+        # pylint: enable=protected-access
+
       self._external_values[val.name] = result
     return result
 
@@ -1968,7 +1971,7 @@
 
 # pylint: disable=redefined-outer-name
 # pylint: disable=g-doc-args
-@tf_export("cond")
+@tf_export(v1=["cond"])
 @deprecation.deprecated_args(
     None, "fn1/fn2 are deprecated in favor of the true_fn/false_fn arguments.",
     "fn1", "fn2")
@@ -2044,7 +2047,9 @@
   ```
 
   """
-  if ENABLE_COND_V2 and not context.executing_eagerly():
+  # Always enable control flow v2 if building a function, regardless of toggle.
+  if (util.EnableControlFlowV2(ops.get_default_graph()) and
+      not context.executing_eagerly()):
     return cond_v2.cond_v2(pred, true_fn, false_fn, name)
 
   # We needed to make true_fn/false_fn keyword arguments for
@@ -2163,6 +2168,77 @@
 
 # pylint: enable=g-doc-args
 # pylint: enable=redefined-outer-name
+
+
+@tf_export("cond", v1=[])
+def cond_for_tf_v2(pred,
+                   true_fn=None,
+                   false_fn=None,
+                   name=None):
+  """Return `true_fn()` if the predicate `pred` is true else `false_fn()`.
+
+  `true_fn` and `false_fn` both return lists of output tensors. `true_fn` and
+  `false_fn` must have the same non-zero number and type of outputs.
+
+  **WARNING**: Any Tensors or Operations created outside of `true_fn` and
+  `false_fn` will be executed regardless of which branch is selected at runtime.
+
+  Although this behavior is consistent with the dataflow model of TensorFlow,
+  it has frequently surprised users who expected a lazier semantics.
+  Consider the following simple program:
+
+  ```python
+  z = tf.multiply(a, b)
+  result = tf.cond(x < y, lambda: tf.add(x, z), lambda: tf.square(y))
+  ```
+
+  If `x < y`, the `tf.add` operation will be executed and `tf.square`
+  operation will not be executed. Since `z` is needed for at least one
+  branch of the `cond`, the `tf.multiply` operation is always executed,
+  unconditionally.
+
+  Note that `cond` calls `true_fn` and `false_fn` *exactly once* (inside the
+  call to `cond`, and not at all during `Session.run()`). `cond`
+  stitches together the graph fragments created during the `true_fn` and
+  `false_fn` calls with some additional graph nodes to ensure that the right
+  branch gets executed depending on the value of `pred`.
+
+  `tf.cond` supports nested structures as implemented in
+  `tensorflow.python.util.nest`. Both `true_fn` and `false_fn` must return the
+  same (possibly nested) value structure of lists, tuples, and/or named tuples.
+  Singleton lists and tuples form the only exceptions to this: when returned by
+  `true_fn` and/or `false_fn`, they are implicitly unpacked to single values.
+
+  Args:
+    pred: A scalar determining whether to return the result of `true_fn` or
+      `false_fn`.
+    true_fn: The callable to be performed if pred is true.
+    false_fn: The callable to be performed if pred is false.
+    name: Optional name prefix for the returned tensors.
+
+  Returns:
+    Tensors returned by the call to either `true_fn` or `false_fn`. If the
+    callables return a singleton list, the element is extracted from the list.
+
+  Raises:
+    TypeError: if `true_fn` or `false_fn` is not callable.
+    ValueError: if `true_fn` and `false_fn` do not return the same number of
+      tensors, or return tensors of different types.
+
+  Example:
+
+  ```python
+  x = tf.constant(2)
+  y = tf.constant(5)
+  def f1(): return tf.multiply(x, 17)
+  def f2(): return tf.add(y, 23)
+  r = tf.cond(tf.less(x, y), f1, f2)
+  # r is set to f1().
+  # Operations in f2 (e.g., tf.add) are not executed.
+  ```
+
+  """
+  return cond(pred, true_fn=true_fn, false_fn=false_fn, strict=True, name=name)
 
 
 def _resource_safe_shape(t):
@@ -3057,7 +3133,186 @@
 
 
 # pylint: disable=redefined-outer-name
-@tf_export("while_loop")
+@tf_export("while_loop", v1=[])
+def while_loop_v2(cond,
+                  body,
+                  loop_vars,
+                  shape_invariants=None,
+                  parallel_iterations=10,
+                  back_prop=True,
+                  swap_memory=False,
+                  maximum_iterations=None,
+                  name=None):
+  """Repeat `body` while the condition `cond` is true.
+
+  `cond` is a callable returning a boolean scalar tensor. `body` is a callable
+  returning a (possibly nested) tuple, namedtuple or list of tensors of the same
+  arity (length and structure) and types as `loop_vars`. `loop_vars` is a
+  (possibly nested) tuple, namedtuple or list of tensors that is passed to both
+  `cond` and `body`. `cond` and `body` both take as many arguments as there are
+  `loop_vars`.
+
+  In addition to regular Tensors or IndexedSlices, the body may accept and
+  return TensorArray objects.  The flows of the TensorArray objects will
+  be appropriately forwarded between loops and during gradient calculations.
+
+  Note that `while_loop` calls `cond` and `body` *exactly once* (inside the
+  call to `while_loop`, and not at all during `Session.run()`). `while_loop`
+  stitches together the graph fragments created during the `cond` and `body`
+  calls with some additional graph nodes to create the graph flow that
+  repeats `body` until `cond` returns false.
+
+  For correctness, `tf.while_loop()` strictly enforces shape invariants for
+  the loop variables. A shape invariant is a (possibly partial) shape that
+  is unchanged across the iterations of the loop. An error will be raised
+  if the shape of a loop variable after an iteration is determined to be more
+  general than or incompatible with its shape invariant. For example, a shape
+  of [11, None] is more general than a shape of [11, 17], and [11, 21] is not
+  compatible with [11, 17]. By default (if the argument `shape_invariants` is
+  not specified), it is assumed that the initial shape of each tensor in
+  `loop_vars` is the same in every iteration. The `shape_invariants` argument
+  allows the caller to specify a less specific shape invariant for each loop
+  variable, which is needed if the shape varies between iterations. The
+  `tf.Tensor.set_shape`
+  function may also be used in the `body` function to indicate that
+  the output loop variable has a particular shape. The shape invariant for
+  SparseTensor and IndexedSlices are treated specially as follows:
+
+  a) If a loop variable is a SparseTensor, the shape invariant must be
+  TensorShape([r]) where r is the rank of the dense tensor represented
+  by the sparse tensor. It means the shapes of the three tensors of the
+  SparseTensor are ([None], [None, r], [r]). NOTE: The shape invariant here
+  is the shape of the SparseTensor.dense_shape property. It must be the shape of
+  a vector.
+
+  b) If a loop variable is an IndexedSlices, the shape invariant must be
+  a shape invariant of the values tensor of the IndexedSlices. It means
+  the shapes of the three tensors of the IndexedSlices are (shape, [shape[0]],
+  [shape.ndims]).
+
+  `while_loop` implements non-strict semantics, enabling multiple iterations
+  to run in parallel. The maximum number of parallel iterations can be
+  controlled by `parallel_iterations`, which gives users some control over
+  memory consumption and execution order. For correct programs, `while_loop`
+  should return the same result for any parallel_iterations > 0.
+
+  For training, TensorFlow stores the tensors that are produced in the
+  forward inference and are needed in back propagation. These tensors are a
+  main source of memory consumption and often cause OOM errors when training
+  on GPUs. When the flag swap_memory is true, we swap out these tensors from
+  GPU to CPU. This for example allows us to train RNN models with very long
+  sequences and large batches.
+
+  Args:
+    cond: A callable that represents the termination condition of the loop.
+    body: A callable that represents the loop body.
+    loop_vars: A (possibly nested) tuple, namedtuple or list of numpy array,
+      `Tensor`, and `TensorArray` objects.
+    shape_invariants: The shape invariants for the loop variables.
+    parallel_iterations: The number of iterations allowed to run in parallel. It
+      must be a positive integer.
+    back_prop: Whether backprop is enabled for this while loop.
+    swap_memory: Whether GPU-CPU memory swap is enabled for this loop.
+    maximum_iterations: Optional maximum number of iterations of the while loop
+      to run.  If provided, the `cond` output is AND-ed with an additional
+      condition ensuring the number of iterations executed is no greater than
+      `maximum_iterations`.
+    name: Optional name prefix for the returned tensors.
+
+  Returns:
+    The output tensors for the loop variables after the loop. The return value
+      has the same structure as `loop_vars`.
+
+  Raises:
+    TypeError: if `cond` or `body` is not callable.
+    ValueError: if `loop_vars` is empty.
+
+  Example:
+
+  ```python
+  i = tf.constant(0)
+  c = lambda i: tf.less(i, 10)
+  b = lambda i: tf.add(i, 1)
+  r = tf.while_loop(c, b, [i])
+  ```
+
+  Example with nesting and a namedtuple:
+
+  ```python
+  import collections
+  Pair = collections.namedtuple('Pair', 'j, k')
+  ijk_0 = (tf.constant(0), Pair(tf.constant(1), tf.constant(2)))
+  c = lambda i, p: i < 10
+  b = lambda i, p: (i + 1, Pair((p.j + p.k), (p.j - p.k)))
+  ijk_final = tf.while_loop(c, b, ijk_0)
+  ```
+
+  Example using shape_invariants:
+
+  ```python
+  i0 = tf.constant(0)
+  m0 = tf.ones([2, 2])
+  c = lambda i, m: i < 10
+  b = lambda i, m: [i+1, tf.concat([m, m], axis=0)]
+  tf.while_loop(
+      c, b, loop_vars=[i0, m0],
+      shape_invariants=[i0.get_shape(), tf.TensorShape([None, 2])])
+  ```
+
+  Example which demonstrates non-strict semantics: In the following
+  example, the final value of the counter `i` does not depend on `x`. So
+  the `while_loop` can increment the counter parallel to updates of `x`.
+  However, because the loop counter at one loop iteration depends
+  on the value at the previous iteration, the loop counter itself cannot
+  be incremented in parallel. Hence if we just want the final value of the
+  counter (which we print on the line `print(sess.run(i))`), then
+  `x` will never be incremented, but the counter will be updated on a
+  single thread. Conversely, if we want the value of the output (which we
+  print on the line `print(sess.run(out).shape)`), then the counter may be
+  incremented on its own thread, while `x` can be incremented in
+  parallel on a separate thread. In the extreme case, it is conceivable
+  that the thread incrementing the counter runs until completion before
+  `x` is incremented even a single time. The only thing that can never
+  happen is that the thread updating `x` can never get ahead of the
+  counter thread because the thread incrementing `x` depends on the value
+  of the counter.
+
+  ```python
+  import tensorflow as tf
+
+  n = 10000
+  x = tf.constant(list(range(n)))
+  c = lambda i, x: i < n
+  b = lambda i, x: (tf.Print(i + 1, [i]), tf.Print(x + 1, [i], "x:"))
+  i, out = tf.while_loop(c, b, (0, x))
+  with tf.Session() as sess:
+      print(sess.run(i))  # prints [0] ... [9999]
+
+      # The following line may increment the counter and x in parallel.
+      # The counter thread may get ahead of the other thread, but not the
+      # other way around. So you may see things like
+      # [9996] x:[9987]
+      # meaning that the counter thread is on iteration 9996,
+      # while the other thread is on iteration 9987
+      print(sess.run(out).shape)
+  ```
+
+  """
+  return while_loop(
+      cond=cond,
+      body=body,
+      loop_vars=loop_vars,
+      shape_invariants=shape_invariants,
+      parallel_iterations=parallel_iterations,
+      back_prop=back_prop,
+      swap_memory=swap_memory,
+      name=name,
+      maximum_iterations=maximum_iterations,
+      return_same_structure=True)
+
+
+# pylint: disable=redefined-outer-name
+@tf_export(v1=["while_loop"])
 def while_loop(cond,
                body,
                loop_vars,
@@ -3229,20 +3484,17 @@
   ```
 
   """
-  if ENABLE_WHILE_V2 and not context.executing_eagerly():
+  # Always enable control flow v2 if building a function, regardless of toggle.
+  if (util.EnableControlFlowV2(ops.get_default_graph()) and
+      not context.executing_eagerly()):
     return while_v2.while_loop(
-<<<<<<< HEAD
-        cond, body, loop_vars, shape_invariants=shape_invariants, name=name)
-=======
         cond,
         body,
         loop_vars,
         shape_invariants=shape_invariants,
-        parallel_iterations=parallel_iterations,
         maximum_iterations=maximum_iterations,
         name=name,
         return_same_structure=return_same_structure)
->>>>>>> ca2d0b65
 
   with ops.name_scope(name, "while", loop_vars):
     if not loop_vars:
@@ -3463,7 +3715,43 @@
       return no_op(name=name)
 
 
-@tf_export("tuple")
+@tf_export("tuple", v1=[])
+def tuple_v2(tensors, control_inputs=None, name=None):
+  """Group tensors together.
+
+  This creates a tuple of tensors with the same values as the `tensors`
+  argument, except that the value of each tensor is only returned after the
+  values of all tensors have been computed.
+
+  `control_inputs` contains additional ops that have to finish before this op
+  finishes, but whose outputs are not returned.
+
+  This can be used as a "join" mechanism for parallel computations: all the
+  argument tensors can be computed in parallel, but the values of any tensor
+  returned by `tuple` are only available after all the parallel computations
+  are done.
+
+  See also `tf.group` and
+  `tf.control_dependencies`.
+
+  Args:
+    tensors: A list of `Tensor`s or `IndexedSlices`, some entries can be `None`.
+    control_inputs: List of additional ops to finish before returning.
+    name: (optional) A name to use as a `name_scope` for the operation.
+
+  Returns:
+    Same as `tensors`.
+
+  Raises:
+    ValueError: If `tensors` does not contain any `Tensor` or `IndexedSlices`.
+    TypeError: If `control_inputs` is not a list of `Operation` or `Tensor`
+      objects.
+
+  """
+  return tuple(tensors=tensors, name=name, control_inputs=control_inputs)  # pylint: disable=redefined-builtin
+
+
+@tf_export(v1=["tuple"])
 def tuple(tensors, name=None, control_inputs=None):  # pylint: disable=redefined-builtin
   """Group tensors together.
 
@@ -3614,12 +3902,22 @@
   if isinstance(pred_fn_pairs, collections.OrderedDict):
     pred_fn_pairs = pred_fn_pairs.items()
   elif isinstance(pred_fn_pairs, dict):
-    pred_fn_pairs = sorted(pred_fn_pairs.items(), key=lambda item: item[0].name)
-    if not exclusive:
-      logging.warn(
-          "%s: An unordered dictionary of predicate/fn pairs was "
-          "provided, but exclusive=False. The order of conditional "
-          "tests is deterministic but not guaranteed.", name)
+    if context.executing_eagerly():
+      # No name to sort on in eager mode. Use dictionary traversal order,
+      # which is nondeterministic in versions of Python < 3.6
+      if not exclusive:
+        raise ValueError("Unordered dictionaries are not supported for the "
+                         "`pred_fn_pairs` argument when `exclusive=False` and "
+                         "eager mode is enabled.")
+      pred_fn_pairs = list(pred_fn_pairs.items())
+    else:
+      pred_fn_pairs = sorted(
+          pred_fn_pairs.items(), key=lambda item: item[0].name)
+      if not exclusive:
+        logging.warn(
+            "%s: An unordered dictionary of predicate/fn pairs was "
+            "provided, but exclusive=False. The order of conditional "
+            "tests is deterministic but not guaranteed.", name)
   for pred_fn_pair in pred_fn_pairs:
     if not isinstance(pred_fn_pair, _basetuple) or len(pred_fn_pair) != 2:
       raise TypeError("Each entry in pred_fn_pairs must be a 2-tuple")
@@ -3715,7 +4013,7 @@
   operation returns the tensors generated by `default`.
 
   `tf.case` supports nested structures as implemented in
-  `tensorflow.python.util.nest`. All of the callables must return the same
+  `tf.contrib.framework.nest`. All of the callables must return the same
   (possibly nested) value structure of lists, tuples, and/or named tuples.
   Singleton lists and tuples form the only exceptions to this: when returned by
   a callable, they are implicitly unpacked to single values. This
@@ -3726,6 +4024,12 @@
   deterministic, so that variables created in conditional branches are created
   in fixed order across runs.
 
+  @compatibility{eager}
+  Unordered dictionaries are not supported in eager mode when `exclusive=False`.
+  Use a list of tuples instead.
+  @end_compatibility
+
+
   **Example 1:**
 
   Pseudocode:
@@ -3740,7 +4044,7 @@
   ```python
   f1 = lambda: tf.constant(17)
   f2 = lambda: tf.constant(23)
-  r = case([(tf.less(x, y), f1)], default=f2)
+  r = tf.case([(tf.less(x, y), f1)], default=f2)
   ```
 
   **Example 2:**
@@ -3748,7 +4052,7 @@
   Pseudocode:
 
   ```
-  if (x < y && x > z) raise OpError("Only one predicate may evaluate true");
+  if (x < y && x > z) raise OpError("Only one predicate may evaluate to True");
   if (x < y) return 17;
   else if (x > z) return 23;
   else return -1;
@@ -3760,7 +4064,7 @@
   def f1(): return tf.constant(17)
   def f2(): return tf.constant(23)
   def f3(): return tf.constant(-1)
-  r = case({tf.less(x, y): f1, tf.greater(x, z): f2},
+  r = tf.case({tf.less(x, y): f1, tf.greater(x, z): f2},
            default=f3, exclusive=True)
   ```
 
@@ -3799,6 +4103,12 @@
     super(XLAControlFlowContext, self).__init__()
     self._name = "XLAControlFlowContext"
 
+  def to_control_flow_context_def(self, context_def, export_scope=None):
+    # pylint: disable=useless-super-delegation
+    # NOTE(slebedev): the method is required by `ControlFlowContext`.
+    super(XLAControlFlowContext, self).to_control_flow_context_def(
+        context_def, export_scope)
+
   def IsXLAContext(self):
     return True
 

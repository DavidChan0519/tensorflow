--- conflicted
+++ resolved
@@ -22,6 +22,11 @@
 
 import abc
 
+import six
+
+from tensorflow.python.distribute import distribute_lib
+from tensorflow.python.distribute import distribution_strategy_context as distribute_ctx
+from tensorflow.python.distribute import reduce_util as ds_reduce_util
 from tensorflow.python.eager import backprop
 from tensorflow.python.eager import context
 from tensorflow.python.framework import dtypes
@@ -32,14 +37,13 @@
 from tensorflow.python.ops import resource_variable_ops
 from tensorflow.python.ops import variable_scope
 from tensorflow.python.ops import variables
-from tensorflow.python.training import distribute as distribute_lib
-from tensorflow.python.training import distribution_strategy_context as distribute_ctx
 from tensorflow.python.training import optimizer as optimizer_v1
 from tensorflow.python.training import slot_creator
 from tensorflow.python.training.checkpointable import base as checkpointable
 from tensorflow.python.util import nest
 
 
+@six.add_metaclass(abc.ABCMeta)
 class _OptimizableVariable(object):
   """Interface for abstracting over variables in the optimizers."""
 
@@ -443,7 +447,7 @@
     if v is None:
       if colocate_with is None:
         colocate_with = self._non_slot_devices
-      with self._distribution.colocate_vars_with(colocate_with):
+      with self._distribution.extended.colocate_vars_with(colocate_with):
         # TODO(josh11b): Use get_variable() except for the legacy Adam use case.
         v = variable_scope.variable(initial_value, name=name, trainable=False)
       self._non_slot_dict[name] = v
@@ -654,7 +658,6 @@
                var_list=None,
                gate_gradients=GATE_OP,
                aggregation_method=None,
-               colocate_gradients_with_ops=False,
                name=None,
                grad_loss=None,
                stop_gradients=None,
@@ -677,8 +680,6 @@
         `GATE_NONE`, `GATE_OP`, or  `GATE_GRAPH`.
       aggregation_method: Specifies the method used to combine gradient terms.
         Valid values are defined in the class `AggregationMethod`.
-      colocate_gradients_with_ops: If True, try colocating gradients with the
-        corresponding op.
       name: Optional name for the returned operation.
       grad_loss: Optional. A `Tensor` holding the gradient computed for `loss`.
       stop_gradients: Optional. A Tensor or list of tensors not to differentiate
@@ -701,8 +702,8 @@
     Minimization (and gradient computation) is done with respect to the
     elements of `var_list` if not None, else with respect to any trainable
     variables created during the execution of the `loss` function.
-    `gate_gradients`, `aggregation_method`, `colocate_gradients_with_ops` and
-    `grad_loss` are ignored when eager execution is enabled.
+    `gate_gradients`, `aggregation_method`, and `grad_loss` are ignored when
+    eager execution is enabled.
     @end_compatibility
     """
     grads_and_vars = self.compute_gradients(
@@ -710,7 +711,6 @@
         var_list=var_list,
         gate_gradients=gate_gradients,
         aggregation_method=aggregation_method,
-        colocate_gradients_with_ops=colocate_gradients_with_ops,
         grad_loss=grad_loss,
         stop_gradients=stop_gradients,
         scale_loss_by_num_replicas=scale_loss_by_num_replicas)
@@ -730,7 +730,6 @@
                         var_list=None,
                         gate_gradients=GATE_OP,
                         aggregation_method=None,
-                        colocate_gradients_with_ops=False,
                         grad_loss=None,
                         stop_gradients=None,
                         scale_loss_by_num_replicas=None):
@@ -753,8 +752,6 @@
         `GATE_NONE`, `GATE_OP`, or `GATE_GRAPH`.
       aggregation_method: Specifies the method used to combine gradient terms.
         Valid values are defined in the class `AggregationMethod`.
-      colocate_gradients_with_ops: If True, try colocating gradients with the
-        corresponding op.
       grad_loss: Optional. A `Tensor` holding the gradient computed for `loss`.
       stop_gradients: Optional. A Tensor or list of tensors not to differentiate
         through.
@@ -773,8 +770,8 @@
         not callable.
 
     @compatibility(eager)
-    When eager execution is enabled, `gate_gradients`, `aggregation_method`,
-    and `colocate_gradients_with_ops` are ignored.
+    When eager execution is enabled, `gate_gradients`, and `aggregation_method`
+    are ignored.
     @end_compatibility
     """
     # TODO(josh11b): Test that we handle weight decay in a reasonable way.
@@ -787,14 +784,7 @@
         # Scale loss for number of replicas (callable-loss case). In this case,
         # we have to be careful to call distribute_lib.get_loss_reduction()
         # *after* loss() is evaluated, so we know what loss reduction it uses.
-        if scale_loss_by_num_replicas is None:
-          scale_loss_by_num_replicas = (
-              distribute_lib.get_loss_reduction() == variable_scope
-              .VariableAggregation.MEAN)
-        if scale_loss_by_num_replicas:
-          num_replicas = distribute_ctx.get_distribution_strategy().num_replicas
-          if num_replicas > 1:
-            loss_value *= 1. / num_replicas
+        loss_value = self._scale_loss(loss_value, scale_loss_by_num_replicas)
 
       if var_list is None:
         var_list = tape.watched_variables()
@@ -805,14 +795,7 @@
                          "be a function when eager execution is enabled.")
 
     # Scale loss for number of replicas (non-callable-loss case).
-    if scale_loss_by_num_replicas is None:
-      scale_loss_by_num_replicas = (
-          distribute_lib.get_loss_reduction() == variable_scope
-          .VariableAggregation.MEAN)
-    if scale_loss_by_num_replicas:
-      num_replicas = distribute_ctx.get_distribution_strategy().num_replicas
-      if num_replicas > 1:
-        loss *= 1. / num_replicas
+    loss = self._scale_loss(loss, scale_loss_by_num_replicas)
 
     if gate_gradients not in [
         optimizer_v1.Optimizer.GATE_NONE, optimizer_v1.Optimizer.GATE_OP,
@@ -843,7 +826,6 @@
         grad_ys=grad_loss,
         gate_gradients=(gate_gradients == optimizer_v1.Optimizer.GATE_OP),
         aggregation_method=aggregation_method,
-        colocate_gradients_with_ops=colocate_gradients_with_ops,
         stop_gradients=stop_gradients)
     if gate_gradients == optimizer_v1.Optimizer.GATE_GRAPH:
       grads = control_flow_ops.tuple(grads)
@@ -854,8 +836,6 @@
     ])
     return grads_and_vars
 
-<<<<<<< HEAD
-=======
   @staticmethod
   def _scale_loss(loss_value, scale_loss_by_num_replicas):
     """Scale loss for the number of replicas."""
@@ -863,12 +843,12 @@
       scale_loss_by_num_replicas = (
           distribute_lib.get_loss_reduction() == ds_reduce_util.ReduceOp.MEAN)
     if scale_loss_by_num_replicas:
-      num_replicas = distribute_ctx.get_strategy().num_replicas_in_sync
+      num_replicas = \
+        distribute_ctx.get_distribution_strategy().num_replicas_in_sync
       if num_replicas > 1:
         loss_value *= 1. / num_replicas
     return loss_value
 
->>>>>>> ca2d0b65
   def apply_gradients(self, grads_and_vars, global_step=None, name=None):
     """Apply gradients to variables.
 
@@ -904,7 +884,8 @@
       raise ValueError("No gradients provided for any variable: %s." %
                        ([str(v) for _, v in grads_and_vars],))
     return distribute_ctx.get_replica_context().merge_call(
-        self._distributed_apply, filtered, global_step=global_step, name=name)
+        self._distributed_apply, args=(filtered,),
+        kwargs={"global_step": global_step, "name": name})
 
   def _get_or_create_state(self, var_list=None):
     """Either looks up or creates `_OptimizerV2State`.
@@ -939,8 +920,8 @@
 
   def _distributed_apply(self, distribution, grads_and_vars, global_step, name):
     """`apply_gradients` for use with a `DistributionStrategy`."""
-    reduced_grads = distribution.batch_reduce(
-        variable_scope.VariableAggregation.SUM, grads_and_vars)
+    reduced_grads = distribution.extended.batch_reduce_to(
+        ds_reduce_util.ReduceOp.SUM, grads_and_vars)
     var_list = [v for _, v in grads_and_vars]
     grads_and_vars = zip(reduced_grads, var_list)
 
@@ -956,7 +937,7 @@
     with ops.name_scope(name, self._name) as name:
       per_graph_state = self._get_or_create_state(var_list=unwrapped_var_list)
       # Include the current value of any dynamic hyper parameters in `state`.
-      non_slot_devices = distribution.non_slot_devices(var_list)
+      non_slot_devices = distribution.extended.non_slot_devices(var_list)
       state = per_graph_state._copy_with_dynamic_hyper(  # pylint: disable=protected-access
           self._hyper, distribution, non_slot_devices)
 
@@ -1001,7 +982,8 @@
       # Use the processors to update the variables.
       update_ops = []
       for grad, var in grads_and_vars:
-        update_ops.extend(distribution.update(var, update, grad, grouped=False))
+        update_ops.extend(distribution.extended.update(
+            var, update, args=(grad,), group=False))
 
       # Give the child class a chance to do something after applying
       # gradients
@@ -1013,12 +995,12 @@
 
       update_ops = control_flow_ops.group(update_ops)
       with ops.control_dependencies([update_ops]):
-        finish_updates = distribution.update_non_slot(
-            non_slot_devices, finish, grouped=False)
-      # We said grouped=False, which means finish_updates is always a list.
-      # It will be [None] when finish() returns None.
-      if finish_updates == [None]:
-        finish_updates = [update_ops]
+        finish_updates = distribution.extended.update_non_slot(
+            non_slot_devices, finish, group=False)
+      # We said group=False, which means finish_updates is always a tuple.
+      # It will be (None,) when finish() returns None.
+      if finish_updates == (None,):
+        finish_updates = (update_ops,)
 
       # Update `global_step` (if any).
       if global_step is None:
@@ -1029,8 +1011,8 @@
           def update_global_step(global_step, name):
             return global_step.assign_add(1, read_value=False, name=name)
 
-          apply_updates = distribution.update(global_step, update_global_step,
-                                              name)
+          apply_updates = distribution.extended.update(
+              global_step, update_global_step, args=(name,))
 
       # Add the training op to the TRAIN_OP graph collection in graph mode.
       if not eager_execution:

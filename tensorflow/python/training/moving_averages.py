# Copyright 2015 The TensorFlow Authors. All Rights Reserved.
#
# Licensed under the Apache License, Version 2.0 (the "License");
# you may not use this file except in compliance with the License.
# You may obtain a copy of the License at
#
#     http://www.apache.org/licenses/LICENSE-2.0
#
# Unless required by applicable law or agreed to in writing, software
# distributed under the License is distributed on an "AS IS" BASIS,
# WITHOUT WARRANTIES OR CONDITIONS OF ANY KIND, either express or implied.
# See the License for the specific language governing permissions and
# limitations under the License.
# ==============================================================================
"""Maintain moving averages of parameters."""
from __future__ import absolute_import
from __future__ import division
from __future__ import print_function

from tensorflow.python.framework import dtypes
from tensorflow.python.framework import ops
from tensorflow.python.ops import control_flow_ops
from tensorflow.python.ops import init_ops
from tensorflow.python.ops import math_ops
from tensorflow.python.ops import state_ops
from tensorflow.python.ops import variable_scope
from tensorflow.python.ops import variables
from tensorflow.python.training import distribution_strategy_context
from tensorflow.python.training import slot_creator
from tensorflow.python.util.tf_export import tf_export


# TODO(touts): switch to variables.Variable.
def assign_moving_average(variable, value, decay, zero_debias=True, name=None):
  """Compute the moving average of a variable.

  The moving average of 'variable' updated with 'value' is:
    variable * decay + value * (1 - decay)

  The returned Operation sets 'variable' to the newly computed moving average,
  by performing this subtraction:
     variable -= (1 - decay) * (variable - value)

  Since variables that are initialized to a `0` value will be `0` biased,
  `zero_debias` optionally enables scaling by the mathematically correct
  debiasing factor of
    1 - decay ** num_updates
  See `ADAM: A Method for Stochastic Optimization` Section 3 for more details
  (https://arxiv.org/abs/1412.6980).

  The names of the debias shadow variables, by default, include both the scope
  they were created in and the scope of the variables they debias. They are also
  given a uniquifying-suffix.

  E.g.:

  ```
    with tf.variable_scope('scope1'):
      with tf.variable_scope('scope2'):
        var = tf.get_variable('foo')
        update_1 = tf.assign_moving_average(var, 0.0, 1.0)
        update_2 = tf.assign_moving_average(var, 0.0, 0.9)

    # var.name: 'scope1/scope2/foo'
    # shadow var names: 'scope1/scope2/scope1/scope2/foo/biased'
    #                   'scope1/scope2/scope1/scope2/foo/biased_1'
  ```

  Args:
    variable: A Variable.
    value: A tensor with the same shape as 'variable'.
    decay: A float Tensor or float value.  The moving average decay.
    zero_debias: A python bool. If true, assume the variable is 0-initialized
      and unbias it, as in https://arxiv.org/abs/1412.6980. See docstring in
      `_zero_debias` for more details.
    name: Optional name of the returned operation.

  Returns:
    A tensor which if evaluated will compute and return the new moving average.
  """
  def update_fn(v, value, decay=decay):
    decay = ops.convert_to_tensor(1.0 - decay, name="decay")
    if decay.dtype != v.dtype.base_dtype:
      decay = math_ops.cast(decay, v.dtype.base_dtype)
    if zero_debias:
      update_delta = _zero_debias(v, value, decay)
    else:
      update_delta = (v - value) * decay
    return state_ops.assign_sub(v, update_delta, name=scope)

  with ops.name_scope(name, "AssignMovingAvg",
                      [variable, value, decay]) as scope:
    replica_context = distribution_strategy_context.get_replica_context()
    if replica_context:
      # In a replica context, we update variable using the mean of value across
      # replicas.
      def merge_fn(strategy, v, value):
<<<<<<< HEAD
        value = strategy.reduce(
            variable_scope.VariableAggregation.MEAN, value, v)
        return strategy.update(v, update_fn, value)
=======
        value = strategy.extended.reduce_to(
            ds_reduce_util.ReduceOp.MEAN, value, v)
        return strategy.extended.update(v, update_fn, args=(value,))
>>>>>>> ca2d0b65

      return replica_context.merge_call(merge_fn, variable, value)
    else:
      strategy = distribution_strategy_context.get_cross_replica_context()
      return strategy.extended.update(variable, update_fn, args=(value,))


def weighted_moving_average(value,
                            decay,
                            weight,
                            truediv=True,
                            collections=None,
                            name=None):
  """Compute the weighted moving average of `value`.

  Conceptually, the weighted moving average is:
    `moving_average(value * weight) / moving_average(weight)`,
  where a moving average updates by the rule
    `new_value = decay * old_value + (1 - decay) * update`
  Internally, this Op keeps moving average variables of both `value * weight`
  and `weight`.

  Args:
    value: A numeric `Tensor`.
    decay: A float `Tensor` or float value.  The moving average decay.
    weight:  `Tensor` that keeps the current value of a weight.
      Shape should be able to multiply `value`.
    truediv:  Boolean, if `True`, dividing by `moving_average(weight)` is
      floating point division.  If `False`, use division implied by dtypes.
    collections:  List of graph collections keys to add the internal variables
      `value * weight` and `weight` to.
      Defaults to `[GraphKeys.GLOBAL_VARIABLES]`.
    name: Optional name of the returned operation.
      Defaults to "WeightedMovingAvg".

  Returns:
    An Operation that updates and returns the weighted moving average.
  """
  # Unlike assign_moving_average, the weighted moving average doesn't modify
  # user-visible variables. It is the ratio of two internal variables, which are
  # moving averages of the updates.  Thus, the signature of this function is
  # quite different than assign_moving_average.
  if collections is None:
    collections = [ops.GraphKeys.GLOBAL_VARIABLES]
  with variable_scope.variable_scope(name, "WeightedMovingAvg",
                                     [value, weight, decay]) as scope:
    value_x_weight_var = variable_scope.get_variable(
        "value_x_weight",
        shape=value.get_shape(),
        dtype=value.dtype,
        initializer=init_ops.zeros_initializer(),
        trainable=False,
        collections=collections)
    weight_var = variable_scope.get_variable(
        "weight",
        shape=weight.get_shape(),
        dtype=weight.dtype,
        initializer=init_ops.zeros_initializer(),
        trainable=False,
        collections=collections)
    numerator = assign_moving_average(
        value_x_weight_var, value * weight, decay, zero_debias=False)
    denominator = assign_moving_average(
        weight_var, weight, decay, zero_debias=False)

    if truediv:
      return math_ops.truediv(numerator, denominator, name=scope.name)
    else:
      return math_ops.div(numerator, denominator, name=scope.name)


def _zero_debias(unbiased_var, value, decay):
  """Compute the delta required for a debiased Variable.

  All exponential moving averages initialized with Tensors are initialized to 0,
  and therefore are biased to 0. Variables initialized to 0 and used as EMAs are
  similarly biased. This function creates the debias updated amount according to
  a scale factor, as in https://arxiv.org/abs/1412.6980.

  To demonstrate the bias the results from 0-initialization, take an EMA that
  was initialized to `0` with decay `b`. After `t` timesteps of seeing the
  constant `c`, the variable have the following value:

  ```
    EMA = 0*b^(t) + c*(1 - b)*b^(t-1) + c*(1 - b)*b^(t-2) + ...
        = c*(1 - b^t)
  ```

  To have the true value `c`, we would divide by the scale factor `1 - b^t`.

  In order to perform debiasing, we use two shadow variables. One keeps track of
  the biased estimate, and the other keeps track of the number of updates that
  have occurred.

  Args:
    unbiased_var: A Variable representing the current value of the unbiased EMA.
    value: A Tensor representing the most recent value.
    decay: A Tensor representing `1-decay` for the EMA.

  Returns:
    The amount that the unbiased variable should be updated. Computing this
    tensor will also update the shadow variables appropriately.
  """
  with variable_scope.variable_scope(
      unbiased_var.op.name, values=[unbiased_var, value, decay]) as scope:
    with ops.colocate_with(unbiased_var):
      with ops.init_scope():
        biased_initializer = init_ops.zeros_initializer(
            dtype=unbiased_var.dtype)(unbiased_var.get_shape())
        local_step_initializer = init_ops.zeros_initializer()
      def _maybe_get_unique(name):
        """Get name for a unique variable, if not `reuse=True`."""
        if variable_scope.get_variable_scope().reuse:
          return name
        vs_vars = [x.op.name for x in
                   variable_scope.get_variable_scope().global_variables()]
        full_name = variable_scope.get_variable_scope().name + "/" + name
        if full_name not in vs_vars: return name
        idx = 1
        while full_name + ("_%d" % idx) in vs_vars:
          idx += 1
        return name + ("_%d" % idx)
      biased_var = variable_scope.get_variable(
          _maybe_get_unique("biased"), initializer=biased_initializer,
          trainable=False)
      local_step = variable_scope.get_variable(
          _maybe_get_unique("local_step"),
          shape=[],
          dtype=unbiased_var.dtype,
          initializer=local_step_initializer,
          trainable=False)

      # Get an update ops for both shadow variables.
      update_biased = state_ops.assign_sub(biased_var,
                                           (biased_var - value) * decay,
                                           name=scope.name)
      update_local_step = local_step.assign_add(1)

      # Compute the value of the delta to update the unbiased EMA. Make sure to
      # use the new values of the biased variable and the local step.
      with ops.control_dependencies([update_biased, update_local_step]):
        # This function gets `1 - decay`, so use `1.0 - decay` in the exponent.
        unbiased_ema_delta = (unbiased_var - biased_var.read_value() /
                              (1 - math_ops.pow(
                                  1.0 - decay, local_step.read_value())))

      return unbiased_ema_delta


@tf_export("train.ExponentialMovingAverage")
class ExponentialMovingAverage(object):
  """Maintains moving averages of variables by employing an exponential decay.

  When training a model, it is often beneficial to maintain moving averages of
  the trained parameters.  Evaluations that use averaged parameters sometimes
  produce significantly better results than the final trained values.

  The `apply()` method adds shadow copies of trained variables and add ops that
  maintain a moving average of the trained variables in their shadow copies.
  It is used when building the training model.  The ops that maintain moving
  averages are typically run after each training step.
  The `average()` and `average_name()` methods give access to the shadow
  variables and their names.  They are useful when building an evaluation
  model, or when restoring a model from a checkpoint file.  They help use the
  moving averages in place of the last trained values for evaluations.

  The moving averages are computed using exponential decay.  You specify the
  decay value when creating the `ExponentialMovingAverage` object.  The shadow
  variables are initialized with the same initial values as the trained
  variables.  When you run the ops to maintain the moving averages, each
  shadow variable is updated with the formula:

    `shadow_variable -= (1 - decay) * (shadow_variable - variable)`

  This is mathematically equivalent to the classic formula below, but the use
  of an `assign_sub` op (the `"-="` in the formula) allows concurrent lockless
  updates to the variables:

    `shadow_variable = decay * shadow_variable + (1 - decay) * variable`

  Reasonable values for `decay` are close to 1.0, typically in the
  multiple-nines range: 0.999, 0.9999, etc.

  Example usage when creating a training model:

  ```python
  # Create variables.
  var0 = tf.Variable(...)
  var1 = tf.Variable(...)
  # ... use the variables to build a training model...
  ...
  # Create an op that applies the optimizer.  This is what we usually
  # would use as a training op.
  opt_op = opt.minimize(my_loss, [var0, var1])

  # Create an ExponentialMovingAverage object
  ema = tf.train.ExponentialMovingAverage(decay=0.9999)

  with tf.control_dependencies([opt_op]):
      # Create the shadow variables, and add ops to maintain moving averages
      # of var0 and var1. This also creates an op that will update the moving
      # averages after each training step.  This is what we will use in place
      # of the usual training op.
      training_op = ema.apply([var0, var1])

  ...train the model by running training_op...
  ```

  There are two ways to use the moving averages for evaluations:

  *  Build a model that uses the shadow variables instead of the variables.
     For this, use the `average()` method which returns the shadow variable
     for a given variable.
  *  Build a model normally but load the checkpoint files to evaluate by using
     the shadow variable names.  For this use the `average_name()` method.  See
     the `tf.train.Saver` for more
     information on restoring saved variables.

  Example of restoring the shadow variable values:

  ```python
  # Create a Saver that loads variables from their saved shadow values.
  shadow_var0_name = ema.average_name(var0)
  shadow_var1_name = ema.average_name(var1)
  saver = tf.train.Saver({shadow_var0_name: var0, shadow_var1_name: var1})
  saver.restore(...checkpoint filename...)
  # var0 and var1 now hold the moving average values
  ```
  """

  def __init__(self, decay, num_updates=None, zero_debias=False,
               name="ExponentialMovingAverage"):
    """Creates a new ExponentialMovingAverage object.

    The `apply()` method has to be called to create shadow variables and add
    ops to maintain moving averages.

    The optional `num_updates` parameter allows one to tweak the decay rate
    dynamically. It is typical to pass the count of training steps, usually
    kept in a variable that is incremented at each step, in which case the
    decay rate is lower at the start of training.  This makes moving averages
    move faster.  If passed, the actual decay rate used is:

      `min(decay, (1 + num_updates) / (10 + num_updates))`

    Args:
      decay: Float.  The decay to use.
      num_updates: Optional count of number of updates applied to variables.
      zero_debias: If `True`, zero debias moving-averages that are initialized
        with tensors.
      name: String. Optional prefix name to use for the name of ops added in
        `apply()`.
    """
    self._decay = decay
    self._num_updates = num_updates
    self._zero_debias = zero_debias
    self._name = name
    self._averages = {}

  @property
  def name(self):
    """The name of this ExponentialMovingAverage object."""
    return self._name

  def apply(self, var_list=None):
    """Maintains moving averages of variables.

    `var_list` must be a list of `Variable` or `Tensor` objects.  This method
    creates shadow variables for all elements of `var_list`.  Shadow variables
    for `Variable` objects are initialized to the variable's initial value.
    They will be added to the `GraphKeys.MOVING_AVERAGE_VARIABLES` collection.
    For `Tensor` objects, the shadow variables are initialized to 0 and zero
    debiased (see docstring in `assign_moving_average` for more details).

    shadow variables are created with `trainable=False` and added to the
    `GraphKeys.ALL_VARIABLES` collection.  They will be returned by calls to
    `tf.global_variables()`.

    Returns an op that updates all shadow variables from the current value of
    their associated variables.

    Note that `apply()` can be called multiple times. When eager execution is
    enabled each call to apply will update the variables once, so this needs to
    be called in a loop.

    Args:
      var_list: A list of Variable or Tensor objects. The variables
        and Tensors must be of types bfloat16, float16, float32, or float64.

    Returns:
      An Operation that updates the moving averages.

    Raises:
      TypeError: If the arguments are not an allowed type.
    """
    # TODO(touts): op_scope
    if var_list is None:
      var_list = variables.trainable_variables()
    zero_debias_true = set()  # set of vars to set `zero_debias=True`
    for var in var_list:
      if var.dtype.base_dtype not in [
          dtypes.bfloat16, dtypes.float16, dtypes.float32, dtypes.float64
      ]:
        raise TypeError("The variables must be half, float, or double: %s" %
                        var.name)

      if var not in self._averages:
        # For variables: to lower communication bandwidth across devices we keep
        # the moving averages on the same device as the variables. For other
        # tensors, we rely on the existing device allocation mechanism.
        with ops.init_scope():
          if isinstance(var, variables.Variable):
            avg = slot_creator.create_slot(var,
                                           var.initialized_value(),
                                           self.name,
                                           colocate_with_primary=True)
            # NOTE(mrry): We only add `tf.Variable` objects to the
            # `MOVING_AVERAGE_VARIABLES` collection.
            ops.add_to_collection(ops.GraphKeys.MOVING_AVERAGE_VARIABLES, var)
          else:
            avg = slot_creator.create_zeros_slot(
                var,
                self.name,
                colocate_with_primary=(var.op.type in ["Variable",
                                                       "VariableV2",
                                                       "VarHandleOp"]))
            if self._zero_debias:
              zero_debias_true.add(avg)
        self._averages[var] = avg

    with ops.name_scope(self.name) as scope:
      decay = ops.convert_to_tensor(self._decay, name="decay")
      if self._num_updates is not None:
        num_updates = math_ops.cast(self._num_updates,
                                    dtypes.float32,
                                    name="num_updates")
        decay = math_ops.minimum(decay,
                                 (1.0 + num_updates) / (10.0 + num_updates))
      updates = []
      for var in var_list:
        zero_debias = self._averages[var] in zero_debias_true
        updates.append(assign_moving_average(
            self._averages[var], var, decay, zero_debias=zero_debias))
      return control_flow_ops.group(*updates, name=scope)

  def average(self, var):
    """Returns the `Variable` holding the average of `var`.

    Args:
      var: A `Variable` object.

    Returns:
      A `Variable` object or `None` if the moving average of `var`
      is not maintained.
    """
    return self._averages.get(var, None)

  def average_name(self, var):
    """Returns the name of the `Variable` holding the average for `var`.

    The typical scenario for `ExponentialMovingAverage` is to compute moving
    averages of variables during training, and restore the variables from the
    computed moving averages during evaluations.

    To restore variables, you have to know the name of the shadow variables.
    That name and the original variable can then be passed to a `Saver()` object
    to restore the variable from the moving average value with:
      `saver = tf.train.Saver({ema.average_name(var): var})`

    `average_name()` can be called whether or not `apply()` has been called.

    Args:
      var: A `Variable` object.

    Returns:
      A string: The name of the variable that will be used or was used
      by the `ExponentialMovingAverage class` to hold the moving average of
      `var`.
    """
    if var in self._averages:
      return self._averages[var].op.name
    return ops.get_default_graph().unique_name(
        var.op.name + "/" + self.name, mark_as_used=False)

  def variables_to_restore(self, moving_avg_variables=None):
    """Returns a map of names to `Variables` to restore.

    If a variable has a moving average, use the moving average variable name as
    the restore name; otherwise, use the variable name.

    For example,

    ```python
      variables_to_restore = ema.variables_to_restore()
      saver = tf.train.Saver(variables_to_restore)
    ```

    Below is an example of such mapping:

    ```
      conv/batchnorm/gamma/ExponentialMovingAverage: conv/batchnorm/gamma,
      conv_4/conv2d_params/ExponentialMovingAverage: conv_4/conv2d_params,
      global_step: global_step
    ```
    Args:
      moving_avg_variables: a list of variables that require to use of the
        moving average variable name to be restored. If None, it will default to
        variables.moving_average_variables() + variables.trainable_variables()

    Returns:
      A map from restore_names to variables. The restore_name is either the
      original or the moving average version of the variable name, depending
      on whether the variable name is in the `moving_avg_variables`.
    """
    name_map = {}
    if moving_avg_variables is None:
      # Include trainable variables and variables which have been explicitly
      # added to the moving_average_variables collection.
      moving_avg_variables = variables.trainable_variables()
      moving_avg_variables += variables.moving_average_variables()
    # Remove duplicates
    moving_avg_variables = set(moving_avg_variables)
    # Collect all the variables with moving average,
    for v in moving_avg_variables:
      name_map[self.average_name(v)] = v
    # Make sure we restore variables without moving averages as well.
    moving_avg_variable_names = set([v.name for v in moving_avg_variables])
    for v in list(set(variables.global_variables())):
      if v.name not in moving_avg_variable_names and v.op.name not in name_map:
        name_map[v.op.name] = v
    return name_map<|MERGE_RESOLUTION|>--- conflicted
+++ resolved
@@ -17,6 +17,8 @@
 from __future__ import division
 from __future__ import print_function
 
+from tensorflow.python.distribute import distribution_strategy_context
+from tensorflow.python.distribute import reduce_util as ds_reduce_util
 from tensorflow.python.framework import dtypes
 from tensorflow.python.framework import ops
 from tensorflow.python.ops import control_flow_ops
@@ -25,7 +27,6 @@
 from tensorflow.python.ops import state_ops
 from tensorflow.python.ops import variable_scope
 from tensorflow.python.ops import variables
-from tensorflow.python.training import distribution_strategy_context
 from tensorflow.python.training import slot_creator
 from tensorflow.python.util.tf_export import tf_export
 
@@ -95,20 +96,14 @@
       # In a replica context, we update variable using the mean of value across
       # replicas.
       def merge_fn(strategy, v, value):
-<<<<<<< HEAD
-        value = strategy.reduce(
-            variable_scope.VariableAggregation.MEAN, value, v)
-        return strategy.update(v, update_fn, value)
-=======
         value = strategy.extended.reduce_to(
             ds_reduce_util.ReduceOp.MEAN, value, v)
-        return strategy.extended.update(v, update_fn, args=(value,))
->>>>>>> ca2d0b65
-
-      return replica_context.merge_call(merge_fn, variable, value)
+        return strategy.update(v, update_fn, value)
+
+      return replica_context.merge_call(merge_fn, args=(variable, value))
     else:
       strategy = distribution_strategy_context.get_cross_replica_context()
-      return strategy.extended.update(variable, update_fn, args=(value,))
+      return strategy.update(variable, update_fn, value)
 
 
 def weighted_moving_average(value,

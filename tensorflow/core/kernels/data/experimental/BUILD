# Description:
#   Contains experimental kernels for datasets and iterators.
package(default_visibility = ["//tensorflow:internal"])

licenses(["notice"])  # Apache 2.0

exports_files(["LICENSE"])

load(
    "//tensorflow:tensorflow.bzl",
    "tf_kernel_library",
)

cc_library(
    name = "indexed_dataset_headers",
    hdrs = ["indexed_dataset.h"],
    deps = [
        "//tensorflow/core:framework",
        "//third_party/eigen3",
    ],
)

tf_kernel_library(
    name = "indexed_dataset",
    srcs = [
        "identity_indexed_dataset.cc",
        "indexed_dataset.cc",
    ],
    deps = [
        ":indexed_dataset_headers",
        "//tensorflow/core:experimental_dataset_ops_op_lib",
        "//tensorflow/core:framework",
        "//tensorflow/core:lib",
        "//third_party/eigen3",
    ],
)

tf_kernel_library(
    name = "prefetching_kernels",
    srcs = ["prefetching_kernels.cc"],
    deps = [
        "//tensorflow/core:core_cpu_internal",
        "//tensorflow/core:experimental_dataset_ops_op_lib",
        "//tensorflow/core:framework",
        "//tensorflow/core:lib",
        "//tensorflow/core:lib_internal",
    ],
)

tf_kernel_library(
    name = "directed_interleave_dataset_op",
    srcs = ["directed_interleave_dataset_op.cc"],
    deps = [
        "//tensorflow/core:experimental_dataset_ops_op_lib",
        "//tensorflow/core:framework",
        "//tensorflow/core:lib",
        "//third_party/eigen3",
    ],
)

tf_kernel_library(
    name = "csv_dataset_op",
    srcs = ["csv_dataset_op.cc"],
    deps = [
        "//tensorflow/core:experimental_dataset_ops_op_lib",
        "//tensorflow/core:framework",
        "//tensorflow/core:lib",
        "//tensorflow/core:lib_internal",
    ],
)

tf_kernel_library(
    name = "ignore_errors_dataset_op",
    srcs = ["ignore_errors_dataset_op.cc"],
    deps = [
        "//tensorflow/core:experimental_dataset_ops_op_lib",
        "//tensorflow/core:framework",
        "//third_party/eigen3",
    ],
)

tf_kernel_library(
    name = "lmdb_dataset_op",
    srcs = ["lmdb_dataset_op.cc"],
    deps = [
        "//tensorflow/core:experimental_dataset_ops_op_lib",
        "//tensorflow/core:framework",
        "//tensorflow/core:lib",
        "//third_party/eigen3",
        "@lmdb",
    ],
)

tf_kernel_library(
<<<<<<< HEAD
    name = "threadpool_dataset_op",
    srcs = ["threadpool_dataset_op.cc"],
=======
    name = "map_and_batch_dataset_op",
    srcs = ["map_and_batch_dataset_op.cc"],
    deps = [
        "//tensorflow/core:core_cpu_internal",
        "//tensorflow/core:dataset_ops_op_lib",
        "//tensorflow/core:framework",
        "//tensorflow/core:lib",
        "//tensorflow/core:lib_internal",
        "//tensorflow/core:metrics",
        "//tensorflow/core/kernels:inplace_ops",
        "//tensorflow/core/kernels/data:captured_function",
        "//tensorflow/core/kernels/data:dataset_utils",
    ],
)

tf_kernel_library(
    name = "matching_files_dataset_op",
    srcs = ["matching_files_dataset_op.cc"],
>>>>>>> ca2d0b65
    deps = [
        "//tensorflow/core:experimental_dataset_ops_op_lib",
        "//tensorflow/core:framework",
        "//tensorflow/core:lib",
<<<<<<< HEAD
=======
        "//tensorflow/core:lib_internal",
        "//tensorflow/core/kernels/data:dataset",
    ],
)

tf_kernel_library(
    name = "choose_fastest_dataset_op",
    srcs = ["choose_fastest_dataset_op.cc"],
    deps = [
        "//tensorflow/core:experimental_dataset_ops_op_lib",
        "//tensorflow/core:framework",
        "//tensorflow/core:lib",
        "//tensorflow/core:lib_internal",
        "//tensorflow/core/kernels/data:dataset",
    ],
)

tf_kernel_library(
    name = "non_serializable_dataset_op",
    srcs = ["non_serializable_dataset_op.cc"],
    deps = [
        "//tensorflow/core:experimental_dataset_ops_op_lib",
        "//tensorflow/core:framework",
>>>>>>> ca2d0b65
        "//third_party/eigen3",
    ],
)

tf_kernel_library(
    name = "numa_map_and_batch_dataset_op",
    srcs = ["numa_map_and_batch_dataset_op.cc"],
    deps = [
        "//tensorflow/core:core_cpu_internal",
        "//tensorflow/core:experimental_dataset_ops_op_lib",
        "//tensorflow/core:framework",
        "//tensorflow/core:lib",
        "//tensorflow/core:lib_internal",
        "//tensorflow/core/kernels:inplace_ops",
        "//tensorflow/core/kernels/data:captured_function",
        "//tensorflow/core/kernels/data:dataset",
        "@com_google_absl//absl/memory",
    ],
)

tf_kernel_library(
    name = "unique_dataset_op",
    srcs = ["unique_dataset_op.cc"],
    deps = [
        "//tensorflow/core:experimental_dataset_ops_op_lib",
        "//tensorflow/core:framework",
        "//tensorflow/core:lib",
<<<<<<< HEAD
        "//third_party/eigen3",
=======
        "//tensorflow/core:lib_internal",
        "//tensorflow/core/kernels/data/experimental/sql",
    ],
)

tf_kernel_library(
    name = "stats_aggregator_ops",
    srcs = ["stats_aggregator_ops.cc"],
    deps = [
        "//tensorflow/core:framework",
        "//tensorflow/core:lib",
        "//tensorflow/core:protos_all_cc",
    ],
)

tf_kernel_library(
    name = "stats_dataset_ops",
    srcs = ["stats_dataset_ops.cc"],
    deps = [
        "//tensorflow/core:dataset_ops_op_lib",
        "//tensorflow/core:framework",
        "//tensorflow/core:lib",
        "//tensorflow/core:lib_internal",
        "//tensorflow/core:protos_all_cc",
    ],
)

tf_kernel_library(
    name = "take_while_dataset_op",
    srcs = ["take_while_dataset_op.cc"],
    deps = [
        "//tensorflow/core:core_cpu_internal",
        "//tensorflow/core:dataset_ops_op_lib",
        "//tensorflow/core:framework",
        "//tensorflow/core:lib",
        "//tensorflow/core:lib_internal",
        "//tensorflow/core/kernels/data:captured_function",
        "//tensorflow/core/kernels/data:dataset_utils",
    ],
)

tf_kernel_library(
    name = "to_tf_record_op",
    srcs = ["to_tf_record_op.cc"],
    deps = [
        "//tensorflow/core:framework",
        "//tensorflow/core:lib",
        "//tensorflow/core:lib_internal",
        "//tensorflow/core/kernels:ops_util",
        "//tensorflow/core/kernels/data:dataset_utils",
>>>>>>> ca2d0b65
    ],
)

tf_kernel_library(
    name = "assert_next_dataset_op",
    srcs = ["assert_next_dataset_op.cc"],
    deps = [
        "//tensorflow/core:experimental_dataset_ops_op_lib",
        "//tensorflow/core:framework",
        "//third_party/eigen3",
    ],
)

tf_kernel_library(
    name = "sleep_dataset_op",
    srcs = ["sleep_dataset_op.cc"],
    deps = [
        "//tensorflow/core:experimental_dataset_ops_op_lib",
        "//tensorflow/core:framework",
    ],
)

tf_kernel_library(
    name = "dataset_kernels",
    deps = [
        ":assert_next_dataset_op",
        ":choose_fastest_dataset_op",
        ":csv_dataset_op",
        ":directed_interleave_dataset_op",
        ":ignore_errors_dataset_op",
        ":indexed_dataset",
        ":lmdb_dataset_op",
        ":numa_map_and_batch_dataset_op",
        ":prefetching_kernels",
        ":sleep_dataset_op",
<<<<<<< HEAD
=======
        ":sliding_window_dataset_op",
        ":sql_dataset_op",
        ":stats_aggregator_ops",
        ":stats_dataset_ops",
        ":take_while_dataset_op",
>>>>>>> ca2d0b65
        ":threadpool_dataset_op",
        ":unique_dataset_op",
    ],
)<|MERGE_RESOLUTION|>--- conflicted
+++ resolved
@@ -11,27 +11,183 @@
     "tf_kernel_library",
 )
 
-cc_library(
-    name = "indexed_dataset_headers",
-    hdrs = ["indexed_dataset.h"],
-    deps = [
-        "//tensorflow/core:framework",
-        "//third_party/eigen3",
-    ],
-)
-
-tf_kernel_library(
-    name = "indexed_dataset",
-    srcs = [
-        "identity_indexed_dataset.cc",
-        "indexed_dataset.cc",
-    ],
-    deps = [
-        ":indexed_dataset_headers",
-        "//tensorflow/core:experimental_dataset_ops_op_lib",
-        "//tensorflow/core:framework",
-        "//tensorflow/core:lib",
-        "//third_party/eigen3",
+tf_kernel_library(
+    name = "assert_next_dataset_op",
+    srcs = ["assert_next_dataset_op.cc"],
+    deps = [
+        "//tensorflow/core:experimental_dataset_ops_op_lib",
+        "//tensorflow/core:framework",
+        "//third_party/eigen3",
+    ],
+)
+
+tf_kernel_library(
+    name = "csv_dataset_op",
+    srcs = ["csv_dataset_op.cc"],
+    deps = [
+        "//tensorflow/core:experimental_dataset_ops_op_lib",
+        "//tensorflow/core:framework",
+        "//tensorflow/core:lib",
+        "//tensorflow/core:lib_internal",
+    ],
+)
+
+tf_kernel_library(
+    name = "dense_to_sparse_batch_dataset_op",
+    srcs = ["dense_to_sparse_batch_dataset_op.cc"],
+    deps = [
+        "//tensorflow/core:experimental_dataset_ops_op_lib",
+        "//tensorflow/core:framework",
+        "//tensorflow/core:lib",
+        "//tensorflow/core:lib_internal",
+    ],
+)
+
+tf_kernel_library(
+    name = "directed_interleave_dataset_op",
+    srcs = ["directed_interleave_dataset_op.cc"],
+    deps = [
+        "//tensorflow/core:experimental_dataset_ops_op_lib",
+        "//tensorflow/core:framework",
+        "//tensorflow/core:lib",
+        "//third_party/eigen3",
+    ],
+)
+
+tf_kernel_library(
+    name = "group_by_reducer_dataset_op",
+    srcs = ["group_by_reducer_dataset_op.cc"],
+    deps = [
+        "//tensorflow/core:core_cpu_internal",
+        "//tensorflow/core:dataset_ops_op_lib",
+        "//tensorflow/core:framework",
+        "//tensorflow/core:lib",
+        "//tensorflow/core:lib_internal",
+        "//tensorflow/core/kernels/data:captured_function",
+    ],
+)
+
+tf_kernel_library(
+    name = "group_by_window_dataset_op",
+    srcs = ["group_by_window_dataset_op.cc"],
+    deps = [
+        "//tensorflow/core:core_cpu_internal",
+        "//tensorflow/core:dataset_ops_op_lib",
+        "//tensorflow/core:framework",
+        "//tensorflow/core:lib",
+        "//tensorflow/core:lib_internal",
+        "//tensorflow/core/kernels/data:captured_function",
+        "//tensorflow/core/kernels/data:window_dataset",
+    ],
+)
+
+tf_kernel_library(
+    name = "ignore_errors_dataset_op",
+    srcs = ["ignore_errors_dataset_op.cc"],
+    deps = [
+        "//tensorflow/core:experimental_dataset_ops_op_lib",
+        "//tensorflow/core:framework",
+        "//third_party/eigen3",
+    ],
+)
+
+tf_kernel_library(
+    name = "indexed_dataset_op",
+    srcs = ["indexed_dataset_op.cc"],
+    deps = [
+        "//tensorflow/core:experimental_dataset_ops_op_lib",
+        "//tensorflow/core:framework",
+        "//tensorflow/core:lib",
+        "//tensorflow/core/kernels/data:dataset_utils",
+        "//third_party/eigen3",
+    ],
+)
+
+tf_kernel_library(
+    name = "lmdb_dataset_op",
+    srcs = ["lmdb_dataset_op.cc"],
+    deps = [
+        "//tensorflow/core:experimental_dataset_ops_op_lib",
+        "//tensorflow/core:framework",
+        "//tensorflow/core:lib",
+        "//third_party/eigen3",
+        "@lmdb",
+    ],
+)
+
+tf_kernel_library(
+    name = "map_and_batch_dataset_op",
+    srcs = ["map_and_batch_dataset_op.cc"],
+    deps = [
+        "//tensorflow/core:core_cpu_internal",
+        "//tensorflow/core:dataset_ops_op_lib",
+        "//tensorflow/core:framework",
+        "//tensorflow/core:lib",
+        "//tensorflow/core:lib_internal",
+        "//tensorflow/core/kernels:inplace_ops",
+        "//tensorflow/core/kernels/data:captured_function",
+        "//tensorflow/core/kernels/data:dataset_utils",
+    ],
+)
+
+tf_kernel_library(
+    name = "matching_files_dataset_op",
+    srcs = ["matching_files_dataset_op.cc"],
+    deps = [
+        "//tensorflow/core:experimental_dataset_ops_op_lib",
+        "//tensorflow/core:framework",
+        "//tensorflow/core:lib",
+        "//tensorflow/core:lib_internal",
+        "//tensorflow/core/kernels/data:dataset",
+    ],
+)
+
+tf_kernel_library(
+    name = "non_serializable_dataset_op",
+    srcs = ["non_serializable_dataset_op.cc"],
+    deps = [
+        "//tensorflow/core:experimental_dataset_ops_op_lib",
+        "//tensorflow/core:framework",
+        "//third_party/eigen3",
+    ],
+)
+
+tf_kernel_library(
+    name = "numa_map_and_batch_dataset_op",
+    srcs = ["numa_map_and_batch_dataset_op.cc"],
+    deps = [
+        "//tensorflow/core:core_cpu_internal",
+        "//tensorflow/core:experimental_dataset_ops_op_lib",
+        "//tensorflow/core:framework",
+        "//tensorflow/core:lib",
+        "//tensorflow/core:lib_internal",
+        "//tensorflow/core/kernels:inplace_ops",
+        "//tensorflow/core/kernels/data:captured_function",
+        "@com_google_absl//absl/memory",
+    ],
+)
+
+tf_kernel_library(
+    name = "parallel_interleave_dataset_op",
+    srcs = ["parallel_interleave_dataset_op.cc"],
+    deps = [
+        "//tensorflow/core:core_cpu_internal",
+        "//tensorflow/core:dataset_ops_op_lib",
+        "//tensorflow/core:framework",
+        "//tensorflow/core:lib",
+        "//tensorflow/core:lib_internal",
+        "//tensorflow/core/kernels/data:captured_function",
+        "//tensorflow/core/kernels/data:dataset_utils",
+    ],
+)
+
+tf_kernel_library(
+    name = "parse_example_dataset_op",
+    srcs = ["parse_example_dataset_op.cc"],
+    deps = [
+        "//tensorflow/core:core_cpu_internal",
+        "//tensorflow/core:framework",
+        "//tensorflow/core/kernels/data:parallel_map_iterator",
     ],
 )
 
@@ -48,120 +204,126 @@
 )
 
 tf_kernel_library(
-    name = "directed_interleave_dataset_op",
-    srcs = ["directed_interleave_dataset_op.cc"],
-    deps = [
-        "//tensorflow/core:experimental_dataset_ops_op_lib",
-        "//tensorflow/core:framework",
-        "//tensorflow/core:lib",
-        "//third_party/eigen3",
-    ],
-)
-
-tf_kernel_library(
-    name = "csv_dataset_op",
-    srcs = ["csv_dataset_op.cc"],
-    deps = [
-        "//tensorflow/core:experimental_dataset_ops_op_lib",
-        "//tensorflow/core:framework",
-        "//tensorflow/core:lib",
-        "//tensorflow/core:lib_internal",
-    ],
-)
-
-tf_kernel_library(
-    name = "ignore_errors_dataset_op",
-    srcs = ["ignore_errors_dataset_op.cc"],
-    deps = [
-        "//tensorflow/core:experimental_dataset_ops_op_lib",
-        "//tensorflow/core:framework",
-        "//third_party/eigen3",
-    ],
-)
-
-tf_kernel_library(
-    name = "lmdb_dataset_op",
-    srcs = ["lmdb_dataset_op.cc"],
-    deps = [
-        "//tensorflow/core:experimental_dataset_ops_op_lib",
-        "//tensorflow/core:framework",
-        "//tensorflow/core:lib",
-        "//third_party/eigen3",
-        "@lmdb",
-    ],
-)
-
-tf_kernel_library(
-<<<<<<< HEAD
+    name = "random_dataset_op",
+    srcs = ["random_dataset_op.cc"],
+    deps = [
+        "//tensorflow/core:dataset_ops_op_lib",
+        "//tensorflow/core:framework",
+        "//tensorflow/core:lib",
+        "//tensorflow/core:lib_internal",
+    ],
+)
+
+tf_kernel_library(
+    name = "scan_dataset_op",
+    srcs = ["scan_dataset_op.cc"],
+    deps = [
+        "//tensorflow/core:core_cpu_internal",
+        "//tensorflow/core:dataset_ops_op_lib",
+        "//tensorflow/core:framework",
+        "//tensorflow/core:lib",
+        "//tensorflow/core:lib_internal",
+        "//tensorflow/core/kernels/data:captured_function",
+    ],
+)
+
+tf_kernel_library(
+    name = "set_stats_aggregator_dataset_op",
+    srcs = ["set_stats_aggregator_dataset_op.cc"],
+    deps = [
+        "//tensorflow/core:core_cpu_lib",
+        "//tensorflow/core:framework",
+        "//tensorflow/core:lib_internal",
+    ],
+)
+
+tf_kernel_library(
+    name = "sleep_dataset_op",
+    srcs = ["sleep_dataset_op.cc"],
+    deps = [
+        "//tensorflow/core:experimental_dataset_ops_op_lib",
+        "//tensorflow/core:framework",
+    ],
+)
+
+tf_kernel_library(
+    name = "sliding_window_dataset_op",
+    srcs = ["sliding_window_dataset_op.cc"],
+    deps = [
+        "//tensorflow/core:dataset_ops_op_lib",
+        "//tensorflow/core:framework",
+        "//tensorflow/core:lib",
+        "//tensorflow/core:lib_internal",
+    ],
+)
+
+tf_kernel_library(
+    name = "sql_dataset_op",
+    srcs = [
+        "sql_dataset_op.cc",
+    ],
+    deps = [
+        "//tensorflow/core:experimental_dataset_ops_op_lib",
+        "//tensorflow/core:framework",
+        "//tensorflow/core:lib",
+        "//tensorflow/core:lib_internal",
+        "//tensorflow/core/kernels/data/experimental/sql",
+    ],
+)
+
+tf_kernel_library(
+    name = "stats_aggregator_ops",
+    srcs = ["stats_aggregator_ops.cc"],
+    deps = [
+        "//tensorflow/core:framework",
+        "//tensorflow/core:lib",
+        "//tensorflow/core:protos_all_cc",
+    ],
+)
+
+tf_kernel_library(
+    name = "stats_dataset_ops",
+    srcs = ["stats_dataset_ops.cc"],
+    deps = [
+        "//tensorflow/core:dataset_ops_op_lib",
+        "//tensorflow/core:framework",
+        "//tensorflow/core:lib",
+        "//tensorflow/core:lib_internal",
+        "//tensorflow/core:protos_all_cc",
+    ],
+)
+
+tf_kernel_library(
+    name = "to_tf_record_op",
+    srcs = ["to_tf_record_op.cc"],
+    deps = [
+        "//tensorflow/core:framework",
+        "//tensorflow/core:lib",
+        "//tensorflow/core:lib_internal",
+        "//tensorflow/core/kernels:ops_util",
+        "//tensorflow/core/kernels/data:dataset_utils",
+    ],
+)
+
+tf_kernel_library(
     name = "threadpool_dataset_op",
     srcs = ["threadpool_dataset_op.cc"],
-=======
-    name = "map_and_batch_dataset_op",
-    srcs = ["map_and_batch_dataset_op.cc"],
-    deps = [
-        "//tensorflow/core:core_cpu_internal",
-        "//tensorflow/core:dataset_ops_op_lib",
-        "//tensorflow/core:framework",
-        "//tensorflow/core:lib",
-        "//tensorflow/core:lib_internal",
-        "//tensorflow/core:metrics",
-        "//tensorflow/core/kernels:inplace_ops",
-        "//tensorflow/core/kernels/data:captured_function",
-        "//tensorflow/core/kernels/data:dataset_utils",
-    ],
-)
-
-tf_kernel_library(
-    name = "matching_files_dataset_op",
-    srcs = ["matching_files_dataset_op.cc"],
->>>>>>> ca2d0b65
-    deps = [
-        "//tensorflow/core:experimental_dataset_ops_op_lib",
-        "//tensorflow/core:framework",
-        "//tensorflow/core:lib",
-<<<<<<< HEAD
-=======
-        "//tensorflow/core:lib_internal",
-        "//tensorflow/core/kernels/data:dataset",
-    ],
-)
-
-tf_kernel_library(
-    name = "choose_fastest_dataset_op",
-    srcs = ["choose_fastest_dataset_op.cc"],
-    deps = [
-        "//tensorflow/core:experimental_dataset_ops_op_lib",
-        "//tensorflow/core:framework",
-        "//tensorflow/core:lib",
-        "//tensorflow/core:lib_internal",
-        "//tensorflow/core/kernels/data:dataset",
-    ],
-)
-
-tf_kernel_library(
-    name = "non_serializable_dataset_op",
-    srcs = ["non_serializable_dataset_op.cc"],
-    deps = [
-        "//tensorflow/core:experimental_dataset_ops_op_lib",
-        "//tensorflow/core:framework",
->>>>>>> ca2d0b65
-        "//third_party/eigen3",
-    ],
-)
-
-tf_kernel_library(
-    name = "numa_map_and_batch_dataset_op",
-    srcs = ["numa_map_and_batch_dataset_op.cc"],
-    deps = [
-        "//tensorflow/core:core_cpu_internal",
-        "//tensorflow/core:experimental_dataset_ops_op_lib",
-        "//tensorflow/core:framework",
-        "//tensorflow/core:lib",
-        "//tensorflow/core:lib_internal",
-        "//tensorflow/core/kernels:inplace_ops",
-        "//tensorflow/core/kernels/data:captured_function",
-        "//tensorflow/core/kernels/data:dataset",
-        "@com_google_absl//absl/memory",
+    deps = [
+        "//tensorflow/core:experimental_dataset_ops_op_lib",
+        "//tensorflow/core:framework",
+        "//tensorflow/core:lib",
+        "//third_party/eigen3",
+    ],
+)
+
+tf_kernel_library(
+    name = "unbatch_dataset_op",
+    srcs = ["unbatch_dataset_op.cc"],
+    deps = [
+        "//tensorflow/core:dataset_ops_op_lib",
+        "//tensorflow/core:framework",
+        "//tensorflow/core:lib",
+        "//tensorflow/core:lib_internal",
     ],
 )
 
@@ -172,79 +334,7 @@
         "//tensorflow/core:experimental_dataset_ops_op_lib",
         "//tensorflow/core:framework",
         "//tensorflow/core:lib",
-<<<<<<< HEAD
-        "//third_party/eigen3",
-=======
-        "//tensorflow/core:lib_internal",
-        "//tensorflow/core/kernels/data/experimental/sql",
-    ],
-)
-
-tf_kernel_library(
-    name = "stats_aggregator_ops",
-    srcs = ["stats_aggregator_ops.cc"],
-    deps = [
-        "//tensorflow/core:framework",
-        "//tensorflow/core:lib",
-        "//tensorflow/core:protos_all_cc",
-    ],
-)
-
-tf_kernel_library(
-    name = "stats_dataset_ops",
-    srcs = ["stats_dataset_ops.cc"],
-    deps = [
-        "//tensorflow/core:dataset_ops_op_lib",
-        "//tensorflow/core:framework",
-        "//tensorflow/core:lib",
-        "//tensorflow/core:lib_internal",
-        "//tensorflow/core:protos_all_cc",
-    ],
-)
-
-tf_kernel_library(
-    name = "take_while_dataset_op",
-    srcs = ["take_while_dataset_op.cc"],
-    deps = [
-        "//tensorflow/core:core_cpu_internal",
-        "//tensorflow/core:dataset_ops_op_lib",
-        "//tensorflow/core:framework",
-        "//tensorflow/core:lib",
-        "//tensorflow/core:lib_internal",
-        "//tensorflow/core/kernels/data:captured_function",
-        "//tensorflow/core/kernels/data:dataset_utils",
-    ],
-)
-
-tf_kernel_library(
-    name = "to_tf_record_op",
-    srcs = ["to_tf_record_op.cc"],
-    deps = [
-        "//tensorflow/core:framework",
-        "//tensorflow/core:lib",
-        "//tensorflow/core:lib_internal",
-        "//tensorflow/core/kernels:ops_util",
-        "//tensorflow/core/kernels/data:dataset_utils",
->>>>>>> ca2d0b65
-    ],
-)
-
-tf_kernel_library(
-    name = "assert_next_dataset_op",
-    srcs = ["assert_next_dataset_op.cc"],
-    deps = [
-        "//tensorflow/core:experimental_dataset_ops_op_lib",
-        "//tensorflow/core:framework",
-        "//third_party/eigen3",
-    ],
-)
-
-tf_kernel_library(
-    name = "sleep_dataset_op",
-    srcs = ["sleep_dataset_op.cc"],
-    deps = [
-        "//tensorflow/core:experimental_dataset_ops_op_lib",
-        "//tensorflow/core:framework",
+        "//third_party/eigen3",
     ],
 )
 
@@ -252,24 +342,32 @@
     name = "dataset_kernels",
     deps = [
         ":assert_next_dataset_op",
-        ":choose_fastest_dataset_op",
         ":csv_dataset_op",
+        ":dense_to_sparse_batch_dataset_op",
         ":directed_interleave_dataset_op",
+        ":group_by_reducer_dataset_op",
+        ":group_by_window_dataset_op",
         ":ignore_errors_dataset_op",
-        ":indexed_dataset",
+        ":indexed_dataset_op",
         ":lmdb_dataset_op",
+        ":map_and_batch_dataset_op",
+        ":matching_files_dataset_op",
+        ":non_serializable_dataset_op",
         ":numa_map_and_batch_dataset_op",
+        ":parallel_interleave_dataset_op",
+        ":parse_example_dataset_op",
         ":prefetching_kernels",
+        ":random_dataset_op",
+        ":scan_dataset_op",
+        ":set_stats_aggregator_dataset_op",
         ":sleep_dataset_op",
-<<<<<<< HEAD
-=======
         ":sliding_window_dataset_op",
         ":sql_dataset_op",
         ":stats_aggregator_ops",
         ":stats_dataset_ops",
-        ":take_while_dataset_op",
->>>>>>> ca2d0b65
         ":threadpool_dataset_op",
+        ":to_tf_record_op",
+        ":unbatch_dataset_op",
         ":unique_dataset_op",
     ],
 )
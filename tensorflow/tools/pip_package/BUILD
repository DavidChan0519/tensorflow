# Description:
#  Tools for building the TensorFlow pip package.

package(default_visibility = ["//visibility:private"])

load(
    "//tensorflow:tensorflow.bzl",
    "if_not_windows",
    "if_windows",
    "transitive_hdrs",
)
load("//third_party/mkl:build_defs.bzl", "if_mkl", "if_mkl_ml")
load("@local_config_cuda//cuda:build_defs.bzl", "if_cuda")
load("@local_config_rocm//rocm:build_defs.bzl", "if_rocm")
load("@local_config_syslibs//:build_defs.bzl", "if_not_system_lib")
load("//tensorflow/core:platform/default/build_config_root.bzl", "tf_additional_license_deps")
load(
    "//third_party/ngraph:build_defs.bzl",
    "if_ngraph",
)

# This returns a list of headers of all public header libraries (e.g.,
# framework, lib), and all of the transitive dependencies of those
# public headers.  Not all of the headers returned by the filegroup
# are public (e.g., internal headers that are included by public
# headers), but the internal headers need to be packaged in the
# pip_package for the public headers to be properly included.
#
# Public headers are therefore defined by those that are both:
#
# 1) "publicly visible" as defined by bazel
# 2) Have documentation.
#
# This matches the policy of "public" for our python API.
transitive_hdrs(
    name = "included_headers",
    deps = [
        "//tensorflow/core:core_cpu",
        "//tensorflow/core:framework",
        "//tensorflow/core:lib",
        "//tensorflow/core:protos_all_cc",
        "//tensorflow/core:stream_executor",
        "//third_party/eigen3",
    ] + if_cuda([
        "@local_config_cuda//cuda:cuda_headers",
    ]),
)

py_binary(
    name = "simple_console",
    srcs = ["simple_console.py"],
    srcs_version = "PY2AND3",
    deps = ["//tensorflow:tensorflow_py"],
)

COMMON_PIP_DEPS = [
    ":licenses",
    "MANIFEST.in",
    "README",
    "setup.py",
    ":included_headers",
    "//tensorflow:tensorflow_py",
    "//tensorflow/examples/saved_model/integration_tests:mnist_util",
    "//tensorflow/lite/python/testdata:interpreter_test_data",
    "//tensorflow/lite/python:tflite_convert",
    "//tensorflow/lite/toco/python:toco_from_protos",
    "//tensorflow/python/autograph/core:test_lib",
    "//tensorflow/python/autograph/pyct/testing",
    "//tensorflow/python/autograph/pyct/common_transformers:common_transformers",
    "//tensorflow/python/compiler:compiler",
    "//tensorflow/python:cond_v2",
    "//tensorflow/python:distributed_framework_test_lib",
    "//tensorflow/python/distribute:distribute_test_lib_pip",
    "//tensorflow/python:loss_scale",
    "//tensorflow/python:loss_scale_optimizer",
    "//tensorflow/python:meta_graph_testdata",
    "//tensorflow/python:spectral_ops_test_util",
    "//tensorflow/python:util_example_parser_configuration",
    "//tensorflow/python/data/benchmarks:benchmark_base",
    "//tensorflow/python/data/experimental/kernel_tests/serialization:dataset_serialization_test_base",
    "//tensorflow/python/data/experimental/kernel_tests:reader_dataset_ops_test_base",
    "//tensorflow/python/data/experimental/kernel_tests:stats_dataset_test_base",
    "//tensorflow/python/data/kernel_tests:filter_test_base",
    "//tensorflow/python/data/kernel_tests:test_base",
    "//tensorflow/python/debug:debug_pip",
    "//tensorflow/python/distribute:combinations",
    "//tensorflow/python/eager:eager_pip",
    "//tensorflow/python/keras:preprocessing_test_utils",
    "//tensorflow/python/keras/distribute:distribute_strategy_test_lib",
    "//tensorflow/python/keras/distribute:multi_worker_testing_utils",
    "//tensorflow/python/keras/mixed_precision/experimental:test_util",
    "//tensorflow/python/kernel_tests/random:util",
    "//tensorflow/python/kernel_tests/signal:test_util",
    "//tensorflow/python/kernel_tests/testdata:self_adjoint_eig_op_test_files",
    "//tensorflow/python/saved_model:saved_model",
    "//tensorflow/python/tools:tools_pip",
    "//tensorflow/python/tools/api/generator:create_python_api",
    "//tensorflow/python:test_ops",
    "//tensorflow/python:while_v2",
<<<<<<< HEAD
    "//tensorflow/contrib/ipu",
=======
    "//tensorflow/tools/common:public_api",
    "//tensorflow/tools/common:test_module1",
    "//tensorflow/tools/docs:doc_generator_visitor",
    "//tensorflow/tools/docs:generate_lib",
    "//tensorflow/tools/docs:parser",
    "//tensorflow/tools/docs:py_guide_parser",
>>>>>>> 3fabe64a
]

COMMON_PIP_DEPS_V1 = COMMON_PIP_DEPS + [
    "//tensorflow/contrib/autograph:autograph",
    "//tensorflow/contrib/boosted_trees:boosted_trees_pip",
    "//tensorflow/contrib/cluster_resolver:cluster_resolver_pip",
    "//tensorflow/contrib/compiler:xla",
    "//tensorflow/contrib/constrained_optimization:constrained_optimization_pip",
    "//tensorflow/contrib/distribute/python:distribute_test_lib_pip",
    "//tensorflow/contrib/eager/python/examples:examples_pip",
    "//tensorflow/contrib/eager/python:evaluator",
    "//tensorflow/contrib/gan:gan",
    "//tensorflow/contrib/graph_editor:graph_editor_pip",
    "//tensorflow/contrib/ipu",
    "//tensorflow/contrib/keras:keras",
    "//tensorflow/contrib/labeled_tensor:labeled_tensor_pip",
    "//tensorflow/contrib/nn:nn_py",
    "//tensorflow/contrib/predictor:predictor_pip",
    "//tensorflow/contrib/proto:proto",
    "//tensorflow/contrib/receptive_field:receptive_field_pip",
    "//tensorflow/contrib/rate:rate",
    "//tensorflow/contrib/rpc:rpc_pip",
    "//tensorflow/contrib/session_bundle:session_bundle_pip",
    "//tensorflow/contrib/signal:signal_py",
    "//tensorflow/contrib/slim:slim",
    "//tensorflow/contrib/slim/python/slim/data:data_pip",
    "//tensorflow/contrib/slim/python/slim/nets:nets_pip",
    "//tensorflow/contrib/specs:specs",
    "//tensorflow/contrib/summary:summary_test_util",
    "//tensorflow/contrib/tensor_forest:init_py",
    "//tensorflow/contrib/tensor_forest/hybrid:hybrid_pip",
    "//tensorflow/contrib/timeseries:timeseries_pip",
    "//tensorflow/contrib/tpu",
    "//tensorflow/examples/tutorials/mnist:package",
]

# On Windows, python binary is a zip file of runfiles tree.
# Add everything to its data dependency for generating a runfiles tree
# for building the pip package on Windows.
py_binary(
    name = "simple_console_for_windows",
    srcs = ["simple_console_for_windows.py"],
    data = select({
        "//conditions:default": COMMON_PIP_DEPS_V1,
        "//tensorflow:api_version_2": COMMON_PIP_DEPS,
    }) + ["//tensorflow/python:pywrap_tensorflow_import_lib_file"],
    srcs_version = "PY2AND3",
    deps = ["//tensorflow:tensorflow_py"],
)

filegroup(
    name = "licenses",
    data = [
        "//third_party/icu/data:LICENSE",
        "//third_party/eigen3:LICENSE",
        "//third_party/fft2d:LICENSE",
        "//third_party/hadoop:LICENSE.txt",
        "@arm_neon_2_x86_sse//:LICENSE",
        "@astor_archive//:LICENSE",
        "@boringssl//:LICENSE",
        "@com_google_absl//:LICENSE",
        "@com_googlesource_code_re2//:LICENSE",
        "@curl//:COPYING",
        "@double_conversion//:LICENSE",
        "@eigen_archive//:COPYING.MPL2",
        "@enum34_archive//:LICENSE",
        "@farmhash_archive//:COPYING",
        "@fft2d//:fft2d/readme2d.txt",
        "@flatbuffers//:LICENSE.txt",
        "@gast_archive//:PKG-INFO",
        "@gemmlowp//:LICENSE",
        "@gif_archive//:COPYING",
        "@highwayhash//:LICENSE",
        "@hwloc//:COPYING",
        "@icu//:icu4c/LICENSE",
        "@jpeg//:LICENSE.md",
        "@keras_applications_archive//:LICENSE",
        "@lmdb//:LICENSE",
        "@local_config_sycl//sycl:LICENSE.text",
        "@local_config_tensorrt//:LICENSE",
        "@nasm//:LICENSE",
        "@nsync//:LICENSE",
        "@opt_einsum_archive//:LICENSE",
        "@pasta//:LICENSE",
        "@pcre//:LICENCE",
        "@png_archive//:LICENSE",
        "@com_google_protobuf//:LICENSE",
        "@six_archive//:LICENSE",
        "@snappy//:COPYING",
        "@swig//:LICENSE",
        "@termcolor_archive//:COPYING.txt",
        "@zlib_archive//:zlib.h",
        "@org_python_pypi_backports_weakref//:LICENSE",
    ] + select({
        "//tensorflow:android": [],
        "//tensorflow:ios": [],
        "//tensorflow:linux_s390x": [],
        "//tensorflow:windows": [],
        "//tensorflow:no_aws_support": [],
        "//conditions:default": [
            "@aws//:LICENSE",
        ],
    }) + select({
        "//tensorflow:android": [],
        "//tensorflow:ios": [],
        "//tensorflow:linux_s390x": [],
        "//tensorflow:windows": [],
        "//tensorflow:no_gcp_support": [],
        "//conditions:default": [
            "@com_github_googleapis_googleapis//:LICENSE",
            "@com_github_googlecloudplatform_google_cloud_cpp//:LICENSE",
        ],
    }) + select({
        "//tensorflow:android": [],
        "//tensorflow:ios": [],
        "//tensorflow:linux_s390x": [],
        "//tensorflow:windows": [],
        "//tensorflow:no_kafka_support": [],
        "//conditions:default": [
            "@kafka//:LICENSE",
        ],
    }) + select({
        "//tensorflow/core/kernels:xsmm": [
            "@libxsmm_archive//:LICENSE.md",
        ],
        "//conditions:default": [],
    }) + if_cuda([
        "@cub_archive//:LICENSE.TXT",
        "@local_config_nccl//:LICENSE",
    ]) + if_mkl([
        "//third_party/mkl:LICENSE",
        "//third_party/mkl_dnn:LICENSE",
    ]) + if_not_system_lib(
        "absl_py",
        [
            "@absl_py//absl:LICENSE",
            "@absl_py//absl/logging:LICENSE",
            "@absl_py//absl/flags:LICENSE",
            "@absl_py//absl/testing:LICENSE",
            "@absl_py//absl/third_party/unittest3_backport:LICENSE",
        ],
    ) + if_not_system_lib(
        "grpc",
        [
            "@grpc//:LICENSE",
            "@grpc//third_party/address_sorting:LICENSE",
        ],
    ) + if_ngraph([
        "@ngraph//:LICENSE",
        "@ngraph_tf//:LICENSE",
        "@nlohmann_json_lib//:LICENSE.MIT",
        "@tbb//:LICENSE",
    ]) + if_rocm([
        "@rocprim_archive//:LICENSE.txt",
    ]) + tf_additional_license_deps(),
)

sh_binary(
    name = "build_pip_package",
    srcs = ["build_pip_package.sh"],
    data = select({
               "//tensorflow:api_version_2": COMMON_PIP_DEPS,
               "//conditions:default": COMMON_PIP_DEPS_V1,
           }) +
           select({
               "//tensorflow:windows": [
                   ":simple_console_for_windows",
               ],
               "//conditions:default": [
                   ":simple_console",
               ],
           }) + if_mkl_ml(["//third_party/mkl:intel_binary_blob"]),
)

# A genrule for generating a marker file for the pip package on Windows
#
# This only works on Windows, because :simple_console_for_windows is a
# python zip file containing everything we need for building the pip package.
# However, on other platforms, due to https://github.com/bazelbuild/bazel/issues/4223,
# when C++ extensions change, this generule doesn't rebuild.
genrule(
    name = "win_pip_package_marker",
    srcs = if_windows([
        ":build_pip_package",
        ":simple_console_for_windows",
    ]),
    outs = ["win_pip_package_marker_file"],
    cmd = select({
        "//conditions:default": "touch $@",
        "//tensorflow:windows": "md5sum $(locations :build_pip_package) $(locations :simple_console_for_windows) > $@",
    }),
    visibility = ["//visibility:public"],
)<|MERGE_RESOLUTION|>--- conflicted
+++ resolved
@@ -97,16 +97,12 @@
     "//tensorflow/python/tools/api/generator:create_python_api",
     "//tensorflow/python:test_ops",
     "//tensorflow/python:while_v2",
-<<<<<<< HEAD
-    "//tensorflow/contrib/ipu",
-=======
     "//tensorflow/tools/common:public_api",
     "//tensorflow/tools/common:test_module1",
     "//tensorflow/tools/docs:doc_generator_visitor",
     "//tensorflow/tools/docs:generate_lib",
     "//tensorflow/tools/docs:parser",
     "//tensorflow/tools/docs:py_guide_parser",
->>>>>>> 3fabe64a
 ]
 
 COMMON_PIP_DEPS_V1 = COMMON_PIP_DEPS + [

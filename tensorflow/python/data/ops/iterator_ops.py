# Copyright 2017 The TensorFlow Authors. All Rights Reserved.
#
# Licensed under the Apache License, Version 2.0 (the "License");
# you may not use this file except in compliance with the License.
# You may obtain a copy of the License at
#
#     http://www.apache.org/licenses/LICENSE-2.0
#
# Unless required by applicable law or agreed to in writing, software
# distributed under the License is distributed on an "AS IS" BASIS,
# WITHOUT WARRANTIES OR CONDITIONS OF ANY KIND, either express or implied.
# See the License for the specific language governing permissions and
# limitations under the License.
# ==============================================================================
"""Python wrappers for Iterators."""
from __future__ import absolute_import
from __future__ import division
from __future__ import print_function

import threading
import warnings

from tensorflow.python.compat import compat
from tensorflow.python.data.ops import optional_ops
from tensorflow.python.data.util import nest
from tensorflow.python.data.util import sparse
from tensorflow.python.data.util import structure
from tensorflow.python.eager import context
from tensorflow.python.framework import dtypes
from tensorflow.python.framework import errors
from tensorflow.python.framework import ops
from tensorflow.python.framework import tensor_shape
from tensorflow.python.ops import gen_dataset_ops
from tensorflow.python.ops import resource_variable_ops
from tensorflow.python.training.checkpointable import base as checkpointable
from tensorflow.python.training.saver import BaseSaverBuilder
from tensorflow.python.util.tf_export import tf_export


# NOTE(mrry): It is legitimate to call `Iterator.get_next()` multiple
# times, e.g. when you are distributing different elements to multiple
# devices in a single step. However, a common pitfall arises when
# users call `Iterator.get_next()` in each iteration of their training
# loop. `Iterator.get_next()` adds ops to the graph, and executing
# each op allocates resources (including threads); as a consequence,
# invoking it in every iteration of a training loop causes slowdown
# and eventual resource exhaustion. To guard against this outcome, we
# log a warning when the number of uses crosses a threshold of suspicion.
GET_NEXT_CALL_WARNING_THRESHOLD = 32

GET_NEXT_CALL_WARNING_MESSAGE = (
    "An unusually high number of `Iterator.get_next()` calls was detected. "
    "This often indicates that `Iterator.get_next()` is being called inside "
    "a training loop, which will cause gradual slowdown and eventual resource "
    "exhaustion. If this is the case, restructure your code to call "
    "`next_element = iterator.get_next()` once outside the loop, and use "
    "`next_element` as the input to some computation that is invoked inside "
    "the loop.")

# Collection of all IteratorResources in the `Graph`.
GLOBAL_ITERATORS = "iterators"


def _device_stack_is_empty():
  # pylint: disable=protected-access
  device_stack = ops.get_default_graph()._device_functions_outer_to_inner
  # pylint: enable=protected-access
  return not bool(device_stack)


<<<<<<< HEAD
@tf_export("data.Iterator")
class Iterator(checkpointable.CheckpointableBase):
=======
@tf_export(v1=["data.Iterator"])
class Iterator(checkpointable.Checkpointable):
>>>>>>> ca2d0b65
  """Represents the state of iterating through a `Dataset`."""

  def __init__(self, iterator_resource, initializer, output_types,
               output_shapes, output_classes):
    """Creates a new iterator from the given iterator resource.

    Note: Most users will not call this initializer directly, and will
    instead use `Dataset.make_initializable_iterator()` or
    `Dataset.make_one_shot_iterator()`.

    Args:
      iterator_resource: A `tf.resource` scalar `tf.Tensor` representing the
        iterator.
      initializer: A `tf.Operation` that should be run to initialize this
        iterator.
      output_types: A nested structure of `tf.DType` objects corresponding to
        each component of an element of this iterator.
      output_shapes: A nested structure of `tf.TensorShape` objects
        corresponding to each component of an element of this iterator.
      output_classes: A nested structure of Python `type` objects corresponding
        to each component of an element of this iterator.
    """
    self._iterator_resource = iterator_resource
    self._initializer = initializer
    self._output_classes = output_classes
    self._output_types = output_types
    self._output_shapes = output_shapes
    self._string_handle = gen_dataset_ops.iterator_to_string_handle(
        self._iterator_resource)
    self._get_next_call_count = 0
    ops.add_to_collection(GLOBAL_ITERATORS, self._iterator_resource)

  @staticmethod
  def from_structure(output_types,
                     output_shapes=None,
                     shared_name=None,
                     output_classes=None):
    """Creates a new, uninitialized `Iterator` with the given structure.

    This iterator-constructing method can be used to create an iterator that
    is reusable with many different datasets.

    The returned iterator is not bound to a particular dataset, and it has
    no `initializer`. To initialize the iterator, run the operation returned by
    `Iterator.make_initializer(dataset)`.

    The following is an example

    ```python
    iterator = Iterator.from_structure(tf.int64, tf.TensorShape([]))

    dataset_range = Dataset.range(10)
    range_initializer = iterator.make_initializer(dataset_range)

    dataset_evens = dataset_range.filter(lambda x: x % 2 == 0)
    evens_initializer = iterator.make_initializer(dataset_evens)

    # Define a model based on the iterator; in this example, the model_fn
    # is expected to take scalar tf.int64 Tensors as input (see
    # the definition of 'iterator' above).
    prediction, loss = model_fn(iterator.get_next())

    # Train for `num_epochs`, where for each epoch, we first iterate over
    # dataset_range, and then iterate over dataset_evens.
    for _ in range(num_epochs):
      # Initialize the iterator to `dataset_range`
      sess.run(range_initializer)
      while True:
        try:
          pred, loss_val = sess.run([prediction, loss])
        except tf.errors.OutOfRangeError:
          break

      # Initialize the iterator to `dataset_evens`
      sess.run(evens_initializer)
      while True:
        try:
          pred, loss_val = sess.run([prediction, loss])
        except tf.errors.OutOfRangeError:
          break
    ```

    Args:
      output_types: A nested structure of `tf.DType` objects corresponding to
        each component of an element of this dataset.
      output_shapes: (Optional.) A nested structure of `tf.TensorShape` objects
        corresponding to each component of an element of this dataset. If
        omitted, each component will have an unconstrainted shape.
      shared_name: (Optional.) If non-empty, this iterator will be shared under
        the given name across multiple sessions that share the same devices
        (e.g. when using a remote server).
      output_classes: (Optional.) A nested structure of Python `type` objects
        corresponding to each component of an element of this iterator. If
        omitted, each component is assumed to be of type `tf.Tensor`.

    Returns:
      An `Iterator`.

    Raises:
      TypeError: If the structures of `output_shapes` and `output_types` are
        not the same.
    """
    output_types = nest.map_structure(dtypes.as_dtype, output_types)
    if output_shapes is None:
      output_shapes = nest.map_structure(
          lambda _: tensor_shape.TensorShape(None), output_types)
    else:
      output_shapes = nest.map_structure_up_to(
          output_types, tensor_shape.as_shape, output_shapes)
    if output_classes is None:
      output_classes = nest.map_structure(lambda _: ops.Tensor, output_types)
    nest.assert_same_structure(output_types, output_shapes)
    if shared_name is None:
      shared_name = ""
    if compat.forward_compatible(2018, 8, 3):
      if _device_stack_is_empty():
        with ops.device("/cpu:0"):
          iterator_resource = gen_dataset_ops.iterator_v2(
              container="",
              shared_name=shared_name,
              output_types=nest.flatten(
                  sparse.as_dense_types(output_types, output_classes)),
              output_shapes=nest.flatten(
                  sparse.as_dense_shapes(output_shapes, output_classes)))
      else:
        iterator_resource = gen_dataset_ops.iterator_v2(
            container="",
            shared_name=shared_name,
            output_types=nest.flatten(
                sparse.as_dense_types(output_types, output_classes)),
            output_shapes=nest.flatten(
                sparse.as_dense_shapes(output_shapes, output_classes)))
    else:
      iterator_resource = gen_dataset_ops.iterator(
          container="",
          shared_name=shared_name,
          output_types=nest.flatten(
              sparse.as_dense_types(output_types, output_classes)),
          output_shapes=nest.flatten(
              sparse.as_dense_shapes(output_shapes, output_classes)))
    return Iterator(iterator_resource, None, output_types, output_shapes,
                    output_classes)

  @staticmethod
  def from_string_handle(string_handle,
                         output_types,
                         output_shapes=None,
                         output_classes=None):
    """Creates a new, uninitialized `Iterator` based on the given handle.

    This method allows you to define a "feedable" iterator where you can choose
    between concrete iterators by feeding a value in a `tf.Session.run` call.
    In that case, `string_handle` would be a `tf.placeholder`, and you would
    feed it with the value of `tf.data.Iterator.string_handle` in each step.

    For example, if you had two iterators that marked the current position in
    a training dataset and a test dataset, you could choose which to use in
    each step as follows:

    ```python
    train_iterator = tf.data.Dataset(...).make_one_shot_iterator()
    train_iterator_handle = sess.run(train_iterator.string_handle())

    test_iterator = tf.data.Dataset(...).make_one_shot_iterator()
    test_iterator_handle = sess.run(test_iterator.string_handle())

    handle = tf.placeholder(tf.string, shape=[])
    iterator = tf.data.Iterator.from_string_handle(
        handle, train_iterator.output_types)

    next_element = iterator.get_next()
    loss = f(next_element)

    train_loss = sess.run(loss, feed_dict={handle: train_iterator_handle})
    test_loss = sess.run(loss, feed_dict={handle: test_iterator_handle})
    ```

    Args:
      string_handle: A scalar `tf.Tensor` of type `tf.string` that evaluates
        to a handle produced by the `Iterator.string_handle()` method.
      output_types: A nested structure of `tf.DType` objects corresponding to
        each component of an element of this dataset.
      output_shapes: (Optional.) A nested structure of `tf.TensorShape` objects
        corresponding to each component of an element of this dataset. If
        omitted, each component will have an unconstrainted shape.
      output_classes: (Optional.) A nested structure of Python `type` objects
        corresponding to each component of an element of this iterator. If
        omitted, each component is assumed to be of type `tf.Tensor`.

    Returns:
      An `Iterator`.
    """
    output_types = nest.map_structure(dtypes.as_dtype, output_types)
    if output_shapes is None:
      output_shapes = nest.map_structure(
          lambda _: tensor_shape.TensorShape(None), output_types)
    else:
      output_shapes = nest.map_structure_up_to(
          output_types, tensor_shape.as_shape, output_shapes)
    if output_classes is None:
      output_classes = nest.map_structure(lambda _: ops.Tensor, output_types)
    nest.assert_same_structure(output_types, output_shapes)
    string_handle = ops.convert_to_tensor(string_handle, dtype=dtypes.string)
    if compat.forward_compatible(2018, 8, 3):
      if _device_stack_is_empty():
        with ops.device("/cpu:0"):
          iterator_resource = gen_dataset_ops.iterator_from_string_handle_v2(
              string_handle,
              output_types=nest.flatten(
                  sparse.as_dense_types(output_types, output_classes)),
              output_shapes=nest.flatten(
                  sparse.as_dense_shapes(output_shapes, output_classes)))
      else:
        iterator_resource = gen_dataset_ops.iterator_from_string_handle_v2(
            string_handle,
            output_types=nest.flatten(
                sparse.as_dense_types(output_types, output_classes)),
            output_shapes=nest.flatten(
                sparse.as_dense_shapes(output_shapes, output_classes)))
    else:
      iterator_resource = gen_dataset_ops.iterator_from_string_handle(
          string_handle,
          output_types=nest.flatten(
              sparse.as_dense_types(output_types, output_classes)),
          output_shapes=nest.flatten(
              sparse.as_dense_shapes(output_shapes, output_classes)))
    return Iterator(iterator_resource, None, output_types, output_shapes,
                    output_classes)

  @property
  def initializer(self):
    """A `tf.Operation` that should be run to initialize this iterator.

    Returns:
      A `tf.Operation` that should be run to initialize this iterator

    Raises:
      ValueError: If this iterator initializes itself automatically.
    """
    if self._initializer is not None:
      return self._initializer
    else:
      # TODO(mrry): Consider whether one-shot iterators should have
      # initializers that simply reset their state to the beginning.
      raise ValueError("Iterator does not have an initializer.")

  def make_initializer(self, dataset, name=None):
    """Returns a `tf.Operation` that initializes this iterator on `dataset`.

    Args:
      dataset: A `Dataset` with compatible structure to this iterator.
      name: (Optional.) A name for the created operation.

    Returns:
      A `tf.Operation` that can be run to initialize this iterator on the given
      `dataset`.

    Raises:
      TypeError: If `dataset` and this iterator do not have a compatible
        element structure.
    """
    with ops.name_scope(name, "make_initializer") as name:
      nest.assert_same_structure(self._output_types, dataset.output_types)
      nest.assert_same_structure(self._output_shapes, dataset.output_shapes)
      for iterator_class, dataset_class in zip(
          nest.flatten(self._output_classes),
          nest.flatten(dataset.output_classes)):
        if iterator_class is not dataset_class:
          raise TypeError(
              "Expected output classes %r but got dataset with output class %r."
              % (self._output_classes, dataset.output_classes))
      for iterator_dtype, dataset_dtype in zip(
          nest.flatten(self._output_types), nest.flatten(dataset.output_types)):
        if iterator_dtype != dataset_dtype:
          raise TypeError(
              "Expected output types %r but got dataset with output types %r." %
              (self._output_types, dataset.output_types))
      for iterator_shape, dataset_shape in zip(
          nest.flatten(self._output_shapes), nest.flatten(
              dataset.output_shapes)):
        if not iterator_shape.is_compatible_with(dataset_shape):
          raise TypeError("Expected output shapes compatible with %r but got "
                          "dataset with output shapes %r." %
                          (self._output_shapes, dataset.output_shapes))
    with ops.colocate_with(self._iterator_resource):
      return gen_dataset_ops.make_iterator(
          dataset._as_variant_tensor(), self._iterator_resource, name=name)  # pylint: disable=protected-access

  def get_next(self, name=None):
    """Returns a nested structure of `tf.Tensor`s representing the next element.

    In graph mode, you should typically call this method *once* and use its
    result as the input to another computation. A typical loop will then call
    `tf.Session.run` on the result of that computation. The loop will terminate
    when the `Iterator.get_next()` operation raises
    `tf.errors.OutOfRangeError`. The following skeleton shows how to use
    this method when building a training loop:

    ```python
    dataset = ...  # A `tf.data.Dataset` object.
    iterator = dataset.make_initializable_iterator()
    next_element = iterator.get_next()

    # Build a TensorFlow graph that does something with each element.
    loss = model_function(next_element)
    optimizer = ...  # A `tf.train.Optimizer` object.
    train_op = optimizer.minimize(loss)

    with tf.Session() as sess:
      try:
        while True:
          sess.run(train_op)
      except tf.errors.OutOfRangeError:
        pass
    ```

    NOTE: It is legitimate to call `Iterator.get_next()` multiple times, e.g.
    when you are distributing different elements to multiple devices in a single
    step. However, a common pitfall arises when users call `Iterator.get_next()`
    in each iteration of their training loop. `Iterator.get_next()` adds ops to
    the graph, and executing each op allocates resources (including threads); as
    a consequence, invoking it in every iteration of a training loop causes
    slowdown and eventual resource exhaustion. To guard against this outcome, we
    log a warning when the number of uses crosses a fixed threshold of
    suspiciousness.

    Args:
      name: (Optional.) A name for the created operation.

    Returns:
      A nested structure of `tf.Tensor` objects.
    """
    self._get_next_call_count += 1
    if self._get_next_call_count > GET_NEXT_CALL_WARNING_THRESHOLD:
      warnings.warn(GET_NEXT_CALL_WARNING_MESSAGE)

    return sparse.deserialize_sparse_tensors(
        nest.pack_sequence_as(self._output_types,
                              gen_dataset_ops.iterator_get_next(
                                  self._iterator_resource,
                                  output_types=nest.flatten(
                                      sparse.as_dense_types(
                                          self._output_types,
                                          self._output_classes)),
                                  output_shapes=nest.flatten(
                                      sparse.as_dense_shapes(
                                          self._output_shapes,
                                          self._output_classes)),
                                  name=name)), self._output_types,
        self._output_shapes, self._output_classes)

  def string_handle(self, name=None):
    """Returns a string-valued `tf.Tensor` that represents this iterator.

    Args:
      name: (Optional.) A name for the created operation.

    Returns:
      A scalar `tf.Tensor` of type `tf.string`.
    """
    if name is None:
      return self._string_handle
    else:
      return gen_dataset_ops.iterator_to_string_handle(
          self._iterator_resource, name=name)

  @property
  def output_classes(self):
    """Returns the class of each component of an element of this iterator.

    The expected values are `tf.Tensor` and `tf.SparseTensor`.

    Returns:
      A nested structure of Python `type` objects corresponding to each
      component of an element of this dataset.
    """
    return self._output_classes

  @property
  def output_shapes(self):
    """Returns the shape of each component of an element of this iterator.

    Returns:
      A nested structure of `tf.TensorShape` objects corresponding to each
      component of an element of this dataset.
    """
    return self._output_shapes

  @property
  def output_types(self):
    """Returns the type of each component of an element of this iterator.

    Returns:
      A nested structure of `tf.DType` objects corresponding to each component
      of an element of this dataset.
    """
    return self._output_types

  def _gather_saveables_for_checkpoint(self):

    def _saveable_factory(name):
      return _IteratorSaveable(self._iterator_resource, name)

    return {"ITERATOR": _saveable_factory}


_uid_counter = 0
_uid_lock = threading.Lock()


def _generate_shared_name(prefix):
  with _uid_lock:
    global _uid_counter
    uid = _uid_counter
    _uid_counter += 1
  return "{}{}".format(prefix, uid)


class EagerIterator(checkpointable.Checkpointable):
  """An iterator producing tf.Tensor objects from a tf.data.Dataset."""

  def __init__(self, dataset):
    """Creates a new iterator over the given dataset.

    For example:
    ```python
    dataset = tf.data.Dataset.range(4)
    for x in Iterator(dataset):
      print(x)
    ```

    Tensors produced will be placed on the device on which this iterator object
    was created.

    Args:
      dataset: A `tf.data.Dataset` object.

    Raises:
      RuntimeError: When invoked without eager execution enabled.
    """

    if not context.executing_eagerly():
      raise RuntimeError(
          "{} objects can only be used when eager execution is enabled, use "
          "tf.data.Dataset.make_initializable_iterator or "
          "tf.data.Dataset.make_one_shot_iterator for graph construction".
          format(type(self)))
    self._device = context.context().device_name
    with ops.device("/cpu:0"):
      ds_variant = dataset._as_variant_tensor()  # pylint: disable=protected-access
      self._output_classes = dataset.output_classes
      self._output_types = dataset.output_types
      self._output_shapes = dataset.output_shapes
      self._flat_output_types = nest.flatten(
          sparse.as_dense_types(self._output_types, self._output_classes))
      self._flat_output_shapes = nest.flatten(
          sparse.as_dense_shapes(self._output_shapes, self._output_classes))
      with ops.colocate_with(ds_variant):
        self._resource = gen_dataset_ops.anonymous_iterator(
            output_types=self._flat_output_types,
            output_shapes=self._flat_output_shapes)
        gen_dataset_ops.make_iterator(ds_variant, self._resource)
        # Delete the resource when this object is deleted
        self._resource_deleter = resource_variable_ops.EagerResourceDeleter(
            handle=self._resource, handle_device=self._device)

  def __iter__(self):
    return self

  def __next__(self):  # For Python 3 compatibility
    return self.next()

  def _next_internal(self):
    """Returns a nested structure of `tf.Tensor`s containing the next element.
    """
    # This runs in sync mode as iterators use an error status to communicate
    # that there is no more data to iterate over.
    # TODO(b/77291417): Fix
    with context.execution_mode(context.SYNC):
      with ops.device(self._device):
        # TODO(ashankar): Consider removing this ops.device() contextmanager
        # and instead mimic ops placement in graphs: Operations on resource
        # handles execute on the same device as where the resource is placed.
        # NOTE(mrry): Here we use the "_sync" variant of `iterator_get_next`
        # because in eager mode this code will run synchronously on the calling
        # thread. Therefore we do not need to make a defensive context switch
        # to a background thread, and can achieve a small constant performance
        # boost by invoking the iterator synchronously.
        ret = gen_dataset_ops.iterator_get_next_sync(
            self._resource,
            output_types=self._flat_output_types,
            output_shapes=self._flat_output_shapes)

      return sparse.deserialize_sparse_tensors(
          nest.pack_sequence_as(self._output_types, ret), self._output_types,
          self._output_shapes, self._output_classes)

  def next(self):
    """Returns a nested structure of `tf.Tensor`s containing the next element.
    """
    try:
      return self._next_internal()
    except errors.OutOfRangeError:
      raise StopIteration

  @property
  def output_classes(self):
    """Returns the class of each component of an element of this iterator.

    The expected values are `tf.Tensor` and `tf.SparseTensor`.

    Returns:
      A nested structure of Python `type` objects corresponding to each
      component of an element of this dataset.
    """
    return self._output_classes

  @property
  def output_shapes(self):
    """Returns the shape of each component of an element of this iterator.

    Returns:
      A nested structure of `tf.TensorShape` objects corresponding to each
      component of an element of this dataset.
    """
    return self._output_shapes

  @property
  def output_types(self):
    """Returns the type of each component of an element of this iterator.

    Returns:
      A nested structure of `tf.DType` objects corresponding to each component
      of an element of this dataset.
    """
    return self._output_types

  def get_next(self, name=None):
    """Returns a nested structure of `tf.Tensor`s containing the next element.

    Args:
      name: (Optional.) A name for the created operation. Currently unused.

    Returns:
      A nested structure of `tf.Tensor` objects.

    Raises:
      `tf.errors.OutOfRangeError`: If the end of the dataset has been reached.
    """
    del name
    return self._next_internal()

  def _gather_saveables_for_checkpoint(self):

    def _saveable_factory(name):
      return _IteratorSaveable(self._resource, name)

    return {"ITERATOR": _saveable_factory}


# TODO(b/71645805): Expose checkpointable stateful objects from dataset
# attributes(potential).
class _IteratorSaveable(BaseSaverBuilder.SaveableObject):
  """SaveableObject for saving/restoring iterator state."""

  def __init__(self, iterator_resource, name):
    serialized_iterator = gen_dataset_ops.serialize_iterator(iterator_resource)
    specs = [
        BaseSaverBuilder.SaveSpec(serialized_iterator, "", name + "_STATE")
    ]
    # pylint: disable=protected-access
    super(_IteratorSaveable, self).__init__(iterator_resource, specs, name)

  def restore(self, restored_tensors, restored_shapes):
    with ops.colocate_with(self.op):
      return gen_dataset_ops.deserialize_iterator(self.op, restored_tensors[0])


def get_next_as_optional(iterator):
  """Returns an `Optional` that contains the next value from the iterator.

  If `iterator` has reached the end of the sequence, the returned `Optional`
  will have no value.

  Args:
    iterator: A `tf.data.Iterator` object.

  Returns:
    An `Optional` object representing the next value from the iterator (if it
    has one) or no value.
  """
  # pylint: disable=protected-access
  return optional_ops._OptionalImpl(
      gen_dataset_ops.iterator_get_next_as_optional(
          iterator._iterator_resource,
          output_types=nest.flatten(
              sparse.as_dense_types(iterator.output_types,
                                    iterator.output_classes)),
          output_shapes=nest.flatten(
              sparse.as_dense_shapes(iterator.output_shapes,
                                     iterator.output_classes))),
      structure.Structure._from_legacy_structure(iterator.output_types,
                                                 iterator.output_shapes,
                                                 iterator.output_classes))<|MERGE_RESOLUTION|>--- conflicted
+++ resolved
@@ -23,8 +23,7 @@
 from tensorflow.python.compat import compat
 from tensorflow.python.data.ops import optional_ops
 from tensorflow.python.data.util import nest
-from tensorflow.python.data.util import sparse
-from tensorflow.python.data.util import structure
+from tensorflow.python.data.util import structure as structure_lib
 from tensorflow.python.eager import context
 from tensorflow.python.framework import dtypes
 from tensorflow.python.framework import errors
@@ -68,13 +67,8 @@
   return not bool(device_stack)
 
 
-<<<<<<< HEAD
-@tf_export("data.Iterator")
+@tf_export(v1=["data.Iterator"])
 class Iterator(checkpointable.CheckpointableBase):
-=======
-@tf_export(v1=["data.Iterator"])
-class Iterator(checkpointable.Checkpointable):
->>>>>>> ca2d0b65
   """Represents the state of iterating through a `Dataset`."""
 
   def __init__(self, iterator_resource, initializer, output_types,
@@ -99,9 +93,15 @@
     """
     self._iterator_resource = iterator_resource
     self._initializer = initializer
-    self._output_classes = output_classes
-    self._output_types = output_types
-    self._output_shapes = output_shapes
+
+    if (output_types is None or output_shapes is None
+        or output_classes is None):
+      raise ValueError("If `structure` is not specified, all of "
+                       "`output_types`, `output_shapes`, and `output_classes`"
+                       " must be specified.")
+    self._structure = structure_lib.convert_legacy_structure(
+        output_types, output_shapes, output_classes)
+
     self._string_handle = gen_dataset_ops.iterator_to_string_handle(
         self._iterator_resource)
     self._get_next_call_count = 0
@@ -187,34 +187,32 @@
     if output_classes is None:
       output_classes = nest.map_structure(lambda _: ops.Tensor, output_types)
     nest.assert_same_structure(output_types, output_shapes)
+    output_structure = structure_lib.convert_legacy_structure(
+        output_types, output_shapes, output_classes)
     if shared_name is None:
       shared_name = ""
+    # pylint: disable=protected-access
     if compat.forward_compatible(2018, 8, 3):
       if _device_stack_is_empty():
         with ops.device("/cpu:0"):
           iterator_resource = gen_dataset_ops.iterator_v2(
               container="",
               shared_name=shared_name,
-              output_types=nest.flatten(
-                  sparse.as_dense_types(output_types, output_classes)),
-              output_shapes=nest.flatten(
-                  sparse.as_dense_shapes(output_shapes, output_classes)))
+              output_types=output_structure._flat_types,
+              output_shapes=output_structure._flat_shapes)
       else:
         iterator_resource = gen_dataset_ops.iterator_v2(
             container="",
             shared_name=shared_name,
-            output_types=nest.flatten(
-                sparse.as_dense_types(output_types, output_classes)),
-            output_shapes=nest.flatten(
-                sparse.as_dense_shapes(output_shapes, output_classes)))
+            output_types=output_structure._flat_types,
+            output_shapes=output_structure._flat_shapes)
     else:
       iterator_resource = gen_dataset_ops.iterator(
           container="",
           shared_name=shared_name,
-          output_types=nest.flatten(
-              sparse.as_dense_types(output_types, output_classes)),
-          output_shapes=nest.flatten(
-              sparse.as_dense_shapes(output_shapes, output_classes)))
+          output_types=output_structure._flat_types,
+          output_shapes=output_structure._flat_shapes)
+    # pylint: enable=protected-access
     return Iterator(iterator_resource, None, output_types, output_shapes,
                     output_classes)
 
@@ -277,30 +275,28 @@
     if output_classes is None:
       output_classes = nest.map_structure(lambda _: ops.Tensor, output_types)
     nest.assert_same_structure(output_types, output_shapes)
+    output_structure = structure_lib.convert_legacy_structure(
+        output_types, output_shapes, output_classes)
     string_handle = ops.convert_to_tensor(string_handle, dtype=dtypes.string)
+    # pylint: disable=protected-access
     if compat.forward_compatible(2018, 8, 3):
       if _device_stack_is_empty():
         with ops.device("/cpu:0"):
           iterator_resource = gen_dataset_ops.iterator_from_string_handle_v2(
               string_handle,
-              output_types=nest.flatten(
-                  sparse.as_dense_types(output_types, output_classes)),
-              output_shapes=nest.flatten(
-                  sparse.as_dense_shapes(output_shapes, output_classes)))
+              output_types=output_structure._flat_types,
+              output_shapes=output_structure._flat_shapes)
       else:
         iterator_resource = gen_dataset_ops.iterator_from_string_handle_v2(
             string_handle,
-            output_types=nest.flatten(
-                sparse.as_dense_types(output_types, output_classes)),
-            output_shapes=nest.flatten(
-                sparse.as_dense_shapes(output_shapes, output_classes)))
+            output_types=output_structure._flat_types,
+            output_shapes=output_structure._flat_shapes)
     else:
       iterator_resource = gen_dataset_ops.iterator_from_string_handle(
           string_handle,
-          output_types=nest.flatten(
-              sparse.as_dense_types(output_types, output_classes)),
-          output_shapes=nest.flatten(
-              sparse.as_dense_shapes(output_shapes, output_classes)))
+          output_types=output_structure._flat_types,
+          output_shapes=output_structure._flat_shapes)
+    # pylint: enable=protected-access
     return Iterator(iterator_resource, None, output_types, output_shapes,
                     output_classes)
 
@@ -337,31 +333,31 @@
         element structure.
     """
     with ops.name_scope(name, "make_initializer") as name:
-      nest.assert_same_structure(self._output_types, dataset.output_types)
-      nest.assert_same_structure(self._output_shapes, dataset.output_shapes)
+      nest.assert_same_structure(self.output_types, dataset.output_types)
+      nest.assert_same_structure(self.output_shapes, dataset.output_shapes)
       for iterator_class, dataset_class in zip(
-          nest.flatten(self._output_classes),
+          nest.flatten(self.output_classes),
           nest.flatten(dataset.output_classes)):
         if iterator_class is not dataset_class:
           raise TypeError(
               "Expected output classes %r but got dataset with output class %r."
-              % (self._output_classes, dataset.output_classes))
+              % (self.output_classes, dataset.output_classes))
       for iterator_dtype, dataset_dtype in zip(
-          nest.flatten(self._output_types), nest.flatten(dataset.output_types)):
+          nest.flatten(self.output_types), nest.flatten(dataset.output_types)):
         if iterator_dtype != dataset_dtype:
           raise TypeError(
               "Expected output types %r but got dataset with output types %r." %
-              (self._output_types, dataset.output_types))
+              (self.output_types, dataset.output_types))
       for iterator_shape, dataset_shape in zip(
-          nest.flatten(self._output_shapes), nest.flatten(
+          nest.flatten(self.output_shapes), nest.flatten(
               dataset.output_shapes)):
         if not iterator_shape.is_compatible_with(dataset_shape):
           raise TypeError("Expected output shapes compatible with %r but got "
                           "dataset with output shapes %r." %
-                          (self._output_shapes, dataset.output_shapes))
+                          (self.output_shapes, dataset.output_shapes))
     with ops.colocate_with(self._iterator_resource):
       return gen_dataset_ops.make_iterator(
-          dataset._as_variant_tensor(), self._iterator_resource, name=name)  # pylint: disable=protected-access
+          dataset._variant_tensor, self._iterator_resource, name=name)  # pylint: disable=protected-access
 
   def get_next(self, name=None):
     """Returns a nested structure of `tf.Tensor`s representing the next element.
@@ -411,20 +407,12 @@
     if self._get_next_call_count > GET_NEXT_CALL_WARNING_THRESHOLD:
       warnings.warn(GET_NEXT_CALL_WARNING_MESSAGE)
 
-    return sparse.deserialize_sparse_tensors(
-        nest.pack_sequence_as(self._output_types,
-                              gen_dataset_ops.iterator_get_next(
-                                  self._iterator_resource,
-                                  output_types=nest.flatten(
-                                      sparse.as_dense_types(
-                                          self._output_types,
-                                          self._output_classes)),
-                                  output_shapes=nest.flatten(
-                                      sparse.as_dense_shapes(
-                                          self._output_shapes,
-                                          self._output_classes)),
-                                  name=name)), self._output_types,
-        self._output_shapes, self._output_classes)
+    # pylint: disable=protected-access
+    flat_ret = gen_dataset_ops.iterator_get_next(
+        self._iterator_resource,
+        output_types=self._structure._flat_types,
+        output_shapes=self._structure._flat_shapes, name=name)
+    return self._structure._from_tensor_list(flat_ret)
 
   def string_handle(self, name=None):
     """Returns a string-valued `tf.Tensor` that represents this iterator.
@@ -451,7 +439,7 @@
       A nested structure of Python `type` objects corresponding to each
       component of an element of this dataset.
     """
-    return self._output_classes
+    return self._structure._to_legacy_output_classes()  # pylint: disable=protected-access
 
   @property
   def output_shapes(self):
@@ -461,7 +449,7 @@
       A nested structure of `tf.TensorShape` objects corresponding to each
       component of an element of this dataset.
     """
-    return self._output_shapes
+    return self._structure._to_legacy_output_shapes()  # pylint: disable=protected-access
 
   @property
   def output_types(self):
@@ -471,7 +459,17 @@
       A nested structure of `tf.DType` objects corresponding to each component
       of an element of this dataset.
     """
-    return self._output_types
+    return self._structure._to_legacy_output_types()  # pylint: disable=protected-access
+
+  @property
+  def _element_structure(self):
+    """The structure of an element of this iterator.
+
+    Returns:
+      A `Structure` object representing the structure of the components of this
+        optional.
+    """
+    return self._structure
 
   def _gather_saveables_for_checkpoint(self):
 
@@ -493,7 +491,7 @@
   return "{}{}".format(prefix, uid)
 
 
-class EagerIterator(checkpointable.Checkpointable):
+class EagerIterator(checkpointable.CheckpointableBase):
   """An iterator producing tf.Tensor objects from a tf.data.Dataset."""
 
   def __init__(self, dataset):
@@ -524,14 +522,13 @@
           format(type(self)))
     self._device = context.context().device_name
     with ops.device("/cpu:0"):
-      ds_variant = dataset._as_variant_tensor()  # pylint: disable=protected-access
-      self._output_classes = dataset.output_classes
-      self._output_types = dataset.output_types
-      self._output_shapes = dataset.output_shapes
-      self._flat_output_types = nest.flatten(
-          sparse.as_dense_types(self._output_types, self._output_classes))
-      self._flat_output_shapes = nest.flatten(
-          sparse.as_dense_shapes(self._output_shapes, self._output_classes))
+      # pylint: disable=protected-access
+      dataset = dataset._apply_options()
+      ds_variant = dataset._variant_tensor
+      self._structure = structure_lib.convert_legacy_structure(
+          dataset.output_types, dataset.output_shapes, dataset.output_classes)
+      self._flat_output_types = self._structure._flat_types
+      self._flat_output_shapes = self._structure._flat_shapes
       with ops.colocate_with(ds_variant):
         self._resource = gen_dataset_ops.anonymous_iterator(
             output_types=self._flat_output_types,
@@ -540,6 +537,7 @@
         # Delete the resource when this object is deleted
         self._resource_deleter = resource_variable_ops.EagerResourceDeleter(
             handle=self._resource, handle_device=self._device)
+      # pylint: enable=protected-access
 
   def __iter__(self):
     return self
@@ -568,9 +566,7 @@
             output_types=self._flat_output_types,
             output_shapes=self._flat_output_shapes)
 
-      return sparse.deserialize_sparse_tensors(
-          nest.pack_sequence_as(self._output_types, ret), self._output_types,
-          self._output_shapes, self._output_classes)
+      return self._structure._from_compatible_tensor_list(ret)  # pylint: disable=protected-access
 
   def next(self):
     """Returns a nested structure of `tf.Tensor`s containing the next element.
@@ -590,7 +586,7 @@
       A nested structure of Python `type` objects corresponding to each
       component of an element of this dataset.
     """
-    return self._output_classes
+    return self._structure._to_legacy_output_classes()  # pylint: disable=protected-access
 
   @property
   def output_shapes(self):
@@ -600,7 +596,7 @@
       A nested structure of `tf.TensorShape` objects corresponding to each
       component of an element of this dataset.
     """
-    return self._output_shapes
+    return self._structure._to_legacy_output_shapes()  # pylint: disable=protected-access
 
   @property
   def output_types(self):
@@ -610,7 +606,17 @@
       A nested structure of `tf.DType` objects corresponding to each component
       of an element of this dataset.
     """
-    return self._output_types
+    return self._structure._to_legacy_output_types()  # pylint: disable=protected-access
+
+  @property
+  def _element_structure(self):
+    """The structure of an element of this iterator.
+
+    Returns:
+      A `Structure` object representing the structure of the components of this
+        optional.
+    """
+    return self._structure
 
   def get_next(self, name=None):
     """Returns a nested structure of `tf.Tensor`s containing the next element.
@@ -645,7 +651,6 @@
     specs = [
         BaseSaverBuilder.SaveSpec(serialized_iterator, "", name + "_STATE")
     ]
-    # pylint: disable=protected-access
     super(_IteratorSaveable, self).__init__(iterator_resource, specs, name)
 
   def restore(self, restored_tensors, restored_shapes):
@@ -670,12 +675,6 @@
   return optional_ops._OptionalImpl(
       gen_dataset_ops.iterator_get_next_as_optional(
           iterator._iterator_resource,
-          output_types=nest.flatten(
-              sparse.as_dense_types(iterator.output_types,
-                                    iterator.output_classes)),
-          output_shapes=nest.flatten(
-              sparse.as_dense_shapes(iterator.output_shapes,
-                                     iterator.output_classes))),
-      structure.Structure._from_legacy_structure(iterator.output_types,
-                                                 iterator.output_shapes,
-                                                 iterator.output_classes))+          output_types=iterator._element_structure._flat_types,
+          output_shapes=iterator._element_structure._flat_shapes),
+      iterator._element_structure)
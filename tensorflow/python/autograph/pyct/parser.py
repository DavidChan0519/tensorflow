# Copyright 2017 The TensorFlow Authors. All Rights Reserved.
#
# Licensed under the Apache License, Version 2.0 (the "License");
# you may not use this file except in compliance with the License.
# You may obtain a copy of the License at
#
#     http://www.apache.org/licenses/LICENSE-2.0
#
# Unless required by applicable law or agreed to in writing, software
# distributed under the License is distributed on an "AS IS" BASIS,
# WITHOUT WARRANTIES OR CONDITIONS OF ANY KIND, either express or implied.
# See the License for the specific language governing permissions and
# limitations under the License.
# ==============================================================================
"""Converting code to AST.

Adapted from Tangent.
"""

from __future__ import absolute_import
from __future__ import division
from __future__ import print_function

import itertools
import textwrap
import threading

import gast

from tensorflow.python.util import tf_inspect


_parse_lock = threading.Lock()  # Prevents linecache concurrency errors.


<<<<<<< HEAD
def parse_entity(entity):
=======
def parse_entity(entity, future_imports):
>>>>>>> 51acb2b2
  """Returns the AST and source code of given entity.

  Args:
    entity: A python function/method/class
<<<<<<< HEAD

  Returns:
    gast.AST, str, gast.ModuleNode: a tuple of the AST node corresponding
    exactly to the entity; the string that was parsed to generate the AST; and
    the containing module AST node, which might contain extras like future
    import nodes.
=======
    future_imports: An iterable of future imports to use when parsing AST. (e.g.
        ('print_statement', 'division', 'unicode_literals'))

  Returns:
    gast.AST, List[gast.AST], str: a tuple of the AST node corresponding
    exactly to the entity; a list of future import AST nodes, and the string
    that was parsed to generate the AST.
>>>>>>> 51acb2b2
  """
  try:
    with _parse_lock:
      source = tf_inspect.getsource_no_unwrap(entity)
  except (IOError, OSError) as e:
    raise ValueError(
        'Unable to locate the source code of {}. Note that functions defined'
        ' in certain environments, like the interactive Python shell do not'
        ' expose their source code. If that is the case, you should to define'
        ' them in a .py source file. If you are certain the code is'
        ' graph-compatible, wrap the call using'
        ' @tf.autograph.do_not_convert. Original error: {}'.format(entity, e))

  def raise_parse_failure(comment):
    raise ValueError(
        'Failed to parse source code of {}, which Python reported as:\n{}\n'
        '{}'.format(entity, source, comment))

  # Comments and multiline strings can appear at arbitrary indentation levels,
  # causing textwrap.dedent to not correctly dedent source code.
  # TODO(b/115884650): Automatic handling of comments/multiline strings.
  source = textwrap.dedent(source)
  future_import_strings = ('from __future__ import {}'.format(name)
                           for name in future_imports)
  source = '\n'.join(itertools.chain(future_import_strings, [source]))

  try:
    module_node = parse_str(source)
<<<<<<< HEAD
    assert len(module_node.body) == 1
    return module_node.body[0], source, module_node
=======
    return _select_entity_node(module_node, source, future_imports)
>>>>>>> 51acb2b2

  except IndentationError:
    # The text below lists the causes of this error known to us. There may
    # be more.
    raise_parse_failure(
        'This may be caused by multiline strings or comments not indented at'
        ' the same level as the code.')

  except SyntaxError as e:
    if not tf_inspect.isfunction(entity) or entity.__name__ != '<lambda>':
      raise

    # Certain entities, like lambdas, only hold the raw code lines which defined
    # them, which may include surrounding tokens and may be syntactically
    # invalid out of context. For example:
    #
    #     l = (
    #         lambda x: x,)[0]
    #
    # will have the dedented source "lambda x: x,)[0]"
    # Here we make an attempt to stip away the garbage by looking at the
    # information in the syntax error.
    lines = source.split('\n')
    lineno, offset = e.lineno, e.offset  # 1-based

    # Give up if there's nothing we can chip away.
    if len(lines) == lineno and len(lines[-1]) == offset:
      raise_parse_failure(
          'If this is a lambda function, the error may be avoided by creating'
          ' the lambda in a standalone statement.')

    # Drop all lines following the error location
    # TODO(mdan): What's with the pylint errors?
    lines = lines[:lineno]  # pylint:disable=invalid-slice-index
    # Drop all characters following the error location
    lines[-1] = lines[-1][:offset - 1]  # pylint:disable=invalid-slice-index
    new_source = '\n'.join(lines)

    try:
      module_node = parse_str(new_source)
<<<<<<< HEAD
      return module_node.body[0], new_source, module_node
=======
      return _select_entity_node(module_node, new_source, future_imports)
>>>>>>> 51acb2b2
    except SyntaxError as e:
      raise_parse_failure(
          'If this is a lambda function, the error may be avoided by creating'
          ' the lambda in a standalone statement. Tried to strip down the'
          ' source to:\n{}\nBut that did not work.'.format(new_source))


def parse_str(src):
  """Returns the AST of given piece of code."""
  return gast.parse(src)


def parse_expression(src):
  """Returns the AST of given identifier.

  Args:
    src: A piece of code that represents a single Python expression
  Returns:
    A gast.AST object.
  Raises:
    ValueError: if src does not consist of a single Expression.
  """
  node = parse_str(src)
  assert isinstance(node, gast.Module)
  if len(node.body) != 1 or not isinstance(node.body[0], gast.Expr):
    raise ValueError(
        'Expected a single expression, found instead %s' % node.body)
  return node.body[0].value


def _select_entity_node(module_node, source, future_imports):
  assert len(module_node.body) == 1 + len(future_imports)
  return module_node.body[-1], module_node.body[:-1], source
<|MERGE_RESOLUTION|>--- conflicted
+++ resolved
@@ -33,23 +33,11 @@
 _parse_lock = threading.Lock()  # Prevents linecache concurrency errors.
 
 
-<<<<<<< HEAD
-def parse_entity(entity):
-=======
 def parse_entity(entity, future_imports):
->>>>>>> 51acb2b2
   """Returns the AST and source code of given entity.
 
   Args:
     entity: A python function/method/class
-<<<<<<< HEAD
-
-  Returns:
-    gast.AST, str, gast.ModuleNode: a tuple of the AST node corresponding
-    exactly to the entity; the string that was parsed to generate the AST; and
-    the containing module AST node, which might contain extras like future
-    import nodes.
-=======
     future_imports: An iterable of future imports to use when parsing AST. (e.g.
         ('print_statement', 'division', 'unicode_literals'))
 
@@ -57,7 +45,6 @@
     gast.AST, List[gast.AST], str: a tuple of the AST node corresponding
     exactly to the entity; a list of future import AST nodes, and the string
     that was parsed to generate the AST.
->>>>>>> 51acb2b2
   """
   try:
     with _parse_lock:
@@ -86,12 +73,7 @@
 
   try:
     module_node = parse_str(source)
-<<<<<<< HEAD
-    assert len(module_node.body) == 1
-    return module_node.body[0], source, module_node
-=======
     return _select_entity_node(module_node, source, future_imports)
->>>>>>> 51acb2b2
 
   except IndentationError:
     # The text below lists the causes of this error known to us. There may
@@ -132,11 +114,7 @@
 
     try:
       module_node = parse_str(new_source)
-<<<<<<< HEAD
-      return module_node.body[0], new_source, module_node
-=======
       return _select_entity_node(module_node, new_source, future_imports)
->>>>>>> 51acb2b2
     except SyntaxError as e:
       raise_parse_failure(
           'If this is a lambda function, the error may be avoided by creating'

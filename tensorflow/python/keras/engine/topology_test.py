--- conflicted
+++ resolved
@@ -26,13 +26,16 @@
 from tensorflow.python.framework import dtypes
 from tensorflow.python.framework import tensor_shape
 from tensorflow.python.framework import test_util
-from tensorflow.python.keras.engine import base_layer
+from tensorflow.python.keras import keras_parameterized
+from tensorflow.python.keras import testing_utils
 from tensorflow.python.keras.engine import input_layer as input_layer_lib
 from tensorflow.python.keras.engine import network as network_lib
+from tensorflow.python.keras.optimizer_v2 import gradient_descent
 from tensorflow.python.ops import array_ops
 from tensorflow.python.ops import math_ops
 from tensorflow.python.ops import state_ops
 from tensorflow.python.platform import test
+from tensorflow.python.training import rmsprop
 
 try:
   import yaml  # pylint:disable=g-import-not-at-top
@@ -40,8 +43,9 @@
   yaml = None
 
 
-class TopologyConstructionTest(test.TestCase):
-
+class TopologyConstructionTest(keras_parameterized.TestCase):
+
+  @test_util.run_deprecated_v1
   def test_get_updates(self):
 
     class MyLayer(keras.layers.Layer):
@@ -106,6 +110,7 @@
     self.assertEqual(len(network.updates), 5)
     self.assertEqual(len(network.get_updates_for(x4)), 2)
 
+  @test_util.run_in_graph_and_eager_modes()
   def test_get_updates_bn(self):
     x1 = input_layer_lib.Input(shape=(1,))
     layer = keras.layers.BatchNormalization()
@@ -115,6 +120,7 @@
     self.assertEqual(len(layer.get_updates_for(x1)), 2)
     self.assertEqual(len(layer.get_updates_for(None)), 0)
 
+  @test_util.run_deprecated_v1
   def test_get_losses(self):
 
     class MyLayer(keras.layers.Layer):
@@ -177,6 +183,7 @@
     self.assertEqual(len(network.losses), 5)
     self.assertEqual(len(network.get_losses_for(x4)), 2)
 
+  @test_util.run_in_graph_and_eager_modes()
   def testTopologicalAttributes(self):
     # test layer attributes / methods related to cross-layer connectivity.
     a = input_layer_lib.Input(shape=(32,), name='input_a')
@@ -234,6 +241,7 @@
       b_2 = dense(b)
       _ = new_dense.output_shape
 
+  @test_util.run_in_graph_and_eager_modes()
   def testTopologicalAttributesMultiOutputLayer(self):
 
     class PowersLayer(keras.layers.Layer):
@@ -250,6 +258,7 @@
     self.assertEqual(test_layer.input_shape, (None, 32))
     self.assertEqual(test_layer.output_shape, [(None, 32), (None, 32)])
 
+  @test_util.run_in_graph_and_eager_modes()
   def testTopologicalAttributesMultiInputLayer(self):
 
     class AddLayer(keras.layers.Layer):
@@ -268,6 +277,7 @@
     self.assertEqual(test_layer.input_shape, [(None, 32), (None, 32)])
     self.assertEqual(test_layer.output_shape, (None, 32))
 
+  @test_util.run_deprecated_v1
   def testBasicNetwork(self):
     # minimum viable network
     x = input_layer_lib.Input(shape=(32,))
@@ -300,6 +310,7 @@
     self.assertEqual(network.non_trainable_weights,
                      dense.trainable_weights + dense.non_trainable_weights)
 
+  @test_util.run_in_graph_and_eager_modes
   def test_trainable_weights(self):
     a = keras.layers.Input(shape=(2,))
     b = keras.layers.Dense(1)(a)
@@ -341,75 +352,25 @@
     self.assertListEqual(model.trainable_weights, [])
     self.assertListEqual(model.non_trainable_weights, weights)
 
-  def test_learning_phase(self):
-    with self.cached_session():
-      a = keras.layers.Input(shape=(32,), name='input_a')
-      b = keras.layers.Input(shape=(32,), name='input_b')
-
-      a_2 = keras.layers.Dense(16, name='dense_1')(a)
-      dp = keras.layers.Dropout(0.5, name='dropout')
-      b_2 = dp(b)
-
-      self.assertFalse(a_2._uses_learning_phase)
-      self.assertTrue(b_2._uses_learning_phase)
-
-      # test merge
-      m = keras.layers.concatenate([a_2, b_2])
-      self.assertTrue(m._uses_learning_phase)
-
-      # Test recursion
-      model = keras.models.Model([a, b], [a_2, b_2])
-      self.assertTrue(model.uses_learning_phase)
-
-      c = keras.layers.Input(shape=(32,), name='input_c')
-      d = keras.layers.Input(shape=(32,), name='input_d')
-
-      c_2, b_2 = model([c, d])
-      self.assertTrue(c_2._uses_learning_phase)
-      self.assertTrue(b_2._uses_learning_phase)
-
-      # try actually running graph
-      fn = keras.backend.function(
-          model.inputs + [keras.backend.learning_phase()], model.outputs)
-      input_a_np = np.random.random((10, 32))
-      input_b_np = np.random.random((10, 32))
-      fn_outputs_no_dp = fn([input_a_np, input_b_np, 0])
-      fn_outputs_dp = fn([input_a_np, input_b_np, 1])
-      # output a: nothing changes
-      self.assertEqual(fn_outputs_no_dp[0].sum(), fn_outputs_dp[0].sum())
-      # output b: dropout applied
-      self.assertNotEqual(fn_outputs_no_dp[1].sum(), fn_outputs_dp[1].sum())
-
+  @test_util.run_deprecated_v1
   def test_layer_call_arguments(self):
     # Test the ability to pass and serialize arguments to `call`.
     inp = keras.layers.Input(shape=(2,))
     x = keras.layers.Dense(3)(inp)
     x = keras.layers.Dropout(0.5)(x, training=True)
     model = keras.models.Model(inp, x)
-<<<<<<< HEAD
-    self.assertFalse(model.uses_learning_phase)
-=======
     # Would be `dropout/cond/Merge` by default
-    self.assertTrue(model.output.op.name.endswith('dropout/mul_1'))
->>>>>>> ca2d0b65
+    self.assertTrue(model.output.op.name.endswith('dropout/mul'))
 
     # Test that argument is kept when applying the model
     inp2 = keras.layers.Input(shape=(2,))
     out2 = model(inp2)
-<<<<<<< HEAD
-    self.assertFalse(out2._uses_learning_phase)
-=======
-    self.assertTrue(out2.op.name.endswith('dropout/mul_1'))
->>>>>>> ca2d0b65
+    self.assertTrue(out2.op.name.endswith('dropout/mul'))
 
     # Test that argument is kept after loading a model
     config = model.get_config()
     model = keras.models.Model.from_config(config)
-<<<<<<< HEAD
-    self.assertFalse(model.uses_learning_phase)
-=======
-    self.assertTrue(model.output.op.name.endswith('dropout/mul_1'))
->>>>>>> ca2d0b65
+    self.assertTrue(model.output.op.name.endswith('dropout/mul'))
 
   def test_node_construction(self):
     # test basics
@@ -441,12 +402,12 @@
 
     self.assertEqual(len(dense._inbound_nodes), 2)
     self.assertEqual(len(dense._outbound_nodes), 0)
-    self.assertListEqual(dense._inbound_nodes[0].inbound_layers, [a_layer])
+    self.assertEqual(dense._inbound_nodes[0].inbound_layers, a_layer)
     self.assertEqual(dense._inbound_nodes[0].outbound_layer, dense)
-    self.assertListEqual(dense._inbound_nodes[1].inbound_layers, [b_layer])
+    self.assertEqual(dense._inbound_nodes[1].inbound_layers, b_layer)
     self.assertEqual(dense._inbound_nodes[1].outbound_layer, dense)
-    self.assertListEqual(dense._inbound_nodes[0].input_tensors, [a])
-    self.assertListEqual(dense._inbound_nodes[1].input_tensors, [b])
+    self.assertEqual(dense._inbound_nodes[0].input_tensors, a)
+    self.assertEqual(dense._inbound_nodes[1].input_tensors, b)
 
     # test layer properties
     test_layer = keras.layers.Dense(16, name='test_layer')
@@ -470,6 +431,7 @@
     self.assertEqual(dense.get_output_mask_at(0), None)
     self.assertEqual(dense.get_output_mask_at(1), None)
 
+  @test_util.run_in_graph_and_eager_modes()
   def test_multi_input_layer(self):
     with self.cached_session():
       # test multi-input layer
@@ -542,6 +504,7 @@
       fn_outputs = fn([input_a_np, input_b_np])
       self.assertListEqual([x.shape for x in fn_outputs], [(10, 64), (10, 5)])
 
+  @test_util.run_deprecated_v1
   def test_recursion(self):
     with self.cached_session():
       a = keras.layers.Input(shape=(32,), name='input_a')
@@ -603,6 +566,7 @@
       fn_outputs = fn([input_a_np, input_b_np])
       self.assertListEqual([x.shape for x in fn_outputs], [(10, 7), (10, 64)])
 
+  @test_util.run_in_graph_and_eager_modes()
   def test_multi_input_multi_output_recursion(self):
     with self.cached_session():
       # test multi-input multi-output
@@ -676,6 +640,7 @@
         yaml_str = model.to_yaml()
         keras.models.model_from_yaml(yaml_str)
 
+  @test_util.run_in_graph_and_eager_modes()
   def test_invalid_graphs(self):
     a = keras.layers.Input(shape=(32,), name='input_a')
     b = keras.layers.Input(shape=(32,), name='input_b')
@@ -726,6 +691,7 @@
     with self.assertRaises(Exception):
       keras.models.Model([j, k], [m, n, 0])
 
+  @test_util.run_deprecated_v1
   def test_raw_tf_compatibility(self):
     # test calling layers/models on TF tensors
     a = keras.layers.Input(shape=(32,), name='input_a')
@@ -764,12 +730,14 @@
     x = keras.layers.Input(tensor=x)
     keras.layers.Dense(2)(x)
 
+  @test_util.run_in_graph_and_eager_modes()
   def test_basic_masking(self):
     a = keras.layers.Input(shape=(10, 32), name='input_a')
     b = keras.layers.Masking()(a)
     model = keras.models.Model(a, b)
     self.assertEqual(model.output_mask.get_shape().as_list(), [None, 10])
 
+  @test_util.run_deprecated_v1
   def testMaskingSingleInput(self):
 
     class MaskedLayer(keras.layers.Layer):
@@ -807,6 +775,7 @@
       y_2 = network(x_2)
       self.assertEqual(y_2.get_shape().as_list(), [None, 32])
 
+  @test_util.run_deprecated_v1
   def test_activity_regularization_with_model_composition(self):
 
     def reg(x):
@@ -828,118 +797,111 @@
     loss = model_b.evaluate(x)
     self.assertEqual(loss, 4.)
 
+  @keras_parameterized.run_all_keras_modes
   def test_layer_sharing_at_heterogenous_depth(self):
-    with self.cached_session():
-      x_val = np.random.random((10, 5))
-
-      x = input_layer_lib.Input(shape=(5,))
-      a = keras.layers.Dense(5, name='A')
-      b = keras.layers.Dense(5, name='B')
-      output = a(b(a(b(x))))
-      m = keras.models.Model(x, output)
-
-      output_val = m.predict(x_val)
-
-      config = m.get_config()
-      weights = m.get_weights()
-
-      m2 = keras.models.Model.from_config(config)
-      m2.set_weights(weights)
-
-      output_val_2 = m2.predict(x_val)
-      self.assertAllClose(output_val, output_val_2, atol=1e-6)
-
+    x_val = np.random.random((10, 5))
+
+    x = input_layer_lib.Input(shape=(5,))
+    a = keras.layers.Dense(5, name='A')
+    b = keras.layers.Dense(5, name='B')
+    output = a(b(a(b(x))))
+    m = keras.models.Model(x, output)
+    m.run_eagerly = testing_utils.should_run_eagerly()
+
+    output_val = m.predict(x_val)
+
+    config = m.get_config()
+    weights = m.get_weights()
+
+    m2 = keras.models.Model.from_config(config)
+    m2.set_weights(weights)
+
+    output_val_2 = m2.predict(x_val)
+    self.assertAllClose(output_val, output_val_2, atol=1e-6)
+
+  @keras_parameterized.run_all_keras_modes
   def test_layer_sharing_at_heterogenous_depth_with_concat(self):
-    with self.cached_session():
-      input_shape = (16, 9, 3)
-      input_layer = input_layer_lib.Input(shape=input_shape)
-
-      a = keras.layers.Dense(3, name='dense_A')
-      b = keras.layers.Dense(3, name='dense_B')
-      c = keras.layers.Dense(3, name='dense_C')
-
-      x1 = b(a(input_layer))
-      x2 = a(c(input_layer))
-      output = keras.layers.concatenate([x1, x2])
-
-      m = keras.models.Model(inputs=input_layer, outputs=output)
-
-      x_val = np.random.random((10, 16, 9, 3))
-      output_val = m.predict(x_val)
-
-      config = m.get_config()
-      weights = m.get_weights()
-
-      m2 = keras.models.Model.from_config(config)
-      m2.set_weights(weights)
-
-      output_val_2 = m2.predict(x_val)
-      self.assertAllClose(output_val, output_val_2, atol=1e-6)
-
+    input_shape = (16, 9, 3)
+    input_layer = input_layer_lib.Input(shape=input_shape)
+
+    a = keras.layers.Dense(3, name='dense_A')
+    b = keras.layers.Dense(3, name='dense_B')
+    c = keras.layers.Dense(3, name='dense_C')
+
+    x1 = b(a(input_layer))
+    x2 = a(c(input_layer))
+    output = keras.layers.concatenate([x1, x2])
+
+    m = keras.models.Model(inputs=input_layer, outputs=output)
+    m.run_eagerly = testing_utils.should_run_eagerly()
+
+    x_val = np.random.random((10, 16, 9, 3))
+    output_val = m.predict(x_val)
+
+    config = m.get_config()
+    weights = m.get_weights()
+
+    m2 = keras.models.Model.from_config(config)
+    m2.set_weights(weights)
+
+    output_val_2 = m2.predict(x_val)
+    self.assertAllClose(output_val, output_val_2, atol=1e-6)
+
+  @keras_parameterized.run_all_keras_modes
   def test_explicit_training_argument(self):
-    with self.cached_session():
-      a = keras.layers.Input(shape=(2,))
-      b = keras.layers.Dropout(0.5)(a)
-      base_model = keras.models.Model(a, b)
-
-      a = keras.layers.Input(shape=(2,))
-      b = base_model(a, training=False)
-      model = keras.models.Model(a, b)
-
-      x = np.ones((100, 2))
-      y = np.ones((100, 2))
-      model.compile(optimizer='sgd', loss='mse')
-      loss = model.train_on_batch(x, y)
-      self.assertEqual(loss, 0)  # In inference mode, output is equal to input.
-
-      a = keras.layers.Input(shape=(2,))
-      b = base_model(a, training=True)
-      model = keras.models.Model(a, b)
-      preds = model.predict(x)
-      self.assertEqual(np.min(preds), 0.)  # At least one unit was dropped.
-
-<<<<<<< HEAD
-  def test_multi_output_model_with_none_masking(self):
-=======
+    a = keras.layers.Input(shape=(2,))
+    b = keras.layers.Dropout(0.5)(a)
+    base_model = keras.models.Model(a, b)
+
+    a = keras.layers.Input(shape=(2,))
+    b = base_model(a, training=False)
+    model = keras.models.Model(a, b)
+
     x = np.ones((100, 2))
     y = np.ones((100, 2))
     model.compile(
-        optimizer='sgd',
+        optimizer=gradient_descent.SGD(),
         loss='mse',
         run_eagerly=testing_utils.should_run_eagerly())
     loss = model.train_on_batch(x, y)
     self.assertEqual(loss, 0)  # In inference mode, output is equal to input.
->>>>>>> ca2d0b65
-
-    with self.cached_session():
-
-      def func(x):
-        return [x * 0.2, x * 0.3]
-
-      def output_shape(input_shape):
-        return [input_shape, input_shape]
-
-      i = keras.layers.Input(shape=(3, 2, 1))
-      o = keras.layers.Lambda(function=func, output_shape=output_shape)(i)
-
-      self.assertEqual(keras.backend.int_shape(o[0]), (None, 3, 2, 1))
-      self.assertEqual(keras.backend.int_shape(o[1]), (None, 3, 2, 1))
-
-      o = keras.layers.add(o)
-      model = keras.Model(i, o)
-
-      i2 = keras.layers.Input(shape=(3, 2, 1))
-      o2 = model(i2)
-      model2 = keras.Model(i2, o2)
-
-      x = np.random.random((4, 3, 2, 1))
-      out = model2.predict(x)
-      assert out.shape == (4, 3, 2, 1)
-      self.assertAllClose(out, x * 0.2 + x * 0.3, atol=1e-4)
-
+
+    a = keras.layers.Input(shape=(2,))
+    b = base_model(a, training=True)
+    model = keras.models.Model(a, b)
+    preds = model.predict(x)
+    self.assertEqual(np.min(preds), 0.)  # At least one unit was dropped.
+
+  @keras_parameterized.run_all_keras_modes
+  def test_multi_output_model_with_none_masking(self):
+    def func(x):
+      return [x * 0.2, x * 0.3]
+
+    def output_shape(input_shape):
+      return [input_shape, input_shape]
+
+    i = keras.layers.Input(shape=(3, 2, 1))
+    o = keras.layers.Lambda(function=func, output_shape=output_shape)(i)
+
+    self.assertEqual(keras.backend.int_shape(o[0]), (None, 3, 2, 1))
+    self.assertEqual(keras.backend.int_shape(o[1]), (None, 3, 2, 1))
+
+    o = keras.layers.add(o)
+    model = keras.Model(i, o)
+    model.run_eagerly = testing_utils.should_run_eagerly()
+
+    i2 = keras.layers.Input(shape=(3, 2, 1))
+    o2 = model(i2)
+    model2 = keras.Model(i2, o2)
+    model2.run_eagerly = testing_utils.should_run_eagerly()
+
+    x = np.random.random((4, 3, 2, 1))
+    out = model2.predict(x)
+    assert out.shape == (4, 3, 2, 1)
+    self.assertAllClose(out, x * 0.2 + x * 0.3, atol=1e-4)
+
+  @keras_parameterized.run_all_keras_modes
   def test_constant_initializer_with_numpy(self):
-<<<<<<< HEAD
-=======
     initializer = keras.initializers.Constant(np.ones((3, 2)))
     model = keras.models.Sequential()
     model.add(
@@ -947,59 +909,29 @@
     model.add(keras.layers.Dense(3))
     model.compile(
         loss='mse',
-        optimizer='sgd',
+        optimizer=gradient_descent.SGD(),
         metrics=['acc'],
         run_eagerly=testing_utils.should_run_eagerly())
->>>>>>> ca2d0b65
-
-    with self.cached_session():
-      initializer = keras.initializers.Constant(np.ones((3, 2)))
-      model = keras.models.Sequential()
-      model.add(keras.layers.Dense(2, input_shape=(3,),
-                                   kernel_initializer=initializer))
-      model.add(keras.layers.Dense(3))
-      model.compile(loss='mse', optimizer='sgd', metrics=['acc'])
-
-      json_str = model.to_json()
-      keras.models.model_from_json(json_str)
-
-      if yaml is not None:
-        yaml_str = model.to_yaml()
-        keras.models.model_from_yaml(yaml_str)
-
-  def test_subclassed_error_if_init_not_called(self):
-
-    class MyNetwork(network_lib.Network):
-
-      def __init__(self):
-        self._foo = [keras.layers.Dense(10), keras.layers.Dense(10)]
-
-    with self.assertRaisesRegexp(RuntimeError, 'forgot to call'):
-      MyNetwork()
+
+    json_str = model.to_json()
+    keras.models.model_from_json(json_str)
+
+    if yaml is not None:
+      yaml_str = model.to_yaml()
+      keras.models.model_from_yaml(yaml_str)
 
 
 class DeferredModeTest(test.TestCase):
-
-  def testDeferredTensorAttributes(self):
-    x = base_layer.DeferredTensor(shape=(None, 2),
-                                  dtype='float32',
-                                  name='x')
-    self.assertEqual(str(x).replace('?', 'None'),
-                     'DeferredTensor(\'x\', shape=(None, 2), dtype=float32)')
-    self.assertEqual(repr(x).replace('?', 'None'),
-                     '<DeferredTensor \'x\' shape=(None, 2) dtype=float32>')
 
   @test_util.run_in_graph_and_eager_modes()
   def testSimpleNetworkBuilding(self):
     inputs = input_layer_lib.Input(shape=(32,))
     if context.executing_eagerly():
-      self.assertIsInstance(inputs, base_layer.DeferredTensor)
       self.assertEqual(inputs.dtype.name, 'float32')
       self.assertEqual(inputs.shape.as_list(), [None, 32])
 
     x = keras.layers.Dense(2)(inputs)
     if context.executing_eagerly():
-      self.assertIsInstance(x, base_layer.DeferredTensor)
       self.assertEqual(x.dtype.name, 'float32')
       self.assertEqual(x.shape.as_list(), [None, 2])
 
@@ -1015,7 +947,7 @@
       self.assertEqual(outputs.shape.as_list(), [10, 4])
 
   @test_util.run_in_graph_and_eager_modes()
-  def testMultiIONetworkbuilding(self):
+  def testMultiIONetworkBuilding(self):
     input_a = input_layer_lib.Input(shape=(32,))
     input_b = input_layer_lib.Input(shape=(16,))
     a = keras.layers.Dense(16)(input_a)
@@ -1040,7 +972,7 @@
       self.assertEqual(outputs[1].shape.as_list(), [10, 2])
 
 
-class DefaultShapeInferenceBehaviorTest(test.TestCase):
+class DefaultShapeInferenceBehaviorTest(keras_parameterized.TestCase):
 
   def _testShapeInference(self, model, input_shape, expected_output_shape):
     input_value = np.random.random(input_shape)
@@ -1114,27 +1046,6 @@
     self._testShapeInference(model, (2, 3), (2, 4))
 
   @test_util.run_in_graph_and_eager_modes()
-  def testUnsupportedSignature(self):
-
-    class LayerWithAdditionalArg(keras.layers.Layer):
-
-      def build(self, input_shape):
-        self.w = array_ops.ones(shape=(3, 4))
-
-      def call(self, inputs, some_arg):
-        return keras.backend.dot(inputs, self.w) + some_arg
-
-    inputs = input_layer_lib.Input(shape=(3,))
-    if context.executing_eagerly():
-      with self.assertRaises(NotImplementedError):
-        outputs = LayerWithAdditionalArg()(inputs, some_arg=0)
-    else:
-      # Works with graph mode because the graph of ops is built together with
-      # the graph of layers.
-      outputs = LayerWithAdditionalArg()(inputs, some_arg=0)
-      _ = keras.Model(inputs, outputs)
-
-  @test_util.run_in_graph_and_eager_modes()
   def testNoneInShape(self):
 
     class Model(keras.Model):
@@ -1229,7 +1140,7 @@
     output = model(sample_input)
     self.assertEqual(output.shape, (1, 3))
 
-  @test_util.run_in_graph_and_eager_modes()
+  @keras_parameterized.run_all_keras_modes
   def test_sequential_as_downstream_of_masking_layer(self):
     inputs = keras.layers.Input(shape=(3, 4))
     x = keras.layers.Masking(mask_value=0., input_shape=(3, 4))(inputs)
@@ -1239,14 +1150,10 @@
 
     x = keras.layers.wrappers.TimeDistributed(s)(x)
     model = keras.Model(inputs=inputs, outputs=x)
-<<<<<<< HEAD
-    model.compile(optimizer=rmsprop.RMSPropOptimizer(1e-3), loss='mse')
-=======
     model.compile(
-        optimizer='rmsprop',
+        optimizer=rmsprop.RMSPropOptimizer(1e-3),
         loss='mse',
         run_eagerly=testing_utils.should_run_eagerly())
->>>>>>> ca2d0b65
 
     model_input = np.random.randint(
         low=1, high=5, size=(10, 3, 4)).astype('float32')
@@ -1269,6 +1176,7 @@
 
 class GraphUtilsTest(test.TestCase):
 
+  @test_util.run_deprecated_v1
   def testGetReachableFromInputs(self):
 
     with self.cached_session():
@@ -1295,8 +1203,6 @@
           {x_3, x_5, x_5.op})
 
 
-<<<<<<< HEAD
-=======
 @test_util.run_all_in_graph_and_eager_modes
 class NestedNetworkTest(test.TestCase):
 
@@ -1314,12 +1220,8 @@
     result = self.evaluate(result_tensor)
     self.assertAllEqual(result, [[2.]])
 
-    # TODO(b/122726584): Investigate why concrete batch is flaky in some builds.
-    output_shape = network.compute_output_shape({
-        'x1': (None, 1),
-        'x2': (None, 1)
-    })
-    self.assertListEqual(output_shape.as_list(), [None, 1])
+    output_shape = network.compute_output_shape({'x1': (10, 1), 'x2': (10, 1)})
+    self.assertListEqual(output_shape.as_list(), [10, 1])
 
   def test_nested_outputs_network(self):
     inputs = keras.Input(shape=(1,))
@@ -1372,6 +1274,5 @@
     self.assertListEqual(output_shape.as_list(), [None, 1])
 
 
->>>>>>> ca2d0b65
 if __name__ == '__main__':
   test.main()
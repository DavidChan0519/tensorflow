"""An object-local variable management scheme."""
# Copyright 2017 The TensorFlow Authors. All Rights Reserved.
#
# Licensed under the Apache License, Version 2.0 (the "License");
# you may not use this file except in compliance with the License.
# You may obtain a copy of the License at
#
#     http://www.apache.org/licenses/LICENSE-2.0
#
# Unless required by applicable law or agreed to in writing, software
# distributed under the License is distributed on an "AS IS" BASIS,
# WITHOUT WARRANTIES OR CONDITIONS OF ANY KIND, either express or implied.
# See the License for the specific language governing permissions and
# limitations under the License.
# ==============================================================================
from __future__ import absolute_import
from __future__ import division
from __future__ import print_function

import abc
import collections
import functools
import json
import weakref

import six

from tensorflow.python import pywrap_tensorflow
from tensorflow.python.eager import context
from tensorflow.python.framework import constant_op
from tensorflow.python.framework import dtypes
from tensorflow.python.framework import ops
from tensorflow.python.ops import array_ops
from tensorflow.python.ops import control_flow_ops
from tensorflow.python.ops import gen_io_ops as io_ops
from tensorflow.python.platform import tf_logging as logging
from tensorflow.python.training import saveable_object
from tensorflow.python.util import nest
from tensorflow.python.util import serialization
from tensorflow.python.util import tf_decorator


# Key where the object graph proto is saved in a TensorBundle
OBJECT_GRAPH_PROTO_KEY = "_CHECKPOINTABLE_OBJECT_GRAPH"


# A key indicating a variable's value in an object's checkpointed Tensors
# (Checkpointable._gather_saveables_for_checkpoint). If this is the only key and
# the object has no dependencies, then its value may be restored on object
# creation (avoiding double assignment when executing eagerly).
VARIABLE_VALUE_KEY = "VARIABLE_VALUE"
OBJECT_CONFIG_JSON_KEY = "OBJECT_CONFIG_JSON"

CheckpointableReference = collections.namedtuple(
    "CheckpointableReference",
    [
        # The local name for this dependency.
        "name",
        # The Checkpointable object being referenced.
        "ref"
    ])


class CheckpointInitialValue(ops.Tensor):
  """Tensor wrapper for managing update UIDs in `Variables`.

  When supplied as an initial value, objects of this type let a `Variable`
  (`Variable`, `ResourceVariable`, etc.) know the UID of the restore the initial
  value came from. This allows deferred restorations to be sequenced in the
  order the user specified them, and lets us fall back on assignment if an
  initial value is not set (e.g. due to a custom getter interfering).

  See comments in _add_variable_with_custom_getter for more information about
  how `CheckpointInitialValue` is used.
  """

  def __init__(self, checkpoint_position, shape=None):
    self.wrapped_value = checkpoint_position.value_tensors()[
        VARIABLE_VALUE_KEY]
    if shape:
      # We need to set the static shape information on the initializer if
      # possible so we don't get a variable with an unknown shape.
      self.wrapped_value.set_shape(shape)
    self._checkpoint_position = checkpoint_position

  def __getattr__(self, attr):
    try:
      return getattr(self.wrapped_value, attr)
    except AttributeError:
      return self.__getattribute__(attr)

  @property
  def checkpoint_position(self):
    return self._checkpoint_position


class NoRestoreSaveable(saveable_object.SaveableObject):
  """Embeds a tensor in a checkpoint with no restore ops."""

  def __init__(self, tensor, name, dtype=None):
    spec = saveable_object.SaveSpec(tensor, "", name, dtype=dtype)
    super(NoRestoreSaveable, self).__init__(tensor, [spec], name)

  def restore(self, restored_tensors, restored_shapes):
    return control_flow_ops.no_op()


@six.add_metaclass(abc.ABCMeta)
class PythonStateSaveable(saveable_object.SaveableObject):
  """An interface for saving/restoring volatile Python state."""

  @abc.abstractmethod
  def feed_dict_additions(self):
    """When running a graph, indicates fresh state to feed.

    Returns:
      A dictionary mapping `Tensor`s to current Python state.
    """
    pass

  @abc.abstractmethod
  def freeze(self):
    """Create a new `SaveableObject` which freezes current state as a constant.

    Used when executing eagerly to embed the current state as a constant, or
    when creating a static tf.train.Saver with the frozen current Python state.

    Returns:
      A `SaveableObject` which is not a `PythonStateSaveable` instance (i.e. has
      no Python state associated with it).
    """
    pass


class PythonStringStateSaveable(PythonStateSaveable):
  """Saves Python state in a checkpoint."""

  def __init__(self, name, state_callback, restore_callback=None):
    """Configure saving.

    Args:
      name: The checkpoint key to write to.
      state_callback: A function taking no arguments which returns a
        string. This function is run every time a checkpoint is written.
      restore_callback: A function taking a Python string, used to restore
        state. Optional; defaults to doing nothing, in which case it is ignored
        by status assertions such as assert_consumed().
    """
<<<<<<< HEAD
    self._state_callback = state_callback
=======
    self._has_trivial_state_callback = (restore_callback is None)
    def _state_callback_wrapper():
      with ops.init_scope():
        return state_callback()
    self._state_callback = _state_callback_wrapper
>>>>>>> ca2d0b65
    self._restore_callback = restore_callback
    with ops.device("/cpu:0"):
      self._save_string = constant_op.constant("", dtype=dtypes.string)
    spec = saveable_object.SaveSpec(
        self._save_string, "", name, dtype=dtypes.string)
    super(PythonStringStateSaveable, self).__init__(
        self._save_string, [spec], name)

  @property
  def optional_restore(self):
    """For values with no restore, relaxes assert_consumed()."""
    return self._has_trivial_state_callback

  def feed_dict_additions(self):
    """When running a graph, indicates fresh state to feed."""
    return {self._save_string: self._state_callback()}

  def freeze(self):
    """Create a frozen `SaveableObject` which saves the current state."""
    return NoRestoreSaveable(
        tensor=self._state_callback,
        dtype=dtypes.string,
        name=self.name)

  def python_restore(self, restored_strings):
    """Called to restore Python state."""
    if self._restore_callback:
      restored, = restored_strings
      self._restore_callback(restored)

  def restore(self, restored_tensors, restored_shapes):
    """Called to restore TensorFlow state (nothing to do)."""
    return control_flow_ops.no_op()


class _CheckpointPosition(object):
  """Indicates a position within a `_Checkpoint`."""

  def __init__(self, checkpoint, proto_id):
    """Specify an object within a checkpoint.

    Args:
      checkpoint: A _Checkpoint object.
      proto_id: The index of this object in CheckpointableObjectGraph.nodes.
    """
    self._checkpoint = checkpoint
    self._proto_id = proto_id

  def restore(self, checkpointable):
    """Restore this value into `checkpointable`."""
    with ops.init_scope():
      if self.bind_object(checkpointable):
        # This object's correspondence with a checkpointed object is new, so
        # process deferred restorations for it and its dependencies.
        restore_ops = checkpointable._restore_from_checkpoint_position(self)  # pylint: disable=protected-access
        if restore_ops:
          self._checkpoint.new_restore_ops(restore_ops)

  def bind_object(self, checkpointable):
    """Set a checkpoint<->object correspondence and process slot variables.

    Args:
      checkpointable: The object to record a correspondence for.
    Returns:
      True if this is a new assignment, False if this object has already been
      mapped to a checkpointed `Object` proto.
    Raises:
      AssertionError: If another object is already bound to the `Object` proto.
    """
    checkpoint = self.checkpoint
    checkpoint.all_python_objects.add(checkpointable)
    current_assignment = checkpoint.object_by_proto_id.get(self._proto_id, None)
    if current_assignment is None:
      checkpoint.object_by_proto_id[self._proto_id] = checkpointable
      for deferred_slot_restoration in (
          checkpoint.deferred_slot_restorations.pop(self._proto_id, ())):
        checkpointable._create_or_restore_slot_variable(  # pylint: disable=protected-access
            slot_variable_position=_CheckpointPosition(
                checkpoint=checkpoint,
                proto_id=deferred_slot_restoration.slot_variable_id),
            variable=deferred_slot_restoration.original_variable,
            slot_name=deferred_slot_restoration.slot_name)
      for slot_restoration in checkpoint.slot_restorations.pop(
          self._proto_id, ()):
        optimizer_object = checkpoint.object_by_proto_id.get(
            slot_restoration.optimizer_id, None)
        if optimizer_object is None:
          # The optimizer has not yet been created or tracked. Record in the
          # checkpoint that the slot variables need to be restored when it is.
          checkpoint.deferred_slot_restorations.setdefault(
              slot_restoration.optimizer_id, []).append(
                  _DeferredSlotVariableRestoration(
                      original_variable=checkpointable,
                      slot_variable_id=slot_restoration.slot_variable_id,
                      slot_name=slot_restoration.slot_name))
        else:
          optimizer_object._create_or_restore_slot_variable(  # pylint: disable=protected-access
              slot_variable_position=_CheckpointPosition(
                  checkpoint=checkpoint,
                  proto_id=slot_restoration.slot_variable_id),
              variable=checkpointable,
              slot_name=slot_restoration.slot_name)
      return True  # New assignment
    else:
      # The object was already mapped for this checkpoint load, which means
      # we don't need to do anything besides check that the mapping is
      # consistent (if the dependency DAG is not a tree then there are
      # multiple paths to the same object).
      if current_assignment is not checkpointable:
        logging.warning(
            ("Inconsistent references when loading the checkpoint into this "
             "object graph. Either the Checkpointable object references in the "
             "Python program have changed in an incompatible way, or the "
             "checkpoint was generated in an incompatible program.\n\nTwo "
             "checkpoint references resolved to different objects (%s and %s).")
            % (current_assignment, checkpointable))
      return False  # Not a new assignment

  def is_simple_variable(self):
    """Determine whether this value is restorable with a Tensor initializer."""
    attributes = self.object_proto.attributes
    return (len(attributes) == 1
            and attributes[0].name == VARIABLE_VALUE_KEY
            and not self.object_proto.children)

  def value_tensors(self):
    """Create value `Tensor`s for this object's attributes.

    Does not require that the Python object has been created. Used for
    restore-on-create when executing eagerly.

    Returns:
      A dictionary mapping from object attribute names to `Tensor`s.
    """
    value_tensors = {}
    for serialized_tensor in self.object_proto.attributes:
      checkpoint_key = serialized_tensor.checkpoint_key
      dtype = self._checkpoint.dtype_map[checkpoint_key]
      base_type = dtype.base_dtype
      with ops.init_scope():
        with ops.device("/cpu:0"):
          # Run the restore itself on the CPU.
          value, = io_ops.restore_v2(
              prefix=self._checkpoint.save_path_tensor,
              tensor_names=[checkpoint_key],
              shape_and_slices=[""],
              dtypes=[base_type],
              name="%s_checkpoint_read" % (serialized_tensor.name,))
        # Copy the value to the current device if necessary.
        value_tensors[serialized_tensor.name] = array_ops.identity(value)
      return value_tensors

  def _gather_ops_or_named_saveables(self):
    """Looks up or creates SaveableObjects which don't have cached ops."""
    saveables = self.checkpointable._gather_saveables_for_checkpoint()  # pylint: disable=protected-access
    # Name saveables based on the name this object had when it was checkpointed.
    named_saveables = {}
    python_saveables = []
    existing_restore_ops = []
    for serialized_tensor in self.object_proto.attributes:
      if context.executing_eagerly():
        existing_op = None
      else:
        existing_op = self._checkpoint.restore_ops_by_name.get(
            serialized_tensor.checkpoint_key, None)
      if existing_op is not None:
        existing_restore_ops.append(existing_op)
        continue

      # Only if we don't have cached ops for this SaveableObject, we'll see if
      # the SaveableObject itself has been cached. If not, we'll make it, and
      # either way we'll extract new ops from it (or if it has Python state to
      # restore, we'll run that).
      if self._checkpoint.saveable_object_cache is None:
        # No SaveableObject caching when executing eagerly.
        saveable = None
      else:
        # If we've already created and cached a SaveableObject for this
        # attribute, we can re-use it to avoid re-creating some ops when graph
        # building.
        saveable_list = self._checkpoint.saveable_object_cache.get(
            self.checkpointable, {}).get(serialized_tensor.name, (None,))
        if len(saveable_list) == 1:
          # Almost every attribute will have exactly one SaveableObject.
          saveable, = saveable_list
        else:
          # Don't use cached SaveableObjects for partitioned variables, which is
          # the only case where we'd have a list of SaveableObjects. Op caching
          # will catch them.
          saveable = None
      if saveable is not None:
        # The name of this attribute has changed, so we need to re-generate
        # the SaveableObject.
        if serialized_tensor.checkpoint_key not in saveable.name:
          saveable = None
          del self._checkpoint.saveable_object_cache[self.checkpointable]
          break
      if saveable is None:
        # If there was no cached SaveableObject, we should check if the Python
        # object has the attribute.
        saveable_factory = saveables.get(serialized_tensor.name, None)
        if saveable_factory is None:
          # Purposefully does not throw an exception if attributes have been
          # added or deleted. Stores unused attributes so an exception can be
          # raised if the user decides to check that everything in the
          # checkpoint was loaded.
          if not serialized_tensor.optional_restore:
            self._checkpoint.unused_attributes.setdefault(
                self.checkpointable, []).append(serialized_tensor.name)
          continue
        if callable(saveable_factory):
          saveable = saveable_factory(name=serialized_tensor.checkpoint_key)
        else:
          saveable = saveable_factory
        if self._checkpoint.saveable_object_cache is not None:
          self._checkpoint.saveable_object_cache.setdefault(
              self.checkpointable, {})[serialized_tensor.name] = [saveable]
      if isinstance(saveable, PythonStateSaveable):
        python_saveables.append(saveable)
      else:
        named_saveables[serialized_tensor.checkpoint_key] = saveable
    return existing_restore_ops, named_saveables, python_saveables

  def restore_ops(self):
    """Create or fetch restore ops for this object's attributes.

    Requires that the `Checkpointable` Python object has been bound to an object
    ID in the checkpoint.

    Returns:
      A list of operations when graph building, or an empty list when executing
      eagerly.
    """
    (restore_ops,
     named_saveables,
     python_saveables) = self._gather_ops_or_named_saveables()

    # Eagerly run restorations for Python state.
    reader = pywrap_tensorflow.NewCheckpointReader(
        self._checkpoint.save_path_string)
    for saveable in python_saveables:
      spec_names = [spec.name for spec in saveable.specs]
      saveable.python_restore(
          [reader.get_tensor(name) for name in spec_names])

    # If we have new SaveableObjects, extract and cache restore ops.
    if named_saveables:
      validated_saveables = (
          self._checkpoint.builder._ValidateAndSliceInputs(named_saveables))  # pylint: disable=protected-access
      validated_names = set(saveable.name for saveable in validated_saveables)
      if set(named_saveables.keys()) != validated_names:
        raise AssertionError(
            ("Saveable keys changed when validating. Got back %s, was "
             "expecting %s") % (named_saveables.keys(), validated_names))
      all_tensors = self._checkpoint.builder.bulk_restore(
          filename_tensor=self._checkpoint.save_path_tensor,
          saveables=validated_saveables, preferred_shard=-1,
          restore_sequentially=False)
      saveable_index = 0
      for saveable in validated_saveables:
        num_specs = len(saveable.specs)
        saveable_tensors = all_tensors[
            saveable_index:saveable_index + num_specs]
        saveable_index += num_specs
        restore_op = saveable.restore(saveable_tensors, restored_shapes=None)
        if not context.executing_eagerly():
          assert saveable.name not in self._checkpoint.restore_ops_by_name
          self._checkpoint.restore_ops_by_name[saveable.name] = restore_op
          restore_ops.append(restore_op)
    return restore_ops

  @property
  def checkpoint(self):
    return self._checkpoint

  @property
  def checkpointable(self):
    return self._checkpoint.object_by_proto_id[self._proto_id]

  @property
  def object_proto(self):
    return self._checkpoint.object_graph_proto.nodes[self._proto_id]

  @property
  def restore_uid(self):
    return self._checkpoint.restore_uid

  def __repr__(self):
    return repr(self.object_proto)


_DeferredSlotVariableRestoration = collections.namedtuple(
    "_DeferredSlotVariableRestoration",
    [
        "original_variable",
        "slot_variable_id",
        "slot_name",
    ]
)

_SlotVariableRestoration = collections.namedtuple(
    "_SlotVariableRestoration",
    [
        # The checkpoint proto id of the optimizer object.
        "optimizer_id",
        # The checkpoint proto id of the slot variable.
        "slot_variable_id",
        "slot_name",
    ])


def no_automatic_dependency_tracking(method):
  """Disables automatic dependency tracking on attribute assignment.

  Use to decorate any method of a Checkpointable object. Attribute assignment in
  that method will not add dependencies (also respected in Model). Harmless if
  used in a class which does not do automatic dependency tracking (which means
  it's safe to use in base classes which may have subclasses which also inherit
  from Checkpointable).

  Args:
    method: The method to decorate.
  Returns:
    A decorated method which sets and un-sets automatic dependency tracking for
    the object the method is called on (not thread safe).
  """

  def _method_wrapper(self, *args, **kwargs):
    previous_value = getattr(self, "_setattr_tracking", True)
    self._setattr_tracking = False  # pylint: disable=protected-access
    try:
      method(self, *args, **kwargs)
    finally:
      self._setattr_tracking = previous_value  # pylint: disable=protected-access

  return tf_decorator.make_decorator(
      target=method, decorator_func=_method_wrapper)


class Checkpointable(object):
  """Base class for `Checkpointable` objects without automatic dependencies.

  This class has no __setattr__ override for performance reasons. Dependencies
  must be added explicitly. Unless attribute assignment is performance-critical,
  use `AutoCheckpointable` instead. Use `Checkpointable` for `isinstance`
  checks.
  """

  # Checkpointable does not do automatic dependency tracking, but uses the
  # no_automatic_dependency_tracking decorator so it can avoid adding
  # dependencies if a subclass is Checkpointable / inherits from Model (both of
  # which have __setattr__ overrides).
  @no_automatic_dependency_tracking
  def _maybe_initialize_checkpointable(self):
    """Initialize dependency management.

    Not __init__, since most objects will forget to call it.
    """
    if hasattr(self, "_unconditional_checkpoint_dependencies"):
      # __init__ already called. This check means that we don't need
      # Checkpointable.__init__() in the constructor of every TensorFlow object.
      return
    # A list of CheckpointableReference objects. Some classes implementing
    # `Checkpointable`, notably `Optimizer`s, may override the
    # _checkpoint_dependencies property with conditional dependencies
    # (e.g. based on the current graph when saving).
    self._unconditional_checkpoint_dependencies = []
    # Maps names -> Checkpointable objects
    self._unconditional_dependency_names = {}
    # Restorations for other Checkpointable objects on which this object may
    # eventually depend. Maps local name -> _CheckpointPosition list. Optimizers
    # tack on conditional dependencies, and so need separate management of
    # deferred dependencies too.
    self._unconditional_deferred_dependencies = {}
    # The UID of the highest assignment to this object. Used to ensure that the
    # last requested assignment determines the final value of an object.
    if hasattr(self, "_update_uid"):
      raise AssertionError(
          "Internal error: the object had an update UID set before its "
          "initialization code was run.")
    self._update_uid = -1
    # When executing eagerly, holds a collection of _NameBasedRestoreCoordinator
    # instances, which should be checked when creating variables or other
    # saveables. These are passed on recursively to all dependencies, since
    # unlike object-based checkpoint restores we don't know which subgraph is
    # being restored in advance. This mechanism is only necessary for
    # restore-on-create when executing eagerly, and so is unused when graph
    # building.
    self._name_based_restores = set()

  def _no_dependency(self, value):
    """If automatic dependency tracking is enabled, ignores `value`."""
    return value

  def _name_based_attribute_restore(self, checkpoint):
    """Restore the object's attributes from a name-based checkpoint."""
    self._name_based_restores.add(checkpoint)
    if self._update_uid < checkpoint.restore_uid:
      checkpoint.eager_restore(self)
      self._update_uid = checkpoint.restore_uid

  @property
  def _checkpoint_dependencies(self):
    """All dependencies of this object.

    May be overridden to include conditional dependencies.

    Returns:
      A list of `CheckpointableReference` objects indicating named
      `Checkpointable` dependencies which should be saved along with this
      object.
    """
    return self._unconditional_checkpoint_dependencies

  @property
  def _deferred_dependencies(self):
    """A dictionary with deferred dependencies.

    Stores restorations for other Checkpointable objects on which this object
    may eventually depend. May be overridden by sub-classes (e.g. Optimizers use
    conditional dependencies based the current graph, and so need separate
    management of deferred dependencies too).

    Returns:
      A dictionary mapping from local name to a list of _CheckpointPosition
      objects.
    """
    return self._unconditional_deferred_dependencies

  def _lookup_dependency(self, name):
    """Look up a dependency by name.

    May be overridden to include conditional dependencies.

    Args:
      name: The local name of the dependency.
    Returns:
      A `Checkpointable` object, or `None` if no dependency by this name was
      found.
    """
    return self._unconditional_dependency_names.get(name, None)

  def _add_variable_with_custom_getter(
      self, name, shape=None, dtype=dtypes.float32,
      initializer=None, getter=None, overwrite=False,
      **kwargs_for_getter):
    """Restore-on-create for a variable be saved with this `Checkpointable`.

    If the user has requested that this object or another `Checkpointable` which
    depends on this object be restored from a checkpoint (deferred loading
    before variable object creation), `initializer` may be ignored and the value
    from the checkpoint used instead.

    Args:
      name: A name for the variable. Must be unique within this object.
      shape: The shape of the variable.
      dtype: The data type of the variable.
      initializer: The initializer to use. Ignored if there is a deferred
        restoration left over from a call to
        `_restore_from_checkpoint_position`.
      getter: The getter to wrap which actually fetches the variable.
      overwrite: If True, disables unique name and type checks.
      **kwargs_for_getter: Passed to the getter.

    Returns:
      The new variable object.

    Raises:
      ValueError: If the variable name is not unique.
    """
    self._maybe_initialize_checkpointable()
    with ops.init_scope():
      if context.executing_eagerly():
        # If this is a variable with a single Tensor stored in the checkpoint,
        # we can set that value as an initializer rather than initializing and
        # then assigning (when executing eagerly). This call returns None if
        # there is nothing to restore.
        checkpoint_initializer = self._preload_simple_restoration(
            name=name, shape=shape)
      else:
        checkpoint_initializer = None
      if (checkpoint_initializer is not None
          and not (
              isinstance(initializer, CheckpointInitialValue)
              and (initializer.restore_uid
                   > checkpoint_initializer.restore_uid))):
        # If multiple Checkpointable objects are "creating" the same variable
        # via the magic of custom getters, the one with the highest restore UID
        # (the one called last) has to make the final initializer. If another
        # custom getter interrupts this process by overwriting the initializer,
        # then we'll catch that when we call _track_checkpointable. So this is
        # "best effort" to set the initializer with the highest restore UID.
        initializer = checkpoint_initializer
        shape = None
    new_variable = getter(
        name=name, shape=shape, dtype=dtype, initializer=initializer,
        **kwargs_for_getter)

    # If we set an initializer and the variable processed it, tracking will not
    # assign again. It will add this variable to our dependencies, and if there
    # is a non-trivial restoration queued, it will handle that. This also
    # handles slot variables.
    if not overwrite or isinstance(new_variable, Checkpointable):
      return self._track_checkpointable(new_variable, name=name,
                                        overwrite=overwrite)
    else:
      # TODO(allenl): Some variable types are not yet supported. Remove this
      # fallback once all get_variable() return types are Checkpointable.
      return new_variable

  def _preload_simple_restoration(self, name, shape):
    """Return a dependency's value for restore-on-create.

    Note the restoration is not deleted; if for some reason preload is called
    and then not assigned to the variable (for example because a custom getter
    overrides the initializer), the assignment will still happen once the
    variable is tracked (determined based on checkpoint.restore_uid).

    Args:
      name: The object-local name of the dependency holding the variable's
        value.
      shape: The shape of the variable being loaded into.
    Returns:
      An callable for use as a variable's initializer/initial_value, or None if
      one should not be set (either because there was no variable with this name
      in the checkpoint or because it needs more complex deserialization). Any
      non-trivial deserialization will happen when the variable object is
      tracked.
    """
    deferred_dependencies_list = self._deferred_dependencies.get(name, ())
    if not deferred_dependencies_list:
      # Nothing to do; we don't have a restore for this dependency queued up.
      return
    for checkpoint_position in deferred_dependencies_list:
      if not checkpoint_position.is_simple_variable():
        # If _any_ pending restoration is too complicated to fit in an
        # initializer (because it has dependencies, or because there are
        # multiple Tensors to restore), bail and let the general tracking code
        # handle it.
        return None
    checkpoint_position = max(
        deferred_dependencies_list,
        key=lambda restore: restore.checkpoint.restore_uid)
    return CheckpointInitialValue(
        checkpoint_position=checkpoint_position, shape=shape)

  def _track_checkpointable(self, checkpointable, name, overwrite=False):
    """Declare a dependency on another `Checkpointable` object.

    Indicates that checkpoints for this object should include variables from
    `checkpointable`.

    Variables in a checkpoint are mapped to `Checkpointable`s based on the names
    provided when the checkpoint was written. To avoid breaking existing
    checkpoints when modifying a class, neither variable names nor dependency
    names (the names passed to `_track_checkpointable`) may change.

    Args:
      checkpointable: A `Checkpointable` which this object depends on.
      name: A local name for `checkpointable`, used for loading checkpoints into
        the correct objects.
      overwrite: Boolean, whether silently replacing dependencies is OK. Used
        for __setattr__, where throwing an error on attribute reassignment would
        be inappropriate.

    Returns:
      `checkpointable`, for convenience when declaring a dependency and
      assigning to a member variable in one statement.

    Raises:
      TypeError: If `checkpointable` does not inherit from `Checkpointable`.
      ValueError: If another object is already tracked by this name.
    """
    self._maybe_initialize_checkpointable()
    if not isinstance(checkpointable, Checkpointable):
      raise TypeError(
          ("Checkpointable._track_checkpointable() passed type %s, not a "
           "Checkpointable.") % (type(checkpointable),))
    new_reference = CheckpointableReference(name=name, ref=checkpointable)
    current_object = self._lookup_dependency(name)
    if (current_object is not None
        and current_object is not checkpointable):
      if not overwrite:
        raise ValueError(
            ("Called Checkpointable._track_checkpointable() with name='%s', "
             "but a Checkpointable with this name is already declared as a "
             "dependency. Names must be unique (or overwrite=True).") % (name,))
      # This is a weird thing to do, but we're not going to stop people from
      # using __setattr__.
      for index, (old_name, _) in enumerate(
          self._unconditional_checkpoint_dependencies):
        if name == old_name:
          self._unconditional_checkpoint_dependencies[index] = new_reference
    elif current_object is None:
      self._unconditional_checkpoint_dependencies.append(new_reference)
      self._handle_deferred_dependencies(
          name=name, checkpointable=checkpointable)
    self._unconditional_dependency_names[name] = checkpointable
    return checkpointable

  def _handle_deferred_dependencies(self, name, checkpointable):
    """Pop and load any deferred checkpoint restores into `checkpointable`.

    This method does not add a new dependency on `checkpointable`, but it does
    check if any outstanding/deferred dependencies have been queued waiting for
    this dependency to be added (matched based on `name`). If so,
    `checkpointable` and its dependencies are restored. The restorations are
    considered fulfilled and so are deleted.

    `_track_checkpointable` is more appropriate for adding a
    normal/unconditional dependency, and includes handling for deferred
    restorations. This method allows objects such as `Optimizer` to use the same
    restoration logic while managing conditional dependencies themselves, by
    overriding `_checkpoint_dependencies` and `_lookup_dependency` to change the
    object's dependencies based on the context it is saved/restored in (a single
    optimizer instance can have state associated with multiple graphs).

    Args:
      name: The name of the dependency within this object (`self`), used to
        match `checkpointable` with values saved in a checkpoint.
      checkpointable: The Checkpointable object to restore (inheriting from
        `Checkpointable`).
    """
    self._maybe_initialize_checkpointable()
    checkpointable._maybe_initialize_checkpointable()  # pylint: disable=protected-access
    deferred_dependencies_list = self._deferred_dependencies.pop(name, ())
    for checkpoint_position in sorted(
        deferred_dependencies_list,
        key=lambda restore: restore.checkpoint.restore_uid,
        reverse=True):
      checkpoint_position.restore(checkpointable)

    # Pass on any name-based restores queued in this object.
    for name_based_restore in sorted(
        self._name_based_restores,
        key=lambda checkpoint: checkpoint.restore_uid,
        reverse=True):
      checkpointable._name_based_attribute_restore(name_based_restore)  # pylint: disable=protected-access

  def _restore_from_checkpoint_position(self, checkpoint_position):
    """Restore this object and its dependencies (may be deferred)."""
    # Attempt a breadth-first traversal, since presumably the user has more
    # control over shorter paths. If we don't have all of the dependencies at
    # this point, the end result is not breadth-first (since other deferred
    # traversals will happen later).
    visit_queue = collections.deque([checkpoint_position])
    restore_ops = []
    while visit_queue:
      current_position = visit_queue.popleft()
      restore_ops.extend(nest.flatten(
          current_position.checkpointable  # pylint: disable=protected-access
          ._single_restoration_from_checkpoint_position(
              checkpoint_position=current_position,
              visit_queue=visit_queue)))
    return restore_ops

  def _single_restoration_from_checkpoint_position(
      self, checkpoint_position, visit_queue):
    """Restore this object, and either queue its dependencies or defer them."""
    self._maybe_initialize_checkpointable()
    checkpoint = checkpoint_position.checkpoint
    # If the UID of this restore is lower than our current update UID, we don't
    # need to actually restore the object. However, we should pass the
    # restoration on to our dependencies.
    if checkpoint.restore_uid > self._update_uid:
      restore_ops = checkpoint_position.restore_ops()
      self._update_uid = checkpoint.restore_uid
    else:
      restore_ops = ()
    for child in checkpoint_position.object_proto.children:
      child_position = _CheckpointPosition(
          checkpoint=checkpoint,
          proto_id=child.node_id)
      local_object = self._lookup_dependency(child.local_name)
      if local_object is None:
        # We don't yet have a dependency registered with this name. Save it
        # in case we do.
        self._deferred_dependencies.setdefault(child.local_name, []).append(
            child_position)
      else:
        if child_position.bind_object(checkpointable=local_object):
          # This object's correspondence is new, so dependencies need to be
          # visited. Delay doing it so that we get a breadth-first dependency
          # resolution order (shallowest paths first). The caller is responsible
          # for emptying visit_queue.
          visit_queue.append(child_position)
    return restore_ops

  def _gather_saveables_for_checkpoint(self):
    """Returns a dictionary of values to checkpoint with this object.

    Keys in the returned dictionary are local to this object and in a separate
    namespace from dependencies. Values may either be `SaveableObject` factories
    or variables easily converted to `SaveableObject`s (as in `tf.train.Saver`'s
    `var_list` constructor argument).

    `SaveableObjects` have a name set, which Checkpointable needs to generate
    itself. So rather than returning `SaveableObjects` directly, this method
    should return a dictionary of callables which take `name` arguments and
    return `SaveableObjects` with that name.

    If this object may also be passed to the global-name-based `tf.train.Saver`,
    the returned callables should have a default value for their name argument
    (i.e. be callable with no arguments).

    Returned values must be saved only by this object; if any value may be
    shared, it should instead be a dependency. For example, variable objects
    save their own values with the key `VARIABLE_VALUE_KEY`, but objects which
    reference variables simply add a dependency.

    Returns:
      The dictionary mapping attribute names to `SaveableObject` factories
      described above. For example:
      {VARIABLE_VALUE_KEY:
       lambda name="global_name_for_this_object":
       SaveableObject(name=name, ...)}
    """
    if not hasattr(self, "get_config"):
      return {}
    try:
      self.get_config()
    except NotImplementedError:
      return {}
    weak_self = weakref.ref(self)
    def _state_callback():
      dereferenced_self = weak_self()
      if dereferenced_self:
        return json.dumps(dereferenced_self,
                          default=serialization.get_json_type,
                          sort_keys=True).encode("utf8")
      else:
        return ""
    return {OBJECT_CONFIG_JSON_KEY: functools.partial(
        PythonStringStateSaveable,
        state_callback=_state_callback)}<|MERGE_RESOLUTION|>--- conflicted
+++ resolved
@@ -25,7 +25,6 @@
 
 import six
 
-from tensorflow.python import pywrap_tensorflow
 from tensorflow.python.eager import context
 from tensorflow.python.framework import constant_op
 from tensorflow.python.framework import dtypes
@@ -34,7 +33,7 @@
 from tensorflow.python.ops import control_flow_ops
 from tensorflow.python.ops import gen_io_ops as io_ops
 from tensorflow.python.platform import tf_logging as logging
-from tensorflow.python.training import saveable_object
+from tensorflow.python.training.saving import saveable_object
 from tensorflow.python.util import nest
 from tensorflow.python.util import serialization
 from tensorflow.python.util import tf_decorator
@@ -143,18 +142,12 @@
       state_callback: A function taking no arguments which returns a
         string. This function is run every time a checkpoint is written.
       restore_callback: A function taking a Python string, used to restore
-        state. Optional; defaults to doing nothing, in which case it is ignored
-        by status assertions such as assert_consumed().
-    """
-<<<<<<< HEAD
-    self._state_callback = state_callback
-=======
-    self._has_trivial_state_callback = (restore_callback is None)
+        state. Optional; defaults to doing nothing.
+    """
     def _state_callback_wrapper():
       with ops.init_scope():
         return state_callback()
     self._state_callback = _state_callback_wrapper
->>>>>>> ca2d0b65
     self._restore_callback = restore_callback
     with ops.device("/cpu:0"):
       self._save_string = constant_op.constant("", dtype=dtypes.string)
@@ -163,19 +156,16 @@
     super(PythonStringStateSaveable, self).__init__(
         self._save_string, [spec], name)
 
-  @property
-  def optional_restore(self):
-    """For values with no restore, relaxes assert_consumed()."""
-    return self._has_trivial_state_callback
-
   def feed_dict_additions(self):
     """When running a graph, indicates fresh state to feed."""
     return {self._save_string: self._state_callback()}
 
   def freeze(self):
     """Create a frozen `SaveableObject` which saves the current state."""
+    def _constant_state():
+      return constant_op.constant(self._state_callback(), dtype=dtypes.string)
     return NoRestoreSaveable(
-        tensor=self._state_callback,
+        tensor=_constant_state,
         dtype=dtypes.string,
         name=self.name)
 
@@ -361,9 +351,8 @@
           # added or deleted. Stores unused attributes so an exception can be
           # raised if the user decides to check that everything in the
           # checkpoint was loaded.
-          if not serialized_tensor.optional_restore:
-            self._checkpoint.unused_attributes.setdefault(
-                self.checkpointable, []).append(serialized_tensor.name)
+          self._checkpoint.unused_attributes.setdefault(
+              self.checkpointable, []).append(serialized_tensor.name)
           continue
         if callable(saveable_factory):
           saveable = saveable_factory(name=serialized_tensor.checkpoint_key)
@@ -389,41 +378,10 @@
       eagerly.
     """
     (restore_ops,
-     named_saveables,
+     tensor_saveables,
      python_saveables) = self._gather_ops_or_named_saveables()
-
-    # Eagerly run restorations for Python state.
-    reader = pywrap_tensorflow.NewCheckpointReader(
-        self._checkpoint.save_path_string)
-    for saveable in python_saveables:
-      spec_names = [spec.name for spec in saveable.specs]
-      saveable.python_restore(
-          [reader.get_tensor(name) for name in spec_names])
-
-    # If we have new SaveableObjects, extract and cache restore ops.
-    if named_saveables:
-      validated_saveables = (
-          self._checkpoint.builder._ValidateAndSliceInputs(named_saveables))  # pylint: disable=protected-access
-      validated_names = set(saveable.name for saveable in validated_saveables)
-      if set(named_saveables.keys()) != validated_names:
-        raise AssertionError(
-            ("Saveable keys changed when validating. Got back %s, was "
-             "expecting %s") % (named_saveables.keys(), validated_names))
-      all_tensors = self._checkpoint.builder.bulk_restore(
-          filename_tensor=self._checkpoint.save_path_tensor,
-          saveables=validated_saveables, preferred_shard=-1,
-          restore_sequentially=False)
-      saveable_index = 0
-      for saveable in validated_saveables:
-        num_specs = len(saveable.specs)
-        saveable_tensors = all_tensors[
-            saveable_index:saveable_index + num_specs]
-        saveable_index += num_specs
-        restore_op = saveable.restore(saveable_tensors, restored_shapes=None)
-        if not context.executing_eagerly():
-          assert saveable.name not in self._checkpoint.restore_ops_by_name
-          self._checkpoint.restore_ops_by_name[saveable.name] = restore_op
-          restore_ops.append(restore_op)
+    restore_ops.extend(self._checkpoint.restore_saveables(
+        tensor_saveables, python_saveables))
     return restore_ops
 
   @property
@@ -494,16 +452,16 @@
       target=method, decorator_func=_method_wrapper)
 
 
-class Checkpointable(object):
+class CheckpointableBase(object):
   """Base class for `Checkpointable` objects without automatic dependencies.
 
   This class has no __setattr__ override for performance reasons. Dependencies
   must be added explicitly. Unless attribute assignment is performance-critical,
-  use `AutoCheckpointable` instead. Use `Checkpointable` for `isinstance`
+  use `Checkpointable` instead. Use `CheckpointableBase` for `isinstance`
   checks.
   """
 
-  # Checkpointable does not do automatic dependency tracking, but uses the
+  # CheckpointableBase does not do automatic dependency tracking, but uses the
   # no_automatic_dependency_tracking decorator so it can avoid adding
   # dependencies if a subclass is Checkpointable / inherits from Model (both of
   # which have __setattr__ overrides).
@@ -657,7 +615,7 @@
     # assign again. It will add this variable to our dependencies, and if there
     # is a non-trivial restoration queued, it will handle that. This also
     # handles slot variables.
-    if not overwrite or isinstance(new_variable, Checkpointable):
+    if not overwrite or isinstance(new_variable, CheckpointableBase):
       return self._track_checkpointable(new_variable, name=name,
                                         overwrite=overwrite)
     else:
@@ -729,7 +687,7 @@
       ValueError: If another object is already tracked by this name.
     """
     self._maybe_initialize_checkpointable()
-    if not isinstance(checkpointable, Checkpointable):
+    if not isinstance(checkpointable, CheckpointableBase):
       raise TypeError(
           ("Checkpointable._track_checkpointable() passed type %s, not a "
            "Checkpointable.") % (type(checkpointable),))
@@ -776,7 +734,7 @@
       name: The name of the dependency within this object (`self`), used to
         match `checkpointable` with values saved in a checkpoint.
       checkpointable: The Checkpointable object to restore (inheriting from
-        `Checkpointable`).
+        `CheckpointableBase`).
     """
     self._maybe_initialize_checkpointable()
     checkpointable._maybe_initialize_checkpointable()  # pylint: disable=protected-access

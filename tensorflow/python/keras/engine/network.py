# Copyright 2015 The TensorFlow Authors. All Rights Reserved.
#
# Licensed under the Apache License, Version 2.0 (the "License");
# you may not use this file except in compliance with the License.
# You may obtain a copy of the License at
#
#     http://www.apache.org/licenses/LICENSE-2.0
#
# Unless required by applicable law or agreed to in writing, software
# distributed under the License is distributed on an "AS IS" BASIS,
# WITHOUT WARRANTIES OR CONDITIONS OF ANY KIND, either express or implied.
# See the License for the specific language governing permissions and
# limitations under the License.
# ==============================================================================
# pylint: disable=protected-access
"""A `Network` is way to compose layers: the topological form of a `Model`.
"""
from __future__ import absolute_import
from __future__ import division
from __future__ import print_function

import copy
import json
import os
import weakref

import numpy as np
from six.moves import zip  # pylint: disable=redefined-builtin

from tensorflow.python import pywrap_tensorflow
from tensorflow.python.eager import context
from tensorflow.python.framework import errors
from tensorflow.python.framework import errors_impl
from tensorflow.python.framework import func_graph
from tensorflow.python.framework import ops
from tensorflow.python.framework import tensor_shape
from tensorflow.python.keras import backend
from tensorflow.python.keras.engine import base_layer
<<<<<<< HEAD
from tensorflow.python.keras.engine import saving
=======
from tensorflow.python.keras.engine import base_layer_utils
from tensorflow.python.keras.engine import training_utils
from tensorflow.python.keras.saving import hdf5_format
>>>>>>> ca2d0b65
from tensorflow.python.keras.utils import generic_utils
from tensorflow.python.keras.utils import layer_utils
from tensorflow.python.keras.utils import tf_utils
from tensorflow.python.keras.utils.io_utils import ask_to_proceed_with_overwrite
from tensorflow.python.ops import variables
from tensorflow.python.platform import tf_logging as logging
from tensorflow.python.training import checkpoint_management
from tensorflow.python.training.checkpointable import base as checkpointable
from tensorflow.python.training.checkpointable import data_structures
from tensorflow.python.training.checkpointable import layer_utils as checkpointable_layer_utils
from tensorflow.python.training.checkpointable import util as checkpointable_utils
from tensorflow.python.util import tf_inspect


# pylint: disable=g-import-not-at-top
try:
  import h5py
except ImportError:
  h5py = None

try:
  import yaml
except ImportError:
  yaml = None
# pylint: enable=g-import-not-at-top


class Network(base_layer.Layer):
  """A `Network` is a composition of layers.

  `Network` is the topological form of a "model". A `Model`
  is simply a `Network` with added training routines.

  Two types of `Networks` exist: Graph Networks and Subclass Networks. Graph
  networks are used in the Keras Functional and Sequential APIs. Subclassed
  networks are used when a user subclasses the `Model` class. In general,
  more Keras features are supported with Graph Networks than with Subclassed
  Networks, specifically:

  - Model cloning (`keras.models.clone`)
  - Serialization (`model.get_config()/from_config`, `model.to_json()/to_yaml()`
  - Whole-model saving (`model.save()`)

  A Graph Network can be instantiated by passing two arguments to `__init__`.
  The first argument is the `keras.Input` Tensors that represent the inputs
  to the Network. The second argument specifies the output Tensors that
  represent the outputs of this Network. Both arguments can be a nested
  structure of Tensors.

  Example:

  ```
  inputs = {'x1': keras.Input(shape=(10,)), 'x2': keras.Input(shape=(1,))}
  t = keras.layers.Dense(1, activation='relu')(inputs['x1'])
  outputs = keras.layers.Add()([t, inputs['x2'])
  network = Network(inputs, outputs)
  ```

  A Graph Network constructed using the Functional API can also include raw
  TensorFlow functions, with the exception of functions that create Variables
  or assign ops.

  Example:

  ```
  inputs = keras.Input(shape=(10,))
  x = keras.layers.Dense(1)(inputs)
  outputs = tf.nn.relu(x)
  network = Network(inputs, outputs)
  ```

  Subclassed Networks can be instantiated via `name` and (optional) `dynamic`
  keyword arguments. Subclassed Networks keep track of their Layers, and their
  `call` method can be overridden. Subclassed Networks are typically created
  indirectly, by subclassing the `Model` class.

  Example:

  ```
  class MyModel(keras.Model):
    def __init__(self):
      super(MyModel, self).__init__(name='my_model', dynamic=False)

      self.layer1 = keras.layers.Dense(10, activation='relu')

    def call(self, inputs):
      return self.layer1(inputs)
  ```
  """

  def __init__(self, *args, **kwargs):  # pylint: disable=super-init-not-called
    # Signature detection
    if (len(args) == 2 or
        len(args) == 1 and 'outputs' in kwargs or
        'inputs' in kwargs and 'outputs' in kwargs):
      # Graph network
      self._init_graph_network(*args, **kwargs)
    else:
      # Subclassed network
      self._init_subclassed_network(**kwargs)

  # Several Network methods have "no_automatic_dependency_tracking"
  # annotations. Since Network does automatic dependency tracking on attribute
  # assignment, including for common data structures such as lists, by default
  # we'd have quite a few empty dependencies which users don't care about (or
  # would need some way to ignore dependencies automatically, which is confusing
  # when applied to user code). Some attributes, such as _layers, would cause
  # structural issues (_layers being the place where Layers assigned to tracked
  # attributes are stored).
  #
  # Aside from these aesthetic and structural issues, useless dependencies on
  # empty lists shouldn't cause issues; adding or removing them will not break
  # checkpoints, but may cause "all Python objects matched" assertions to fail
  # (in which case less strict assertions may be substituted if necessary).
  @checkpointable.no_automatic_dependency_tracking
  def _base_init(self, name=None):
    # The following are implemented as property functions:
    # self.trainable_weights
    # self.non_trainable_weights
    # self.input_spec
    # self.losses
    # self.updates

    self._init_set_name(name, zero_based=True)
    self._activity_regularizer = None
    # This acts just like the `trainable` attribute of any layer instance.
    # It does not affect users of the underlying layers, only users of the
    # Network instance.
    self.trainable = True
    self._is_compiled = False
    self._expects_training_arg = False
    # A list of "extra" variables assigned to attributes of this class, included
    # in self.weights and self.variables. Always empty for graph networks (but
    # included in base_init to avoid excessive special casing when retrieving
    # the value).
    self._extra_variables = []
    # In many internal cases one needs to compute both the model's output
    # and its output mask without relying on `__call__` (which would do both and
    # set mask metadata), but for models, computing the mask requires to
    # recompute the output.
    # Hence the pattern `output = model.call(); mask = model.compute_mask()`
    # would be redundant, and internal logic
    # (susceptible to use `call` directly) should prefer using the
    # internal method `output, mask = _call_and_compute_mask()`.
    # This is True for Sequential networks and graph networks.
    self._compute_output_and_mask_jointly = False

    self.supports_masking = False
    if not hasattr(self, 'optimizer'):
      # Don't reset optimizer if already set.
      self.optimizer = None

    # Private attributes to implement compatibility with Layer.
    self._updates = []  # Used in symbolic mode only.
    self._losses = []
    self._scope = None  # Never used.
    self._reuse = None  # Never used.
    if context.executing_eagerly():
      self._graph = None
    else:
      self._graph = ops.get_default_graph()  # Used in symbolic mode only.
      # A Network does not create weights of its own, thus has no dtype.
    self._dtype = None

    # All layers in order of horizontal graph traversal.
    # Entries are unique. Includes input and output layers.
    self._layers = []

    # Used in symbolic mode only, only in conjunction with graph-networks
    self._outbound_nodes = []
    self._inbound_nodes = []

    self._checkpointable_saver = checkpointable_utils.CheckpointableSaver(
        weakref.ref(self))

  @checkpointable.no_automatic_dependency_tracking
  def _init_graph_network(self, inputs, outputs, name=None):
    self._call_convention = base_layer.CallConvention.EXPLICIT_INPUTS_ARGUMENT
    # Normalize and set self.inputs, self.outputs.
<<<<<<< HEAD
    if isinstance(inputs, (list, tuple)):
      self.inputs = list(inputs)  # Tensor or list of tensors.
    else:
      self.inputs = [inputs]
    if isinstance(outputs, (list, tuple)):
      self.outputs = list(outputs)
    else:
      self.outputs = [outputs]

    # User-provided argument validation.
    if context.executing_eagerly():
      # Check that all inputs/outputs are DeferredTensors.
      for tensor in self.inputs:
        if not isinstance(tensor, base_layer.DeferredTensor):  # pylint: disable=protected-access
          raise TypeError('When eager execution is enabled, '
                          'inputs must come from a call to '
                          '`tf.keras.Input` (called after '
                          'tf.enable_eager_execution()). '
                          'Received invalid input: ' + str(tensor))
      for tensor in self.outputs:
        if not isinstance(tensor, base_layer.DeferredTensor):  # pylint: disable=protected-access
          raise TypeError('When eager execution is enabled, '
                          'outputs must come from a call to '
                          'a layer (called after '
                          'tf.enable_eager_execution()). '
                          'Received invalid output: ' + str(tensor))
    # Check for redundancy in inputs.
    if len(set(self.inputs)) != len(self.inputs):
      raise ValueError('The list of inputs passed to the model '
                       'is redundant. '
                       'All inputs should only appear once.'
                       ' Found: ' + str(self.inputs))
    for x in self.inputs:
      # Check that x has appropriate `_keras_history` metadata.
      if not hasattr(x, '_keras_history'):
        cls_name = self.__class__.__name__
        raise ValueError('Input tensors to a ' + cls_name + ' ' +
                         'must come from `tf.keras.Input`. '
                         'Received: ' + str(x) +
                         ' (missing previous layer metadata).')
      # Check that x is an input tensor.
      # pylint: disable=protected-access
      layer, node_index, tensor_index = x._keras_history
      if len(layer._inbound_nodes) > 1 or (
          layer._inbound_nodes and layer._inbound_nodes[0].inbound_layers):
        cls_name = self.__class__.__name__
        logging.warning(cls_name + ' inputs must come from '
                        '`tf.keras.Input` (thus holding past layer metadata), '
                        'they cannot be the output of '
                        'a previous non-Input layer. '
                        'Here, a tensor specified as '
                        'input to "' + self.name + '" was not an Input tensor, '
                        'it was generated by layer ' + layer.name + '.\n'
                        'Note that input tensors are '
                        'instantiated via `tensor = tf.keras.Input(shape)`.\n'
                        'The tensor that caused the issue was: ' + str(x.name))
    for x in self.outputs:
      if not hasattr(x, '_keras_history'):
        cls_name = self.__class__.__name__
        raise ValueError('Output tensors to a ' + cls_name + ' must be '
                         'the output of a TensorFlow `Layer` '
                         '(thus holding past layer metadata). Found: ' + str(x))
=======
    if isinstance(inputs, list) and len(nest.flatten(inputs)) == 1:
      inputs = inputs[0]
    if isinstance(outputs, list) and len(nest.flatten(outputs)) == 1:
      outputs = outputs[0]
    self._nested_outputs = outputs
    self._nested_inputs = inputs
    self.inputs = nest.flatten(inputs)
    self.outputs = nest.flatten(outputs)

    if any(not hasattr(tensor, '_keras_history') for tensor in self.outputs):
      base_layer_utils.create_keras_history(self._nested_outputs)

    self._validate_graph_inputs_and_outputs()
>>>>>>> ca2d0b65

    self._base_init(name=name)
    self._compute_previous_mask = (
        'mask' in tf_inspect.getfullargspec(self.call).args or
        hasattr(self, 'compute_mask'))
    # A Network does not create weights of its own, thus it is already
    # built.
    self.built = True
    self._compute_output_and_mask_jointly = True
    self._is_graph_network = True

    self._input_layers = []
    self._output_layers = []
    self._input_coordinates = []
    self._output_coordinates = []

    # This is for performance optimization when calling the Network on new
    # inputs. Every time the Network is called on a set on input tensors,
    # we compute the output tensors, output masks and output shapes in one pass,
    # then cache them here. When any of these outputs is queried later, we
    # retrieve it from there instead of recomputing it.
    self._output_mask_cache = {}
    self._output_tensor_cache = {}
    self._output_shape_cache = {}

    # Build self._output_layers:
    for x in self.outputs:
      layer, node_index, tensor_index = x._keras_history  # pylint: disable=protected-access
      self._output_layers.append(layer)
      self._output_coordinates.append((layer, node_index, tensor_index))

    # Build self._input_layers:
    for x in self.inputs:
      layer, node_index, tensor_index = x._keras_history  # pylint: disable=protected-access
      # It's supposed to be an input layer, so only one node
      # and one tensor output.
      assert node_index == 0
      assert tensor_index == 0
      self._input_layers.append(layer)
      self._input_coordinates.append((layer, node_index, tensor_index))

    # Keep track of the network's nodes and layers.
    nodes, nodes_by_depth, layers, layers_by_depth = _map_graph_network(
        self.inputs, self.outputs)
    self._network_nodes = nodes
    self._nodes_by_depth = nodes_by_depth
    self._layers = layers
    self._layers_by_depth = layers_by_depth

    self._track_layers(layers)

    # Create the node linking internal inputs to internal outputs.
    base_layer.Node(
        outbound_layer=self,
        inbound_layers=[],
        node_indices=[],
        tensor_indices=[],
        input_tensors=self.inputs,
        output_tensors=self.outputs)

    # Build self.input_names and self.output_names.
    self.input_names = []
    self.output_names = []
    self._feed_input_names = []
    self._feed_inputs = []
    self._feed_input_shapes = []
    for i, layer in enumerate(self._input_layers):
      self.input_names.append(layer.name)
      if layer.is_placeholder:
        self._feed_input_names.append(layer.name)
        self._feed_input_shapes.append(backend.int_shape(self.inputs[i]))
        # layer.input gives an error in eager mode
        if not context.executing_eagerly():
          self._feed_inputs.append(layer.input)
    for layer in self._output_layers:
      self.output_names.append(layer.name)

  @checkpointable.no_automatic_dependency_tracking
  def _init_subclassed_network(self, name=None):
    self._base_init(name=name)
    self._is_graph_network = False
    call_argspec = tf_inspect.getfullargspec(self.call)
    if 'training' in call_argspec.args:
      self._expects_training_arg = True
    else:
      self._expects_training_arg = False
    self._call_convention = self._determine_call_convention(call_argspec)
    self.outputs = []
    self.inputs = []
    self.built = False

  def _determine_call_convention(self, call_argspec):
    """Decides how `self.call()` is invoked. See base_layer.CallConvention."""
    if call_argspec.varargs:
      may_take_single_argument = False
    else:
      try:
        # Note: tf_inspect doesn't raise a TypeError when regular inspect would,
        # so we need to keep in mind that "getcallargs" may have returned
        # something even though we under-specified positional arguments.
        all_args = tf_inspect.getcallargs(self.call, None)
        self_args = set()
        for arg_name, obj in all_args.items():
          if obj is self:
            self_args.add(arg_name)
        may_take_single_argument = True
      except TypeError:
        may_take_single_argument = False
    if may_take_single_argument:
      # A single positional argument (plus "self") is considered equivalent to
      # an "inputs" argument.
      all_positional_args = len(call_argspec.args)
      if call_argspec.defaults is not None:
        all_positional_args -= len(call_argspec.defaults)
      non_self_positional_args = all_positional_args
      for positional_arg_name in call_argspec.args[:all_positional_args]:
        if positional_arg_name in self_args:
          non_self_positional_args -= 1
      if non_self_positional_args == 1:
        if 'inputs' in call_argspec.args[all_positional_args:]:
          raise TypeError(
              "Model.call() takes a single positional argument (to which "
              "inputs are passed by convention) and a separate 'inputs' "
              "argument. Unable to determine which arguments are inputs.")
        return base_layer.CallConvention.SINGLE_POSITIONAL_ARGUMENT
    if 'inputs' in call_argspec.args:
      return base_layer.CallConvention.EXPLICIT_INPUTS_ARGUMENT
    else:
      return base_layer.CallConvention.POSITIONAL_ARGUMENTS_ARE_INPUTS

  def _track_layers(self, layers):
    """Add Checkpointable dependencies on a list of Layers."""
    weight_layer_index = 0
    for layer_index, layer in enumerate(layers):
      if layer.weights:
        # Keep a separate index for layers which have weights. This allows users
        # to insert Layers without weights anywhere in the network without
        # breaking checkpoints.
        self._track_checkpointable(
            layer, name='layer_with_weights-%d' % weight_layer_index,
            overwrite=True)
        weight_layer_index += 1
      # Even if it doesn't have weights, we should still track everything in
      # case it has/will have Checkpointable dependencies.
      self._track_checkpointable(
          layer, name='layer-%d' % layer_index, overwrite=True)

  def _no_dependency(self, value):
    """Override to allow `Layer` to disable dependency tracking.

    `CheckpointableBase` defines this method, whose semantics are "if a subclass
    does dependency tracking, this method exempts `value`." Layer uses
    `_no_dependency` to exempt some of its attribute assignments (conditional on
    attribute assignment causing tracking in the subclass).

    Args:
      value: An object which will be assigned to an object attribute, whose
        value should not be tracked.

    Returns:
      A wrapped object which, when assigned to an attribute, will not be
      tracked (`value` will be stored in the attribute).
    """
    return data_structures.NoDependency(value)

  def __setattr__(self, name, value):
    if not getattr(self, '_setattr_tracking', True):
      super(Network, self).__setattr__(name, value)
      return
<<<<<<< HEAD
    no_dependency = isinstance(value, data_structures.NoDependency)
    value = data_structures.sticky_attribute_assignment(
        checkpointable=self, value=value, name=name)
    if (isinstance(value, (base_layer.Layer,
                           Network,
                           data_structures.CheckpointableDataStructure))
        or checkpointable_layer_utils.has_weights(value)):
=======

    if all(
        isinstance(v, (base_layer.Layer,
                       data_structures.CheckpointableDataStructure)) or
        checkpointable_layer_utils.has_weights(v) for v in nest.flatten(value)):
>>>>>>> ca2d0b65
      try:
        is_graph_network = self._is_graph_network
      except AttributeError:
        raise RuntimeError('It looks like you are subclassing `Model` and you '
                           'forgot to call `super(YourClass, self).__init__()`.'
                           ' Always start with this line.')
      if not is_graph_network:
        # We need to check object identity to avoid de-duplicating empty
        # container types which compare equal.
        if not any((layer is value for layer in self._layers)):
          self._layers.append(value)
          if hasattr(value, '_use_resource_variables'):
            # In subclassed models, legacy layers (tf.layers) must always use
            # resource variables.
            value._use_resource_variables = True
    if (not no_dependency
        and isinstance(value, checkpointable.CheckpointableBase)):
      if (  # For subclassed models only, users may add extra weights/variables
            # simply by assigning them to attributes.
          not self._is_graph_network
          and isinstance(value, variables.Variable)):
        self._extra_variables.append(value)
    super(Network, self).__setattr__(name, value)

  def add_variable(self, name, shape, dtype=None, initializer=None,
                   regularizer=None, trainable=True, constraint=None):
    if self._is_graph_network:
      raise NotImplementedError('`add_variable` is not supported on Networks.')
    else:
      raise NotImplementedError(
          '`add_variable` is not supported on Networks. However, you may '
          'assign variables to attributes and they will show up in the weights '
          'and variables properties.')

  def add_weight(self,
                 name,
                 shape,
                 dtype=None,
                 initializer=None,
                 regularizer=None,
                 trainable=None,
                 constraint=None,
                 partitioner=None,
                 use_resource=None,
                 synchronization=variables.VariableSynchronization.AUTO,
                 aggregation=variables.VariableAggregation.NONE,
                 **kwargs):
    if self._is_graph_network:
      raise NotImplementedError('`add_weight` is not supported on Networks.')
    else:
      raise NotImplementedError(
          '`add_weight` is not supported on Networks. However, you may '
          'assign variables to attributes and they will show up in the weights '
          'and variables properties.')

  @property
  def uses_learning_phase(self):
    return any(
        [getattr(x, '_uses_learning_phase', False) for x in self.outputs])

  @property
  def stateful(self):
    return any([(hasattr(layer, 'stateful') and layer.stateful)
                for layer in self.layers])

  def reset_states(self):
    for layer in self.layers:
      if hasattr(layer, 'reset_states') and getattr(layer, 'stateful', False):
        layer.reset_states()

  @property
  def state_updates(self):
    """Returns the `updates` from all layers that are stateful.

    This is useful for separating training updates and
    state updates, e.g. when we need to update a layer's internal state
    during prediction.

    Returns:
        A list of update ops.
    """
    state_updates = []
    for layer in self.layers:
      if getattr(layer, 'stateful', False):
        if hasattr(layer, 'updates'):
          state_updates += layer.updates
    return state_updates

  def get_weights(self):
    """Retrieves the weights of the model.

    Returns:
        A flat list of Numpy arrays.
    """
    weights = []
    for layer in self.layers:
      weights += layer.weights
    return backend.batch_get_value(weights)

  def set_weights(self, weights):
    """Sets the weights of the model.

    Arguments:
        weights: A list of Numpy arrays with shapes and types matching
            the output of `model.get_weights()`.
    """
    tuples = []
    for layer in self.layers:
      num_param = len(layer.weights)
      layer_weights = weights[:num_param]
      for sw, w in zip(layer.weights, layer_weights):
        tuples.append((sw, w))
      weights = weights[num_param:]
    backend.batch_set_value(tuples)

  def compute_mask(self, inputs, mask):
    if not self._is_graph_network:
      return None

    inputs = generic_utils.to_list(inputs)
    if mask is None:
      masks = [None for _ in range(len(inputs))]
    else:
      masks = generic_utils.to_list(mask)

    _, output_masks = self._run_internal_graph(inputs, mask=masks)
    return output_masks

  @property
  def layers(self):
    return checkpointable_layer_utils.filter_empty_layer_containers(
        self._layers)

  def get_layer(self, name=None, index=None):
    """Retrieves a layer based on either its name (unique) or index.

    If `name` and `index` are both provided, `index` will take precedence.
    Indices are based on order of horizontal graph traversal (bottom-up).

    Arguments:
        name: String, name of layer.
        index: Integer, index of layer.

    Returns:
        A layer instance.

    Raises:
        ValueError: In case of invalid layer name or index.
    """
    # TODO(fchollet): We could build a dictionary based on layer names
    # since they are constant, but we have not done that yet.
    if index is not None:
      if len(self.layers) <= index:
        raise ValueError('Was asked to retrieve layer at index ' + str(index) +
                         ' but model only has ' + str(len(self.layers)) +
                         ' layers.')
      else:
        return self.layers[index]
    else:
      if not name:
        raise ValueError('Provide either a layer name or layer index.')
    for layer in self.layers:
      if layer.name == name:
        return layer
    raise ValueError('No such layer: ' + name)

  @property
  def _unfiltered_updates(self):
    if context.executing_eagerly():
      return []
    updates = []
    for layer in self.layers:
      if isinstance(layer, Network):
        updates += layer._unfiltered_updates
      else:
        updates += layer.updates
    return updates

  @property
  def _unfiltered_losses(self):
    losses = []
    losses.extend(self._losses)
    for layer in self.layers:
      if isinstance(layer, Network):
        losses += layer._unfiltered_losses
      else:
        losses += layer.losses
    return losses

  @checkpointable.no_automatic_dependency_tracking
  def _clear_losses(self):
    """Used every step in eager to reset losses."""
    self._losses = []
    for layer in self.layers:
      if isinstance(layer, Network):
        layer._clear_losses()
      else:
        layer._losses = []

  @property
  def updates(self):
    """Retrieves the network's updates.

    Will only include updates that are either
    unconditional, or conditional on inputs to this model
    (e.g. will not include updates that were created by layers of this model
    outside of the model).

    When the network has no registered inputs, all updates are returned.

    Effectively, `network.updates` behaves like `layer.updates`.

    Concrete example:

    ```python
      bn = keras.layers.BatchNormalization()
      x1 = keras.layers.Input(shape=(10,))
      _ = bn(x1)  # This creates 2 updates.

      x2 = keras.layers.Input(shape=(10,))
      y2 = bn(x2)  # This creates 2 more updates.

      # The BN layer has now 4 updates.
      self.assertEqual(len(bn.updates), 4)

      # Let's create a model from x2 to y2.
      model = keras.models.Model(x2, y2)

      # The model does not list all updates from its underlying layers,
      # but only the updates that are relevant to it. Updates created by layers
      # outside of the model are discarded.
      self.assertEqual(len(model.updates), 2)

      # If you keep calling the model, you append to its updates, just like
      # what happens for a layer.
      x3 = keras.layers.Input(shape=(10,))
      y3 = model(x3)
      self.assertEqual(len(model.updates), 4)

      # But if you call the inner BN layer independently, you don't affect
      # the model's updates.
      x4 = keras.layers.Input(shape=(10,))
      _ = bn(x4)
      self.assertEqual(len(model.updates), 4)
    ```

    Returns:
        A list of update ops.
    """
    if context.executing_eagerly():
      return []

    if not self.trainable and not self.stateful:
      return []

    updates = self._unfiltered_updates

    # `updates` might contain irrelevant updates, so it needs to be filtered
    # with respect to inputs the model has been called on.
    relevant_inputs = []
    for i in range(0, len(self._inbound_nodes)):
      inputs = self.get_input_at(i)
      if isinstance(inputs, list):
        relevant_inputs += inputs
      else:
        relevant_inputs.append(inputs)
    if not relevant_inputs:
      return updates

    reachable = tf_utils.get_reachable_from_inputs(relevant_inputs, updates)
    relevant_conditional_updates = [x for x in updates if x in reachable]
    unconditional_updates = [
        x for x in updates if x._unconditional_update]  # pylint: disable=protected-access
    # A layer could be used multiple times in a nested structure,
    # so the updates list must be de-duped.
    return list(set(
        relevant_conditional_updates + unconditional_updates + self._updates))

  @property
  def losses(self):
    """Retrieves the network's losses.

    Will only include losses that are either
    unconditional, or conditional on inputs to this model
    (e.g. will not include losses that depend on tensors
    that aren't inputs to this model).

    When the network has no registered inputs, all losses are returned.

    Returns:
        A list of loss tensors.
    """
    losses = self._unfiltered_losses
    if context.executing_eagerly():
      return losses

    relevant_inputs = []
    for i in range(0, len(self._inbound_nodes)):
      inputs = self.get_input_at(i)
      if isinstance(inputs, list):
        relevant_inputs += inputs
      else:
        relevant_inputs.append(inputs)
    if not relevant_inputs:
      return losses

    reachable = tf_utils.get_reachable_from_inputs(relevant_inputs, losses)
    relevant_conditional_losses = [x for x in losses if x in reachable]
    unconditional_losses = [
        x for x in losses if x._unconditional_loss]  # pylint: disable=protected-access
    return list(set(
        relevant_conditional_losses + unconditional_losses + self._losses))

  @property
  def trainable_weights(self):
    return checkpointable_layer_utils.gather_trainable_weights(
        trainable=self.trainable,
        sub_layers=self._layers,
        extra_variables=self._extra_variables)

  @property
  def non_trainable_weights(self):
    return checkpointable_layer_utils.gather_non_trainable_weights(
        trainable=self.trainable,
        sub_layers=self._layers,
        extra_variables=self._extra_variables)

  @property
  def input_spec(self):
    """Gets the network's input specs.

    Returns:
        A list of `InputSpec` instances (one per input to the model)
            or a single instance if the model has only one input.
    """
    # If not a graph network, can't assume anything.
    if not self._is_graph_network:
      return None

    specs = []
    for layer in self._input_layers:
      if layer.input_spec is None:
        specs.append(None)
      else:
        if not isinstance(layer.input_spec, list):
          raise TypeError('Layer ' + layer.name +
                          ' has an input_spec attribute that '
                          'is not a list. We expect a list. '
                          'Found input_spec = ' + str(layer.input_spec))
        specs += layer.input_spec
    if len(specs) == 1:
      return specs[0]
    return specs

  @base_layer.default
  def build(self, input_shape):
    """Builds the model based on input shapes received.

    This is to be used for subclassed models, which do not know at instantiation
    time what their inputs look like.

    Args:
     input_shape: Single tuple, TensorShape, or list of shapes, where shapes
         are tuples, integers, or TensorShapes.

    Raises:
      ValueError:
        1. In case of invalid user-provided data (not of type tuple,
           list, or TensorShape).
        2. If the model requires call arguments that are agnostic
           to the input shapes (positional or kwarg in call signature).
        3. If not all layers were properly built.
        4. If float type inputs are not supported within the layers.

      In each of these cases, the user should build their model by calling it
      on real tensor data.
    """
    if self._is_graph_network:
      self.built = True
      return

    # If subclass network
    if input_shape is None:
      raise ValueError('Input shape must be defined when calling build on a '
                       'model subclass network.')
    valid_types = (tuple, list, tensor_shape.TensorShape)
    if not isinstance(input_shape, valid_types):
      raise ValueError('Specified input shape is not one of the valid types. '
                       'Please specify a batch input shape of type tuple or '
                       'list of input shapes. User provided '
                       'input type: {}'.format(type(input_shape)))

    if input_shape and not self.inputs:
      # We create placeholders for the `None`s in the shape and build the model
      # in a Graph. Since tf.Variable is compatible with both eager execution
      # and graph building, the variables created after building the model in
      # a Graph are still valid when executing eagerly.
      with context.graph_mode():
        graph = func_graph.FuncGraph('graph')
        with graph.as_default():
          if isinstance(input_shape, list):
            x = [base_layer.generate_placeholders_from_shape(shape)
                 for shape in input_shape]
          else:
            x = base_layer.generate_placeholders_from_shape(input_shape)

          kwargs = {}
          num_call_args = len(tf_inspect.getfullargspec(self.call).args)
          if self._expects_training_arg and num_call_args == 3:
            # Has call signature of call(self, input, training)
            kwargs['training'] = False
          elif num_call_args > 2:
            # Has invalid call signature of call(self, input, *args, **kwargs)
            raise ValueError('Currently, you cannot build your model if it has '
                             'positional or keyword arguments that are not '
                             'inputs to the model, but are required for its '
                             '`call` method. Instead, in order to instantiate '
                             'and build your model, `call` your model on real '
                             'tensor data with all expected call arguments.')

          try:
            self.call(x, **kwargs)
          except (errors.InvalidArgumentError, TypeError):
            raise ValueError('You cannot build your model by calling `build` '
                             'if your layers do not support float type inputs. '
                             'Instead, in order to instantiate and build your '
                             'model, `call` your model on real tensor data (of '
                             'the correct dtype).')

    if self._layers:
      self._track_layers(self._layers)
    if self.layers:
      for layer in self.layers:
        if not layer.built:
          raise ValueError('Layer: {} was not built in your model. Calling '
                           '`build` manually on a subclassed model is only '
                           'allowed for models with a static topology. '
                           'In this case, you can build your model by '
                           'calling it on real tensor data.'.format(layer))
    self.built = True

  def call(self, inputs, training=None, mask=None):
    """Calls the model on new inputs.

    In this case `call` just reapplies
    all ops in the graph to the new inputs
    (e.g. build a new computational graph from the provided inputs).

    Arguments:
        inputs: A tensor or list of tensors.
        training: Boolean or boolean scalar tensor, indicating whether to run
          the `Network` in training mode or inference mode.
        mask: A mask or list of masks. A mask can be
            either a tensor or None (no mask).

    Returns:
        A tensor if there is a single output, or
        a list of tensors if there are more than one outputs.
    """
    if not self._is_graph_network:
      raise NotImplementedError('When subclassing the `Model` class, you should'
                                ' implement a `call` method.')

    inputs = generic_utils.to_list(inputs)
    if mask is None:
      masks = [None for _ in range(len(inputs))]
    else:
      masks = generic_utils.to_list(mask)
    outputs, _ = self._run_internal_graph(inputs,
                                          training=training,
                                          mask=masks)
    return outputs

  def _call_and_compute_mask(self, inputs, training=None, mask=None):
    inputs = generic_utils.to_list(inputs)
    if mask is None:
      masks = [None for _ in range(len(inputs))]
    else:
      masks = generic_utils.to_list(mask)
    return self._run_internal_graph(inputs,
                                    training=training,
                                    mask=masks)

  def compute_output_shape(self, input_shape):
    if not self._is_graph_network:
      if context.executing_eagerly():
        return super(Network, self).compute_output_shape(input_shape)
      raise NotImplementedError

    if isinstance(input_shape, list):
      input_shapes = []
      for shape in input_shape:
        if shape is not None:
          input_shapes.append(tuple(tensor_shape.TensorShape(shape).as_list()))
        else:
          input_shapes.append(None)
    else:
      if input_shape is not None:
        input_shapes = [tuple(tensor_shape.TensorShape(input_shape).as_list())]
      else:
        input_shapes = [None]

    if len(input_shapes) != len(self._input_layers):
      raise ValueError('Invalid input_shape argument ' + str(input_shape) +
                       ': model has ' + str(len(self._input_layers)) +
                       ' tensor inputs.')

    cache_key = generic_utils.object_list_uid(input_shapes)
    if cache_key in self._output_shape_cache:
      # Cache hit.
      output_shapes = self._output_shape_cache[cache_key]
    else:
      layers_to_output_shapes = {}
      for i in range(len(input_shapes)):
        layer = self._input_layers[i]
        input_shape = input_shapes[i]
        # It's an input layer: then `compute_output_shape` is identity,
        # and there is only one node and one tensor output.
        shape_key = layer.name + '_0_0'
        layers_to_output_shapes[shape_key] = input_shape

      depth_keys = list(self._nodes_by_depth.keys())
      depth_keys.sort(reverse=True)
      # Iterate over nodes, by depth level.
      if len(depth_keys) > 1:
        for depth in depth_keys:
          nodes = self._nodes_by_depth[depth]
          for node in nodes:
            # This is always a single layer, never a list.
            layer = node.outbound_layer
            if layer in self._input_layers:
              # We've already covered the input layers
              # a few lines above.
              continue
            # Potentially redundant list,
            # same size as node.input_tensors.
            input_shapes = []
            for j in range(len(node.inbound_layers)):
              inbound_layer = node.inbound_layers[j]
              node_index = node.node_indices[j]
              tensor_index = node.tensor_indices[j]
              shape_key = inbound_layer.name + '_%s_%s' % (node_index,
                                                           tensor_index)
              input_shape = layers_to_output_shapes[shape_key]
              input_shapes.append(input_shape)

            if len(input_shapes) == 1:
              output_shape = layer.compute_output_shape(input_shapes[0])
            else:
              output_shape = layer.compute_output_shape(input_shapes)
            if isinstance(output_shape, list):
              output_shapes = [
                  tuple(tensor_shape.TensorShape(shape).as_list())
                  for shape in output_shape
              ]
            else:
              output_shapes = [
                  tuple(tensor_shape.TensorShape(output_shape).as_list())
              ]

            node_index = layer._inbound_nodes.index(node)  # pylint: disable=protected-access
            for j in range(len(output_shapes)):
              shape_key = layer.name + '_%s_%s' % (node_index, j)
              layers_to_output_shapes[shape_key] = output_shapes[j]

        # Read final output shapes from layers_to_output_shapes.
        output_shapes = []
        for i in range(len(self._output_layers)):
          layer, node_index, tensor_index = self._output_coordinates[i]
          shape_key = layer.name + '_%s_%s' % (node_index, tensor_index)
          output_shapes.append(layers_to_output_shapes[shape_key])
        # Store in cache.
        self._output_shape_cache[cache_key] = output_shapes

    if isinstance(output_shapes, list):
      if len(output_shapes) == 1:
        return tensor_shape.TensorShape(output_shapes[0])
      else:
        return [tensor_shape.TensorShape(shape) for shape in output_shapes]
    else:
      return tensor_shape.TensorShape(output_shapes)

  def _run_internal_graph(self, inputs, training=None, mask=None):
    """Computes output tensors for new inputs.

    # Note:
        - Expects `inputs` to be a list (potentially with 1 element).
        - Can be run on non-Keras tensors.

    Arguments:
        inputs: List of tensors
        training: Boolean learning phase.
        mask: List of masks (tensors or None).

    Returns:
        Two lists: output_tensors, output_masks
    """
    # Note: masking support is relevant mainly for Keras.
    # It cannot be factored out without having the fully reimplement the network
    # calling logic on the Keras side. We choose to incorporate it in
    # Network because 1) it may be useful to fully support in tf.layers in
    # the future and 2) Keras is a major user of Network.  If you don't
    # use masking, it does not interfere with regular behavior at all and you
    # can ignore it.
    if mask is None:
      masks = [None for _ in range(len(inputs))]
    else:
      masks = mask

    # Dictionary mapping reference tensors to tuples
    # (computed tensor, compute mask)
    # we assume a 1:1 mapping from tensor to mask
    tensor_map = {}
    for x, y, mask in zip(self.inputs, inputs, masks):
      tensor_map[str(id(x))] = (y, mask)

    depth_keys = list(self._nodes_by_depth.keys())
    depth_keys.sort(reverse=True)
    for depth in depth_keys:
      nodes = self._nodes_by_depth[depth]
      for node in nodes:
        # This is always a single layer, never a list.
        layer = node.outbound_layer
        reference_input_tensors = node.input_tensors
        reference_output_tensors = node.output_tensors

        # If all previous input tensors are available in tensor_map,
        # then call node.inbound_layer on them.
        computed_data = []  # List of tuples (input, mask).
        for x in reference_input_tensors:
          if str(id(x)) in tensor_map:
            computed_data.append(tensor_map[str(id(x))])

        if len(computed_data) == len(reference_input_tensors):
          # Call layer (reapplying ops to new inputs).
          with ops.name_scope(layer.name):
            if node.arguments:
              kwargs = node.arguments
            else:
              kwargs = {}
            # Ensure `training` arg propagation if applicable.
            if 'training' in tf_inspect.getfullargspec(layer.call).args:
              kwargs.setdefault('training', training)

            if len(computed_data) == 1:
              computed_tensor, computed_mask = computed_data[0]
              # Ensure mask propagation if applicable.
              if 'mask' in tf_inspect.getfullargspec(layer.call).args:
                kwargs.setdefault('mask', computed_mask)

              # Compute outputs and masks.
              if (isinstance(layer, Network) and
                  layer._compute_output_and_mask_jointly):
                output_tensors, output_masks = layer._call_and_compute_mask(
                    computed_tensor, **kwargs)
              else:
                if context.executing_eagerly():
                  output_tensors = layer(computed_tensor, **kwargs)
                else:
                  output_tensors = layer.call(computed_tensor, **kwargs)
                if hasattr(layer, 'compute_mask'):
                  output_masks = layer.compute_mask(computed_tensor,
                                                    computed_mask)
                else:
                  output_masks = [None for _ in output_tensors]
              computed_tensors = [computed_tensor]

            else:
              computed_tensors = [x[0] for x in computed_data]
              computed_masks = [x[1] for x in computed_data]
              # Ensure mask propagation if applicable.
              if 'mask' in tf_inspect.getfullargspec(layer.call).args:
                kwargs.setdefault('mask', computed_masks)

              # Compute outputs and masks.
              if (isinstance(layer, Network) and
                  layer._compute_output_and_mask_jointly):
                output_tensors, output_masks = layer._call_and_compute_mask(
                    computed_tensors, **kwargs)
              else:
                if context.executing_eagerly():
                  output_tensors = layer(computed_tensors, **kwargs)
                else:
                  output_tensors = layer.call(computed_tensors, **kwargs)
                if hasattr(layer, 'compute_mask'):
                  output_masks = layer.compute_mask(computed_tensors,
                                                    computed_masks)
                else:
                  output_masks = [None for _ in output_tensors]

            output_tensors = generic_utils.to_list(output_tensors)
            if output_masks is None:
              output_masks = [None for _ in output_tensors]
            else:
              output_masks = generic_utils.to_list(output_masks)

            if not context.executing_eagerly():
              # Set mask metadata.
              for x, m in zip(output_tensors, output_masks):
                try:
                  x._keras_mask = m
                except AttributeError:
                  pass

              # Apply activity regularizer if any.
              if layer.activity_regularizer is not None:
                regularization_losses = [
                    layer.activity_regularizer(x) for x in output_tensors
                ]
                layer.add_loss(regularization_losses, computed_tensors)

          # Update tensor_map.
          for x, y, mask in zip(reference_output_tensors, output_tensors,
                                output_masks):
            tensor_map[str(id(x))] = (y, mask)

    output_tensors = []
    output_masks = []
    output_shapes = []
    for x in self.outputs:
      assert str(id(x)) in tensor_map, 'Could not compute output ' + str(x)
      tensor, mask = tensor_map[str(id(x))]
      output_shapes.append(backend.int_shape(x))
      output_tensors.append(tensor)
      output_masks.append(mask)

    if len(output_tensors) == 1:
      output_tensors = output_tensors[0]
      if output_shapes is not None:
        output_shapes = output_shapes[0]
      if output_masks is not None:
        output_masks = output_masks[0]

    if output_shapes is not None:
      input_shapes = [backend.int_shape(x) for x in inputs]
      cache_key = generic_utils.object_list_uid(input_shapes)
      self._output_shape_cache[cache_key] = output_shapes

    return output_tensors, output_masks

  def get_config(self):
    if not self._is_graph_network:
      raise NotImplementedError

    config = {
        'name': self.name,
    }
    node_conversion_map = {}
    for layer in self.layers:
      if issubclass(layer.__class__, Network):
        # Networks start with a pre-existing node
        # linking their input to output.
        kept_nodes = 1
      else:
        kept_nodes = 0
      for original_node_index, node in enumerate(layer._inbound_nodes):
        node_key = _make_node_key(layer.name, original_node_index)
        if node_key in self._network_nodes:
          node_conversion_map[node_key] = kept_nodes
          kept_nodes += 1
    layer_configs = []
    for layer in self.layers:  # From the earliest layers on.
      layer_class_name = layer.__class__.__name__
      layer_config = layer.get_config()
      filtered_inbound_nodes = []
      for original_node_index, node in enumerate(layer._inbound_nodes):
        node_key = _make_node_key(layer.name, original_node_index)
        if node_key in self._network_nodes:
          # The node is relevant to the model:
          # add to filtered_inbound_nodes.
          if node.arguments:
            try:
              json.dumps(node.arguments)
              kwargs = node.arguments
            except TypeError:
              logging.warning(
                  'Layer ' + layer.name +
                  ' was passed non-serializable keyword arguments: ' +
                  str(node.arguments) + '. They will not be included '
                  'in the serialized model (and thus will be missing '
                  'at deserialization time).')
              kwargs = {}
          else:
            kwargs = {}
          if node.inbound_layers:
            node_data = []
            for i in range(len(node.inbound_layers)):
              inbound_layer = node.inbound_layers[i]
              node_index = node.node_indices[i]
              tensor_index = node.tensor_indices[i]
              node_key = _make_node_key(inbound_layer.name, node_index)
              new_node_index = node_conversion_map.get(node_key, 0)
              node_data.append(
                  [inbound_layer.name, new_node_index, tensor_index, kwargs])
            filtered_inbound_nodes.append(node_data)
      layer_configs.append({
          'name': layer.name,
          'class_name': layer_class_name,
          'config': layer_config,
          'inbound_nodes': filtered_inbound_nodes,
      })
    config['layers'] = layer_configs

    # Gather info about inputs and outputs.
    model_inputs = []
    for i in range(len(self._input_layers)):
      layer, node_index, tensor_index = self._input_coordinates[i]
      node_key = _make_node_key(layer.name, node_index)
      if node_key not in self._network_nodes:
        continue
      new_node_index = node_conversion_map[node_key]
      model_inputs.append([layer.name, new_node_index, tensor_index])
    config['input_layers'] = model_inputs
    model_outputs = []
    for i in range(len(self._output_layers)):
      layer, node_index, tensor_index = self._output_coordinates[i]
      node_key = _make_node_key(layer.name, node_index)
      if node_key not in self._network_nodes:
        continue
      new_node_index = node_conversion_map[node_key]
      model_outputs.append([layer.name, new_node_index, tensor_index])
    config['output_layers'] = model_outputs
    return copy.deepcopy(config)

  @classmethod
  def from_config(cls, config, custom_objects=None):
    """Instantiates a Model from its config (output of `get_config()`).

    Arguments:
        config: Model config dictionary.
        custom_objects: Optional dictionary mapping names
            (strings) to custom classes or functions to be
            considered during deserialization.

    Returns:
        A model instance.

    Raises:
        ValueError: In case of improperly formatted config dict.
    """
    # Layer instances created during
    # the graph reconstruction process
    created_layers = {}

    # Dictionary mapping layer instances to
    # node data that specifies a layer call.
    # It acts as a queue that maintains any unprocessed
    # layer call until it becomes possible to process it
    # (i.e. until the input tensors to the call all exist).
    unprocessed_nodes = {}

    def add_unprocessed_node(layer, node_data):
      if layer not in unprocessed_nodes:
        unprocessed_nodes[layer] = [node_data]
      else:
        unprocessed_nodes[layer].append(node_data)

    def process_node(layer, node_data):
      """Deserialize a node.

      Arguments:
          layer: layer instance.
          node_data: node config dict.

      Raises:
          ValueError: In case of improperly formatted `node_data` dict.
      """
      input_tensors = []
      for input_data in node_data:
        inbound_layer_name = input_data[0]
        inbound_node_index = input_data[1]
        inbound_tensor_index = input_data[2]
        if len(input_data) == 3:
          kwargs = {}
        elif len(input_data) == 4:
          kwargs = input_data[3]
        else:
          raise ValueError('Improperly formatted model config.')
        if inbound_layer_name not in created_layers:
          add_unprocessed_node(layer, node_data)
          return
        inbound_layer = created_layers[inbound_layer_name]
        if len(inbound_layer._inbound_nodes) <= inbound_node_index:
          add_unprocessed_node(layer, node_data)
          return
        inbound_node = inbound_layer._inbound_nodes[inbound_node_index]
        input_tensors.append(inbound_node.output_tensors[inbound_tensor_index])
      # Call layer on its inputs, thus creating the node
      # and building the layer if needed.
      if input_tensors:
        if len(input_tensors) == 1:
          layer(input_tensors[0], **kwargs)
        else:
          layer(input_tensors, **kwargs)

    def process_layer(layer_data):
      """Deserializes a layer, then call it on appropriate inputs.

      Arguments:
          layer_data: layer config dict.

      Raises:
          ValueError: In case of improperly formatted `layer_data` dict.
      """
      layer_name = layer_data['name']

      # Instantiate layer.
      from tensorflow.python.keras.layers import deserialize as deserialize_layer  # pylint: disable=g-import-not-at-top

      layer = deserialize_layer(layer_data, custom_objects=custom_objects)
      created_layers[layer_name] = layer

      # Gather layer inputs.
      inbound_nodes_data = layer_data['inbound_nodes']
      for node_data in inbound_nodes_data:
        # We don't process nodes (i.e. make layer calls)
        # on the fly because the inbound node may not yet exist,
        # in case of layer shared at different topological depths
        # (e.g. a model such as A(B(A(B(x)))))
        add_unprocessed_node(layer, node_data)

    # First, we create all layers and enqueue nodes to be processed
    for layer_data in config['layers']:
      process_layer(layer_data)
    # Then we process nodes in order of layer depth.
    # Nodes that cannot yet be processed (if the inbound node
    # does not yet exist) are re-enqueued, and the process
    # is repeated until all nodes are processed.
    while unprocessed_nodes:
      for layer_data in config['layers']:
        layer = created_layers[layer_data['name']]
        if layer in unprocessed_nodes:
          for node_data in unprocessed_nodes.pop(layer):
            process_node(layer, node_data)

    name = config.get('name')
    input_tensors = []
    output_tensors = []
    for layer_data in config['input_layers']:
      layer_name, node_index, tensor_index = layer_data
      assert layer_name in created_layers
      layer = created_layers[layer_name]
      layer_output_tensors = layer._inbound_nodes[node_index].output_tensors
      input_tensors.append(layer_output_tensors[tensor_index])
    for layer_data in config['output_layers']:
      layer_name, node_index, tensor_index = layer_data
      assert layer_name in created_layers
      layer = created_layers[layer_name]
      layer_output_tensors = layer._inbound_nodes[node_index].output_tensors
      output_tensors.append(layer_output_tensors[tensor_index])
    return cls(inputs=input_tensors, outputs=output_tensors, name=name)

  def save(self, filepath, overwrite=True, include_optimizer=True):
    """Saves the model to a single HDF5 file.

    The savefile includes:
        - The model architecture, allowing to re-instantiate the model.
        - The model weights.
        - The state of the optimizer, allowing to resume training
            exactly where you left off.

    This allows you to save the entirety of the state of a model
    in a single file.

    Saved models can be reinstantiated via `keras.models.load_model`.
    The model returned by `load_model`
    is a compiled model ready to be used (unless the saved model
    was never compiled in the first place).

    Arguments:
        filepath: String, path to the file to save the weights to.
        overwrite: Whether to silently overwrite any existing file at the
            target location, or provide the user with a manual prompt.
        include_optimizer: If True, save optimizer's state together.

    Example:

    ```python
    from keras.models import load_model

    model.save('my_model.h5')  # creates a HDF5 file 'my_model.h5'
    del model  # deletes the existing model

    # returns a compiled model
    # identical to the previous one
    model = load_model('my_model.h5')
    ```
    """
    if not self._is_graph_network:
      raise NotImplementedError(
          'Currently `save` requires model to be a graph network. Consider '
          'using `save_weights`, in order to save the weights of the model.')

    from tensorflow.python.keras.models import save_model  # pylint: disable=g-import-not-at-top
    save_model(self, filepath, overwrite, include_optimizer)

  def save_weights(self, filepath, overwrite=True, save_format=None):
    """Saves all layer weights.

    Either saves in HDF5 or in TensorFlow format based on the `save_format`
    argument.

    When saving in HDF5 format, the weight file has:
      - `layer_names` (attribute), a list of strings
          (ordered names of model layers).
      - For every layer, a `group` named `layer.name`
          - For every such layer group, a group attribute `weight_names`,
              a list of strings
              (ordered names of weights tensor of the layer).
          - For every weight in the layer, a dataset
              storing the weight value, named after the weight tensor.

    When saving in TensorFlow format, all objects referenced by the network are
    saved in the same format as `tf.train.Checkpoint`, including any `Layer`
    instances or `Optimizer` instances assigned to object attributes. For
    networks constructed from inputs and outputs using `tf.keras.Model(inputs,
    outputs)`, `Layer` instances used by the network are tracked/saved
    automatically. For user-defined classes which inherit from `tf.keras.Model`,
    `Layer` instances must be assigned to object attributes, typically in the
    constructor. See the documentation of `tf.train.Checkpoint` and
    `tf.keras.Model` for details.

    Arguments:
        filepath: String, path to the file to save the weights to. When saving
            in TensorFlow format, this is the prefix used for checkpoint files
            (multiple files are generated). Note that the '.h5' suffix causes
            weights to be saved in HDF5 format.
        overwrite: Whether to silently overwrite any existing file at the
            target location, or provide the user with a manual prompt.
        save_format: Either 'tf' or 'h5'. A `filepath` ending in '.h5' or
            '.keras' will default to HDF5 if `save_format` is `None`. Otherwise
            `None` defaults to 'tf'.

    Raises:
        ImportError: If h5py is not available when attempting to save in HDF5
            format.
        ValueError: For invalid/unknown format arguments.
    """
    filepath_is_h5 = _is_hdf5_filepath(filepath)
    if save_format is None:
      if filepath_is_h5:
        save_format = 'h5'
      else:
        save_format = 'tf'
    else:
      user_format = save_format.lower().strip()
      if user_format in ('tensorflow', 'tf'):
        save_format = 'tf'
      elif user_format in ('hdf5', 'h5', 'keras'):
        save_format = 'h5'
      else:
        raise ValueError(
            'Unknown format "%s". Was expecting one of {"tf", "h5"}.' % (
                save_format,))
    if save_format == 'tf' and filepath_is_h5:
      raise ValueError(
          ('save_weights got save_format="tf"/"tensorflow", but the '
           'filepath ("%s") looks like an HDF5 file. Omit the ".h5"/".keras" '
           'when saving in TensorFlow format.')
          % filepath)

    if save_format == 'h5' and h5py is None:
      raise ImportError(
          '`save_weights` requires h5py when saving in hdf5.')
    if save_format == 'tf':
      check_filepath = filepath + '.index'
    else:
      check_filepath = filepath
    # If file exists and should not be overwritten:
    if not overwrite and os.path.isfile(check_filepath):
      proceed = ask_to_proceed_with_overwrite(check_filepath)
      if not proceed:
        return
    if save_format == 'h5':
      with h5py.File(filepath, 'w') as f:
        hdf5_format.save_weights_to_hdf5_group(f, self.layers)
    else:
      if context.executing_eagerly():
        session = None
      else:
        session = backend.get_session()
      optimizer = getattr(self, 'optimizer', None)
      if (optimizer
          and not isinstance(optimizer, checkpointable.Checkpointable)):
        logging.warning(
            ('This model was compiled with a Keras optimizer (%s) but is being '
             'saved in TensorFlow format with `save_weights`. The model\'s '
             'weights will be saved, but unlike with TensorFlow optimizers in '
             'the TensorFlow format the optimizer\'s state will not be '
             'saved.\n\nConsider using a TensorFlow optimizer from `tf.train`.')
            % (optimizer,))
      self._checkpointable_saver.save(filepath, session=session)
      # Record this checkpoint so it's visible from tf.train.latest_checkpoint.
      checkpoint_management.update_checkpoint_state_internal(
          save_dir=os.path.dirname(filepath),
          model_checkpoint_path=filepath,
          save_relative_paths=True,
          all_model_checkpoint_paths=[filepath])

  def load_weights(self, filepath, by_name=False):
    """Loads all layer weights, either from a TensorFlow or an HDF5 weight file.

    If `by_name` is False weights are loaded based on the network's
    topology. This means the architecture should be the same as when the weights
    were saved.  Note that layers that don't have weights are not taken into
    account in the topological ordering, so adding or removing layers is fine as
    long as they don't have weights.

    If `by_name` is True, weights are loaded into layers only if they share the
    same name. This is useful for fine-tuning or transfer-learning models where
    some of the layers have changed.

    Only topological loading (`by_name=False`) is supported when loading weights
    from the TensorFlow format. Note that topological loading differs slightly
    between TensorFlow and HDF5 formats for user-defined classes inheriting from
    `tf.keras.Model`: HDF5 loads based on a flattened list of weights, while the
    TensorFlow format loads based on the object-local names of attributes to
    which layers are assigned in the `Model`'s constructor.

    Arguments:
        filepath: String, path to the weights file to load. For weight files in
            TensorFlow format, this is the file prefix (the same as was passed
            to `save_weights`).
        by_name: Boolean, whether to load weights by name or by topological
            order. Only topological loading is supported for weight files in
            TensorFlow format.

    Returns:
        When loading a weight file in TensorFlow format, returns the same status
        object as `tf.train.Checkpoint.restore`. When graph building, restore
        ops are run automatically as soon as the network is built (on first call
        for user-defined classes inheriting from `Model`, immediately if it is
        already built).

        When loading weights in HDF5 format, returns `None`.

    Raises:
        ImportError: If h5py is not available and the weight file is in HDF5
            format.
    """
    if _is_hdf5_filepath(filepath):
      save_format = 'h5'
    else:
      try:
        pywrap_tensorflow.NewCheckpointReader(filepath)
        save_format = 'tf'
      except errors_impl.DataLossError:
        # The checkpoint is not readable in TensorFlow format. Try HDF5.
        save_format = 'h5'
    if save_format == 'tf':
      status = self._checkpointable_saver.restore(filepath)
      if by_name:
        raise NotImplementedError(
            'Weights may only be loaded based on topology into Models when '
            'loading TensorFlow-formatted weights (got by_name=True to '
            'load_weights).')
      if not context.executing_eagerly():
        session = backend.get_session()
        # Restore existing variables (if any) immediately, and set up a
        # streaming restore for any variables created in the future.
        checkpointable_utils.streaming_restore(status=status, session=session)
      status.assert_nontrivial_match()
      return status
    if h5py is None:
      raise ImportError(
          '`load_weights` requires h5py when loading weights from HDF5.')
    if self._is_graph_network and not self.built:
      raise NotImplementedError(
          'Unable to load weights saved in HDF5 format into a subclassed '
          'Model which has not created its variables yet. Call the Model '
          'first, then load the weights.')
    with h5py.File(filepath, 'r') as f:
      if 'layer_names' not in f.attrs and 'model_weights' in f:
        f = f['model_weights']
      if by_name:
        hdf5_format.load_weights_from_hdf5_group_by_name(f, self.layers)
      else:
        hdf5_format.load_weights_from_hdf5_group(f, self.layers)

  def _updated_config(self):
    """Util shared between different serialization methods.

    Returns:
        Model config with Keras version information added.
    """
    from tensorflow.python.keras import __version__ as keras_version  # pylint: disable=g-import-not-at-top

    config = self.get_config()
    model_config = {
        'class_name': self.__class__.__name__,
        'config': config,
        'keras_version': keras_version,
        'backend': backend.backend()
    }
    return model_config

  def to_json(self, **kwargs):
    """Returns a JSON string containing the network configuration.

    To load a network from a JSON save file, use
    `keras.models.model_from_json(json_string, custom_objects={})`.

    Arguments:
        **kwargs: Additional keyword arguments
            to be passed to `json.dumps()`.

    Returns:
        A JSON string.
    """
    def get_json_type(obj):
      # If obj is any numpy type
      if type(obj).__module__ == np.__name__:
        if isinstance(obj, np.ndarray):
          return obj.tolist()
        else:
          return obj.item()

      # If obj is a python 'type'
      if type(obj).__name__ == type.__name__:
        return obj.__name__

      raise TypeError('Not JSON Serializable:', obj)

    model_config = self._updated_config()
    return json.dumps(model_config, default=get_json_type, **kwargs)

  def to_yaml(self, **kwargs):
    """Returns a yaml string containing the network configuration.

    To load a network from a yaml save file, use
    `keras.models.model_from_yaml(yaml_string, custom_objects={})`.

    `custom_objects` should be a dictionary mapping
    the names of custom losses / layers / etc to the corresponding
    functions / classes.

    Arguments:
        **kwargs: Additional keyword arguments
            to be passed to `yaml.dump()`.

    Returns:
        A YAML string.

    Raises:
        ImportError: if yaml module is not found.
    """
    if yaml is None:
      raise ImportError(
          'Requires yaml module installed (`pip install pyyaml`).')
    return yaml.dump(self._updated_config(), **kwargs)

  def summary(self, line_length=None, positions=None, print_fn=None):
    """Prints a string summary of the network.

    Arguments:
        line_length: Total length of printed lines
            (e.g. set this to adapt the display to different
            terminal window sizes).
        positions: Relative or absolute positions of log elements
            in each line. If not provided,
            defaults to `[.33, .55, .67, 1.]`.
        print_fn: Print function to use. Defaults to `print`.
            It will be called on each line of the summary.
            You can set it to a custom function
            in order to capture the string summary.

    Raises:
        ValueError: if `summary()` is called before the model is built.
    """
    if not self.built:
      raise ValueError('This model has not yet been built. '
                       'Build the model first by calling `build()` or calling '
                       '`fit()` with some data, or specify '
                       'an `input_shape` argument in the first layer(s) for '
                       'automatic build.')
    layer_utils.print_summary(self,
                              line_length=line_length,
                              positions=positions,
                              print_fn=print_fn)


def _is_hdf5_filepath(filepath):
  return (filepath.endswith('.h5') or filepath.endswith('.keras') or
          filepath.endswith('.hdf5'))


def _make_node_key(layer_name, node_index):
  return layer_name + '_ib-' + str(node_index)


def _map_graph_network(inputs, outputs):
  """Validates a network's topology and gather its layers and nodes.

  Arguments:
    inputs: List of input tensors.
    outputs: List of outputs tensors.

  Returns:
    A tuple `(nodes, nodes_by_depth, layers, layers_by_depth)`.
    - nodes: list of Node instances.
    - nodes_by_depth: dict mapping ints (depth) to lists of node instances.
    - layers: list of Layer instances.
    - layers_by_depth: dict mapping ints (depth) to lists of layer instances.

  Raises:
    ValueError: In case the network is not valid (e.g. disconnected graph).
  """
  # Network_nodes: set of nodes included in the graph of layers
  # (not all nodes included in the layers are relevant to the current graph).
  network_nodes = set()  # ids of all nodes relevant to the Network
  nodes_depths = {}  # dict {node: depth value}
  layers_depths = {}  # dict {layer: depth value}
  layer_indices = {}  # dict {layer: index in traversal}
  nodes_in_decreasing_depth = []

  def build_map(tensor,
                finished_nodes,
                nodes_in_progress,
                layer,
                node_index,
                tensor_index):
    """Builds a map of the graph of layers.

    This recursively updates the map `layer_indices`,
    the list `nodes_in_decreasing_depth` and the set `network_nodes`.

    Arguments:
        tensor: Some tensor in a graph.
        finished_nodes: Set of nodes whose subgraphs have been traversed
            completely. Useful to prevent duplicated work.
        nodes_in_progress: Set of nodes that are currently active on the
            recursion stack. Useful to detect cycles.
        layer: Layer from which `tensor` comes from. If not provided,
            will be obtained from `tensor._keras_history`.
        node_index: Node index from which `tensor` comes from.
        tensor_index: Tensor_index from which `tensor` comes from.

    Raises:
        ValueError: if a cycle is detected.
    """
    node = layer._inbound_nodes[node_index]  # pylint: disable=protected-access

    # Prevent cycles.
    if node in nodes_in_progress:
      raise ValueError('The tensor ' + str(tensor) + ' at layer "' +
                       layer.name + '" is part of a cycle.')

    # Don't repeat work for shared subgraphs
    if node in finished_nodes:
      return

    node_key = _make_node_key(layer.name, node_index)
    # Update network_nodes.
    network_nodes.add(node_key)

    # Store the traversal order for layer sorting.
    if layer not in layer_indices:
      layer_indices[layer] = len(layer_indices)

    nodes_in_progress.add(node)

    # Propagate to all previous tensors connected to this node.
    for i in range(len(node.inbound_layers)):
      x = node.input_tensors[i]
      layer = node.inbound_layers[i]
      node_index = node.node_indices[i]
      tensor_index = node.tensor_indices[i]
      build_map(x, finished_nodes, nodes_in_progress, layer,
                node_index, tensor_index)

    finished_nodes.add(node)
    nodes_in_progress.remove(node)
    nodes_in_decreasing_depth.append(node)

  finished_nodes = set()
  nodes_in_progress = set()
  for x in outputs:
    layer, node_index, tensor_index = x._keras_history  # pylint: disable=protected-access
    build_map(x, finished_nodes, nodes_in_progress,
              layer=layer,
              node_index=node_index,
              tensor_index=tensor_index)

  for node in reversed(nodes_in_decreasing_depth):
    # If the depth is not set, the node has no outbound nodes (depth 0).
    depth = nodes_depths.setdefault(node, 0)

    # Update the depth of the corresponding layer
    previous_depth = layers_depths.get(node.outbound_layer, 0)
    # If we've seen this layer before at a higher depth,
    # we should use that depth instead of the node depth.
    # This is necessary for shared layers that have inputs at different
    # depth levels in the graph.
    depth = max(depth, previous_depth)
    layers_depths[node.outbound_layer] = depth
    nodes_depths[node] = depth

    # Update the depth of inbound nodes.
    # The "depth" of a node is the max of the depths
    # of all layers it is connected to.
    for i in range(len(node.inbound_layers)):
      inbound_layer = node.inbound_layers[i]
      node_index = node.node_indices[i]
      inbound_node = inbound_layer._inbound_nodes[node_index]  # pylint: disable=protected-access
      previous_depth = nodes_depths.get(inbound_node, 0)
      nodes_depths[inbound_node] = max(depth + 1, previous_depth)

  # Build a dict {depth: list of nodes with this depth}
  nodes_by_depth = {}
  for node, depth in nodes_depths.items():
    if depth not in nodes_by_depth:
      nodes_by_depth[depth] = []
    nodes_by_depth[depth].append(node)

  # Build a dict {depth: list of layers with this depth}
  layers_by_depth = {}
  for layer, depth in layers_depths.items():
    if depth not in layers_by_depth:
      layers_by_depth[depth] = []
    layers_by_depth[depth].append(layer)

  # Get sorted list of layer depths.
  depth_keys = list(layers_by_depth.keys())
  depth_keys.sort(reverse=True)

  # Set self.layers and self._layers_by_depth.
  layers = []
  for depth in depth_keys:
    layers_for_depth = layers_by_depth[depth]
    # Network.layers needs to have a deterministic order:
    # here we order them by traversal order.
    layers_for_depth.sort(key=lambda x: layer_indices[x])
    layers.extend(layers_for_depth)

  # Get sorted list of node depths.
  depth_keys = list(nodes_by_depth.keys())
  depth_keys.sort(reverse=True)

  # Check that all tensors required are computable.
  # computable_tensors: all tensors in the graph
  # that can be computed from the inputs provided.
  computable_tensors = []
  for x in inputs:
    computable_tensors.append(x)

  layers_with_complete_input = []  # To provide a better error msg.
  for depth in depth_keys:
    for node in nodes_by_depth[depth]:
      layer = node.outbound_layer
      if layer:
        for x in node.input_tensors:
          if x not in computable_tensors:
            raise ValueError('Graph disconnected: '
                             'cannot obtain value for tensor ' + str(x) +
                             ' at layer "' + layer.name + '". '
                             'The following previous layers '
                             'were accessed without issue: ' +
                             str(layers_with_complete_input))
        for x in node.output_tensors:
          computable_tensors.append(x)
        layers_with_complete_input.append(layer.name)

  # Ensure name unicity, which will be crucial for serialization
  # (since serialized nodes refer to layers by their name).
  all_names = [layer.name for layer in layers]
  for name in all_names:
    if all_names.count(name) != 1:
      raise ValueError('The name "' + name + '" is used ' +
                       str(all_names.count(name)) + ' times in the model. '
                       'All layer names should be unique.')
  return network_nodes, nodes_by_depth, layers, layers_by_depth<|MERGE_RESOLUTION|>--- conflicted
+++ resolved
@@ -36,24 +36,20 @@
 from tensorflow.python.framework import tensor_shape
 from tensorflow.python.keras import backend
 from tensorflow.python.keras.engine import base_layer
-<<<<<<< HEAD
+from tensorflow.python.keras.engine import base_layer_utils
 from tensorflow.python.keras.engine import saving
-=======
-from tensorflow.python.keras.engine import base_layer_utils
 from tensorflow.python.keras.engine import training_utils
-from tensorflow.python.keras.saving import hdf5_format
->>>>>>> ca2d0b65
 from tensorflow.python.keras.utils import generic_utils
 from tensorflow.python.keras.utils import layer_utils
 from tensorflow.python.keras.utils import tf_utils
 from tensorflow.python.keras.utils.io_utils import ask_to_proceed_with_overwrite
-from tensorflow.python.ops import variables
 from tensorflow.python.platform import tf_logging as logging
 from tensorflow.python.training import checkpoint_management
 from tensorflow.python.training.checkpointable import base as checkpointable
 from tensorflow.python.training.checkpointable import data_structures
 from tensorflow.python.training.checkpointable import layer_utils as checkpointable_layer_utils
 from tensorflow.python.training.checkpointable import util as checkpointable_utils
+from tensorflow.python.util import nest
 from tensorflow.python.util import tf_inspect
 
 
@@ -73,64 +69,8 @@
 class Network(base_layer.Layer):
   """A `Network` is a composition of layers.
 
-  `Network` is the topological form of a "model". A `Model`
+  It is the topological form of a "model". A `Model`
   is simply a `Network` with added training routines.
-
-  Two types of `Networks` exist: Graph Networks and Subclass Networks. Graph
-  networks are used in the Keras Functional and Sequential APIs. Subclassed
-  networks are used when a user subclasses the `Model` class. In general,
-  more Keras features are supported with Graph Networks than with Subclassed
-  Networks, specifically:
-
-  - Model cloning (`keras.models.clone`)
-  - Serialization (`model.get_config()/from_config`, `model.to_json()/to_yaml()`
-  - Whole-model saving (`model.save()`)
-
-  A Graph Network can be instantiated by passing two arguments to `__init__`.
-  The first argument is the `keras.Input` Tensors that represent the inputs
-  to the Network. The second argument specifies the output Tensors that
-  represent the outputs of this Network. Both arguments can be a nested
-  structure of Tensors.
-
-  Example:
-
-  ```
-  inputs = {'x1': keras.Input(shape=(10,)), 'x2': keras.Input(shape=(1,))}
-  t = keras.layers.Dense(1, activation='relu')(inputs['x1'])
-  outputs = keras.layers.Add()([t, inputs['x2'])
-  network = Network(inputs, outputs)
-  ```
-
-  A Graph Network constructed using the Functional API can also include raw
-  TensorFlow functions, with the exception of functions that create Variables
-  or assign ops.
-
-  Example:
-
-  ```
-  inputs = keras.Input(shape=(10,))
-  x = keras.layers.Dense(1)(inputs)
-  outputs = tf.nn.relu(x)
-  network = Network(inputs, outputs)
-  ```
-
-  Subclassed Networks can be instantiated via `name` and (optional) `dynamic`
-  keyword arguments. Subclassed Networks keep track of their Layers, and their
-  `call` method can be overridden. Subclassed Networks are typically created
-  indirectly, by subclassing the `Model` class.
-
-  Example:
-
-  ```
-  class MyModel(keras.Model):
-    def __init__(self):
-      super(MyModel, self).__init__(name='my_model', dynamic=False)
-
-      self.layer1 = keras.layers.Dense(10, activation='relu')
-
-    def call(self, inputs):
-      return self.layer1(inputs)
-  ```
   """
 
   def __init__(self, *args, **kwargs):  # pylint: disable=super-init-not-called
@@ -174,11 +114,6 @@
     self.trainable = True
     self._is_compiled = False
     self._expects_training_arg = False
-    # A list of "extra" variables assigned to attributes of this class, included
-    # in self.weights and self.variables. Always empty for graph networks (but
-    # included in base_init to avoid excessive special casing when retrieving
-    # the value).
-    self._extra_variables = []
     # In many internal cases one needs to compute both the model's output
     # and its output mask without relying on `__call__` (which would do both and
     # set mask metadata), but for models, computing the mask requires to
@@ -196,8 +131,16 @@
       self.optimizer = None
 
     # Private attributes to implement compatibility with Layer.
+    self._trainable_weights = []
+    self._non_trainable_weights = []
     self._updates = []  # Used in symbolic mode only.
     self._losses = []
+    self._eager_losses = []
+    # A list of metric instances corresponding to the symbolic metric tensors
+    # added using the `add_metric` API.
+    self._metrics = []
+    # A dictionary that maps metric names to metric result tensors.
+    self._metrics_tensors = {}
     self._scope = None  # Never used.
     self._reuse = None  # Never used.
     if context.executing_eagerly():
@@ -220,72 +163,9 @@
 
   @checkpointable.no_automatic_dependency_tracking
   def _init_graph_network(self, inputs, outputs, name=None):
-    self._call_convention = base_layer.CallConvention.EXPLICIT_INPUTS_ARGUMENT
+    self._call_convention = (base_layer_utils
+                             .CallConvention.EXPLICIT_INPUTS_ARGUMENT)
     # Normalize and set self.inputs, self.outputs.
-<<<<<<< HEAD
-    if isinstance(inputs, (list, tuple)):
-      self.inputs = list(inputs)  # Tensor or list of tensors.
-    else:
-      self.inputs = [inputs]
-    if isinstance(outputs, (list, tuple)):
-      self.outputs = list(outputs)
-    else:
-      self.outputs = [outputs]
-
-    # User-provided argument validation.
-    if context.executing_eagerly():
-      # Check that all inputs/outputs are DeferredTensors.
-      for tensor in self.inputs:
-        if not isinstance(tensor, base_layer.DeferredTensor):  # pylint: disable=protected-access
-          raise TypeError('When eager execution is enabled, '
-                          'inputs must come from a call to '
-                          '`tf.keras.Input` (called after '
-                          'tf.enable_eager_execution()). '
-                          'Received invalid input: ' + str(tensor))
-      for tensor in self.outputs:
-        if not isinstance(tensor, base_layer.DeferredTensor):  # pylint: disable=protected-access
-          raise TypeError('When eager execution is enabled, '
-                          'outputs must come from a call to '
-                          'a layer (called after '
-                          'tf.enable_eager_execution()). '
-                          'Received invalid output: ' + str(tensor))
-    # Check for redundancy in inputs.
-    if len(set(self.inputs)) != len(self.inputs):
-      raise ValueError('The list of inputs passed to the model '
-                       'is redundant. '
-                       'All inputs should only appear once.'
-                       ' Found: ' + str(self.inputs))
-    for x in self.inputs:
-      # Check that x has appropriate `_keras_history` metadata.
-      if not hasattr(x, '_keras_history'):
-        cls_name = self.__class__.__name__
-        raise ValueError('Input tensors to a ' + cls_name + ' ' +
-                         'must come from `tf.keras.Input`. '
-                         'Received: ' + str(x) +
-                         ' (missing previous layer metadata).')
-      # Check that x is an input tensor.
-      # pylint: disable=protected-access
-      layer, node_index, tensor_index = x._keras_history
-      if len(layer._inbound_nodes) > 1 or (
-          layer._inbound_nodes and layer._inbound_nodes[0].inbound_layers):
-        cls_name = self.__class__.__name__
-        logging.warning(cls_name + ' inputs must come from '
-                        '`tf.keras.Input` (thus holding past layer metadata), '
-                        'they cannot be the output of '
-                        'a previous non-Input layer. '
-                        'Here, a tensor specified as '
-                        'input to "' + self.name + '" was not an Input tensor, '
-                        'it was generated by layer ' + layer.name + '.\n'
-                        'Note that input tensors are '
-                        'instantiated via `tensor = tf.keras.Input(shape)`.\n'
-                        'The tensor that caused the issue was: ' + str(x.name))
-    for x in self.outputs:
-      if not hasattr(x, '_keras_history'):
-        cls_name = self.__class__.__name__
-        raise ValueError('Output tensors to a ' + cls_name + ' must be '
-                         'the output of a TensorFlow `Layer` '
-                         '(thus holding past layer metadata). Found: ' + str(x))
-=======
     if isinstance(inputs, list) and len(nest.flatten(inputs)) == 1:
       inputs = inputs[0]
     if isinstance(outputs, list) and len(nest.flatten(outputs)) == 1:
@@ -294,12 +174,7 @@
     self._nested_inputs = inputs
     self.inputs = nest.flatten(inputs)
     self.outputs = nest.flatten(outputs)
-
-    if any(not hasattr(tensor, '_keras_history') for tensor in self.outputs):
-      base_layer_utils.create_keras_history(self._nested_outputs)
-
     self._validate_graph_inputs_and_outputs()
->>>>>>> ca2d0b65
 
     self._base_init(name=name)
     self._compute_previous_mask = (
@@ -310,6 +185,7 @@
     self.built = True
     self._compute_output_and_mask_jointly = True
     self._is_graph_network = True
+    self._dynamic = False
 
     self._input_layers = []
     self._output_layers = []
@@ -348,6 +224,9 @@
     self._nodes_by_depth = nodes_by_depth
     self._layers = layers
     self._layers_by_depth = layers_by_depth
+    self._layer_call_argspecs = {}
+    for layer in self._layers:
+      self._layer_call_argspecs[layer] = tf_inspect.getfullargspec(layer.call)
 
     self._track_layers(layers)
 
@@ -357,8 +236,8 @@
         inbound_layers=[],
         node_indices=[],
         tensor_indices=[],
-        input_tensors=self.inputs,
-        output_tensors=self.outputs)
+        input_tensors=self._nested_inputs,
+        output_tensors=self._nested_outputs)
 
     # Build self.input_names and self.output_names.
     self.input_names = []
@@ -371,16 +250,15 @@
       if layer.is_placeholder:
         self._feed_input_names.append(layer.name)
         self._feed_input_shapes.append(backend.int_shape(self.inputs[i]))
-        # layer.input gives an error in eager mode
-        if not context.executing_eagerly():
-          self._feed_inputs.append(layer.input)
+        self._feed_inputs.append(layer.input)
     for layer in self._output_layers:
       self.output_names.append(layer.name)
 
   @checkpointable.no_automatic_dependency_tracking
-  def _init_subclassed_network(self, name=None):
+  def _init_subclassed_network(self, name=None, dynamic=False):
     self._base_init(name=name)
     self._is_graph_network = False
+    self._dynamic = dynamic
     call_argspec = tf_inspect.getfullargspec(self.call)
     if 'training' in call_argspec.args:
       self._expects_training_arg = True
@@ -391,8 +269,14 @@
     self.inputs = []
     self.built = False
 
+  @property
+  def dynamic(self):
+    if self._is_graph_network:
+      return any(layer.dynamic for layer in self.layers)
+    return self._dynamic or any(layer.dynamic for layer in self.layers)
+
   def _determine_call_convention(self, call_argspec):
-    """Decides how `self.call()` is invoked. See base_layer.CallConvention."""
+    """Decides how `self.call()` is invoked. See `CallConvention`."""
     if call_argspec.varargs:
       may_take_single_argument = False
     else:
@@ -424,11 +308,11 @@
               "Model.call() takes a single positional argument (to which "
               "inputs are passed by convention) and a separate 'inputs' "
               "argument. Unable to determine which arguments are inputs.")
-        return base_layer.CallConvention.SINGLE_POSITIONAL_ARGUMENT
+        return base_layer_utils.CallConvention.SINGLE_POSITIONAL_ARGUMENT
     if 'inputs' in call_argspec.args:
-      return base_layer.CallConvention.EXPLICIT_INPUTS_ARGUMENT
+      return base_layer_utils.CallConvention.EXPLICIT_INPUTS_ARGUMENT
     else:
-      return base_layer.CallConvention.POSITIONAL_ARGUMENTS_ARE_INPUTS
+      return base_layer_utils.CallConvention.POSITIONAL_ARGUMENTS_ARE_INPUTS
 
   def _track_layers(self, layers):
     """Add Checkpointable dependencies on a list of Layers."""
@@ -447,107 +331,36 @@
       self._track_checkpointable(
           layer, name='layer-%d' % layer_index, overwrite=True)
 
-  def _no_dependency(self, value):
-    """Override to allow `Layer` to disable dependency tracking.
-
-    `CheckpointableBase` defines this method, whose semantics are "if a subclass
-    does dependency tracking, this method exempts `value`." Layer uses
-    `_no_dependency` to exempt some of its attribute assignments (conditional on
-    attribute assignment causing tracking in the subclass).
-
-    Args:
-      value: An object which will be assigned to an object attribute, whose
-        value should not be tracked.
-
-    Returns:
-      A wrapped object which, when assigned to an attribute, will not be
-      tracked (`value` will be stored in the attribute).
-    """
-    return data_structures.NoDependency(value)
-
   def __setattr__(self, name, value):
     if not getattr(self, '_setattr_tracking', True):
       super(Network, self).__setattr__(name, value)
       return
-<<<<<<< HEAD
-    no_dependency = isinstance(value, data_structures.NoDependency)
-    value = data_structures.sticky_attribute_assignment(
-        checkpointable=self, value=value, name=name)
     if (isinstance(value, (base_layer.Layer,
-                           Network,
                            data_structures.CheckpointableDataStructure))
         or checkpointable_layer_utils.has_weights(value)):
-=======
-
-    if all(
-        isinstance(v, (base_layer.Layer,
-                       data_structures.CheckpointableDataStructure)) or
-        checkpointable_layer_utils.has_weights(v) for v in nest.flatten(value)):
->>>>>>> ca2d0b65
       try:
-        is_graph_network = self._is_graph_network
+        self._is_graph_network
       except AttributeError:
         raise RuntimeError('It looks like you are subclassing `Model` and you '
                            'forgot to call `super(YourClass, self).__init__()`.'
                            ' Always start with this line.')
-      if not is_graph_network:
-        # We need to check object identity to avoid de-duplicating empty
-        # container types which compare equal.
-        if not any((layer is value for layer in self._layers)):
-          self._layers.append(value)
-          if hasattr(value, '_use_resource_variables'):
-            # In subclassed models, legacy layers (tf.layers) must always use
-            # resource variables.
-            value._use_resource_variables = True
-    if (not no_dependency
-        and isinstance(value, checkpointable.CheckpointableBase)):
-      if (  # For subclassed models only, users may add extra weights/variables
-            # simply by assigning them to attributes.
-          not self._is_graph_network
-          and isinstance(value, variables.Variable)):
-        self._extra_variables.append(value)
+    # Keep track of checkpointable objects,
+    # for the needs of `self.save/save_weights`.
+    value = data_structures.sticky_attribute_assignment(
+        checkpointable=self, value=value, name=name)
     super(Network, self).__setattr__(name, value)
 
-  def add_variable(self, name, shape, dtype=None, initializer=None,
-                   regularizer=None, trainable=True, constraint=None):
-    if self._is_graph_network:
-      raise NotImplementedError('`add_variable` is not supported on Networks.')
-    else:
-      raise NotImplementedError(
-          '`add_variable` is not supported on Networks. However, you may '
-          'assign variables to attributes and they will show up in the weights '
-          'and variables properties.')
-
-  def add_weight(self,
-                 name,
-                 shape,
-                 dtype=None,
-                 initializer=None,
-                 regularizer=None,
-                 trainable=None,
-                 constraint=None,
-                 partitioner=None,
-                 use_resource=None,
-                 synchronization=variables.VariableSynchronization.AUTO,
-                 aggregation=variables.VariableAggregation.NONE,
-                 **kwargs):
-    if self._is_graph_network:
-      raise NotImplementedError('`add_weight` is not supported on Networks.')
-    else:
-      raise NotImplementedError(
-          '`add_weight` is not supported on Networks. However, you may '
-          'assign variables to attributes and they will show up in the weights '
-          'and variables properties.')
-
-  @property
-  def uses_learning_phase(self):
-    return any(
-        [getattr(x, '_uses_learning_phase', False) for x in self.outputs])
+    # Keep track of metric instance created in subclassed model/layer.
+    # We do this so that we can maintain the correct order of metrics by adding
+    # the instance to the `metrics` list as soon as it is created.
+    from tensorflow.python.keras import metrics as metrics_module  # pylint: disable=g-import-not-at-top
+    if isinstance(value, metrics_module.Metric):
+      self._metrics.append(value)
 
   @property
   def stateful(self):
-    return any([(hasattr(layer, 'stateful') and layer.stateful)
-                for layer in self.layers])
+    return any((hasattr(layer, 'stateful') and layer.stateful)
+               for layer in self.layers)
 
   def reset_states(self):
     for layer in self.layers:
@@ -603,13 +416,7 @@
     if not self._is_graph_network:
       return None
 
-    inputs = generic_utils.to_list(inputs)
-    if mask is None:
-      masks = [None for _ in range(len(inputs))]
-    else:
-      masks = generic_utils.to_list(mask)
-
-    _, output_masks = self._run_internal_graph(inputs, mask=masks)
+    _, output_masks = self._run_internal_graph(inputs, mask=mask)
     return output_masks
 
   @property
@@ -652,20 +459,22 @@
 
   @property
   def _unfiltered_updates(self):
-    if context.executing_eagerly():
-      return []
     updates = []
     for layer in self.layers:
       if isinstance(layer, Network):
         updates += layer._unfiltered_updates
       else:
         updates += layer.updates
+    updates += self._updates
     return updates
 
   @property
   def _unfiltered_losses(self):
     losses = []
-    losses.extend(self._losses)
+    if context.executing_eagerly():
+      losses.extend(self._eager_losses)
+    else:
+      losses.extend(self._losses)
     for layer in self.layers:
       if isinstance(layer, Network):
         losses += layer._unfiltered_losses
@@ -676,12 +485,12 @@
   @checkpointable.no_automatic_dependency_tracking
   def _clear_losses(self):
     """Used every step in eager to reset losses."""
-    self._losses = []
+    self._eager_losses = []
     for layer in self.layers:
       if isinstance(layer, Network):
         layer._clear_losses()
       else:
-        layer._losses = []
+        layer._eager_losses = []
 
   @property
   def updates(self):
@@ -733,9 +542,6 @@
     Returns:
         A list of update ops.
     """
-    if context.executing_eagerly():
-      return []
-
     if not self.trainable and not self.stateful:
       return []
 
@@ -751,7 +557,7 @@
       else:
         relevant_inputs.append(inputs)
     if not relevant_inputs:
-      return updates
+      return list(set(updates))
 
     reachable = tf_utils.get_reachable_from_inputs(relevant_inputs, updates)
     relevant_conditional_updates = [x for x in updates if x in reachable]
@@ -759,8 +565,7 @@
         x for x in updates if x._unconditional_update]  # pylint: disable=protected-access
     # A layer could be used multiple times in a nested structure,
     # so the updates list must be de-duped.
-    return list(set(
-        relevant_conditional_updates + unconditional_updates + self._updates))
+    return list(set(relevant_conditional_updates + unconditional_updates))
 
   @property
   def losses(self):
@@ -777,8 +582,26 @@
         A list of loss tensors.
     """
     losses = self._unfiltered_losses
+
     if context.executing_eagerly():
       return losses
+
+    # TODO(kaftan/fchollet): Clean this up / make it obsolete.
+    # This is a super ugly, confusing check necessary to
+    # handle the case where we are executing in a function graph in eager mode
+    # but the model was constructed symbolically in a separate graph scope.
+    # We need to capture the losses created in the current graph function,
+    # and filter out the incorrect loss tensors created when symbolically
+    # building the graph.
+    # We have to use this check because the code after it that checks
+    # for reachable inputs only captures the part of the model that was
+    # built symbolically, and captures the wrong tensors from a different
+    # func graph (causing a crash later on when trying to execute the
+    # graph function)
+    with ops.init_scope():
+      if context.executing_eagerly():
+        return [loss for loss in losses
+                if loss.graph == ops.get_default_graph()]
 
     relevant_inputs = []
     for i in range(0, len(self._inbound_nodes)):
@@ -802,14 +625,38 @@
     return checkpointable_layer_utils.gather_trainable_weights(
         trainable=self.trainable,
         sub_layers=self._layers,
-        extra_variables=self._extra_variables)
+        extra_variables=self._trainable_weights)
 
   @property
   def non_trainable_weights(self):
     return checkpointable_layer_utils.gather_non_trainable_weights(
         trainable=self.trainable,
         sub_layers=self._layers,
-        extra_variables=self._extra_variables)
+        extra_variables=self._non_trainable_weights + self._trainable_weights)
+
+  @property
+  def metrics(self):
+    """Returns the network's symbolic metrics.
+
+    Model overrides this function to include the metrics from `compile` API.
+    """
+    metrics = []
+    for layer in self.layers:
+      metrics += layer._metrics  # pylint: disable=protected-access
+    return metrics + self._metrics
+
+  @property
+  def _all_metrics_tensors(self):
+    """Returns the network's symbolic metric tensors."""
+    # TODO(psv): Remove this property.
+    metrics_tensors = {}
+    for layer in self.layers:
+      if isinstance(layer, Network):
+        metrics_tensors.update(layer._all_metrics_tensors)
+      else:
+        metrics_tensors.update(layer._metrics_tensors)
+    metrics_tensors.update(self._metrics_tensors)
+    return metrics_tensors
 
   @property
   def input_spec(self):
@@ -845,6 +692,11 @@
     This is to be used for subclassed models, which do not know at instantiation
     time what their inputs look like.
 
+    This method only exists for users who want to call `model.build()` in a
+    standalone way (as a substitute for calling the model on real data to
+    build it). It will never be called by the framework (and thus it will
+    never throw unexpected errors in an unrelated workflow).
+
     Args:
      input_shape: Single tuple, TensorShape, or list of shapes, where shapes
          are tuples, integers, or TensorShapes.
@@ -881,48 +733,53 @@
       # in a Graph. Since tf.Variable is compatible with both eager execution
       # and graph building, the variables created after building the model in
       # a Graph are still valid when executing eagerly.
-      with context.graph_mode():
-        graph = func_graph.FuncGraph('graph')
-        with graph.as_default():
-          if isinstance(input_shape, list):
-            x = [base_layer.generate_placeholders_from_shape(shape)
-                 for shape in input_shape]
+      if context.executing_eagerly():
+        graph = func_graph.FuncGraph('build_graph')
+      else:
+        graph = backend.get_graph()
+      with graph.as_default():
+        if isinstance(input_shape, list):
+          x = [base_layer_utils.generate_placeholders_from_shape(shape)
+               for shape in input_shape]
+        else:
+          x = base_layer_utils.generate_placeholders_from_shape(input_shape)
+
+        kwargs = {}
+        call_signature = tf_inspect.getfullargspec(self.call)
+        call_args = call_signature.args
+        # Exclude `self`, `inputs`, and any argument with a default value.
+        if len(call_args) > 2:
+          if call_signature.defaults:
+            call_args = call_args[2:-len(call_signature.defaults)]
           else:
-            x = base_layer.generate_placeholders_from_shape(input_shape)
-
-          kwargs = {}
-          num_call_args = len(tf_inspect.getfullargspec(self.call).args)
-          if self._expects_training_arg and num_call_args == 3:
-            # Has call signature of call(self, input, training)
-            kwargs['training'] = False
-          elif num_call_args > 2:
-            # Has invalid call signature of call(self, input, *args, **kwargs)
-            raise ValueError('Currently, you cannot build your model if it has '
-                             'positional or keyword arguments that are not '
-                             'inputs to the model, but are required for its '
-                             '`call` method. Instead, in order to instantiate '
-                             'and build your model, `call` your model on real '
-                             'tensor data with all expected call arguments.')
-
-          try:
-            self.call(x, **kwargs)
-          except (errors.InvalidArgumentError, TypeError):
-            raise ValueError('You cannot build your model by calling `build` '
-                             'if your layers do not support float type inputs. '
-                             'Instead, in order to instantiate and build your '
-                             'model, `call` your model on real tensor data (of '
-                             'the correct dtype).')
-
+            call_args = call_args[2:]
+          for arg in call_args:
+            if arg == 'training':
+              # Case where `training` is a positional arg with no default.
+              kwargs['training'] = False
+            else:
+              # Has invalid call signature with unknown positional arguments.
+              raise ValueError(
+                  'Currently, you cannot build your model if it has '
+                  'positional or keyword arguments that are not '
+                  'inputs to the model, but are required for its '
+                  '`call` method. Instead, in order to instantiate '
+                  'and build your model, `call` your model on real '
+                  'tensor data with all expected call arguments.')
+        elif len(call_args) < 2:
+          # Signature without `inputs`.
+          raise ValueError('You can only call `build` on a model if its `call` '
+                           'method accepts an `inputs` argument.')
+        try:
+          self.call(x, **kwargs)
+        except (errors.InvalidArgumentError, TypeError):
+          raise ValueError('You cannot build your model by calling `build` '
+                           'if your layers do not support float type inputs. '
+                           'Instead, in order to instantiate and build your '
+                           'model, `call` your model on real tensor data (of '
+                           'the correct dtype).')
     if self._layers:
       self._track_layers(self._layers)
-    if self.layers:
-      for layer in self.layers:
-        if not layer.built:
-          raise ValueError('Layer: {} was not built in your model. Calling '
-                           '`build` manually on a subclassed model is only '
-                           'allowed for models with a static topology. '
-                           'In this case, you can build your model by '
-                           'calling it on real tensor data.'.format(layer))
     self.built = True
 
   def call(self, inputs, training=None, mask=None):
@@ -947,124 +804,83 @@
       raise NotImplementedError('When subclassing the `Model` class, you should'
                                 ' implement a `call` method.')
 
-    inputs = generic_utils.to_list(inputs)
-    if mask is None:
-      masks = [None for _ in range(len(inputs))]
-    else:
-      masks = generic_utils.to_list(mask)
-    outputs, _ = self._run_internal_graph(inputs,
-                                          training=training,
-                                          mask=masks)
+    outputs, _ = self._run_internal_graph(inputs, training=training, mask=mask)
     return outputs
 
   def _call_and_compute_mask(self, inputs, training=None, mask=None):
-    inputs = generic_utils.to_list(inputs)
-    if mask is None:
-      masks = [None for _ in range(len(inputs))]
-    else:
-      masks = generic_utils.to_list(mask)
-    return self._run_internal_graph(inputs,
-                                    training=training,
-                                    mask=masks)
+    return self._run_internal_graph(inputs, training=training, mask=mask)
 
   def compute_output_shape(self, input_shape):
     if not self._is_graph_network:
-      if context.executing_eagerly():
-        return super(Network, self).compute_output_shape(input_shape)
-      raise NotImplementedError
-
-    if isinstance(input_shape, list):
-      input_shapes = []
-      for shape in input_shape:
-        if shape is not None:
-          input_shapes.append(tuple(tensor_shape.TensorShape(shape).as_list()))
-        else:
-          input_shapes.append(None)
-    else:
-      if input_shape is not None:
-        input_shapes = [tuple(tensor_shape.TensorShape(input_shape).as_list())]
-      else:
-        input_shapes = [None]
-
-    if len(input_shapes) != len(self._input_layers):
+      return super(Network, self).compute_output_shape(input_shape)
+
+    # Convert any shapes in tuple format to TensorShapes.
+    input_shape = tf_utils.convert_shapes(input_shape, to_tuples=False)
+
+    if len(nest.flatten(input_shape)) != len(nest.flatten(self._input_layers)):
       raise ValueError('Invalid input_shape argument ' + str(input_shape) +
                        ': model has ' + str(len(self._input_layers)) +
                        ' tensor inputs.')
 
-    cache_key = generic_utils.object_list_uid(input_shapes)
+    cache_key = generic_utils.object_list_uid(input_shape)
     if cache_key in self._output_shape_cache:
-      # Cache hit.
-      output_shapes = self._output_shape_cache[cache_key]
-    else:
-      layers_to_output_shapes = {}
-      for i in range(len(input_shapes)):
-        layer = self._input_layers[i]
-        input_shape = input_shapes[i]
-        # It's an input layer: then `compute_output_shape` is identity,
-        # and there is only one node and one tensor output.
-        shape_key = layer.name + '_0_0'
-        layers_to_output_shapes[shape_key] = input_shape
-
-      depth_keys = list(self._nodes_by_depth.keys())
-      depth_keys.sort(reverse=True)
-      # Iterate over nodes, by depth level.
-      if len(depth_keys) > 1:
-        for depth in depth_keys:
-          nodes = self._nodes_by_depth[depth]
-          for node in nodes:
-            # This is always a single layer, never a list.
-            layer = node.outbound_layer
-            if layer in self._input_layers:
-              # We've already covered the input layers
-              # a few lines above.
-              continue
-            # Potentially redundant list,
-            # same size as node.input_tensors.
-            input_shapes = []
-            for j in range(len(node.inbound_layers)):
-              inbound_layer = node.inbound_layers[j]
-              node_index = node.node_indices[j]
-              tensor_index = node.tensor_indices[j]
-              shape_key = inbound_layer.name + '_%s_%s' % (node_index,
-                                                           tensor_index)
-              input_shape = layers_to_output_shapes[shape_key]
-              input_shapes.append(input_shape)
-
-            if len(input_shapes) == 1:
-              output_shape = layer.compute_output_shape(input_shapes[0])
-            else:
-              output_shape = layer.compute_output_shape(input_shapes)
-            if isinstance(output_shape, list):
-              output_shapes = [
-                  tuple(tensor_shape.TensorShape(shape).as_list())
-                  for shape in output_shape
-              ]
-            else:
-              output_shapes = [
-                  tuple(tensor_shape.TensorShape(output_shape).as_list())
-              ]
-
-            node_index = layer._inbound_nodes.index(node)  # pylint: disable=protected-access
-            for j in range(len(output_shapes)):
-              shape_key = layer.name + '_%s_%s' % (node_index, j)
-              layers_to_output_shapes[shape_key] = output_shapes[j]
-
-        # Read final output shapes from layers_to_output_shapes.
-        output_shapes = []
-        for i in range(len(self._output_layers)):
-          layer, node_index, tensor_index = self._output_coordinates[i]
-          shape_key = layer.name + '_%s_%s' % (node_index, tensor_index)
-          output_shapes.append(layers_to_output_shapes[shape_key])
-        # Store in cache.
-        self._output_shape_cache[cache_key] = output_shapes
-
-    if isinstance(output_shapes, list):
-      if len(output_shapes) == 1:
-        return tensor_shape.TensorShape(output_shapes[0])
-      else:
-        return [tensor_shape.TensorShape(shape) for shape in output_shapes]
-    else:
-      return tensor_shape.TensorShape(output_shapes)
+      # Cache hit. Return shapes as TensorShapes.
+      return self._output_shape_cache[cache_key]
+
+    layers_to_output_shapes = {}
+    for layer, shape in zip(self._input_layers, nest.flatten(input_shape)):
+      # It's an input layer: then `compute_output_shape` is identity,
+      # and there is only one node and one tensor..
+      shape_key = layer.name + '_0_0'
+      layers_to_output_shapes[shape_key] = shape
+
+    depth_keys = list(self._nodes_by_depth.keys())
+    depth_keys.sort(reverse=True)
+    # Iterate over nodes, by depth level.
+    if len(depth_keys) > 1:
+      for depth in depth_keys:
+        nodes = self._nodes_by_depth[depth]
+        for node in nodes:
+          # This is always a single layer, never a list.
+          layer = node.outbound_layer
+          if layer in self._input_layers:
+            # We've already covered the input layers
+            # a few lines above.
+            continue
+          # Potentially redundant list,
+          # same size as node.input_tensors.
+          layer_input_shapes = []
+          for inbound_layer, node_id, tensor_id, _ in node.iterate_inbound():
+            input_layer_key = inbound_layer.name + '_%s_%s' % (node_id,
+                                                               tensor_id)
+            layer_input_shapes.append(layers_to_output_shapes[input_layer_key])
+          layer_input_shapes = nest.pack_sequence_as(node.inbound_layers,
+                                                     layer_input_shapes)
+          # Layers expect shapes to be tuples for `compute_output_shape`.
+          layer_input_shapes = tf_utils.convert_shapes(
+              layer_input_shapes, to_tuples=True)
+          layer_output_shapes = layer.compute_output_shape(layer_input_shapes)
+          # Convert back to TensorShapes.
+          layer_output_shapes = tf_utils.convert_shapes(
+              layer_output_shapes, to_tuples=False)
+
+          node_index = layer._inbound_nodes.index(node)  # pylint: disable=protected-access
+          for j, shape in enumerate(nest.flatten(layer_output_shapes)):
+            shape_key = layer.name + '_%s_%s' % (node_index, j)
+            layers_to_output_shapes[shape_key] = shape
+
+      # Read final output shapes from layers_to_output_shapes.
+      output_shapes = []
+      for i in range(len(self._output_layers)):
+        layer, node_index, tensor_index = self._output_coordinates[i]
+        shape_key = layer.name + '_%s_%s' % (node_index, tensor_index)
+        output_shapes.append(layers_to_output_shapes[shape_key])
+      output_shapes = nest.pack_sequence_as(self._nested_outputs, output_shapes)
+      # Store in cache.
+      self._output_shape_cache[cache_key] = output_shapes
+
+    # Return shapes as TensorShapes.
+    return output_shapes
 
   def _run_internal_graph(self, inputs, training=None, mask=None):
     """Computes output tensors for new inputs.
@@ -1074,9 +890,9 @@
         - Can be run on non-Keras tensors.
 
     Arguments:
-        inputs: List of tensors
+        inputs: Tensor or nested structure of Tensors.
         training: Boolean learning phase.
-        mask: List of masks (tensors or None).
+        mask: (Optional) Tensor or nested structure of Tensors.
 
     Returns:
         Two lists: output_tensors, output_masks
@@ -1088,17 +904,20 @@
     # the future and 2) Keras is a major user of Network.  If you don't
     # use masking, it does not interfere with regular behavior at all and you
     # can ignore it.
+    inputs = nest.flatten(inputs)
     if mask is None:
       masks = [None for _ in range(len(inputs))]
     else:
-      masks = mask
-
-    # Dictionary mapping reference tensors to tuples
-    # (computed tensor, compute mask)
-    # we assume a 1:1 mapping from tensor to mask
-    tensor_map = {}
+      masks = nest.flatten(mask)
+
+    # Dictionary mapping reference tensors to computed tensors.
+    tensor_dict = {}
+    # Dictionary mapping reference tensors to computed masks.
+    mask_dict = {}
+
     for x, y, mask in zip(self.inputs, inputs, masks):
-      tensor_map[str(id(x))] = (y, mask)
+      tensor_dict[str(id(x))] = y
+      mask_dict[str(id(x))] = mask
 
     depth_keys = list(self._nodes_by_depth.keys())
     depth_keys.sort(reverse=True)
@@ -1107,121 +926,85 @@
       for node in nodes:
         # This is always a single layer, never a list.
         layer = node.outbound_layer
-        reference_input_tensors = node.input_tensors
-        reference_output_tensors = node.output_tensors
-
-        # If all previous input tensors are available in tensor_map,
-        # then call node.inbound_layer on them.
-        computed_data = []  # List of tuples (input, mask).
-        for x in reference_input_tensors:
-          if str(id(x)) in tensor_map:
-            computed_data.append(tensor_map[str(id(x))])
-
-        if len(computed_data) == len(reference_input_tensors):
+        # node_input_tensors = node.input_tensors
+        # node_output_tensors = node.output_tensors
+
+        if all(
+            str(id(tensor)) in tensor_dict
+            for tensor in nest.flatten(node.input_tensors)):
           # Call layer (reapplying ops to new inputs).
           with ops.name_scope(layer.name):
-            if node.arguments:
-              kwargs = node.arguments
+            computed_tensors = nest.map_structure(
+                lambda t: tensor_dict[str(id(t))], node.input_tensors)
+            computed_masks = nest.map_structure(lambda t: mask_dict[str(id(t))],
+                                                node.input_tensors)
+            kwargs = node.arguments or {}
+            # Ensure `training` arg propagation if applicable.
+            argspec = self._layer_call_argspecs[layer].args
+            if 'training' in argspec:
+              kwargs.setdefault('training', training)
+            if 'mask' in argspec:
+              kwargs.setdefault('mask', computed_masks)
+
+            # Compute outputs and masks.
+            output_masks = None
+            if (isinstance(layer, Network) and
+                layer._compute_output_and_mask_jointly):
+              output_tensors, output_masks = layer._call_and_compute_mask(
+                  computed_tensors, **kwargs)
             else:
-              kwargs = {}
-            # Ensure `training` arg propagation if applicable.
-            if 'training' in tf_inspect.getfullargspec(layer.call).args:
-              kwargs.setdefault('training', training)
-
-            if len(computed_data) == 1:
-              computed_tensor, computed_mask = computed_data[0]
-              # Ensure mask propagation if applicable.
-              if 'mask' in tf_inspect.getfullargspec(layer.call).args:
-                kwargs.setdefault('mask', computed_mask)
-
-              # Compute outputs and masks.
-              if (isinstance(layer, Network) and
-                  layer._compute_output_and_mask_jointly):
-                output_tensors, output_masks = layer._call_and_compute_mask(
-                    computed_tensor, **kwargs)
+              if context.executing_eagerly():
+                output_tensors = layer(computed_tensors, **kwargs)
+              elif layer.dynamic:
+                output_tensors = layer._symbolic_call(computed_tensors)  # pylint: disable=protected-call
               else:
-                if context.executing_eagerly():
-                  output_tensors = layer(computed_tensor, **kwargs)
-                else:
-                  output_tensors = layer.call(computed_tensor, **kwargs)
-                if hasattr(layer, 'compute_mask'):
-                  output_masks = layer.compute_mask(computed_tensor,
-                                                    computed_mask)
-                else:
-                  output_masks = [None for _ in output_tensors]
-              computed_tensors = [computed_tensor]
-
-            else:
-              computed_tensors = [x[0] for x in computed_data]
-              computed_masks = [x[1] for x in computed_data]
-              # Ensure mask propagation if applicable.
-              if 'mask' in tf_inspect.getfullargspec(layer.call).args:
-                kwargs.setdefault('mask', computed_masks)
-
-              # Compute outputs and masks.
-              if (isinstance(layer, Network) and
-                  layer._compute_output_and_mask_jointly):
-                output_tensors, output_masks = layer._call_and_compute_mask(
-                    computed_tensors, **kwargs)
-              else:
-                if context.executing_eagerly():
-                  output_tensors = layer(computed_tensors, **kwargs)
-                else:
-                  output_tensors = layer.call(computed_tensors, **kwargs)
-                if hasattr(layer, 'compute_mask'):
-                  output_masks = layer.compute_mask(computed_tensors,
-                                                    computed_masks)
-                else:
-                  output_masks = [None for _ in output_tensors]
-
-            output_tensors = generic_utils.to_list(output_tensors)
+                output_tensors = layer.call(computed_tensors, **kwargs)
+              if hasattr(layer, 'compute_mask'):
+                output_masks = layer.compute_mask(computed_tensors,
+                                                  computed_masks)
             if output_masks is None:
-              output_masks = [None for _ in output_tensors]
-            else:
-              output_masks = generic_utils.to_list(output_masks)
+              output_masks = nest.pack_sequence_as(
+                  output_tensors, [None for _ in nest.flatten(output_tensors)])
 
             if not context.executing_eagerly():
               # Set mask metadata.
-              for x, m in zip(output_tensors, output_masks):
+              for x, m in zip(
+                  nest.flatten(output_tensors), nest.flatten(output_masks)):
                 try:
                   x._keras_mask = m
                 except AttributeError:
                   pass
 
               # Apply activity regularizer if any.
-              if layer.activity_regularizer is not None:
-                regularization_losses = [
-                    layer.activity_regularizer(x) for x in output_tensors
-                ]
-                layer.add_loss(regularization_losses, computed_tensors)
-
-          # Update tensor_map.
-          for x, y, mask in zip(reference_output_tensors, output_tensors,
-                                output_masks):
-            tensor_map[str(id(x))] = (y, mask)
+              layer._handle_activity_regularization(computed_tensors,
+                                                    output_tensors)
+
+          # Update tensor_dict.
+          for x, y, mask in zip(
+              nest.flatten(node.output_tensors), nest.flatten(output_tensors),
+              nest.flatten(output_masks)):
+            tensor_dict[str(id(x))] = y
+            mask_dict[str(id(x))] = mask
 
     output_tensors = []
     output_masks = []
     output_shapes = []
     for x in self.outputs:
-      assert str(id(x)) in tensor_map, 'Could not compute output ' + str(x)
-      tensor, mask = tensor_map[str(id(x))]
-      output_shapes.append(backend.int_shape(x))
+      assert str(id(x)) in tensor_dict, 'Could not compute output ' + str(x)
+      tensor = tensor_dict[str(id(x))]
+      mask = mask_dict[str(id(x))]
+      output_shapes.append(x.shape)
       output_tensors.append(tensor)
       output_masks.append(mask)
 
-    if len(output_tensors) == 1:
-      output_tensors = output_tensors[0]
-      if output_shapes is not None:
-        output_shapes = output_shapes[0]
-      if output_masks is not None:
-        output_masks = output_masks[0]
-
     if output_shapes is not None:
-      input_shapes = [backend.int_shape(x) for x in inputs]
+      input_shapes = [x.shape for x in inputs]
       cache_key = generic_utils.object_list_uid(input_shapes)
-      self._output_shape_cache[cache_key] = output_shapes
-
+      self._output_shape_cache[cache_key] = nest.pack_sequence_as(
+          self._nested_outputs, output_shapes)
+
+    output_tensors = nest.pack_sequence_as(self._nested_outputs, output_tensors)
+    output_masks = nest.pack_sequence_as(self._nested_outputs, output_masks)
     return output_tensors, output_masks
 
   def get_config(self):
@@ -1270,14 +1053,15 @@
             kwargs = {}
           if node.inbound_layers:
             node_data = []
-            for i in range(len(node.inbound_layers)):
-              inbound_layer = node.inbound_layers[i]
-              node_index = node.node_indices[i]
-              tensor_index = node.tensor_indices[i]
-              node_key = _make_node_key(inbound_layer.name, node_index)
+            for inbound_layer, node_id, tensor_id, _ in node.iterate_inbound():
+              node_key = _make_node_key(inbound_layer.name, node_id)
               new_node_index = node_conversion_map.get(node_key, 0)
               node_data.append(
-                  [inbound_layer.name, new_node_index, tensor_index, kwargs])
+                  tf_utils.ListWrapper(
+                      [inbound_layer.name, new_node_index, tensor_id, kwargs]))
+            node_data = nest.pack_sequence_as(node.input_tensors, node_data)
+            # Convert ListWrapper to list for backwards compatible configs.
+            node_data = tf_utils.convert_inner_node_data(node_data)
             filtered_inbound_nodes.append(node_data)
       layer_configs.append({
           'name': layer.name,
@@ -1295,8 +1079,12 @@
       if node_key not in self._network_nodes:
         continue
       new_node_index = node_conversion_map[node_key]
-      model_inputs.append([layer.name, new_node_index, tensor_index])
+      model_inputs.append(
+          tf_utils.ListWrapper([layer.name, new_node_index, tensor_index]))
+    model_inputs = nest.pack_sequence_as(self._nested_inputs, model_inputs)
+    model_inputs = tf_utils.convert_inner_node_data(model_inputs)
     config['input_layers'] = model_inputs
+
     model_outputs = []
     for i in range(len(self._output_layers)):
       layer, node_index, tensor_index = self._output_coordinates[i]
@@ -1304,7 +1092,10 @@
       if node_key not in self._network_nodes:
         continue
       new_node_index = node_conversion_map[node_key]
-      model_outputs.append([layer.name, new_node_index, tensor_index])
+      model_outputs.append(
+          tf_utils.ListWrapper([layer.name, new_node_index, tensor_index]))
+    model_outputs = nest.pack_sequence_as(self._nested_outputs, model_outputs)
+    model_outputs = tf_utils.convert_inner_node_data(model_outputs)
     config['output_layers'] = model_outputs
     return copy.deepcopy(config)
 
@@ -1346,13 +1137,14 @@
 
       Arguments:
           layer: layer instance.
-          node_data: node config dict.
+          node_data: Nested structure of `ListWrapper`.
 
       Raises:
-          ValueError: In case of improperly formatted `node_data` dict.
+          ValueError: In case of improperly formatted `node_data`.
       """
       input_tensors = []
-      for input_data in node_data:
+      for input_data in nest.flatten(node_data):
+        input_data = input_data.as_list()
         inbound_layer_name = input_data[0]
         inbound_node_index = input_data[1]
         inbound_tensor_index = input_data[2]
@@ -1362,20 +1154,22 @@
           kwargs = input_data[3]
         else:
           raise ValueError('Improperly formatted model config.')
-        if inbound_layer_name not in created_layers:
-          add_unprocessed_node(layer, node_data)
-          return
+
         inbound_layer = created_layers[inbound_layer_name]
         if len(inbound_layer._inbound_nodes) <= inbound_node_index:
           add_unprocessed_node(layer, node_data)
           return
         inbound_node = inbound_layer._inbound_nodes[inbound_node_index]
-        input_tensors.append(inbound_node.output_tensors[inbound_tensor_index])
+        input_tensors.append(
+            nest.flatten(inbound_node.output_tensors)[inbound_tensor_index])
+      input_tensors = nest.pack_sequence_as(node_data, input_tensors)
       # Call layer on its inputs, thus creating the node
       # and building the layer if needed.
-      if input_tensors:
-        if len(input_tensors) == 1:
-          layer(input_tensors[0], **kwargs)
+      if input_tensors is not None:
+        # Preserve compatibility with older configs.
+        flat_input_tensors = nest.flatten(input_tensors)
+        if len(flat_input_tensors) == 1:
+          layer(flat_input_tensors[0], **kwargs)
         else:
           layer(input_tensors, **kwargs)
 
@@ -1396,8 +1190,10 @@
       layer = deserialize_layer(layer_data, custom_objects=custom_objects)
       created_layers[layer_name] = layer
 
-      # Gather layer inputs.
+      # Gather layer inputs and convert to `ListWrapper` objects.
       inbound_nodes_data = layer_data['inbound_nodes']
+      inbound_nodes_data = tf_utils.convert_inner_node_data(
+          inbound_nodes_data, wrap=True)
       for node_data in inbound_nodes_data:
         # We don't process nodes (i.e. make layer calls)
         # on the fly because the inbound node may not yet exist,
@@ -1422,18 +1218,27 @@
     name = config.get('name')
     input_tensors = []
     output_tensors = []
-    for layer_data in config['input_layers']:
-      layer_name, node_index, tensor_index = layer_data
+
+    input_layers = tf_utils.convert_inner_node_data(
+        config['input_layers'], wrap=True)
+    for layer_data in nest.flatten(input_layers):
+      layer_name, node_index, tensor_index = layer_data.as_list()
       assert layer_name in created_layers
       layer = created_layers[layer_name]
       layer_output_tensors = layer._inbound_nodes[node_index].output_tensors
-      input_tensors.append(layer_output_tensors[tensor_index])
-    for layer_data in config['output_layers']:
-      layer_name, node_index, tensor_index = layer_data
+      input_tensors.append(nest.flatten(layer_output_tensors)[tensor_index])
+
+    output_layers = tf_utils.convert_inner_node_data(
+        config['output_layers'], wrap=True)
+    for layer_data in nest.flatten(output_layers):
+      layer_name, node_index, tensor_index = layer_data.as_list()
       assert layer_name in created_layers
       layer = created_layers[layer_name]
       layer_output_tensors = layer._inbound_nodes[node_index].output_tensors
-      output_tensors.append(layer_output_tensors[tensor_index])
+      output_tensors.append(nest.flatten(layer_output_tensors)[tensor_index])
+
+    input_tensors = nest.pack_sequence_as(input_layers, input_tensors)
+    output_tensors = nest.pack_sequence_as(output_layers, output_tensors)
     return cls(inputs=input_tensors, outputs=output_tensors, name=name)
 
   def save(self, filepath, overwrite=True, include_optimizer=True):
@@ -1559,7 +1364,7 @@
         return
     if save_format == 'h5':
       with h5py.File(filepath, 'w') as f:
-        hdf5_format.save_weights_to_hdf5_group(f, self.layers)
+        saving.save_weights_to_hdf5_group(f, self.layers)
     else:
       if context.executing_eagerly():
         session = None
@@ -1567,7 +1372,7 @@
         session = backend.get_session()
       optimizer = getattr(self, 'optimizer', None)
       if (optimizer
-          and not isinstance(optimizer, checkpointable.Checkpointable)):
+          and not isinstance(optimizer, checkpointable.CheckpointableBase)):
         logging.warning(
             ('This model was compiled with a Keras optimizer (%s) but is being '
              'saved in TensorFlow format with `save_weights`. The model\'s '
@@ -1659,9 +1464,9 @@
       if 'layer_names' not in f.attrs and 'model_weights' in f:
         f = f['model_weights']
       if by_name:
-        hdf5_format.load_weights_from_hdf5_group_by_name(f, self.layers)
+        saving.load_weights_from_hdf5_group_by_name(f, self.layers)
       else:
-        hdf5_format.load_weights_from_hdf5_group(f, self.layers)
+        saving.load_weights_from_hdf5_group(f, self.layers)
 
   def _updated_config(self):
     """Util shared between different serialization methods.
@@ -1764,6 +1569,62 @@
                               positions=positions,
                               print_fn=print_fn)
 
+  def _validate_graph_inputs_and_outputs(self):
+    """Validates the inputs and outputs of a Graph Network."""
+    # Check for redundancy in inputs.
+    if len(set(self.inputs)) != len(self.inputs):
+      raise ValueError('The list of inputs passed to the model '
+                       'is redundant. '
+                       'All inputs should only appear once.'
+                       ' Found: ' + str(self.inputs))
+
+    for x in self.inputs:
+      # Check that x has appropriate `_keras_history` metadata.
+      if not hasattr(x, '_keras_history'):
+        cls_name = self.__class__.__name__
+        raise ValueError('Input tensors to a ' + cls_name + ' ' +
+                         'must come from `tf.keras.Input`. '
+                         'Received: ' + str(x) +
+                         ' (missing previous layer metadata).')
+      # Check that x is an input tensor.
+      # pylint: disable=protected-access
+      layer, _, _ = x._keras_history
+      if len(layer._inbound_nodes) > 1 or (
+          layer._inbound_nodes and layer._inbound_nodes[0].inbound_layers):
+        cls_name = self.__class__.__name__
+        logging.warning(cls_name + ' inputs must come from '
+                        '`tf.keras.Input` (thus holding past layer metadata), '
+                        'they cannot be the output of '
+                        'a previous non-Input layer. '
+                        'Here, a tensor specified as '
+                        'input to "' + self.name + '" was not an Input tensor, '
+                        'it was generated by layer ' + layer.name + '.\n'
+                        'Note that input tensors are '
+                        'instantiated via `tensor = tf.keras.Input(shape)`.\n'
+                        'The tensor that caused the issue was: ' + str(x.name))
+
+    # Check compatibility of batch sizes of Input Layers.
+    input_batch_sizes = [
+        training_utils.get_static_batch_size(x._keras_history[0])
+        for x in self.inputs
+    ]
+    consistent_batch_size = None
+    for batch_size in input_batch_sizes:
+      if batch_size is not None:
+        if (consistent_batch_size is not None and
+            batch_size != consistent_batch_size):
+          raise ValueError('The specified batch sizes of the Input Layers'
+                           ' are incompatible. Found batch sizes: {}'.format(
+                               input_batch_sizes))
+        consistent_batch_size = batch_size
+
+    for x in self.outputs:
+      if not hasattr(x, '_keras_history'):
+        cls_name = self.__class__.__name__
+        raise ValueError('Output tensors to a ' + cls_name + ' must be '
+                         'the output of a TensorFlow `Layer` '
+                         '(thus holding past layer metadata). Found: ' + str(x))
+
 
 def _is_hdf5_filepath(filepath):
   return (filepath.endswith('.h5') or filepath.endswith('.keras') or
@@ -1846,13 +1707,9 @@
     nodes_in_progress.add(node)
 
     # Propagate to all previous tensors connected to this node.
-    for i in range(len(node.inbound_layers)):
-      x = node.input_tensors[i]
-      layer = node.inbound_layers[i]
-      node_index = node.node_indices[i]
-      tensor_index = node.tensor_indices[i]
-      build_map(x, finished_nodes, nodes_in_progress, layer,
-                node_index, tensor_index)
+    for layer, node_index, tensor_index, tensor in node.iterate_inbound():
+      build_map(tensor, finished_nodes, nodes_in_progress, layer, node_index,
+                tensor_index)
 
     finished_nodes.add(node)
     nodes_in_progress.remove(node)
@@ -1884,9 +1741,7 @@
     # Update the depth of inbound nodes.
     # The "depth" of a node is the max of the depths
     # of all layers it is connected to.
-    for i in range(len(node.inbound_layers)):
-      inbound_layer = node.inbound_layers[i]
-      node_index = node.node_indices[i]
+    for inbound_layer, node_index, _, _ in node.iterate_inbound():
       inbound_node = inbound_layer._inbound_nodes[node_index]  # pylint: disable=protected-access
       previous_depth = nodes_depths.get(inbound_node, 0)
       nodes_depths[inbound_node] = max(depth + 1, previous_depth)
@@ -1934,7 +1789,7 @@
     for node in nodes_by_depth[depth]:
       layer = node.outbound_layer
       if layer:
-        for x in node.input_tensors:
+        for x in nest.flatten(node.input_tensors):
           if x not in computable_tensors:
             raise ValueError('Graph disconnected: '
                              'cannot obtain value for tensor ' + str(x) +
@@ -1942,7 +1797,7 @@
                              'The following previous layers '
                              'were accessed without issue: ' +
                              str(layers_with_complete_input))
-        for x in node.output_tensors:
+        for x in nest.flatten(node.output_tensors):
           computable_tensors.append(x)
         layers_with_complete_input.append(layer.name)
 

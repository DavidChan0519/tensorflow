# Copyright 2018 The TensorFlow Authors. All Rights Reserved.
#
# Licensed under the Apache License, Version 2.0 (the "License");
# you may not use this file except in compliance with the License.
# You may obtain a copy of the License at
#
#     http://www.apache.org/licenses/LICENSE-2.0
#
# Unless required by applicable law or agreed to in writing, software
# distributed under the License is distributed on an "AS IS" BASIS,
# WITHOUT WARRANTIES OR CONDITIONS OF ANY KIND, either express or implied.
# See the License for the specific language governing permissions and
# limitations under the License.
# ==============================================================================
"""Tests specific to `Sequential` model."""

from __future__ import absolute_import
from __future__ import division
from __future__ import print_function

from absl.testing import parameterized
import numpy as np

from tensorflow.python import keras
from tensorflow.python.data.ops import dataset_ops
from tensorflow.python.eager import function
from tensorflow.python.framework import test_util as tf_test_util
from tensorflow.python.keras import testing_utils
from tensorflow.python.ops import array_ops
from tensorflow.python.platform import test


class TestSequential(test.TestCase, parameterized.TestCase):
  """Most Sequential model API tests are covered in `training_test.py`.
  """

  @tf_test_util.run_in_graph_and_eager_modes
  def test_basic_methods(self):
    model = keras.models.Sequential()
    model.add(keras.layers.Dense(1, input_dim=2))
    model.add(keras.layers.Dropout(0.3, name='dp'))
    model.add(keras.layers.Dense(2, kernel_regularizer='l2',
                                 kernel_constraint='max_norm'))
    self.assertEqual(len(model.layers), 3)
    self.assertEqual(len(model.weights), 2 * 2)
    self.assertEqual(model.get_layer(name='dp').name, 'dp')

  @tf_test_util.run_in_graph_and_eager_modes
  def test_sequential_pop(self):
    num_hidden = 5
    input_dim = 3
    batch_size = 5
    num_classes = 2

    model = testing_utils.get_small_sequential_mlp(
        num_hidden, num_classes, input_dim)
<<<<<<< HEAD
    model.compile(loss='mse', optimizer=rmsprop.RMSPropOptimizer(1e-3))
=======
    model.compile(
        loss='mse',
        optimizer='rmsprop',
        run_eagerly=testing_utils.should_run_eagerly())
>>>>>>> ca2d0b65
    x = np.random.random((batch_size, input_dim))
    y = np.random.random((batch_size, num_classes))
    model.fit(x, y, epochs=1)
    model.pop()
    self.assertEqual(len(model.layers), 1)
    self.assertEqual(model.output_shape, (None, num_hidden))
<<<<<<< HEAD
    model.compile(loss='mse', optimizer=rmsprop.RMSPropOptimizer(1e-3))
=======
    model.compile(
        loss='mse',
        optimizer='rmsprop',
        run_eagerly=testing_utils.should_run_eagerly())
>>>>>>> ca2d0b65
    y = np.random.random((batch_size, num_hidden))
    model.fit(x, y, epochs=1)

    # Test popping single-layer model
    model = keras.models.Sequential()
    model.add(keras.layers.Dense(num_hidden, input_dim=input_dim))
    model.pop()
    self.assertEqual(model.layers, [])
    self.assertEqual(model.outputs, None)

    # Invalid use case
    model = keras.models.Sequential()
    with self.assertRaises(TypeError):
      model.pop()

  @tf_test_util.run_in_graph_and_eager_modes
  def test_sequential_deferred_build_with_np_arrays(self):
    num_hidden = 5
    input_dim = 3
    batch_size = 5
    num_classes = 2

    model = testing_utils.get_small_sequential_mlp(num_hidden, num_classes)
    model.compile(
        loss='mse',
<<<<<<< HEAD
        optimizer=rmsprop.RMSPropOptimizer(1e-3),
        metrics=[keras.metrics.CategoricalAccuracy()])
=======
        optimizer='rmsprop',
        metrics=[keras.metrics.CategoricalAccuracy()],
        run_eagerly=testing_utils.should_run_eagerly())
>>>>>>> ca2d0b65
    self.assertEqual(len(model.layers), 2)
    self.assertEqual(len(model.weights), 0)
    self.assertFalse(model.built)

    x = np.random.random((batch_size, input_dim))
    y = np.random.random((batch_size, num_classes))
    model.fit(x, y, epochs=1)
    self.assertTrue(model.built)
    self.assertFalse(model._is_graph_network)
    self.assertEqual(len(model.weights), 2 * 2)

  @tf_test_util.run_in_graph_and_eager_modes
  def test_sequential_deferred_build_with_dataset_iterators(self):
    num_hidden = 5
    input_dim = 3
    num_classes = 2
    num_samples = 50
    steps_per_epoch = 10

    model = testing_utils.get_small_sequential_mlp(num_hidden, num_classes)
    model.compile(
        loss='mse',
<<<<<<< HEAD
        optimizer=rmsprop.RMSPropOptimizer(1e-3),
        metrics=[keras.metrics.CategoricalAccuracy()])
=======
        optimizer='rmsprop',
        metrics=[keras.metrics.CategoricalAccuracy()],
        run_eagerly=testing_utils.should_run_eagerly())
>>>>>>> ca2d0b65
    self.assertEqual(len(model.layers), 2)
    self.assertEqual(len(model.weights), 0)
    self.assertFalse(model.built)

    x = array_ops.ones((num_samples, input_dim))
    y = array_ops.zeros((num_samples, num_classes))
    dataset = dataset_ops.Dataset.from_tensor_slices((x, y))
    dataset = dataset.repeat(100)
    dataset = dataset.batch(10)
    iterator = dataset.make_one_shot_iterator()

    model.fit(iterator, epochs=1, steps_per_epoch=steps_per_epoch)
    self.assertTrue(model.built)
    self.assertEqual(len(model.weights), 2 * 2)
    self.assertFalse(model._is_graph_network)

  @parameterized.parameters((True,), (False,))
  def test_training_and_eval_methods_on_symbolic_tensors(self, deferred):
    with self.cached_session():

      def get_model():
        if deferred:
          model = testing_utils.get_small_sequential_mlp(10, 4)
        else:
          model = testing_utils.get_small_sequential_mlp(10, 4, input_dim=3)
        model.compile(
            optimizer='rmsprop',
            loss='categorical_crossentropy',
            metrics=['accuracy'])
        return model

      inputs = keras.backend.zeros(shape=(10, 3))
      targets = keras.backend.zeros(shape=(10, 4))

      model = get_model()
      model.fit(inputs, targets, epochs=10, steps_per_epoch=30)

      model = get_model()
      model.evaluate(inputs, targets, steps=2, verbose=0)

      model = get_model()
      model.predict(inputs, steps=2)

      model = get_model()
      model.train_on_batch(inputs, targets)

      model = get_model()
      model.test_on_batch(inputs, targets)

      model = get_model()
      model.fit(
          inputs,
          targets,
          epochs=1,
          steps_per_epoch=2,
          verbose=0,
          validation_data=(inputs, targets),
          validation_steps=2)

  @tf_test_util.run_in_graph_and_eager_modes
  def test_invalid_use_cases(self):
    # Added objects must be layer instances
    with self.assertRaises(TypeError):
      model = keras.models.Sequential()
      model.add(None)

    # Added layers cannot have multiple outputs
    class MyLayer(keras.layers.Layer):

      def call(self, inputs):
        return [3 * inputs, 2 * inputs]

      def compute_output_shape(self, input_shape):
        return [input_shape, input_shape]

    with self.assertRaises(ValueError):
      model = keras.models.Sequential()
      model.add(MyLayer(input_shape=(3,)))
    with self.assertRaises(TypeError):
      model = keras.models.Sequential()
      model.add(keras.layers.Dense(1, input_dim=1))
      model.add(MyLayer())

  @tf_test_util.run_in_graph_and_eager_modes
  def test_nested_sequential_trainability(self):
    input_dim = 20
    num_units = 10
    num_classes = 2

    inner_model = keras.models.Sequential()
    inner_model.add(keras.layers.Dense(num_units, input_shape=(input_dim,)))

    model = keras.models.Sequential()
    model.add(inner_model)
    model.add(keras.layers.Dense(num_classes))

    self.assertEqual(len(model.layers), 2)

    self.assertEqual(len(model.trainable_weights), 4)
    inner_model.trainable = False
    self.assertEqual(len(model.trainable_weights), 2)
    inner_model.trainable = True
    self.assertEqual(len(model.trainable_weights), 4)

  def test_sequential_update_disabling(self):
    val_a = np.random.random((10, 4))
    val_out = np.random.random((10, 4))

    with self.cached_session():
      model = keras.models.Sequential()
      model.add(keras.layers.BatchNormalization(input_shape=(4,)))
      assert model.updates

      model.trainable = False
      assert not model.updates

      model.compile('sgd', 'mse')
      assert not model.updates

      x1 = model.predict(val_a)
      model.train_on_batch(val_a, val_out)
      x2 = model.predict(val_a)
      self.assertAllClose(x1, x2, atol=1e-7)

      model.trainable = True
      model.compile('sgd', 'mse')
      assert model.updates

      model.train_on_batch(val_a, val_out)
      x2 = model.predict(val_a)
      assert np.abs(np.sum(x1 - x2)) > 1e-5

  @tf_test_util.run_in_graph_and_eager_modes
  def test_sequential_deferred_build_serialization(self):
    num_hidden = 5
    input_dim = 3
    batch_size = 5
    num_classes = 2

    model = testing_utils.get_small_sequential_mlp(num_hidden, num_classes)
    model.compile(
        loss='mse',
<<<<<<< HEAD
        optimizer=rmsprop.RMSPropOptimizer(1e-3),
        metrics=[keras.metrics.CategoricalAccuracy()])
=======
        optimizer='rmsprop',
        metrics=[keras.metrics.CategoricalAccuracy()],
        run_eagerly=testing_utils.should_run_eagerly())
>>>>>>> ca2d0b65
    self.assertFalse(model.built)

    x = np.random.random((batch_size, input_dim))
    y = np.random.random((batch_size, num_classes))
    model.train_on_batch(x, y)
    self.assertTrue(model.built)

    config = model.get_config()
    self.assertIn('build_input_shape', config)

    new_model = keras.models.Sequential.from_config(config)
    self.assertTrue(new_model.built)
    self.assertEqual(len(model.layers), 2)
    self.assertEqual(len(model.weights), 4)

  @tf_test_util.run_in_graph_and_eager_modes
  def test_sequential_shape_inference_deferred(self):
    model = testing_utils.get_small_sequential_mlp(4, 5)
    output_shape = model.compute_output_shape((None, 7))
    self.assertEqual(tuple(output_shape.as_list()), (None, 5))

  @tf_test_util.run_in_graph_and_eager_modes
  def test_sequential_build_deferred(self):
    model = testing_utils.get_small_sequential_mlp(4, 5)

    model.build((None, 10))
    self.assertTrue(model.built)
    self.assertEqual(len(model.weights), 4)

    # Test with nested model
    model = testing_utils.get_small_sequential_mlp(4, 3)
    inner_model = testing_utils.get_small_sequential_mlp(4, 5)
    model.add(inner_model)

    model.build((None, 10))
    self.assertTrue(model.built)
    self.assertTrue(model.layers[-1].built)
    self.assertEqual(len(model.weights), 8)

  @tf_test_util.run_in_graph_and_eager_modes
  def test_sequential_nesting(self):
    model = testing_utils.get_small_sequential_mlp(4, 3)
    inner_model = testing_utils.get_small_sequential_mlp(4, 5)
    model.add(inner_model)

<<<<<<< HEAD
    model.compile(loss='mse', optimizer=rmsprop.RMSPropOptimizer(1e-3))
=======
    model.compile(
        loss='mse',
        optimizer='rmsprop',
        run_eagerly=testing_utils.should_run_eagerly())
>>>>>>> ca2d0b65
    x = np.random.random((2, 6))
    y = np.random.random((2, 5))
    model.fit(x, y, epochs=1)

  @tf_test_util.run_in_graph_and_eager_modes
  def test_variable_names(self):
    model = keras.models.Sequential([keras.layers.Dense(3)])
    model.add(keras.layers.Dense(2))
    model(array_ops.ones([2, 4]))
    self.assertEqual(
        ['sequential/dense/kernel:0', 'sequential/dense/bias:0',
         'sequential/dense_1/kernel:0', 'sequential/dense_1/bias:0'],
        [v.name for v in model.variables])


class TestSequentialEagerIntegration(test.TestCase):

  @tf_test_util.run_in_graph_and_eager_modes
  def test_defun_on_call(self):
    # Check that one can subclass Sequential and place the `call` in a `defun`.

    class MySequential(keras.Sequential):

      def __init__(self, name=None):
        super(MySequential, self).__init__(name=name)
        self.call = function.defun(self.call)

    model = MySequential()
    model.add(keras.layers.Dense(4, activation='relu'))
    model.add(keras.layers.Dense(5, activation='softmax'))

<<<<<<< HEAD
    model.compile(loss='mse', optimizer=rmsprop.RMSPropOptimizer(1e-3))
=======
    model.compile(
        loss='mse',
        optimizer='rmsprop',
        run_eagerly=testing_utils.should_run_eagerly())
>>>>>>> ca2d0b65

    x = np.random.random((2, 6))
    y = np.random.random((2, 5))
    model.fit(x, y, epochs=1)

  @tf_test_util.run_in_graph_and_eager_modes
  def test_build_before_fit(self):
    # Fix for b/112433577
    model = testing_utils.get_small_sequential_mlp(4, 5)
<<<<<<< HEAD
    model.compile(loss='mse', optimizer=rmsprop.RMSPropOptimizer(1e-3))
=======
    model.compile(
        loss='mse',
        optimizer='rmsprop',
        run_eagerly=testing_utils.should_run_eagerly())
>>>>>>> ca2d0b65

    model.build((None, 6))

    x = np.random.random((2, 6))
    y = np.random.random((2, 5))
    model.fit(x, y, epochs=1)

<<<<<<< HEAD
=======
  @keras_parameterized.run_all_keras_modes
  def test_sequential_model_fails_with_dict_inputs(self):
    num_classes = 5
    model = testing_utils.get_small_sequential_mlp(
        num_hidden=10, num_classes=num_classes)
    model.compile(
        'rmsprop',
        metrics=['acc'],
        weighted_metrics=['mae'],
        loss='categorical_crossentropy',
        run_eagerly=testing_utils.should_run_eagerly())

    x = {'dense_input': np.random.random((10, 1))}
    y = np.random.randint(num_classes, size=(10, 1))

    with self.assertRaisesRegexp(
        ValueError, 'Passing a dictionary input to a Sequential Model which '
        'doesn\'t have FeatureLayer as the first layer is an error'):
      model.fit(x, y, batch_size=5, epochs=1)

>>>>>>> ca2d0b65

if __name__ == '__main__':
  test.main()<|MERGE_RESOLUTION|>--- conflicted
+++ resolved
@@ -23,18 +23,21 @@
 
 from tensorflow.python import keras
 from tensorflow.python.data.ops import dataset_ops
+from tensorflow.python.eager import context
 from tensorflow.python.eager import function
 from tensorflow.python.framework import test_util as tf_test_util
+from tensorflow.python.keras import keras_parameterized
 from tensorflow.python.keras import testing_utils
 from tensorflow.python.ops import array_ops
 from tensorflow.python.platform import test
-
-
-class TestSequential(test.TestCase, parameterized.TestCase):
+from tensorflow.python.training import rmsprop
+
+
+class TestSequential(keras_parameterized.TestCase):
   """Most Sequential model API tests are covered in `training_test.py`.
   """
 
-  @tf_test_util.run_in_graph_and_eager_modes
+  @keras_parameterized.run_all_keras_modes
   def test_basic_methods(self):
     model = keras.models.Sequential()
     model.add(keras.layers.Dense(1, input_dim=2))
@@ -45,7 +48,7 @@
     self.assertEqual(len(model.weights), 2 * 2)
     self.assertEqual(model.get_layer(name='dp').name, 'dp')
 
-  @tf_test_util.run_in_graph_and_eager_modes
+  @keras_parameterized.run_all_keras_modes
   def test_sequential_pop(self):
     num_hidden = 5
     input_dim = 3
@@ -54,28 +57,16 @@
 
     model = testing_utils.get_small_sequential_mlp(
         num_hidden, num_classes, input_dim)
-<<<<<<< HEAD
-    model.compile(loss='mse', optimizer=rmsprop.RMSPropOptimizer(1e-3))
-=======
-    model.compile(
-        loss='mse',
-        optimizer='rmsprop',
-        run_eagerly=testing_utils.should_run_eagerly())
->>>>>>> ca2d0b65
+    model.compile(loss='mse', optimizer=rmsprop.RMSPropOptimizer(1e-3),
+                  run_eagerly=testing_utils.should_run_eagerly())
     x = np.random.random((batch_size, input_dim))
     y = np.random.random((batch_size, num_classes))
     model.fit(x, y, epochs=1)
     model.pop()
     self.assertEqual(len(model.layers), 1)
     self.assertEqual(model.output_shape, (None, num_hidden))
-<<<<<<< HEAD
-    model.compile(loss='mse', optimizer=rmsprop.RMSPropOptimizer(1e-3))
-=======
-    model.compile(
-        loss='mse',
-        optimizer='rmsprop',
-        run_eagerly=testing_utils.should_run_eagerly())
->>>>>>> ca2d0b65
+    model.compile(loss='mse', optimizer=rmsprop.RMSPropOptimizer(1e-3),
+                  run_eagerly=testing_utils.should_run_eagerly())
     y = np.random.random((batch_size, num_hidden))
     model.fit(x, y, epochs=1)
 
@@ -91,7 +82,7 @@
     with self.assertRaises(TypeError):
       model.pop()
 
-  @tf_test_util.run_in_graph_and_eager_modes
+  @keras_parameterized.run_all_keras_modes
   def test_sequential_deferred_build_with_np_arrays(self):
     num_hidden = 5
     input_dim = 3
@@ -101,14 +92,9 @@
     model = testing_utils.get_small_sequential_mlp(num_hidden, num_classes)
     model.compile(
         loss='mse',
-<<<<<<< HEAD
         optimizer=rmsprop.RMSPropOptimizer(1e-3),
-        metrics=[keras.metrics.CategoricalAccuracy()])
-=======
-        optimizer='rmsprop',
         metrics=[keras.metrics.CategoricalAccuracy()],
         run_eagerly=testing_utils.should_run_eagerly())
->>>>>>> ca2d0b65
     self.assertEqual(len(model.layers), 2)
     self.assertEqual(len(model.weights), 0)
     self.assertFalse(model.built)
@@ -120,7 +106,7 @@
     self.assertFalse(model._is_graph_network)
     self.assertEqual(len(model.weights), 2 * 2)
 
-  @tf_test_util.run_in_graph_and_eager_modes
+  @keras_parameterized.run_all_keras_modes
   def test_sequential_deferred_build_with_dataset_iterators(self):
     num_hidden = 5
     input_dim = 3
@@ -131,14 +117,9 @@
     model = testing_utils.get_small_sequential_mlp(num_hidden, num_classes)
     model.compile(
         loss='mse',
-<<<<<<< HEAD
         optimizer=rmsprop.RMSPropOptimizer(1e-3),
-        metrics=[keras.metrics.CategoricalAccuracy()])
-=======
-        optimizer='rmsprop',
         metrics=[keras.metrics.CategoricalAccuracy()],
         run_eagerly=testing_utils.should_run_eagerly())
->>>>>>> ca2d0b65
     self.assertEqual(len(model.layers), 2)
     self.assertEqual(len(model.weights), 0)
     self.assertFalse(model.built)
@@ -148,14 +129,16 @@
     dataset = dataset_ops.Dataset.from_tensor_slices((x, y))
     dataset = dataset.repeat(100)
     dataset = dataset.batch(10)
-    iterator = dataset.make_one_shot_iterator()
+    iterator = dataset_ops.make_one_shot_iterator(dataset)
 
     model.fit(iterator, epochs=1, steps_per_epoch=steps_per_epoch)
     self.assertTrue(model.built)
     self.assertEqual(len(model.weights), 2 * 2)
     self.assertFalse(model._is_graph_network)
 
+  # TODO(kaftan) This test fails w/ run_with_all_keras_modes. File ticket
   @parameterized.parameters((True,), (False,))
+  @tf_test_util.run_deprecated_v1
   def test_training_and_eval_methods_on_symbolic_tensors(self, deferred):
     with self.cached_session():
 
@@ -165,7 +148,7 @@
         else:
           model = testing_utils.get_small_sequential_mlp(10, 4, input_dim=3)
         model.compile(
-            optimizer='rmsprop',
+            optimizer=rmsprop.RMSPropOptimizer(1e-3),
             loss='categorical_crossentropy',
             metrics=['accuracy'])
         return model
@@ -198,7 +181,7 @@
           validation_data=(inputs, targets),
           validation_steps=2)
 
-  @tf_test_util.run_in_graph_and_eager_modes
+  @keras_parameterized.run_all_keras_modes
   def test_invalid_use_cases(self):
     # Added objects must be layer instances
     with self.assertRaises(TypeError):
@@ -222,7 +205,7 @@
       model.add(keras.layers.Dense(1, input_dim=1))
       model.add(MyLayer())
 
-  @tf_test_util.run_in_graph_and_eager_modes
+  @keras_parameterized.run_all_keras_modes
   def test_nested_sequential_trainability(self):
     input_dim = 20
     num_units = 10
@@ -271,7 +254,7 @@
       x2 = model.predict(val_a)
       assert np.abs(np.sum(x1 - x2)) > 1e-5
 
-  @tf_test_util.run_in_graph_and_eager_modes
+  @keras_parameterized.run_all_keras_modes
   def test_sequential_deferred_build_serialization(self):
     num_hidden = 5
     input_dim = 3
@@ -281,14 +264,9 @@
     model = testing_utils.get_small_sequential_mlp(num_hidden, num_classes)
     model.compile(
         loss='mse',
-<<<<<<< HEAD
         optimizer=rmsprop.RMSPropOptimizer(1e-3),
-        metrics=[keras.metrics.CategoricalAccuracy()])
-=======
-        optimizer='rmsprop',
         metrics=[keras.metrics.CategoricalAccuracy()],
         run_eagerly=testing_utils.should_run_eagerly())
->>>>>>> ca2d0b65
     self.assertFalse(model.built)
 
     x = np.random.random((batch_size, input_dim))
@@ -300,17 +278,16 @@
     self.assertIn('build_input_shape', config)
 
     new_model = keras.models.Sequential.from_config(config)
-    self.assertTrue(new_model.built)
-    self.assertEqual(len(model.layers), 2)
-    self.assertEqual(len(model.weights), 4)
-
-  @tf_test_util.run_in_graph_and_eager_modes
+    self.assertEqual(len(new_model.layers), 2)
+    self.assertEqual(len(new_model.weights), 4)
+
+  @keras_parameterized.run_all_keras_modes
   def test_sequential_shape_inference_deferred(self):
     model = testing_utils.get_small_sequential_mlp(4, 5)
     output_shape = model.compute_output_shape((None, 7))
     self.assertEqual(tuple(output_shape.as_list()), (None, 5))
 
-  @tf_test_util.run_in_graph_and_eager_modes
+  @keras_parameterized.run_all_keras_modes
   def test_sequential_build_deferred(self):
     model = testing_utils.get_small_sequential_mlp(4, 5)
 
@@ -325,28 +302,21 @@
 
     model.build((None, 10))
     self.assertTrue(model.built)
-    self.assertTrue(model.layers[-1].built)
     self.assertEqual(len(model.weights), 8)
 
-  @tf_test_util.run_in_graph_and_eager_modes
+  @keras_parameterized.run_all_keras_modes
   def test_sequential_nesting(self):
     model = testing_utils.get_small_sequential_mlp(4, 3)
     inner_model = testing_utils.get_small_sequential_mlp(4, 5)
     model.add(inner_model)
 
-<<<<<<< HEAD
-    model.compile(loss='mse', optimizer=rmsprop.RMSPropOptimizer(1e-3))
-=======
-    model.compile(
-        loss='mse',
-        optimizer='rmsprop',
-        run_eagerly=testing_utils.should_run_eagerly())
->>>>>>> ca2d0b65
+    model.compile(loss='mse', optimizer=rmsprop.RMSPropOptimizer(1e-3),
+                  run_eagerly=testing_utils.should_run_eagerly())
     x = np.random.random((2, 6))
     y = np.random.random((2, 5))
     model.fit(x, y, epochs=1)
 
-  @tf_test_util.run_in_graph_and_eager_modes
+  @keras_parameterized.run_all_keras_modes
   def test_variable_names(self):
     model = keras.models.Sequential([keras.layers.Dense(3)])
     model.add(keras.layers.Dense(2))
@@ -356,10 +326,19 @@
          'sequential/dense_1/kernel:0', 'sequential/dense_1/bias:0'],
         [v.name for v in model.variables])
 
-
-class TestSequentialEagerIntegration(test.TestCase):
-
-  @tf_test_util.run_in_graph_and_eager_modes
+  @keras_parameterized.run_all_keras_modes
+  def test_input_assumptions_propagation(self):
+    model = keras.models.Sequential()
+    model.add(keras.layers.Dense(1))
+    if context.executing_eagerly():
+      with self.assertRaisesRegexp(ValueError,
+                                   'expected min_ndim=2, found ndim=0'):
+        model(1.0)
+
+
+class TestSequentialEagerIntegration(keras_parameterized.TestCase):
+
+  @keras_parameterized.run_all_keras_modes
   def test_defun_on_call(self):
     # Check that one can subclass Sequential and place the `call` in a `defun`.
 
@@ -373,31 +352,19 @@
     model.add(keras.layers.Dense(4, activation='relu'))
     model.add(keras.layers.Dense(5, activation='softmax'))
 
-<<<<<<< HEAD
-    model.compile(loss='mse', optimizer=rmsprop.RMSPropOptimizer(1e-3))
-=======
-    model.compile(
-        loss='mse',
-        optimizer='rmsprop',
-        run_eagerly=testing_utils.should_run_eagerly())
->>>>>>> ca2d0b65
+    model.compile(loss='mse', optimizer=rmsprop.RMSPropOptimizer(1e-3),
+                  run_eagerly=testing_utils.should_run_eagerly())
 
     x = np.random.random((2, 6))
     y = np.random.random((2, 5))
     model.fit(x, y, epochs=1)
 
-  @tf_test_util.run_in_graph_and_eager_modes
+  @keras_parameterized.run_all_keras_modes
   def test_build_before_fit(self):
     # Fix for b/112433577
     model = testing_utils.get_small_sequential_mlp(4, 5)
-<<<<<<< HEAD
-    model.compile(loss='mse', optimizer=rmsprop.RMSPropOptimizer(1e-3))
-=======
-    model.compile(
-        loss='mse',
-        optimizer='rmsprop',
-        run_eagerly=testing_utils.should_run_eagerly())
->>>>>>> ca2d0b65
+    model.compile(loss='mse', optimizer=rmsprop.RMSPropOptimizer(1e-3),
+                  run_eagerly=testing_utils.should_run_eagerly())
 
     model.build((None, 6))
 
@@ -405,15 +372,13 @@
     y = np.random.random((2, 5))
     model.fit(x, y, epochs=1)
 
-<<<<<<< HEAD
-=======
   @keras_parameterized.run_all_keras_modes
   def test_sequential_model_fails_with_dict_inputs(self):
     num_classes = 5
     model = testing_utils.get_small_sequential_mlp(
         num_hidden=10, num_classes=num_classes)
     model.compile(
-        'rmsprop',
+        rmsprop.RMSPropOptimizer(learning_rate=0.001),
         metrics=['acc'],
         weighted_metrics=['mae'],
         loss='categorical_crossentropy',
@@ -427,7 +392,6 @@
         'doesn\'t have FeatureLayer as the first layer is an error'):
       model.fit(x, y, batch_size=5, epochs=1)
 
->>>>>>> ca2d0b65
 
 if __name__ == '__main__':
   test.main()
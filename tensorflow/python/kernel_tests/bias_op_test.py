--- conflicted
+++ resolved
@@ -22,6 +22,7 @@
 
 from tensorflow.python.framework import constant_op
 from tensorflow.python.framework import dtypes
+from tensorflow.python.framework import test_util
 from tensorflow.python.ops import array_ops
 from tensorflow.python.ops import gradient_checker
 from tensorflow.python.ops import gradients_impl
@@ -89,10 +90,12 @@
       self._testBiasNCHW(np_inputs, np_bias, use_gpu=True)
 
 
+  @test_util.run_deprecated_v1
   def testInputDims(self):
     with self.assertRaises(ValueError):
       nn_ops.bias_add([1, 2], [1])
 
+  @test_util.run_deprecated_v1
   def testBiasVec(self):
     with self.assertRaises(ValueError):
       nn_ops.bias_add(
@@ -101,6 +104,7 @@
           array_ops.reshape(
               [1, 2], shape=[1, 2]))
 
+  @test_util.run_deprecated_v1
   def testBiasInputsMatch(self):
     with self.assertRaises(ValueError):
       nn_ops.bias_add(
@@ -109,23 +113,27 @@
           array_ops.reshape(
               [1], shape=[1]))
 
+  @test_util.run_deprecated_v1
   def testIntTypes(self):
     for t in [np.int8, np.int16, np.int32, np.int64]:
       self._testAll(
           np.array([[10, 20, 30], [40, 50, 60]]).astype(t),
           np.array([1, 2, 3]).astype(t))
 
+  @test_util.run_deprecated_v1
   def testFloatTypes(self):
     for t in [np.float16, np.float32, np.float64]:
       self._testAll(
           np.random.rand(4, 3, 3).astype(t), np.random.rand(3).astype(t))
 
+  @test_util.run_deprecated_v1
   def test4DFloatTypes(self):
     for t in [np.float16, np.float32, np.float64]:
       self._testAll(
           np.random.rand(4, 3, 2, 3).astype(t),
           np.random.rand(3).astype(t))
 
+  @test_util.run_deprecated_v1
   def test5DFloatTypes(self):
     for t in [np.float16, np.float32, np.float64]:
       self._testAll(
@@ -187,14 +195,8 @@
       self.assertAllClose(bias_jacob_t, bias_jacob_n, threshold, threshold)
       self.assertAllClose(grad_jacob_t, grad_jacob_n, threshold, threshold)
 
-<<<<<<< HEAD
-  def testGradientTensor(self):
-    # TODO(yongtang): BiasAddGrad with NCHW only works 4D. Reenable once
-    # all dimensions are supported.
-=======
   @test_util.run_deprecated_v1
   def testGradientTensor2D(self):
->>>>>>> ca2d0b65
     for (data_format, use_gpu) in ("NHWC", False), ("NHWC", True):
       for dtype in (dtypes.float16, dtypes.float32, dtypes.float64):
         np_input = np.array(
@@ -203,8 +205,6 @@
         bias = np.array([1.3, 2.4], dtype=dtype.as_numpy_dtype)
         self._testGradient(np_input, bias, dtype, data_format, use_gpu)
 
-<<<<<<< HEAD
-=======
   @test_util.run_deprecated_v1
   def testGradientTensor3D(self):
     for (data_format, use_gpu) in [("NHWC", False), ("NHWC", True),
@@ -216,7 +216,6 @@
         self._testGradient(np_input, bias, dtype, data_format, use_gpu)
 
   @test_util.run_deprecated_v1
->>>>>>> ca2d0b65
   def testGradientTensor4D(self):
     for (data_format, use_gpu) in [("NHWC", False), ("NHWC", True),
                                    ("NCHW", False), ("NCHW", True)]:
@@ -227,8 +226,6 @@
         bias = np.array([1.3, 2.4], dtype=dtype.as_numpy_dtype)
         self._testGradient(np_input, bias, dtype, data_format, use_gpu)
 
-<<<<<<< HEAD
-=======
   @test_util.run_deprecated_v1
   def testGradientTensor5D(self):
     for (data_format, use_gpu) in [("NHWC", False), ("NHWC", True),
@@ -241,12 +238,12 @@
         self._testGradient(np_input, bias, dtype, data_format, use_gpu)
 
   @test_util.run_deprecated_v1
->>>>>>> ca2d0b65
   def testEmpty(self):
     np.random.seed(7)
     for shape in (0, 0), (2, 0), (0, 2), (4, 3, 0), (4, 0, 3), (0, 4, 3):
       self._testAll(np.random.randn(*shape), np.random.randn(shape[-1]))
 
+  @test_util.run_deprecated_v1
   def testEmptyGradient(self):
     for (data_format, use_gpu) in ("NHWC", False), ("NHWC", True):
       for shape in (0, 0), (2, 0), (0, 2):

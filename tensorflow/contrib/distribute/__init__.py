# Copyright 2018 The TensorFlow Authors. All Rights Reserved.
#
# Licensed under the Apache License, Version 2.0 (the "License");
# you may not use this file except in compliance with the License.
# You may obtain a copy of the License at
#
#     http://www.apache.org/licenses/LICENSE-2.0
#
# Unless required by applicable law or agreed to in writing, software
# distributed under the License is distributed on an "AS IS" BASIS,
# WITHOUT WARRANTIES OR CONDITIONS OF ANY KIND, either express or implied.
# See the License for the specific language governing permissions and
# limitations under the License.
# ==============================================================================
"""A distributed computation library for TF.

See [tensorflow/contrib/distribute/README.md](
https://www.tensorflow.org/code/tensorflow/contrib/distribute/README.md)
for overview and examples.
"""

from __future__ import absolute_import
from __future__ import division
from __future__ import print_function

# pylint: disable=unused-import,wildcard-import
from tensorflow.contrib.distribute.python.collective_all_reduce_strategy import CollectiveAllReduceStrategy
from tensorflow.contrib.distribute.python.cross_tower_ops import *
from tensorflow.contrib.distribute.python.mirrored_strategy import MirroredStrategy
from tensorflow.contrib.distribute.python.monitor import Monitor
from tensorflow.contrib.distribute.python.one_device_strategy import OneDeviceStrategy
from tensorflow.contrib.distribute.python.parameter_server_strategy import ParameterServerStrategy
from tensorflow.contrib.distribute.python.step_fn import *
from tensorflow.contrib.distribute.python.tpu_strategy import initialize_tpu_system
from tensorflow.contrib.distribute.python.tpu_strategy import TPUStrategy
from tensorflow.python.distribute.distribute_config import DistributeConfig
from tensorflow.python.distribute.distribute_coordinator import run_standard_tensorflow_server
from tensorflow.python.training.distribute import *
from tensorflow.python.training.distribution_strategy_context import *

from tensorflow.python.util.all_util import remove_undocumented


_allowed_symbols = [
    'AllReduceCrossTowerOps',
    'CollectiveAllReduceStrategy',
    'CrossTowerOps',
    'DistributeConfig',
    'DistributionStrategy',
    'MirroredStrategy',
    'Monitor',
    'MultiWorkerAllReduce',
    'OneDeviceStrategy',
    'ParameterServerStrategy',
    'ReductionToOneDeviceCrossTowerOps',
    'Step',
    'StandardInputStep',
    'StandardSingleLossStep',
    'TowerContext',
    'TPUStrategy',
<<<<<<< HEAD
    'get_cross_tower_context',
    'get_distribution_strategy',
    'get_loss_reduction',
    'get_tower_context',
    'has_distribution_strategy',
    'require_tower_context',
=======
    'initialize_tpu_system',
    'get_cross_replica_context',
    'get_distribution_strategy',
    'get_loss_reduction',
    'get_replica_context',
    'get_strategy',
    'has_distribution_strategy',
    'has_strategy',
    'in_cross_replica_context',
    'require_replica_context',
>>>>>>> ca2d0b65
    'run_standard_tensorflow_server',
    'UpdateContext',
]

remove_undocumented(__name__, _allowed_symbols)<|MERGE_RESOLUTION|>--- conflicted
+++ resolved
@@ -25,7 +25,6 @@
 
 # pylint: disable=unused-import,wildcard-import
 from tensorflow.contrib.distribute.python.collective_all_reduce_strategy import CollectiveAllReduceStrategy
-from tensorflow.contrib.distribute.python.cross_tower_ops import *
 from tensorflow.contrib.distribute.python.mirrored_strategy import MirroredStrategy
 from tensorflow.contrib.distribute.python.monitor import Monitor
 from tensorflow.contrib.distribute.python.one_device_strategy import OneDeviceStrategy
@@ -33,6 +32,7 @@
 from tensorflow.contrib.distribute.python.step_fn import *
 from tensorflow.contrib.distribute.python.tpu_strategy import initialize_tpu_system
 from tensorflow.contrib.distribute.python.tpu_strategy import TPUStrategy
+from tensorflow.python.distribute.cross_device_ops import *
 from tensorflow.python.distribute.distribute_config import DistributeConfig
 from tensorflow.python.distribute.distribute_coordinator import run_standard_tensorflow_server
 from tensorflow.python.training.distribute import *
@@ -42,41 +42,31 @@
 
 
 _allowed_symbols = [
-    'AllReduceCrossTowerOps',
+    'AllReduceCrossDeviceOps',
     'CollectiveAllReduceStrategy',
-    'CrossTowerOps',
+    'CrossDeviceOps',
     'DistributeConfig',
     'DistributionStrategy',
+    'DistributionStrategyExtended',
     'MirroredStrategy',
     'Monitor',
     'MultiWorkerAllReduce',
     'OneDeviceStrategy',
     'ParameterServerStrategy',
-    'ReductionToOneDeviceCrossTowerOps',
+    'ReductionToOneDeviceCrossDeviceOps',
     'Step',
     'StandardInputStep',
     'StandardSingleLossStep',
-    'TowerContext',
+    'ReplicaContext',
     'TPUStrategy',
-<<<<<<< HEAD
-    'get_cross_tower_context',
-    'get_distribution_strategy',
-    'get_loss_reduction',
-    'get_tower_context',
-    'has_distribution_strategy',
-    'require_tower_context',
-=======
     'initialize_tpu_system',
     'get_cross_replica_context',
     'get_distribution_strategy',
     'get_loss_reduction',
     'get_replica_context',
-    'get_strategy',
     'has_distribution_strategy',
-    'has_strategy',
     'in_cross_replica_context',
     'require_replica_context',
->>>>>>> ca2d0b65
     'run_standard_tensorflow_server',
     'UpdateContext',
 ]

--- conflicted
+++ resolved
@@ -13,20 +13,13 @@
 # limitations under the License.
 # =============================================================================
 
-"""Functional operations.
-
-See the [Higher Order
-Functions](https://tensorflow.org/api_guides/python/functional_ops) guide.
-"""
+"""Functional operations."""
 
 from __future__ import absolute_import
 from __future__ import division
 from __future__ import print_function
 
-<<<<<<< HEAD
-from tensorflow.core.protobuf import rewriter_config_pb2
-=======
->>>>>>> ca2d0b65
+from tensorflow.core.protobuf import config_pb2
 from tensorflow.core.framework import attr_value_pb2
 from tensorflow.python.eager import context
 from tensorflow.python.framework import constant_op
@@ -47,7 +40,6 @@
 from tensorflow.python.ops.gen_functional_ops import symbolic_gradient
 from tensorflow.python.platform import tf_logging as logging
 from tensorflow.python.util import compat
-from tensorflow.python.util import function_utils
 from tensorflow.python.util import nest
 from tensorflow.python.util.tf_export import tf_export
 
@@ -151,7 +143,8 @@
         lambda i, a: i < n, compute, [i, a],
         parallel_iterations=parallel_iterations,
         back_prop=back_prop,
-        swap_memory=swap_memory)
+        swap_memory=swap_memory,
+        maximum_iterations=n)
 
     # TODO(akshayka): Remove the in_graph_mode check once caching devices are
     # supported in Eager
@@ -261,7 +254,8 @@
         compute, [i, a],
         parallel_iterations=parallel_iterations,
         back_prop=back_prop,
-        swap_memory=swap_memory)
+        swap_memory=swap_memory,
+        maximum_iterations=n)
 
     # TODO(akshayka): Remove the in_graph_mode check once caching devices are
     # supported in Eager
@@ -810,6 +804,29 @@
   return symbolic_gradient(input=inputs, Tout=tlist, f=f, name=name)
 
 
+def _LoopBodyCaptureWrapper(func):
+  """Returns a wrapper for `func` that handles loop-carried captured inputs."""
+
+  @function.Defun(
+      *func.declared_input_types, func_name="%s_Wrapper" % func.name)
+  def Wrapper(*args):
+    """A wrapper that handles loop-carried captured inputs."""
+    result = func(*args)
+    extra_args = tuple(function.get_extra_args())
+    # Nullary functions return an Operation. Normal functions can't do this
+    # because their return values are converted to Tensors.
+    if isinstance(result, ops.Operation):
+      return extra_args
+    # Unary functions return a single Tensor value.
+    elif not isinstance(result, tuple):
+      return (result,) + extra_args
+    # N-ary functions return a tuple of Tensors.
+    else:
+      return result + extra_args
+
+  return Wrapper
+
+
 # pylint: disable=invalid-name,protected-access
 def While(input_, cond, body, name=None, hostmem=None):
   r"""output = input; While (Cond(output)) { output = Body(output) }.
@@ -831,11 +848,41 @@
     hostmem: A list of integer. If i is in the list, input[i] is a
       host memory tensor.
 
+  Raises:
+    ValueError: if `cond` has implicitly captured inputs or if `cond` and `body`
+      have different signatures.
+
   Returns:
     A list of `Tensor` objects. Has the same type as `input`.
     A list of output tensors whose types are T.
   """
-  ret = gen_functional_ops._while(input_, cond, body, name=name)
+  if cond.captured_inputs:
+    raise ValueError("While op 'cond' argument must be a function "
+                     "without implicitly captured inputs.")
+
+  if cond.declared_input_types != body.declared_input_types:
+    raise ValueError(
+        "While op 'cond' and 'body' signatures do not match. %r vs %r" %
+        (cond.declared_input_types, body.declared_input_types))
+
+  if body.captured_inputs:
+    cond_dtypes = list(
+        body.declared_input_types) + [t.dtype for t in body.captured_inputs]
+
+    @function.Defun(*cond_dtypes, func_name="%s_Wrapper" % cond.name)
+    def CondWrapper(*args):
+      """A wrapper that handles loop-carried captured inputs."""
+      return cond(*args[:len(body.declared_input_types)])
+
+    ret = gen_functional_ops._while(
+        input_ + body.captured_inputs,
+        CondWrapper,
+        _LoopBodyCaptureWrapper(body),
+        name=name)
+    # Slice off the loop-carried captured inputs.
+    ret = ret[:-len(body.captured_inputs)]
+  else:
+    ret = gen_functional_ops._while(input_, cond, body, name=name)
   if hostmem:
     input_attr = attr_value_pb2.AttrValue()
     input_attr.list.i.extend(hostmem)
@@ -884,11 +931,10 @@
   # must have identical inputs, we have to augment the cond signature to take
   # the same types as the carried loop variables.
   body_sig = [dtypes.int32] * 4 + list(forbody.declared_input_types)[1:]
-  cond_sig = body_sig + [t.dtype for t in forbody.captured_inputs]
 
   cond_name = "%s_Cond" % forbody.name
 
-  @function.Defun(*cond_sig, func_name=cond_name)
+  @function.Defun(*body_sig, func_name=cond_name)
   def WhileCond(i, n, *args):
     del args
     return i < n
@@ -906,8 +952,7 @@
     # Unary functions return a single Tensor value.
     elif isinstance(for_result, ops.Tensor):
       for_result = (for_result,)
-    extra_args = tuple(function.get_extra_args())
-    return (i + 1, n, start, delta) + tuple(for_result) + extra_args
+    return (i + 1, n, start, delta) + tuple(for_result)
 
   if hostmem is not None:
     hostmem = [0, 1, 2, 3] + [(4 + _) for _ in hostmem]
@@ -915,13 +960,13 @@
     hostmem = [0, 1, 2, 3]
 
   results = While(
-      input_=[0, n, start, delta] + inputs + WhileBody.captured_inputs,
+      input_=[0, n, start, delta] + inputs,
       cond=WhileCond,
       body=WhileBody,
       name=name,
       hostmem=hostmem)
   # Slice off the loop-carried captured inputs.
-  return list(results[4:len(results) - len(WhileBody.captured_inputs)])
+  return list(results[4:len(results)])
 
 
 def For(start,
@@ -955,29 +1000,15 @@
   if rewrite_with_while:
     return _ForUsingWhile(start, limit, delta, inputs, body, name, hostmem)
   if body.captured_inputs:
-    wrapper_name = "%s_BodyWrapper" % body.name
-
-    @function.Defun(*body.declared_input_types, func_name=wrapper_name)
-    def BodyWrapper(*args):
-      """A wrapper for body that handles loop-carried captured inputs."""
-      body_result = body(*args)
-      extra_args = tuple(function.get_extra_args())
-      # Nullary functions return an Operation. Normal functions can't do this
-      # because their return values are converted to Tensors.
-      if isinstance(body_result, ops.Operation):
-        return extra_args
-      # Unary functions return a single Tensor value.
-      elif not isinstance(body_result, tuple):
-        return (body_result,) + extra_args
-      # N-ary functions return a tuple of Tensors.
-      else:
-        return body_result + extra_args
-
-    inputs += BodyWrapper.captured_inputs
     ret = gen_functional_ops._for(
-        start, limit, delta, inputs, BodyWrapper, name=name)
+        start,
+        limit,
+        delta,
+        inputs + body.captured_inputs,
+        _LoopBodyCaptureWrapper(body),
+        name=name)
     # Slice off the loop-carried captured inputs.
-    ret = ret[:-len(BodyWrapper.captured_inputs)]
+    ret = ret[:-len(body.captured_inputs)]
   else:
     ret = gen_functional_ops._for(start, limit, delta, inputs, body, name=name)
   if hostmem:
@@ -993,19 +1024,17 @@
   return ret
 # pylint: enable=invalid-name,protected-access
 
-<<<<<<< HEAD
 _rewriter_config_optimizer_disabled = None
 
 def _get_disabled_rewriter_config():
   global _rewriter_config_optimizer_disabled
   if _rewriter_config_optimizer_disabled is None:
-    rewriter_config = rewriter_config_pb2.RewriterConfig()
+    config = config_pb2.ConfigProto()
+    rewriter_config = config.graph_options.rewrite_options
     rewriter_config.disable_meta_optimizer = True
-    _rewriter_config_optimizer_disabled = rewriter_config.SerializeToString()
+    _rewriter_config_optimizer_disabled = config.SerializeToString()
   return _rewriter_config_optimizer_disabled
 
-=======
->>>>>>> ca2d0b65
 
 def partitioned_call(args, f, tout=None, executing_eagerly=None, config=None,
                      executor_type=None):
@@ -1022,7 +1051,7 @@
       the signature of `f`.
     executing_eagerly: (Optional) A boolean indicating whether the context is
       executing eagerly. If `None`, fetched from the global context.
-    config: (Optional) A tensorflow::RewriterConfig proto, serialized. If
+    config: (Optional) A `tensorflow::ConfigProto` proto, serialized. If
       `None`, all optimizations are disabled. Currently only handled for eager
       defined functions.
     executor_type: (Optional) A string for the name of the executor to be used
@@ -1042,7 +1071,7 @@
     executing_eagerly = context.executing_eagerly()
 
   if config is None:
-    config = function_utils.get_disabled_rewriter_config()
+    config = _get_disabled_rewriter_config()
 
   if executor_type is None:
     executor_type = ""
@@ -1050,10 +1079,12 @@
   if executing_eagerly or len(tout):
     if f.stateful_ops:
       outputs = gen_functional_ops.stateful_partitioned_call(
-          args=args, Tout=tout, f=f, config=config, executor_type=executor_type)
+          args=args, Tout=tout, f=f, config_proto=config,
+          executor_type=executor_type)
     else:
       outputs = gen_functional_ops.partitioned_call(
-          args=args, Tout=tout, f=f, config=config, executor_type=executor_type)
+          args=args, Tout=tout, f=f, config_proto=config,
+          executor_type=executor_type)
     return outputs if outputs else None
 
   # The generated binding returns an empty list for functions that don't
@@ -1072,12 +1103,7 @@
   # When running in graph mode, the graph and function graphs are optimized
   # (i.e. run through grappler) per the session options, so we can disable any
   # eager-specific rewriting.
-<<<<<<< HEAD
-  rewriter_config = attr_value_pb2.AttrValue(s=_get_disabled_rewriter_config())
-=======
-  config_proto = attr_value_pb2.AttrValue(
-      s=function_utils.get_disabled_rewriter_config())
->>>>>>> ca2d0b65
+  config_proto = attr_value_pb2.AttrValue(s=_get_disabled_rewriter_config())
 
   graph = ops.get_default_graph()
   f.add_to_graph(graph)
@@ -1092,7 +1118,7 @@
           "Tin": tin_attr,
           "Tout": tout_attr,
           "f": func_attr,
-          "config": rewriter_config,
+          "config_proto": config_proto,
           "executor_type": executor_type_attr,
       })
   outputs = op.outputs

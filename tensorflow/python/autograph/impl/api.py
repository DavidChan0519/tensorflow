# Copyright 2016 The TensorFlow Authors. All Rights Reserved.
#
# Licensed under the Apache License, Version 2.0 (the "License");
# you may not use this file except in compliance with the License.
# You may obtain a copy of the License at
#
#     http://www.apache.org/licenses/LICENSE-2.0
#
# Unless required by applicable law or agreed to in writing, software
# distributed under the License is distributed on an "AS IS" BASIS,
# WITHOUT WARRANTIES OR CONDITIONS OF ANY KIND, either express or implied.
# See the License for the specific language governing permissions and
# limitations under the License.
# ==============================================================================
"""This module contains the user-facing API for AutoGraph."""

from __future__ import absolute_import
from __future__ import division
from __future__ import print_function

import functools
from enum import Enum

from tensorflow.python.autograph.core import config
from tensorflow.python.autograph.core import converter
from tensorflow.python.autograph.impl import conversion
from tensorflow.python.autograph.operators import py_builtins
from tensorflow.python.autograph.pyct import compiler
from tensorflow.python.autograph.pyct import inspect_utils
from tensorflow.python.autograph.utils import py_func
<<<<<<< HEAD
=======
from tensorflow.python.util import nest
from tensorflow.python.framework import tensor_util
>>>>>>> ca2d0b65
from tensorflow.python.platform import tf_logging as logging
from tensorflow.python.util import tf_decorator
from tensorflow.python.util import tf_inspect

# TODO(mdan): Properly document the type hints.
# TODO(mdan): Reduce the type hint information to (module, type).
# (currently we require (module + class name, type))


# TODO(mdan): This should behave like to_graph (e.g. convert statically).
def convert(recursive=False, verbose=False):
  """Decorator that compiles a function to use TensorFlow ops.

  The decorator is dynamic - it recompiles the target whenever the decorated
  function is called. This means the parameter values are known at conversion.
  It also means that repeated calls with different types of parameters will be
  correctly processed.

  Args:
    recursive: bool, whether to recursively convert any functions or classes
      that the converted function may use.
    verbose: bool, whether to output the compiled code in the logs.

  Returns:
    Callable, a decorator that converts the given function into an equivalent
    function that uses TensorFlow ops.
  """

  def decorator(f):
    """Decorator implementation."""

    @functools.wraps(f)
    def wrapper(*args, **kwargs):
      return converted_call(
          f, None,
          converter.ConversionOptions(
              recursive=recursive,
              verbose=verbose,
              force_conversion=True,
              optional_features=converter.Feature.ALL,
          ), *args, **kwargs)

    wrapper = tf_decorator.make_decorator(f, wrapper)

    # Sometimes the decorator is just desugared, making it impossible to detect.
    # This attribute makes detection easier.
    setattr(wrapper, '__pyct_is_compile_decorator', True)
    return wrapper

  return decorator


class RunMode(Enum):
  """Specifies the way a converted function or method should be executed in TF.

  The enum values have the following semantics:

   * GRAPH: Call this function directly, as-is. This is suitable for functions
       that were already designed for TF graphs and contain ops.
   * PY_FUNC: Wrap this function into a py_func op. This is suitable for code
       that will only run correctly in Python, for example code that renders
       to the display, reads keyboard input, etc.
  """
  GRAPH = 1
  PY_FUNC = 2


def do_not_convert(run_as=RunMode.GRAPH, return_dtypes=None):
  """Decorator that suppresses the conversion of a function.

  See also: docs/pyfunc_dtypes.md

  Args:
    run_as: RunMode, specifies how to use the function in TensorFlow.
    return_dtypes: Optional[Iterable[ Union[tf.DType,
      utils.py_func.MatchDType]]], the return data types of the converted
      function, if run_as is RunMode.PY_FUNC. Ignored otherwise. May be set to
      None if the function has no return values.

  Returns:
    Callable, a decorator that wraps the original function.
  """

  def decorator(f):
    """Decorator implementation."""

    @functools.wraps(f)
    def graph_wrapper(*args, **kwargs):
      return f(*args, **kwargs)

    @functools.wraps(f)
    def py_func_wrapper(*args, **kwargs):
      if kwargs:
        raise NotImplementedError('RunMode.PY_FUNC does not yet support kwargs')
      # TODO(mdan): Add support for kwargs.
      return py_func.wrap_py_func(
          f, return_dtypes, args, kwargs, use_dummy_return=not return_dtypes)

    if run_as == RunMode.GRAPH:
      wrapper = graph_wrapper
    elif run_as == RunMode.PY_FUNC:
      wrapper = py_func_wrapper
    else:
      raise ValueError('unknown value for run_as: %s' % run_as)

    # Sometimes the decorator is just desugared, making it impossible to detect.
    # This attribute makes detection easier.
    setattr(wrapper, '__pyct_is_compile_decorator', True)
    return wrapper

  return decorator


# TODO(mdan): Move to a private, undocumented module.
def converted_call(f, owner, options, *args, **kwargs):
  """Compiles a function call inline. For internal use only."""
  if options.verbose:
    logging.info('Converted call: {}; owner: {}'.format(f, owner))

  if owner is not None:
    if not isinstance(f, str):
      raise ValueError(
          'When owner is specified, the function name must be specified as'
          ' a string: {}'.format(f))

    # Special case when the owner is a 'super' object. In that case lookups of
    # dynamic attributes won't work. See
    # inspect_utils.SuperWrapperForDynamicAttrs.
    if isinstance(owner, super):
      owner = inspect_utils.SuperWrapperForDynamicAttrs(owner)

    f = getattr(owner, f)

  # TODO(mdan): This needs cleanup.
  # In particular, we may want to avoid renaming functions altogether.
  if not options.force_conversion and conversion.is_whitelisted_for_graph(f):
    return f(*args, **kwargs)

  unknown_arg_value = object()  # Sentinel for arguments of unknown value

  if inspect_utils.isbuiltin(f):
    return py_builtins.overload_of(f)(*args, **kwargs)

  if tf_inspect.isfunction(f) or tf_inspect.ismethod(f):
    # Regular functions
    target_entity = f
    arg_map_target = f
    f_class = inspect_utils.getmethodclass(f)

    if f_class is not None:
      # If this is a method call, it may or may not include self.
      #
      # Example when self is included:
      #   converted_call(to_graph(foo.bar), foo)
      #
      # Example when self is not included:
      #   super(...).foo(args)
      #
      if owner is not None and (not args or args[0] is not owner):
        effective_args = (owner,) + args
      else:
        effective_args = args
      partial_types = (f_class,)
    else:
      effective_args = args
      partial_types = ()

  elif tf_inspect.isclass(f):
    # Constructors
    target_entity = f
    arg_map_target = f.__init__
    effective_args = args
    partial_types = ()

  elif hasattr(f, '__call__') and hasattr(f, '__class__'):
    # Callable objects
    target_entity = f.__call__
    arg_map_target = f.__call__
    effective_args = (f,) + args
    partial_types = (f.__class__,)

  else:
    NotImplementedError('unknown callable type "%s"' % type(f))

  arg_values = tf_inspect.getcallargs(arg_map_target, *args, **kwargs)
  arg_types = {}
  for name, arg in arg_values.items():
    if arg is unknown_arg_value:
      continue
    arg_class = arg.__class__
    arg_types[name] = (arg_class.__name__, arg_class)

  # When called from within a decorator, this is the only indication that
  # the function is a method - it appears that the decorator is applied
  # before the method is bound.
  if not partial_types:
    if 'self' in arg_values:
      if tf_inspect.isclass(arg_values['self'].__class__):
        partial_types = (arg_values['self'].__class__,)
    elif 'cls' in arg_values:
      if tf_inspect.isclass(arg_values['cls']):
        partial_types = (arg_values['cls'],)

  converted_f = to_graph(
      target_entity,
      recursive=options.recursive,
      verbose=options.verbose,
      arg_values=arg_values,
      arg_types=arg_types,
      partial_types=partial_types,
      strip_decorators=options.strip_decorators,
      optional_features=options.optional_features)
  return converted_f(*effective_args, **kwargs)


# TODO(mdan): Rename: to_ops?
# TODO(mdan): Look into overloading as function and decorator, like tfe.defun?
# TODO(mdan): Remove partial_types.
def to_graph(e,
             recursive=True,
             verbose=False,
             arg_values=None,
             arg_types=None,
             partial_types=None,
             strip_decorators=None,
             optional_features=converter.Feature.ALL):
  """Converts a Python entity into equivalent code that uses TensorFlow ops.

  Supported Python entities include:
    * functions
    * classes

  Classes are converted by converting all their methods into a new class.

  Args:
    e: Union[Callable, Type], the Python entity to convert.
    recursive: bool, whether to recursively convert any functions that the
      converted function may call.
    verbose: bool, whether to output the compiled code in the logs.
    arg_values: Optional[Dict[Text, Any]], value hints for symbols including
      function arguments.
    arg_types: Optional[Dict[Text, Type]], type hints for symbols including
      function arguments.
    partial_types: Set[Type], reserved for internal use.
    strip_decorators: Tuple[Callable], same as
      ConversionOptions.strip_decorators.
    optional_features: Union[Feature, Set[Feature]], same as
      ConversionOptions.optional_features.

  Returns:
    Union[Callable, Type], the converted entity, which is the same kind as e
    (that is, a function is e is a function, a class if e is a class, etc.) but
    its code has been converted to use TF ops.

  Raises:
    ValueError: If the entity could not be converted.
  """
  if strip_decorators is None:
    strip_decorators = ()
  strip_decorators += (convert, do_not_convert, converted_call)

  program_ctx = converter.ProgramContext(
      options=converter.ConversionOptions(
          recursive=recursive,
          verbose=verbose,
          strip_decorators=strip_decorators,
          optional_features=optional_features),
      partial_types=partial_types,
      autograph_module=tf_inspect.getmodule(to_graph),
      uncompiled_modules=config.DEFAULT_UNCOMPILED_MODULES)
  _, name, namespace = conversion.entity_to_graph(e, program_ctx, arg_values,
                                                  arg_types)

  nodes = []
  for dep in reversed(program_ctx.conversion_order):
    nodes.extend(program_ctx.dependency_cache[dep])

  compiled_module, _ = compiler.ast_to_object(
      nodes,
      source_prefix=program_ctx.required_imports,
      include_source_map=True)

  # The compiled code should see everything the entry entity saw.
  # TODO(mdan): This might not work well if the call tree spans modules?
  for key, val in namespace.items():
    # Avoid overwriting entities that have been transformed.
    if key not in compiled_module.__dict__:
      compiled_module.__dict__[key] = val
  compiled = getattr(compiled_module, name)

  # Need this so the source_mapping attribute is available for the context
  # manager to access for runtime errors.
  #
  # Note that compiler.ast_to_object attaches the source map 'ag_source_map__'
  # symbol to the compiled module.
  # TODO(mdan): Record this statically in the generated code.
  # TODO(mdan): Rename this attribute to 'autograph_info__'
  source_map_attribute_name = 'ag_source_map'
  if getattr(compiled, source_map_attribute_name, None) is not None:
    raise ValueError('cannot convert %s because is has an attribute '
                     '"%s", which is reserved for AutoGraph.' %
                     (compiled, source_map_attribute_name))
  setattr(compiled, source_map_attribute_name,
          compiled_module.__dict__['ag_source_map__'])

  return compiled


def to_code(e,
            recursive=True,
            arg_values=None,
            arg_types=None,
            partial_types=None,
            indentation='  '):
  """Returns the equivalent code that uses TensorFlow ops.

  Also see: `to_graph`, `convert`

  Args:
    e: Union[Callable, Type], the Python entity to convert.
    recursive: bool, whether to recursively convert any functions that the
      converted function may call.
    arg_values: Optional[Dict[Text, Any]], value hints for symbols including
      function arguments.
    arg_types: Optional[Dict[Text, Type]], type hints for symbols including
      function arguments.
    partial_types: Set[Type], reserved for internal use.
    indentation: Text, when to use for each level of indentation.

  Returns:
    Text, the converted code.
  """
  program_ctx = converter.ProgramContext(
      options=converter.ConversionOptions(
          recursive=recursive,
          strip_decorators=(convert, do_not_convert, converted_call)),
      partial_types=partial_types,
      autograph_module=tf_inspect.getmodule(to_graph),
      uncompiled_modules=config.DEFAULT_UNCOMPILED_MODULES)
  conversion.entity_to_graph(e, program_ctx, arg_values, arg_types)

  code = '\n'.join(
      compiler.ast_to_source(program_ctx.dependency_cache[dep], indentation)
      for dep in reversed(program_ctx.conversion_order))

  return program_ctx.required_imports + '\n\n' + code<|MERGE_RESOLUTION|>--- conflicted
+++ resolved
@@ -19,7 +19,14 @@
 from __future__ import print_function
 
 import functools
+import sys
+
 from enum import Enum
+
+# pylint:disable=g-bad-import-order
+import numpy as np
+# pylint:enable=g-bad-import-order
+
 
 from tensorflow.python.autograph.core import config
 from tensorflow.python.autograph.core import converter
@@ -28,14 +35,12 @@
 from tensorflow.python.autograph.pyct import compiler
 from tensorflow.python.autograph.pyct import inspect_utils
 from tensorflow.python.autograph.utils import py_func
-<<<<<<< HEAD
-=======
-from tensorflow.python.util import nest
+from tensorflow.python.data.util import nest
 from tensorflow.python.framework import tensor_util
->>>>>>> ca2d0b65
 from tensorflow.python.platform import tf_logging as logging
 from tensorflow.python.util import tf_decorator
 from tensorflow.python.util import tf_inspect
+from tensorflow.python.util.tf_export import tf_export
 
 # TODO(mdan): Properly document the type hints.
 # TODO(mdan): Reduce the type hint information to (module, type).
@@ -43,7 +48,12 @@
 
 
 # TODO(mdan): This should behave like to_graph (e.g. convert statically).
-def convert(recursive=False, verbose=False):
+# TODO(znado): Make an alias so can write Verbosity directly without needing
+# to write converter.
+def convert(
+    recursive=False,
+    verbose=converter.Verbosity.BRIEF,
+    optional_features=converter.Feature.ALL):
   """Decorator that compiles a function to use TensorFlow ops.
 
   The decorator is dynamic - it recompiles the target whenever the decorated
@@ -54,7 +64,10 @@
   Args:
     recursive: bool, whether to recursively convert any functions or classes
       that the converted function may use.
-    verbose: bool, whether to output the compiled code in the logs.
+    verbose: converter.Verbosity, the level of verbosity.
+    optional_features: converted.Feature, allows toggling optional or
+      experimental features. When set to None, only the core features are
+      enabled.
 
   Returns:
     Callable, a decorator that converts the given function into an equivalent
@@ -72,14 +85,14 @@
               recursive=recursive,
               verbose=verbose,
               force_conversion=True,
-              optional_features=converter.Feature.ALL,
+              optional_features=optional_features,
           ), *args, **kwargs)
 
     wrapper = tf_decorator.make_decorator(f, wrapper)
 
     # Sometimes the decorator is just desugared, making it impossible to detect.
     # This attribute makes detection easier.
-    setattr(wrapper, '__pyct_is_compile_decorator', True)
+    setattr(wrapper, '__ag_compiled', True)
     return wrapper
 
   return decorator
@@ -88,8 +101,7 @@
 class RunMode(Enum):
   """Specifies the way a converted function or method should be executed in TF.
 
-  The enum values have the following semantics:
-
+  Attributes:
    * GRAPH: Call this function directly, as-is. This is suitable for functions
        that were already designed for TF graphs and contain ops.
    * PY_FUNC: Wrap this function into a py_func op. This is suitable for code
@@ -140,17 +152,15 @@
 
     # Sometimes the decorator is just desugared, making it impossible to detect.
     # This attribute makes detection easier.
-    setattr(wrapper, '__pyct_is_compile_decorator', True)
+    setattr(wrapper, '__ag_compiled', True)
     return wrapper
 
   return decorator
 
 
-# TODO(mdan): Move to a private, undocumented module.
 def converted_call(f, owner, options, *args, **kwargs):
   """Compiles a function call inline. For internal use only."""
-  if options.verbose:
-    logging.info('Converted call: {}; owner: {}'.format(f, owner))
+  logging.vlog(logging.DEBUG, 'Converted call: %s; owner: %s', f, owner)
 
   if owner is not None:
     if not isinstance(f, str):
@@ -166,23 +176,55 @@
 
     f = getattr(owner, f)
 
+  if inspect_utils.isbuiltin(f):
+    return py_builtins.overload_of(f)(*args, **kwargs)
+
   # TODO(mdan): This needs cleanup.
   # In particular, we may want to avoid renaming functions altogether.
   if not options.force_conversion and conversion.is_whitelisted_for_graph(f):
+
+    # TODO(mdan): This may be inconsistent in certain situations.
+    # If the function had already been annotated with @tf.function, it
+    # may be bound to the incorrect object. It's unclear if those situations
+    # are possible, but if they happen, we need to check if f is bound
+    # to a shim like WeakrefSelf and unpack it.
+
+    # Args typically include `self`, as required by the conversion process.
+    # When conversion is skipped, `self` is not necessary, because the
+    # original bound method is being executed. This code removes it.
+    if tf_inspect.ismethod(f) and args:
+      f_self = inspect_utils.getmethodself(f)
+      if args[0] is f_self:
+        args = args[1:]
+
     return f(*args, **kwargs)
 
-  unknown_arg_value = object()  # Sentinel for arguments of unknown value
-
-  if inspect_utils.isbuiltin(f):
-    return py_builtins.overload_of(f)(*args, **kwargs)
+  # internal_convert_user_code is for example turned off when issuing a dynamic
+  # call conversion from generated code while in nonrecursive mode. In that
+  # case we evidently don't want to recurse, but we still have to convert
+  # things like builtins.
+  if not options.internal_convert_user_code:
+    return f(*args, **kwargs)
+
+  # Unwrap functools.partial objects
+  # TODO(mdan): Consider sharing unwrapping logic with tf_inspect.
+  while isinstance(f, functools.partial):
+    args = f.args + args
+    new_kwargs = {}
+    if f.keywords is not None:
+      new_kwargs.update(f.keywords)
+    new_kwargs.update(kwargs)
+    kwargs = new_kwargs
+    f = f.func
 
   if tf_inspect.isfunction(f) or tf_inspect.ismethod(f):
     # Regular functions
     target_entity = f
     arg_map_target = f
-    f_class = inspect_utils.getmethodclass(f)
-
-    if f_class is not None:
+    f_self = inspect_utils.getmethodself(f)
+
+    # TODO(b/119246461): This may be more elegantly handled using __get__?
+    if f_self is not None:
       # If this is a method call, it may or may not include self.
       #
       # Example when self is included:
@@ -194,8 +236,14 @@
       if owner is not None and (not args or args[0] is not owner):
         effective_args = (owner,) + args
       else:
-        effective_args = args
-      partial_types = (f_class,)
+        # When the owner is not specified, use the result of
+        # inspect_utils.getmethodclass.
+        # TODO(b/119246461): Make sure an owner is always specified.
+        if not args or args[0] is not f_self:
+          effective_args = (f_self,) + args
+        else:
+          effective_args = (f_self,) + args[1:]
+      partial_types = (f_self,)
     else:
       effective_args = args
       partial_types = ()
@@ -220,8 +268,6 @@
   arg_values = tf_inspect.getcallargs(arg_map_target, *args, **kwargs)
   arg_types = {}
   for name, arg in arg_values.items():
-    if arg is unknown_arg_value:
-      continue
     arg_class = arg.__class__
     arg_types[name] = (arg_class.__name__, arg_class)
 
@@ -239,72 +285,134 @@
   converted_f = to_graph(
       target_entity,
       recursive=options.recursive,
-      verbose=options.verbose,
       arg_values=arg_values,
       arg_types=arg_types,
-      partial_types=partial_types,
-      strip_decorators=options.strip_decorators,
-      optional_features=options.optional_features)
-  return converted_f(*effective_args, **kwargs)
-
-
-# TODO(mdan): Rename: to_ops?
-# TODO(mdan): Look into overloading as function and decorator, like tfe.defun?
-# TODO(mdan): Remove partial_types.
-def to_graph(e,
+      experimental_optional_features=options.optional_features,
+      experimental_strip_decorators=options.strip_decorators,
+      experimental_verbose=options.verbose,
+      experimental_partial_types=partial_types)
+
+  result = converted_f(*effective_args, **kwargs)
+
+  # The converted function's closure is simply inserted into the function's
+  # module __dict__. Since modules are permanently cached, that results in
+  # leaking the entire closure.
+  # Normally, it's not safe to delete the module because that may release said
+  # closure as well. However, in the case of converted_call we are certain the
+  # function will not be executed again, so the closure should no longer be
+  # needed so long as the function doesn't return any executable code.
+  # TODO(mdan): Attach the closure properly, using cells.
+  if all(map(_is_not_callable, nest.flatten(result))):
+    del sys.modules[converted_f.__module__]
+
+  return result
+
+
+def _is_not_callable(obj):
+  # TODO(brianklee): Handle case when obj is a tensor dependent on a py_func.
+  if isinstance(obj, (int, float, complex, str, bool)):
+    return True
+  if isinstance(obj, (np.ndarray, np.generic)):
+    return True
+  if tensor_util.is_tensor(obj):
+    return True
+  return False
+
+
+@tf_export('autograph.to_graph')
+def to_graph(entity,
              recursive=True,
-             verbose=False,
              arg_values=None,
              arg_types=None,
-             partial_types=None,
-             strip_decorators=None,
-             optional_features=converter.Feature.ALL):
-  """Converts a Python entity into equivalent code that uses TensorFlow ops.
+             experimental_optional_features=converter.Feature.ALL,
+             experimental_strip_decorators=None,
+             experimental_verbose=converter.Verbosity.BRIEF,
+             experimental_partial_types=None):
+  """Converts a Python entity into a TensorFlow graph.
+
+  Also see: `tf.autograph.to_code`, `tf.function`.
+
+  Unlike `tf.function`, `to_graph` is a low-level transpiler that converts
+  Python code to TensorFlow graph code. It does not implement any caching,
+  variable management or create any actual ops, and is best used where greater
+  control over the generated TensorFlow graph is desired. Another difference
+  from `tf.function` is that `to_graph` will not wrap the graph into a
+  TensorFlow function or a Python callable. Internally, `tf.function` uses
+  `to_graph`.
+
+  _Example Usage_
+
+  ```python
+    def foo(x):
+      if x > 0:
+        y = x * x
+      else:
+        y = -x
+      return y
+
+    converted_foo = to_graph(foo)
+
+    x = tf.constant(1)
+    y = converted_foo(x)  # converted_foo is a TensorFlow Op-like.
+    assert is_tensor(y)
+  ```
 
   Supported Python entities include:
     * functions
     * classes
-
-  Classes are converted by converting all their methods into a new class.
+    * object methods
+
+  Functions are converted into new functions with converted code.
+
+  Classes are converted by generating a new class whose methods use converted
+  code.
+
+  Methods are converted into unbound function that have an additional first
+  argument called `self`.
 
   Args:
-    e: Union[Callable, Type], the Python entity to convert.
-    recursive: bool, whether to recursively convert any functions that the
+    entity: Python callable or class to convert.
+    recursive: Whether to recursively convert any functions that the
       converted function may call.
-    verbose: bool, whether to output the compiled code in the logs.
-    arg_values: Optional[Dict[Text, Any]], value hints for symbols including
-      function arguments.
-    arg_types: Optional[Dict[Text, Type]], type hints for symbols including
-      function arguments.
-    partial_types: Set[Type], reserved for internal use.
-    strip_decorators: Tuple[Callable], same as
-      ConversionOptions.strip_decorators.
-    optional_features: Union[Feature, Set[Feature]], same as
-      ConversionOptions.optional_features.
+    arg_values: Optional dict of value hints for symbols including
+      function arguments mapping string names to actual values. For example,
+      `arg_values={'a': 1}` will map the variable `a` to the value `1`.
+    arg_types: Optional dict of type hints for symbols including function
+      arguments. Type hints allow specifying just the type of a variable, rather
+      than a specific value.
+    experimental_optional_features: `None`, a tuple of, or a single
+      `tf.autograph.experimental.Feature` value. Controls the use of
+      optional features in the conversion process.
+    experimental_strip_decorators: A tuple specifying decorators that should be
+      excluded from the compiled output. By default, when converting a function
+      before the decorators are applied, the compiled output will include those
+      decorators.
+    experimental_verbose: The level of printing verbosity to use, as a
+      `tf.autograph.experimental.Verbosity` value.
+    experimental_partial_types: A `set` of `type` values, reserved for internal
+      use.
 
   Returns:
-    Union[Callable, Type], the converted entity, which is the same kind as e
-    (that is, a function is e is a function, a class if e is a class, etc.) but
-    its code has been converted to use TF ops.
+    Same as `entity`, the converted Python function or class.
 
   Raises:
     ValueError: If the entity could not be converted.
   """
-  if strip_decorators is None:
-    strip_decorators = ()
-  strip_decorators += (convert, do_not_convert, converted_call)
+  if experimental_strip_decorators is None:
+    experimental_strip_decorators = ()
+  experimental_strip_decorators += (convert, do_not_convert, converted_call)
 
   program_ctx = converter.ProgramContext(
       options=converter.ConversionOptions(
           recursive=recursive,
-          verbose=verbose,
-          strip_decorators=strip_decorators,
-          optional_features=optional_features),
-      partial_types=partial_types,
+          verbose=experimental_verbose,
+          strip_decorators=experimental_strip_decorators,
+          optional_features=experimental_optional_features),
+      partial_types=experimental_partial_types,
       autograph_module=tf_inspect.getmodule(to_graph),
       uncompiled_modules=config.DEFAULT_UNCOMPILED_MODULES)
-  _, name, namespace = conversion.entity_to_graph(e, program_ctx, arg_values,
-                                                  arg_types)
+  _, name, namespace = conversion.entity_to_graph(entity, program_ctx,
+                                                  arg_values, arg_types)
 
   nodes = []
   for dep in reversed(program_ctx.conversion_order):
@@ -321,7 +429,18 @@
     # Avoid overwriting entities that have been transformed.
     if key not in compiled_module.__dict__:
       compiled_module.__dict__[key] = val
+  for key, val in program_ctx.additional_symbols.items():
+    if key not in compiled_module.__dict__:
+      compiled_module.__dict__[key] = val
   compiled = getattr(compiled_module, name)
+
+  if tf_inspect.isfunction(entity):
+    compiled.__defaults__ = entity.__defaults__
+
+  if hasattr(compiled, '__globals__'):
+    # Remove self to avoid circular references. This will probably only work
+    # so long as the function is not reentrant.
+    del compiled.__globals__[name]
 
   # Need this so the source_mapping attribute is available for the context
   # manager to access for runtime errors.
@@ -341,38 +460,52 @@
   return compiled
 
 
-def to_code(e,
+@tf_export('autograph.to_code')
+def to_code(entity,
             recursive=True,
             arg_values=None,
             arg_types=None,
-            partial_types=None,
-            indentation='  '):
-  """Returns the equivalent code that uses TensorFlow ops.
-
-  Also see: `to_graph`, `convert`
+            indentation='  ',
+            experimental_optional_features=converter.Feature.ALL,
+            experimental_partial_types=None):
+  """Similar to `to_graph`, but returns Python source code as a string.
+
+  Also see: `tf.autograph.to_graph`.
+
+  `to_graph` returns the Python source code that can be used to generate a
+  TensorFlow graph that is functionally identical to the input Python code.
 
   Args:
-    e: Union[Callable, Type], the Python entity to convert.
-    recursive: bool, whether to recursively convert any functions that the
+    entity: Python callable or class to convert.
+    recursive: Whether to recursively convert any functions that the
       converted function may call.
-    arg_values: Optional[Dict[Text, Any]], value hints for symbols including
-      function arguments.
-    arg_types: Optional[Dict[Text, Type]], type hints for symbols including
-      function arguments.
-    partial_types: Set[Type], reserved for internal use.
-    indentation: Text, when to use for each level of indentation.
+    arg_values: Optional dict of value hints for symbols including
+      function arguments mapping string names to actual values. For example,
+      `arg_values={'a': 1}` will map the variable `a` to the value `1`.
+    arg_types: Optional dict of type hints for symbols including function
+      arguments. Type hints allow specifying just the type of a variable, rather
+      than a specific value.
+    indentation: The string to use for indenting. Typically two or four spaces,
+      or just the tab character.
+    experimental_optional_features: `None`, a tuple of, or a single
+      `tf.autograph.experimental.Feature` value. Controls the use of
+      optional features in the conversion process.
+    experimental_partial_types: A `set` of `type` values, reserved for internal
+      use.
 
   Returns:
-    Text, the converted code.
+    The converted code as string.
   """
   program_ctx = converter.ProgramContext(
       options=converter.ConversionOptions(
           recursive=recursive,
-          strip_decorators=(convert, do_not_convert, converted_call)),
-      partial_types=partial_types,
+          verbose=converter.Verbosity.BRIEF,
+          strip_decorators=(convert, do_not_convert, converted_call),
+          optional_features=experimental_optional_features),
+      partial_types=experimental_partial_types,
       autograph_module=tf_inspect.getmodule(to_graph),
       uncompiled_modules=config.DEFAULT_UNCOMPILED_MODULES)
-  conversion.entity_to_graph(e, program_ctx, arg_values, arg_types)
+  conversion.entity_to_graph(entity, program_ctx, arg_values, arg_types)
 
   code = '\n'.join(
       compiler.ast_to_source(program_ctx.dependency_cache[dep], indentation)

# Tests of TensorFlow kernels written using the Python API.

package(
    default_visibility = ["//tensorflow:internal"],
)

licenses(["notice"])  # Apache 2.0

load("//tensorflow:tensorflow.bzl", "tf_py_test")
load("//tensorflow:tensorflow.bzl", "cuda_py_test")
load("//tensorflow:tensorflow.bzl", "sycl_py_test")
load("//tensorflow:tensorflow.bzl", "tf_custom_op_library")

# CPU only tests should use tf_py_test, GPU tests use cuda_py_test
# Please avoid the py_tests and cuda_py_tests (plural) while we
# fix the shared/overbroad dependencies.

tf_py_test(
    name = "as_string_op_test",
    size = "small",
    srcs = ["as_string_op_test.py"],
    additional_deps = [
        "//third_party/py/numpy",
        "//tensorflow/python:array_ops",
        "//tensorflow/python:client_testlib",
        "//tensorflow/python:framework_for_generated_wrappers",
        "//tensorflow/python:string_ops",
    ],
    tags = ["no_windows"],
)

tf_py_test(
    name = "attention_ops_test",
    size = "small",
    srcs = ["attention_ops_test.py"],
    additional_deps = [
        "//third_party/py/numpy",
        "//tensorflow/python:array_ops",
        "//tensorflow/python:client_testlib",
        "//tensorflow/python:framework_for_generated_wrappers",
        "//tensorflow/python:image_ops",
    ],
)

tf_py_test(
    name = "barrier_ops_test",
    size = "medium",  # NOTE(ebrevdo): This test is NOT small.
    srcs = ["barrier_ops_test.py"],
    additional_deps = [
        "//third_party/py/numpy",
        "//tensorflow/python:client_testlib",
        "//tensorflow/python:data_flow_ops",
        "//tensorflow/python:errors",
        "//tensorflow/python:framework_for_generated_wrappers",
    ],
    shard_count = 20,
)

tf_py_test(
    name = "base64_ops_test",
    size = "small",
    srcs = ["base64_ops_test.py"],
    additional_deps = [
        "//third_party/py/numpy",
        "//tensorflow/python:array_ops",
        "//tensorflow/python:client_testlib",
        "//tensorflow/python:errors",
        "//tensorflow/python:framework_for_generated_wrappers",
        "//tensorflow/python:framework_test_lib",
        "//tensorflow/python:string_ops",
    ],
    tags = ["nomac"],  # b/35468214
)

tf_py_test(
    name = "batch_gather_op_test",
    srcs = ["batch_gather_op_test.py"],
    additional_deps = [
        "@absl_py//absl/testing:parameterized",
        "//tensorflow/python:array_ops",
        "//tensorflow/python:client_testlib",
        "//tensorflow/python:constant_op",
        "//tensorflow/python:dtypes",
    ],
    tags = [
        "no_gpu",  # b/127001953
    ],
)

tf_py_test(
    name = "batch_scatter_ops_test",
    srcs = ["batch_scatter_ops_test.py"],
    additional_deps = [
        "//tensorflow/python/eager:context",
        "//tensorflow/python:array_ops",
        "//tensorflow/python:client_testlib",
        "//tensorflow/python:constant_op",
        "//tensorflow/python:dtypes",
        "//tensorflow/python:errors",
        "//tensorflow/python:framework_test_lib",
        "//tensorflow/python:gradients",
        "//tensorflow/python:resource_variable_ops",
        "//tensorflow/python:session",
        "//tensorflow/python:state_ops",
        "//tensorflow/python:variables",
    ],
)

tf_py_test(
    name = "bcast_ops_test",
    size = "small",
    srcs = ["bcast_ops_test.py"],
    additional_deps = [
        "//tensorflow/python:array_ops_gen",
        "//tensorflow/python:client_testlib",
    ],
)

cuda_py_test(
    name = "list_ops_test",
    size = "small",
    srcs = ["list_ops_test.py"],
    additional_deps = [
        "@absl_py//absl/testing:parameterized",
        "//third_party/py/numpy",
        "//tensorflow/python:array_ops",
        "//tensorflow/python:gradients_impl",
        "//tensorflow/python:list_ops",
        "//tensorflow/python:math_ops",
        "//tensorflow/python:tensor_shape",
        "//tensorflow/python/eager:context",
        "//tensorflow/python:framework_for_generated_wrappers",
        "//tensorflow/python:framework_test_lib",
        "//tensorflow/python:client_testlib",
    ],
    grpc_enabled = True,
    tags = ["no_rocm"],
    xla_enable_strict_auto_jit = True,
)

cuda_py_test(
    name = "benchmark_test",
    size = "small",
    srcs = ["benchmark_test.py"],
    additional_deps = [
        "//tensorflow/python:client",
        "//tensorflow/python:client_testlib",
        "//tensorflow/python:framework_for_generated_wrappers",
        "//tensorflow/python:platform",
        "//tensorflow/python:platform_benchmark",
    ],
    tags = ["no_windows"],
    xla_enable_strict_auto_jit = True,
)

cuda_py_test(
    name = "reduce_benchmark_test",
    srcs = ["reduce_benchmark_test.py"],
    additional_deps = [
        "//tensorflow/python/eager:backprop",
        "//tensorflow/python:client_testlib",
        "//tensorflow/python/eager:context",
        "//tensorflow/python:framework",
        "//tensorflow/python:array_ops",
        "//tensorflow/python:gradients",
        "//tensorflow/python:math_ops",
        "//tensorflow/python:platform",
        "//tensorflow/python:platform_benchmark",
    ],
    xla_enable_strict_auto_jit = True,
)

tf_py_test(
    name = "bincount_op_test",
    size = "small",
    srcs = ["bincount_op_test.py"],
    additional_deps = [
        "//tensorflow/python:client_testlib",
        "//tensorflow/python:math_ops",
        "//tensorflow/python:framework_for_generated_wrappers",
    ],
    tags = ["no_windows_gpu"],
)

tf_py_test(
    name = "candidate_sampler_ops_test",
    size = "small",
    srcs = ["candidate_sampler_ops_test.py"],
    additional_deps = [
        "//third_party/py/numpy",
        "//tensorflow/python:array_ops",
        "//tensorflow/python:candidate_sampling_ops",
        "//tensorflow/python:client_testlib",
        "//tensorflow/python:framework_for_generated_wrappers",
        "//tensorflow/python:math_ops",
    ],
)

tf_py_test(
    name = "checkpoint_ops_test",
    size = "medium",
    srcs = ["checkpoint_ops_test.py"],
    additional_deps = [
        "//third_party/py/numpy",
        "//tensorflow/python:array_ops",
        "//tensorflow/python:checkpoint_ops_gen",
        "//tensorflow/python:client_testlib",
        "//tensorflow/python:constant_op",
        "//tensorflow/python:dtypes",
        "//tensorflow/python:errors",
        "//tensorflow/python:framework_ops",
        "//tensorflow/python:math_ops",
        "//tensorflow/python:partitioned_variables",
        "//tensorflow/python:platform",
        "//tensorflow/python:training",
        "//tensorflow/python:variable_scope",
        "//tensorflow/python:variables",
    ],
)

cuda_py_test(
    name = "cholesky_op_test",
    size = "medium",
    srcs = ["cholesky_op_test.py"],
    additional_deps = [
        "//third_party/py/numpy",
        "//tensorflow/python:array_ops",
        "//tensorflow/python:client_testlib",
        "//tensorflow/python:framework_for_generated_wrappers",
        "//tensorflow/python:linalg_ops",
        "//tensorflow/python:math_ops",
        "//tensorflow/python:platform",
        "//tensorflow/python/ops/linalg",
    ],
    shard_count = 5,
    tags = ["no_windows_gpu"],
    xla_enable_strict_auto_jit = True,
)

tf_py_test(
    name = "clip_ops_test",
    size = "small",
    srcs = ["clip_ops_test.py"],
    additional_deps = [
        "//tensorflow/python:client_testlib",
        "//tensorflow/python:clip_ops",
        "//tensorflow/python:framework_for_generated_wrappers",
    ],
    tags = [
        "no_gpu",  # b/127001953
        "no_windows",
    ],
)

tf_py_test(
    name = "conditional_accumulator_test",
    size = "small",
    srcs = ["conditional_accumulator_test.py"],
    additional_deps = [
        "//third_party/py/numpy",
        "//tensorflow/python:array_ops",
        "//tensorflow/python:client_testlib",
        "//tensorflow/python:data_flow_ops",
        "//tensorflow/python:errors",
        "//tensorflow/python:framework_for_generated_wrappers",
        "//tensorflow/python:math_ops",
        "//tensorflow/python:state_ops",
        "//tensorflow/python:variables",
    ],
)

tf_py_test(
    name = "ctc_decoder_ops_test",
    size = "small",
    srcs = ["ctc_decoder_ops_test.py"],
    additional_deps = [
        "//third_party/py/numpy",
        "//tensorflow/python:array_ops",
        "//tensorflow/python:client_testlib",
        "//tensorflow/python:ctc_ops",
        "//tensorflow/python:framework_for_generated_wrappers",
    ],
)

cuda_py_test(
    name = "ctc_loss_op_test",
    size = "medium",
    srcs = ["ctc_loss_op_test.py"],
    additional_deps = [
        "//third_party/py/numpy",
        "//tensorflow/python:client_testlib",
        "//tensorflow/python:ctc_ops",
        "//tensorflow/python:framework",
        "//tensorflow/python:framework_for_generated_wrappers",
        "//tensorflow/python:gradients",
    ],
    xla_enable_strict_auto_jit = True,
)

cuda_py_test(
    name = "cudnn_determinism_test",
    size = "small",
    srcs = ["cudnn_determinism_test.py"],
    additional_deps = [
        "//third_party/py/numpy",
        "//tensorflow/python:constant_op",
        "//tensorflow/python:dtypes",
        "//tensorflow/python:client_testlib",
        "//tensorflow/python:nn_ops",
    ],
    xla_enable_strict_auto_jit = True,
)

tf_py_test(
    name = "decode_csv_op_test",
    size = "small",
    srcs = ["decode_csv_op_test.py"],
    additional_deps = [
        "//third_party/py/numpy",
        "//tensorflow/python/eager:context",
        "//tensorflow/python:client_testlib",
        "//tensorflow/python:errors",
        "//tensorflow/python:framework_test_lib",
        "//tensorflow/python:parsing_ops",
    ],
)

tf_py_test(
    name = "decode_png_op_test",
    size = "small",
    srcs = ["decode_png_op_test.py"],
    additional_deps = [
        "//tensorflow/python:array_ops",
        "//tensorflow/python:client_testlib",
        "//tensorflow/python:framework_for_generated_wrappers",
        "//tensorflow/python:image_ops",
        "//tensorflow/python:nn_grad",
    ],
)

tf_py_test(
    name = "decode_bmp_op_test",
    size = "small",
    srcs = ["decode_bmp_op_test.py"],
    additional_deps = [
        "//tensorflow/python:array_ops",
        "//tensorflow/python:client_testlib",
        "//tensorflow/python:framework_for_generated_wrappers",
        "//tensorflow/python:image_ops",
        "//tensorflow/python:nn_grad",
    ],
)

tf_py_test(
    name = "decode_jpeg_op_test",
    srcs = ["decode_jpeg_op_test.py"],
    additional_deps = [
        "//tensorflow/python:client_testlib",
        "//tensorflow/python:framework_for_generated_wrappers",
        "//tensorflow/python:image_ops",
        "//tensorflow/python:platform",
    ],
    data = ["//tensorflow/core:image_testdata"],
)

tf_py_test(
    name = "decode_image_op_test",
    size = "small",
    srcs = ["decode_image_op_test.py"],
    additional_deps = [
        "//third_party/py/numpy",
        "//tensorflow/python:client_testlib",
        "//tensorflow/python:errors",
        "//tensorflow/python:image_ops",
        "//tensorflow/python:io_ops",
        "//tensorflow/python:nn_grad",
    ],
    data = ["//tensorflow/core:image_testdata"],
)

tf_py_test(
    name = "decode_raw_op_test",
    size = "small",
    srcs = ["decode_raw_op_test.py"],
    additional_deps = [
        "//third_party/py/numpy",
        "//tensorflow/python:array_ops",
        "//tensorflow/python:client_testlib",
        "//tensorflow/python:framework_for_generated_wrappers",
        "//tensorflow/python:parsing_ops",
    ],
)

tf_py_test(
    name = "decode_compressed_op_test",
    size = "small",
    srcs = ["decode_compressed_op_test.py"],
    additional_deps = [
        "//third_party/py/numpy",
        "//tensorflow/python:array_ops",
        "//tensorflow/python:client_testlib",
        "//tensorflow/python:framework_for_generated_wrappers",
        "//tensorflow/python:parsing_ops",
    ],
)

cuda_py_test(
    name = "determinant_op_test",
    size = "small",
    srcs = ["determinant_op_test.py"],
    additional_deps = [
        "//third_party/py/numpy",
        "//tensorflow/python:client_testlib",
        "//tensorflow/python:framework_for_generated_wrappers",
        "//tensorflow/python:linalg_ops",
    ],
    xla_enable_strict_auto_jit = True,
)

tf_py_test(
    name = "draw_bounding_box_op_test",
    size = "small",
    srcs = ["draw_bounding_box_op_test.py"],
    additional_deps = [
        "//third_party/py/numpy",
        "//tensorflow/python:array_ops",
        "//tensorflow/python:client_testlib",
        "//tensorflow/python:framework_for_generated_wrappers",
        "//tensorflow/python:image_ops",
        "//tensorflow/python:math_ops",
    ],
)

tf_py_test(
    name = "edit_distance_op_test",
    size = "small",
    srcs = ["edit_distance_op_test.py"],
    additional_deps = [
        "//third_party/py/numpy",
        "//tensorflow/python:array_ops",
        "//tensorflow/python:client_testlib",
        "//tensorflow/python:framework",
        "//tensorflow/python:framework_for_generated_wrappers",
    ],
)

tf_py_test(
    name = "fifo_queue_test",
    size = "small",
    srcs = ["fifo_queue_test.py"],
    additional_deps = [
        "//third_party/py/numpy",
        "//tensorflow/core:protos_all_py",
        "//tensorflow/python:array_ops",
        "//tensorflow/python:client",
        "//tensorflow/python:client_testlib",
        "//tensorflow/python:data_flow_ops",
        "//tensorflow/python:errors",
        "//tensorflow/python:framework_for_generated_wrappers",
        "//tensorflow/python:util",
    ],
)

tf_py_test(
    name = "fractional_avg_pool_op_test",
    size = "small",
    srcs = ["fractional_avg_pool_op_test.py"],
    additional_deps = [
        "//third_party/py/numpy",
        "//tensorflow/python:array_ops",
        "//tensorflow/python:client_testlib",
        "//tensorflow/python:framework_for_generated_wrappers",
        "//tensorflow/python:nn_grad",
        "//tensorflow/python:nn_ops",
        "//tensorflow/python:nn_ops_gen",
    ],
    shard_count = 5,
)

tf_py_test(
    name = "fractional_max_pool_op_test",
    size = "small",
    srcs = ["fractional_max_pool_op_test.py"],
    additional_deps = [
        "//third_party/py/numpy",
        "//tensorflow/python:array_ops",
        "//tensorflow/python:client_testlib",
        "//tensorflow/python:framework_for_generated_wrappers",
        "//tensorflow/python:nn_grad",
        "//tensorflow/python:nn_ops",
        "//tensorflow/python:nn_ops_gen",
    ],
    shard_count = 5,
)

tf_py_test(
    name = "identity_op_py_test",
    size = "small",
    srcs = ["identity_op_py_test.py"],
    additional_deps = [
        "//third_party/py/numpy",
        "//tensorflow/python:array_ops",
        "//tensorflow/python:array_ops_gen",
        "//tensorflow/python:client_testlib",
        "//tensorflow/python:framework_for_generated_wrappers",
        "//tensorflow/python:variables",
    ],
)

tf_py_test(
    name = "identity_n_op_py_test",
    size = "small",
    srcs = ["identity_n_op_py_test.py"],
    additional_deps = [
        "//third_party/py/numpy",
        "//tensorflow/python:array_ops",
        "//tensorflow/python:array_ops_gen",
        "//tensorflow/python:client_testlib",
        "//tensorflow/python:framework_for_generated_wrappers",
        "//tensorflow/python:variables",
    ],
)

tf_py_test(
    name = "in_topk_op_test",
    size = "small",
    srcs = ["in_topk_op_test.py"],
    additional_deps = [
        "//third_party/py/numpy",
        "//tensorflow/python:client_testlib",
        "//tensorflow/python:errors",
        "//tensorflow/python:nn_ops",
    ],
)

tf_py_test(
    name = "record_input_test",
    size = "medium",
    srcs = ["record_input_test.py"],
    additional_deps = [
        "//tensorflow/python:client_testlib",
        "//tensorflow/python:data_flow_ops",
        "//tensorflow/python:io_ops",
        "//tensorflow/python:util",
    ],
)

tf_py_test(
    name = "io_ops_test",
    size = "small",
    srcs = ["io_ops_test.py"],
    additional_deps = [
        "//tensorflow/python:client_testlib",
        "//tensorflow/python:io_ops",
        "//tensorflow/python:util",
    ],
)

tf_py_test(
    name = "listdiff_op_test",
    size = "small",
    srcs = ["listdiff_op_test.py"],
    additional_deps = [
        "//third_party/py/numpy",
        "//tensorflow/python:array_ops",
        "//tensorflow/python:client_testlib",
        "//tensorflow/python:framework_for_generated_wrappers",
        "//tensorflow/python:util",
    ],
)

tf_py_test(
    name = "logging_ops_logging_level_test",
    size = "small",
    srcs = ["logging_ops_logging_level_test.py"],
    additional_deps = [
        "//tensorflow/python:client_testlib",
        "//tensorflow/python:framework_for_generated_wrappers",
        "//tensorflow/python:framework_test_lib",
        "//tensorflow/python:logging_ops",
    ],
    tags = [
        "no_windows",
    ],
)

tf_py_test(
    name = "logging_ops_test",
    size = "small",
    srcs = ["logging_ops_test.py"],
    additional_deps = [
        "//tensorflow/python:client_testlib",
        "//tensorflow/python:control_flow_ops",
        "//tensorflow/python:framework_for_generated_wrappers",
        "//tensorflow/python:framework_test_lib",
        "//tensorflow/python:gradients",
        "//tensorflow/python:logging_ops",
        "//tensorflow/python:math_ops",
    ],
)

tf_py_test(
    name = "lookup_ops_test",
    size = "small",
    srcs = ["lookup_ops_test.py"],
    additional_deps = [
        "//tensorflow/python:client",
        "//tensorflow/python:client_testlib",
        "//tensorflow/python:errors",
        "//tensorflow/python:framework_for_generated_wrappers",
        "//tensorflow/python:framework_test_lib",
        "//tensorflow/python:lookup_ops",
        "//tensorflow/python:sparse_tensor",
        "//tensorflow/python:training",
    ],
    grpc_enabled = True,
)

tf_py_test(
    name = "losses_test",
    size = "medium",
    srcs = ["losses_test.py"],
    additional_deps = [
        "//third_party/py/numpy",
        "//tensorflow/python/ops/losses",
        "//tensorflow/python:array_ops",
        "//tensorflow/python:client_testlib",
        "//tensorflow/python:errors",
        "//tensorflow/python:framework",
        "//tensorflow/python:framework_for_generated_wrappers",
        "//tensorflow/python:init_ops",
        "//tensorflow/python:math_ops",
        "//tensorflow/python:training",
        "//tensorflow/python:variable_scope",
        "//tensorflow/python:variables",
    ],
)

tf_py_test(
    name = "matrix_exponential_op_test",
    size = "medium",
    srcs = ["matrix_exponential_op_test.py"],
    additional_deps = [
        "//third_party/py/numpy",
        "//tensorflow/python:client_testlib",
        "//tensorflow/python:framework_for_generated_wrappers",
        "//tensorflow/python:linalg_ops",
    ],
    shard_count = 16,
)

tf_py_test(
    name = "matrix_logarithm_op_test",
    size = "medium",
    srcs = ["matrix_logarithm_op_test.py"],
    additional_deps = [
        "//third_party/py/numpy",
        "//tensorflow/python:client_testlib",
        "//tensorflow/python:framework_for_generated_wrappers",
        "//tensorflow/python:linalg_ops",
    ],
)

cuda_py_test(
    name = "matrix_inverse_op_test",
    size = "small",
    srcs = ["matrix_inverse_op_test.py"],
    additional_deps = [
        "//third_party/py/numpy",
        "//tensorflow/python:client_testlib",
        "//tensorflow/python:framework_for_generated_wrappers",
        "//tensorflow/python:linalg_ops",
        "//tensorflow/python:math_ops",
    ],
    tags = ["optonly"],
    xla_enable_strict_auto_jit = True,
)

cuda_py_test(
    name = "matrix_solve_ls_op_test",
    size = "medium",
    srcs = ["matrix_solve_ls_op_test.py"],
    additional_deps = [
        "//third_party/py/numpy",
        "//tensorflow/python:array_ops",
        "//tensorflow/python:client_testlib",
        "//tensorflow/python:framework_for_generated_wrappers",
        "//tensorflow/python:linalg_ops",
        "//tensorflow/python:math_ops",
    ],
    xla_enable_strict_auto_jit = True,
)

cuda_py_test(
    name = "matrix_square_root_op_test",
    size = "medium",
    srcs = ["matrix_square_root_op_test.py"],
    additional_deps = [
        "//third_party/py/numpy",
        "//tensorflow/python:client_testlib",
        "//tensorflow/python:framework_for_generated_wrappers",
        "//tensorflow/python:linalg_ops",
    ],
    xla_enable_strict_auto_jit = True,
)

cuda_py_test(
    name = "matrix_solve_op_test",
    size = "medium",
    srcs = ["matrix_solve_op_test.py"],
    additional_deps = [
        "//third_party/py/numpy",
        "//tensorflow/python:array_ops",
        "//tensorflow/python:client_testlib",
        "//tensorflow/python:framework_for_generated_wrappers",
        "//tensorflow/python:linalg_ops",
    ],
    xla_enable_strict_auto_jit = True,
)

cuda_py_test(
    name = "matrix_triangular_solve_op_test",
    size = "small",
    srcs = ["matrix_triangular_solve_op_test.py"],
    additional_deps = [
        "//third_party/py/numpy",
        "//tensorflow/python:client_testlib",
        "//tensorflow/python:linalg_ops",
    ],
    xla_enable_strict_auto_jit = True,
)

cuda_py_test(
    name = "parameterized_truncated_normal_op_test",
    size = "medium",
    srcs = ["parameterized_truncated_normal_op_test.py"],
    additional_deps = [
        "@absl_py//absl/testing:parameterized",
        "//third_party/py/numpy",
        "//tensorflow/core:protos_all_py",
        "//tensorflow/python:client",
        "//tensorflow/python:client_testlib",
        "//tensorflow/python:control_flow_ops",
        "//tensorflow/python:framework",
        "//tensorflow/python:framework_for_generated_wrappers",
        "//tensorflow/python:platform",
        "//tensorflow/python:random_ops",
    ],
    xla_enable_strict_auto_jit = True,
)

tf_py_test(
    name = "parsing_ops_test",
    size = "small",
    srcs = ["parsing_ops_test.py"],
    additional_deps = [
        "//third_party/py/numpy",
        "//tensorflow/core:protos_all_py",
        "//tensorflow/python:array_ops",
        "//tensorflow/python:client_testlib",
        "//tensorflow/python:errors",
        "//tensorflow/python:framework",
        "//tensorflow/python:framework_for_generated_wrappers",
        "//tensorflow/python:parsing_ops",
        "//tensorflow/python:platform",
    ],
)

tf_py_test(
    name = "parse_single_example_op_test",
    size = "small",
    srcs = ["parse_single_example_op_test.py"],
    additional_deps = [
        "//third_party/py/numpy",
        "//tensorflow/core:protos_all_py",
        "//tensorflow/python:array_ops",
        "//tensorflow/python:client_testlib",
        "//tensorflow/python:errors",
        "//tensorflow/python:framework",
        "//tensorflow/python:framework_for_generated_wrappers",
        "//tensorflow/python:parsing_ops",
        "//tensorflow/python:platform",
    ],
)

tf_py_test(
    name = "partitioned_variables_test",
    size = "small",
    srcs = ["partitioned_variables_test.py"],
    additional_deps = [
        "//third_party/py/numpy",
        "//tensorflow/python:array_ops",
        "//tensorflow/python:client_testlib",
        "//tensorflow/python:framework_for_generated_wrappers",
        "//tensorflow/python:init_ops",
        "//tensorflow/python:partitioned_variables",
        "//tensorflow/python:random_ops",
        "//tensorflow/python:variable_scope",
        "//tensorflow/python:variables",
    ],
)

tf_py_test(
    name = "priority_queue_test",
    size = "medium",
    srcs = ["priority_queue_test.py"],
    additional_deps = [
        "//third_party/py/numpy",
        "//tensorflow/python:array_ops",
        "//tensorflow/python:client_testlib",
        "//tensorflow/python:data_flow_ops",
        "//tensorflow/python:errors",
        "//tensorflow/python:framework_for_generated_wrappers",
        "//tensorflow/python:nn_grad",
    ],
)

cuda_py_test(
    name = "resource_variable_ops_test",
    size = "small",
    srcs = ["resource_variable_ops_test.py"],
    additional_deps = [
        "@absl_py//absl/testing:parameterized",
        "//tensorflow/python:array_ops",
        "//tensorflow/python:constant_op",
        "//tensorflow/python:client_testlib",
        "//tensorflow/python:errors",
        "//tensorflow/python:framework_for_generated_wrappers",
        "//tensorflow/python:framework_test_lib",
        "//tensorflow/python:resource_variable_ops",
        "//tensorflow/python:variables",
    ],
    # TODO(b/128347673): Re-enable.
    tags = ["no_windows"],
    xla_enable_strict_auto_jit = True,
)

tf_py_test(
    name = "regex_replace_op_test",
    size = "small",
    srcs = ["regex_replace_op_test.py"],
    additional_deps = [
        "@absl_py//absl/testing:parameterized",
        "//tensorflow/python:client_testlib",
        "//tensorflow/python:constant_op",
        "//tensorflow/python:dtypes",
        "//tensorflow/python:string_ops",
    ],
)

tf_py_test(
    name = "regex_full_match_op_test",
    size = "small",
    srcs = ["regex_full_match_op_test.py"],
    additional_deps = [
        "@absl_py//absl/testing:parameterized",
        "//tensorflow/python:client_testlib",
        "//tensorflow/python:constant_op",
        "//tensorflow/python:dtypes",
        "//tensorflow/python:string_ops",
    ],
)

tf_py_test(
    name = "save_restore_ops_test",
    size = "small",
    srcs = ["save_restore_ops_test.py"],
    additional_deps = [
        "//tensorflow/core:protos_all_py",
        "//tensorflow/python:client",
        "//tensorflow/python:client_testlib",
        "//tensorflow/python:constant_op",
        "//tensorflow/python:io_ops",
        "//tensorflow/python:io_ops_gen",
    ],
)

cuda_py_test(
    name = "scatter_nd_ops_test",
    size = "medium",
    srcs = ["scatter_nd_ops_test.py"],
    additional_deps = [
        "//third_party/py/numpy",
        "//tensorflow/python:array_ops",
        "//tensorflow/python:client",
        "//tensorflow/python:client_testlib",
        "//tensorflow/python:framework_for_generated_wrappers",
        "//tensorflow/python:gradients",
        "//tensorflow/python:state_ops",
        "//tensorflow/python:variables",
        "//tensorflow/python:resource_variable_ops",
    ],
    tags = ["noasan"],  # http://b/32635055
    xla_enable_strict_auto_jit = True,
)

tf_py_test(
    name = "segment_reduction_ops_test",
    size = "medium",
    srcs = ["segment_reduction_ops_test.py"],
    additional_deps = [
        "//third_party/py/numpy",
        "//tensorflow/python:client",
        "//tensorflow/python:client_testlib",
        "//tensorflow/python:framework_for_generated_wrappers",
        "//tensorflow/python:math_ops",
        "//tensorflow/python:variables",
        "//tensorflow/python:nn_grad",
    ],
)

tf_py_test(
    name = "sparse_add_op_test",
    size = "small",
    srcs = ["sparse_add_op_test.py"],
    additional_deps = [
        "//third_party/py/numpy",
        "//tensorflow/python:client",
        "//tensorflow/python:client_testlib",
        "//tensorflow/python:framework",
        "//tensorflow/python:framework_for_generated_wrappers",
        "//tensorflow/python:math_ops",
        "//tensorflow/python:sparse_grad",
        "//tensorflow/python:sparse_ops",
    ],
)

tf_py_test(
    name = "sparse_concat_op_test",
    size = "small",
    srcs = ["sparse_concat_op_test.py"],
    additional_deps = [
        "//third_party/py/numpy",
        "//tensorflow/python:array_ops",
        "//tensorflow/python:client_testlib",
        "//tensorflow/python:framework",
        "//tensorflow/python:framework_for_generated_wrappers",
        "//tensorflow/python:sparse_ops",
    ],
)

tf_py_test(
    name = "sparse_conditional_accumulator_test",
    size = "small",
    srcs = ["sparse_conditional_accumulator_test.py"],
    additional_deps = [
        "//third_party/py/numpy",
        "//tensorflow/python:array_ops",
        "//tensorflow/python:client_testlib",
        "//tensorflow/python:data_flow_ops",
        "//tensorflow/python:errors",
        "//tensorflow/python:framework_for_generated_wrappers",
    ],
)

tf_py_test(
    name = "sparse_reorder_op_test",
    size = "small",
    srcs = ["sparse_reorder_op_test.py"],
    additional_deps = [
        "//third_party/py/numpy",
        "//tensorflow/python:array_ops",
        "//tensorflow/python:client_testlib",
        "//tensorflow/python:framework",
        "//tensorflow/python:framework_for_generated_wrappers",
        "//tensorflow/python:sparse_grad",
        "//tensorflow/python:sparse_ops",
    ],
)

tf_py_test(
    name = "sparse_reshape_op_test",
    size = "small",
    srcs = ["sparse_reshape_op_test.py"],
    additional_deps = [
        "//third_party/py/numpy",
        "//tensorflow/python:array_ops",
        "//tensorflow/python:client_testlib",
        "//tensorflow/python:framework",
        "//tensorflow/python:framework_for_generated_wrappers",
        "//tensorflow/python:sparse_ops",
    ],
)

tf_py_test(
    name = "sparse_split_op_test",
    size = "small",
    srcs = ["sparse_split_op_test.py"],
    additional_deps = [
        "//third_party/py/numpy",
        "//tensorflow/python:client_testlib",
        "//tensorflow/python:framework",
        "//tensorflow/python:sparse_ops",
    ],
)

tf_py_test(
    name = "sparse_slice_op_test",
    size = "small",
    srcs = ["sparse_slice_op_test.py"],
    additional_deps = [
        "//third_party/py/numpy",
        "//tensorflow/python:client_testlib",
        "//tensorflow/python:framework",
        "//tensorflow/python:sparse_grad",
        "//tensorflow/python:sparse_ops",
    ],
)

tf_py_test(
    name = "sparse_to_dense_op_py_test",
    size = "small",
    srcs = ["sparse_to_dense_op_py_test.py"],
    additional_deps = [
        "//third_party/py/numpy",
        "//tensorflow/python:array_ops",
        "//tensorflow/python:client_testlib",
        "//tensorflow/python:framework_for_generated_wrappers",
        "//tensorflow/python:sparse_ops",
    ],
)

tf_py_test(
    name = "sparsemask_op_test",
    size = "small",
    srcs = ["sparsemask_op_test.py"],
    additional_deps = [
        "//third_party/py/numpy",
        "//tensorflow/python:array_ops",
        "//tensorflow/python:client_testlib",
        "//tensorflow/python:framework_for_generated_wrappers",
    ],
)

tf_py_test(
    name = "string_format_op_test",
    size = "small",
    srcs = ["string_format_op_test.py"],
    additional_deps = [
        "//tensorflow/python:client_testlib",
        "//tensorflow/python:framework_for_generated_wrappers",
        "//tensorflow/python:framework_test_lib",
        "//tensorflow/python:string_ops",
        "//tensorflow/python:math_ops",
    ],
)

tf_py_test(
    name = "string_join_op_test",
    size = "small",
    srcs = ["string_join_op_test.py"],
    additional_deps = [
        "//tensorflow/python:client_testlib",
        "//tensorflow/python:string_ops",
    ],
)

tf_py_test(
    name = "string_split_op_test",
    size = "small",
    srcs = ["string_split_op_test.py"],
    additional_deps = [
        "//third_party/py/numpy",
        "//tensorflow/python:array_ops",
        "//tensorflow/python:client_testlib",
        "//tensorflow/python:errors",
        "//tensorflow/python:framework_for_generated_wrappers",
        "//tensorflow/python:string_ops",
    ],
)

tf_py_test(
    name = "string_length_op_test",
    size = "small",
    srcs = ["string_length_op_test.py"],
    additional_deps = [
        "//tensorflow/python:client_testlib",
        "//tensorflow/python:framework_for_generated_wrappers",
        "//tensorflow/python:string_ops",
    ],
)

tf_py_test(
    name = "string_strip_op_test",
    size = "small",
    srcs = ["string_strip_op_test.py"],
    additional_deps = [
        "//third_party/py/numpy",
        "//tensorflow/python:array_ops",
        "//tensorflow/python:client_testlib",
        "//tensorflow/python:errors",
        "//tensorflow/python:framework_for_generated_wrappers",
        "//tensorflow/python:string_ops",
    ],
)

tf_py_test(
    name = "substr_op_test",
    size = "small",
    srcs = ["substr_op_test.py"],
    additional_deps = [
        "@absl_py//absl/testing:parameterized",
        "//third_party/py/numpy",
        "//tensorflow/python:client_testlib",
        "//tensorflow/python:errors",
        "//tensorflow/python:string_ops",
    ],
)

cuda_py_test(
    name = "summary_ops_test",
    size = "small",
    srcs = ["summary_ops_test.py"],
    additional_deps = [
        "//tensorflow/core:protos_all_py",
        "//tensorflow/python:client_testlib",
        "//tensorflow/python:constant_op",
        "//tensorflow/python:dtypes",
        "//tensorflow/python:errors",
        "//tensorflow/python:framework_ops",
        "//tensorflow/python:framework_test_lib",
        "//tensorflow/python:lib",
        "//tensorflow/python:math_ops",
        "//tensorflow/python:platform",
        "//tensorflow/python:summary_ops_v2",
        "@six_archive//:six",
        "//tensorflow/python:tensor_spec",
        "//tensorflow/python:tensor_util",
        "//tensorflow/python:variables",
        "//tensorflow/python/eager:function",
        "//tensorflow/python/eager:context",
        "//tensorflow/python/keras:engine",
        "//tensorflow/python/keras:layers",
    ],
    xla_enable_strict_auto_jit = True,
)

tf_py_test(
    name = "summary_v1_ops_test",
    size = "small",
    srcs = ["summary_v1_ops_test.py"],
    additional_deps = [
        "//tensorflow/core:protos_all_py",
        "//tensorflow/python:client_testlib",
        "//tensorflow/python:framework_for_generated_wrappers",
        "//tensorflow/python:logging_ops",
        "//tensorflow/python:summary",
    ],
)

tf_py_test(
    name = "summary_v1_tensor_op_test",
    size = "small",
    srcs = ["summary_v1_tensor_op_test.py"],
    additional_deps = [
        "//third_party/py/numpy",
        "@six_archive//:six",
        "//tensorflow/core:protos_all_py",
        "//tensorflow/python:array_ops",
        "//tensorflow/python:client_testlib",
        "//tensorflow/python:framework",
        "//tensorflow/python:framework_for_generated_wrappers",
        "//tensorflow/python:summary",
    ],
)

tf_py_test(
    name = "template_test",
    size = "small",
    srcs = ["template_test.py"],
    additional_deps = [
        "//tensorflow/python:client",
        "//tensorflow/python:client_testlib",
        "//tensorflow/python:framework",
        "//tensorflow/python:init_ops",
        "//tensorflow/python:math_ops",
        "//tensorflow/python:nn_grad",
        "//tensorflow/python:template",
        "//tensorflow/python:training",
        "//tensorflow/python:variable_scope",
        "//tensorflow/python:variables",
    ],
)

cuda_py_test(
    name = "template_mirrored_strategy_test",
    size = "small",
    srcs = ["template_mirrored_strategy_test.py"],
    additional_deps = [
        "//tensorflow/python/distribute:distribute_lib",
        "//tensorflow/python/distribute:mirrored_strategy",
        "//tensorflow/python:client_testlib",
        "//tensorflow/python:init_ops",
        "//tensorflow/python:template",
        "//tensorflow/python:variable_scope",
        "//tensorflow/python:variables",
    ],
    xla_enable_strict_auto_jit = True,
)

<<<<<<< HEAD
tf_py_test(
=======
cuda_py_test(
>>>>>>> 51acb2b2
    name = "tridiagonal_solve_op_test",
    size = "medium",
    srcs = ["tridiagonal_solve_op_test.py"],
    additional_deps = [
        "//third_party/py/numpy",
        "//tensorflow/python:client_testlib",
        "//tensorflow/python:framework_for_generated_wrappers",
        "//tensorflow/python:linalg_ops",
    ],
    shard_count = 10,
)

tf_py_test(
    name = "unicode_script_op_test",
    size = "small",
    srcs = ["unicode_script_op_test.py"],
    additional_deps = [
        "//tensorflow/python:client_testlib",
        "//tensorflow/python:constant_op",
        "//tensorflow/python:dtypes",
        "//tensorflow/python:string_ops",
    ],
)

cuda_py_test(
    name = "topk_op_test",
    size = "small",
    srcs = ["topk_op_test.py"],
    additional_deps = [
        "//third_party/py/numpy",
        "//tensorflow/python:array_ops",
        "//tensorflow/python:client_testlib",
        "//tensorflow/python:framework_for_generated_wrappers",
        "//tensorflow/python:gradients",
        "//tensorflow/python:nn_grad",
        "//tensorflow/python:nn_ops",
    ],
    xla_enable_strict_auto_jit = True,
)

cuda_py_test(
    name = "nth_element_op_test",
    size = "small",
    srcs = ["nth_element_op_test.py"],
    additional_deps = [
        "//third_party/py/numpy",
        "//tensorflow/python:array_ops",
        "//tensorflow/python:client_testlib",
        "//tensorflow/python:framework_for_generated_wrappers",
        "//tensorflow/python:gradients",
        "//tensorflow/python:nn_grad",
        "//tensorflow/python:nn_ops",
    ],
    xla_enable_strict_auto_jit = True,
)

tf_py_test(
    name = "unicode_encode_op_test",
    size = "small",
    srcs = ["unicode_encode_op_test.py"],
    additional_deps = [
        "@absl_py//absl/testing:parameterized",
        "//third_party/py/numpy",
        "//tensorflow/python:client_testlib",
        "//tensorflow/python:constant_op",
        "//tensorflow/python:errors",
        "//tensorflow/python/ops/ragged:ragged_factory_ops",
        "//tensorflow/python/ops/ragged:ragged_string_ops",
    ],
)

tf_py_test(
    name = "unicode_transcode_op_test",
    size = "small",
    srcs = ["unicode_transcode_op_test.py"],
    additional_deps = [
        "@absl_py//absl/testing:parameterized",
        "//tensorflow/python:client_testlib",
        "//tensorflow/python:framework_for_generated_wrappers",
        "//tensorflow/python:string_ops",
    ],
)

tf_py_test(
    name = "unicode_decode_op_test",
    size = "small",
    srcs = ["unicode_decode_op_test.py"],
    additional_deps = [
        "@absl_py//absl/testing:parameterized",
        "//tensorflow/python/ops/ragged:ragged_factory_ops",
        "//tensorflow/python:array_ops",
        "//tensorflow/python:client_testlib",
        "//tensorflow/python:errors",
        "//tensorflow/python:framework_for_generated_wrappers",
        "//tensorflow/python/ops/ragged:ragged",
        "//tensorflow/python/ops/ragged:ragged_test_util",
        "//tensorflow/python:framework_test_lib",
        "//tensorflow/python:sparse_tensor",
        "//tensorflow/python:string_ops",
    ],
)

tf_py_test(
    name = "unique_op_test",
    size = "small",
    srcs = ["unique_op_test.py"],
    additional_deps = [
        "//third_party/py/numpy",
        "//tensorflow/python:array_ops",
        "//tensorflow/python:client_testlib",
    ],
)

tf_py_test(
    name = "variable_scope_test",
    size = "small",
    srcs = ["variable_scope_test.py"],
    additional_deps = [
        "//third_party/py/numpy",
        "//tensorflow/python:client_testlib",
        "//tensorflow/python:control_flow_ops",
        "//tensorflow/python:errors",
        "//tensorflow/python:framework_for_generated_wrappers",
        "//tensorflow/python:framework_test_lib",
        "//tensorflow/python:init_ops",
        "//tensorflow/python:layers",
        "//tensorflow/python:math_ops",
        "//tensorflow/python:variable_scope",
        "//tensorflow/python:resource_variable_ops",
        "//tensorflow/python:state_ops",
        "//tensorflow/python:util",
        "//tensorflow/python:variables",
        "//tensorflow/python/eager:context",
        "//tensorflow/python/eager:function",
        "//tensorflow/python/eager:wrap_function",
    ],
    tags = ["no_windows"],
)

tf_py_test(
    name = "variables_test",
    size = "small",
    srcs = ["variables_test.py"],
    additional_deps = [
        "//third_party/py/numpy",
        "//tensorflow/python:array_ops",
        "//tensorflow/python:client_testlib",
        "//tensorflow/python:control_flow_ops",
        "//tensorflow/python:errors",
        "//tensorflow/python:framework_for_generated_wrappers",
        "//tensorflow/python:math_ops",
        "//tensorflow/python:random_ops",
        "//tensorflow/python:state_ops_gen",
        "//tensorflow/python:training",
        "//tensorflow/python:util",
        "//tensorflow/python:variables",
        "//tensorflow/python/eager:function",
    ],
)

cuda_py_test(
    name = "where_op_test",
    size = "medium",
    srcs = ["where_op_test.py"],
    additional_deps = [
        "//third_party/py/numpy",
        "//tensorflow/python:array_ops",
        "//tensorflow/python:client_testlib",
        "//tensorflow/python:framework_for_generated_wrappers",
    ],
    xla_enable_strict_auto_jit = True,
)

cuda_py_test(
    name = "cast_op_test",
    size = "small",
    srcs = ["cast_op_test.py"],
    additional_deps = [
        "//third_party/py/numpy",
        "//tensorflow/python:array_ops",
        "//tensorflow/python:client_testlib",
        "//tensorflow/python:framework",
        "//tensorflow/python:framework_for_generated_wrappers",
        "//tensorflow/python:math_ops",
        "//tensorflow/python:variables",
    ],
    tags = [
        "no_windows",
        "noasan",
        "noguitar",
        "notap",
    ],
    xla_enable_strict_auto_jit = True,
)

cuda_py_test(
    name = "dense_update_ops_no_tsan_test",
    size = "small",
    srcs = ["dense_update_ops_no_tsan_test.py"],
    additional_deps = [
        "//third_party/py/numpy",
        "//tensorflow/python:array_ops",
        "//tensorflow/python:client_testlib",
        "//tensorflow/python:math_ops",
        "//tensorflow/python:state_ops",
        "//tensorflow/python:variables",
    ],
    tags = ["notsan"],
    xla_enable_strict_auto_jit = True,
)

cuda_py_test(
    name = "diag_op_test",
    size = "medium",
    srcs = ["diag_op_test.py"],
    additional_deps = [
        "//third_party/py/numpy",
        "//tensorflow/python:array_ops",
        "//tensorflow/python:client_testlib",
        "//tensorflow/python:framework_for_generated_wrappers",
        "//tensorflow/python:gradients",
        "//tensorflow/python:platform",
    ],
    shard_count = 2,
    tags = ["no_windows_gpu"],
    xla_enable_strict_auto_jit = True,
)

tf_py_test(
    name = "reader_ops_test",
    size = "small",
    srcs = ["reader_ops_test.py"],
    additional_deps = [
        "@six_archive//:six",
        "//tensorflow/core:protos_all_py",
        "//tensorflow/python:client_testlib",
        "//tensorflow/python:data_flow_ops",
        "//tensorflow/python:errors",
        "//tensorflow/python:framework_for_generated_wrappers",
        "//tensorflow/python:io_ops",
        "//tensorflow/python:lib",
        "//tensorflow/python:util",
        "//tensorflow/python:variables",
    ],
    data = ["//tensorflow/core:lmdb_testdata"],
)

cuda_py_test(
    name = "aggregate_ops_test",
    size = "small",
    srcs = ["aggregate_ops_test.py"],
    additional_deps = [
        "//third_party/py/numpy",
        "//tensorflow/python:array_ops",
        "//tensorflow/python:client_testlib",
        "//tensorflow/python:framework_for_generated_wrappers",
        "//tensorflow/python:math_ops",
    ],
    xla_enable_strict_auto_jit = True,
)

cuda_py_test(
    name = "argmax_op_test",
    size = "small",
    srcs = ["argmax_op_test.py"],
    additional_deps = [
        "//third_party/py/numpy",
        "//tensorflow/python:client_testlib",
        "//tensorflow/python:math_ops",
    ],
    xla_enable_strict_auto_jit = True,
)

cuda_py_test(
    name = "array_ops_test",
    size = "medium",
    srcs = ["array_ops_test.py"],
    additional_deps = [
        "//third_party/py/numpy",
        "//tensorflow/python:array_ops",
        "//tensorflow/python:client",
        "//tensorflow/python:client_testlib",
        "//tensorflow/python:errors",
        "//tensorflow/python:framework",
        "//tensorflow/python:framework_for_generated_wrappers",
        "//tensorflow/python:framework_test_lib",
        "//tensorflow/python:gradients",
        "//tensorflow/python:math_ops",
        "//tensorflow/python:state_ops",
        "//tensorflow/python:test_ops",
        "//tensorflow/python:variables",
        "//tensorflow/python/eager:context",
        "//tensorflow/python/eager:def_function",
    ],
    shard_count = 10,
    tags = [
        "noasan",  # times out
        "optonly",  # times out
    ],
    xla_enable_strict_auto_jit = True,
)

cuda_py_test(
    name = "broadcast_to_ops_test",
    size = "small",
    srcs = ["broadcast_to_ops_test.py"],
    additional_deps = [
        "//third_party/py/numpy",
        "//tensorflow/python:array_ops",
        "//tensorflow/python:client",
        "//tensorflow/python:client_testlib",
    ],
    xla_enable_strict_auto_jit = True,
)

cuda_py_test(
    name = "inplace_ops_test",
    size = "small",
    srcs = ["inplace_ops_test.py"],
    additional_deps = [
        "//third_party/py/numpy",
        "//tensorflow/python:array_ops",
        "//tensorflow/python:errors",
        "//tensorflow/python:client_testlib",
        "//tensorflow/python:framework",
        "//tensorflow/python:framework_test_lib",
        "//tensorflow/python:math_ops",
    ],
    shard_count = 10,
    xla_enable_strict_auto_jit = True,
)

cuda_py_test(
    name = "batch_matmul_op_test",
    size = "small",
    srcs = ["batch_matmul_op_test.py"],
    additional_deps = [
        "//third_party/py/numpy",
        "//tensorflow/python:array_ops",
        "//tensorflow/python:client_testlib",
        "//tensorflow/python:framework_for_generated_wrappers",
        "//tensorflow/python:math_ops",
    ],
    shard_count = 20,
    xla_enable_strict_auto_jit = True,
)

cuda_py_test(
    name = "batchtospace_op_test",
    size = "small",
    srcs = ["batchtospace_op_test.py"],
    additional_deps = [
        "//third_party/py/numpy",
        "//tensorflow/python:array_ops",
        "//tensorflow/python:array_ops_gen",
        "//tensorflow/python:client_testlib",
        "//tensorflow/python:framework_for_generated_wrappers",
    ],
    xla_enable_strict_auto_jit = True,
)

cuda_py_test(
    name = "betainc_op_test",
    size = "small",
    srcs = ["betainc_op_test.py"],
    additional_deps = [
        "//third_party/py/numpy",
        "//tensorflow/python:array_ops",
        "//tensorflow/python:client_testlib",
        "//tensorflow/python:framework_for_generated_wrappers",
        "//tensorflow/python:math_ops",
        "//tensorflow/python:platform",
    ],
    xla_enable_strict_auto_jit = True,
)

cuda_py_test(
    name = "bias_op_test",
    size = "medium",
    srcs = ["bias_op_test.py"],
    additional_deps = [
        "//third_party/py/numpy",
        "//tensorflow/python:array_ops",
        "//tensorflow/python:client_testlib",
        "//tensorflow/python:framework_for_generated_wrappers",
        "//tensorflow/python:gradients",
        "//tensorflow/python:nn_grad",
        "//tensorflow/python:nn_ops",
    ],
    xla_enable_strict_auto_jit = True,
)

cuda_py_test(
    name = "bitcast_op_test",
    size = "small",
    srcs = ["bitcast_op_test.py"],
    additional_deps = [
        "//third_party/py/numpy",
        "//tensorflow/python:array_ops",
        "//tensorflow/python:client_testlib",
        "//tensorflow/python:framework_for_generated_wrappers",
    ],
    xla_enable_strict_auto_jit = True,
)

cuda_py_test(
    name = "check_ops_test",
    size = "small",
    srcs = ["check_ops_test.py"],
    additional_deps = [
        "//third_party/py/numpy",
        "//tensorflow/python/eager:context",
        "//tensorflow/python/eager:def_function",
        "//tensorflow/python:array_ops",
        "//tensorflow/python:check_ops",
        "//tensorflow/python:math_ops",
        "//tensorflow/python:random_ops",
        "//tensorflow/python:client_testlib",
        "//tensorflow/python:framework",
        "//tensorflow/python:framework_for_generated_wrappers",
    ],
    xla_enable_strict_auto_jit = True,
)

cuda_py_test(
    name = "constant_op_test",
    size = "small",
    srcs = ["constant_op_test.py"],
    additional_deps = [
        "//third_party/py/numpy",
        "//tensorflow/python:array_ops",
        "//tensorflow/python:client_testlib",
        "//tensorflow/python:errors",
        "//tensorflow/python:framework_for_generated_wrappers",
        "//tensorflow/python:math_ops",
        "//tensorflow/python:util",
    ],
    xla_enable_strict_auto_jit = True,
)

cuda_py_test(
    name = "constant_op_eager_test",
    size = "small",
    srcs = ["constant_op_eager_test.py"],
    additional_deps = [
        "//tensorflow/python/eager:core",
        "//tensorflow/python/eager:context",
        "//tensorflow/python/eager:test",
        "//third_party/py/numpy",
        "//tensorflow/python:array_ops",
        "//tensorflow/python:client_testlib",
        "//tensorflow/python:errors",
        "//tensorflow/python:framework_for_generated_wrappers",
        "//tensorflow/python:math_ops",
        "//tensorflow/python:util",
    ],
    xla_enable_strict_auto_jit = True,
)

cuda_py_test(
    name = "control_flow_ops_py_test",
    size = "small",
    srcs = ["control_flow_ops_py_test.py"],
    additional_deps = [
        "//third_party/py/numpy",
        "//tensorflow/core:protos_all_py",
        "//tensorflow/python:array_ops",
        "//tensorflow/python:array_ops_gen",
        "//tensorflow/python:client",
        "//tensorflow/python:client_testlib",
        "//tensorflow/python:cond_v2",
        "//tensorflow/python:control_flow_ops",
        "//tensorflow/python:data_flow_ops",
        "//tensorflow/python:data_flow_ops_gen",
        "//tensorflow/python:distributed_framework_test_lib",
        "//tensorflow/python:errors",
        "//tensorflow/python:framework",
        "//tensorflow/python:framework_for_generated_wrappers",
        "//tensorflow/python:functional_ops",
        "//tensorflow/python:gradients",
        "//tensorflow/python:logging_ops",
        "//tensorflow/python:logging_ops_gen",
        "//tensorflow/python:math_ops",
        "//tensorflow/python:nn_grad",
        "//tensorflow/python:resource_variable_ops",
        "//tensorflow/python:script_ops",
        "//tensorflow/python:state_ops",
        "//tensorflow/python:state_ops_gen",
        "//tensorflow/python:tensor_array_grad",
        "//tensorflow/python:training",
        "//tensorflow/python:util",
        "//tensorflow/python:variable_scope",
        "//tensorflow/python:variables",
        "//tensorflow/python:while_v2",
    ],
    shard_count = 16,
<<<<<<< HEAD
    tags = [
        "no_gpu",  # TODO(b/117928656)
    ],
=======
>>>>>>> 51acb2b2
    xla_enable_strict_auto_jit = True,
)

tf_py_test(
    name = "control_flow_util_test",
    size = "small",
    srcs = ["control_flow_util_test.py"],
    additional_deps = [
        "//tensorflow/python:client_testlib",
        "//tensorflow/python:control_flow_ops",
        "//tensorflow/python:control_flow_ops_gen",
        "//tensorflow/python:control_flow_util",
        "//tensorflow/python:test_ops",
    ],
)

tf_py_test(
    name = "control_flow_util_v2_test",
    size = "small",
    srcs = ["control_flow_util_v2_test.py"],
    additional_deps = [
        "//tensorflow/python:client_testlib",
        "//tensorflow/python:cond_v2",
        "//tensorflow/python:constant_op",
        "//tensorflow/python:control_flow_ops",
        "//tensorflow/python:control_flow_util_v2",
        "//tensorflow/python:while_v2",
    ],
    tags = ["no_gpu"],  # TODO(b/117796385): runs out of memory
)

cuda_py_test(
    name = "conv1d_test",
    size = "small",
    srcs = ["conv1d_test.py"],
    additional_deps = [
        "//tensorflow/python:array_ops",
        "//tensorflow/python:client_testlib",
        "//tensorflow/python:framework_for_generated_wrappers",
        "//tensorflow/python:nn_ops",
    ],
    tags = ["no_rocm"],
    xla_enable_strict_auto_jit = True,
)

cuda_py_test(
    name = "conv1d_transpose_test",
    size = "small",
    srcs = ["conv1d_transpose_test.py"],
    additional_deps = [
        "//third_party/py/numpy",
        "//tensorflow/python:client",
        "//tensorflow/python:client_testlib",
        "//tensorflow/python:framework_for_generated_wrappers",
        "//tensorflow/python:nn_ops",
    ],
    xla_enable_strict_auto_jit = True,
)

cuda_py_test(
    name = "conv2d_transpose_test",
    size = "small",
    srcs = ["conv2d_transpose_test.py"],
    additional_deps = [
        "//third_party/py/numpy",
        "//tensorflow/python:client",
        "//tensorflow/python:client_testlib",
        "//tensorflow/python:framework_for_generated_wrappers",
        "//tensorflow/python:nn_grad",
        "//tensorflow/python:nn_ops",
    ],
    xla_enable_strict_auto_jit = True,
)

cuda_py_test(
    name = "conv3d_backprop_filter_v2_grad_test",
    size = "small",
    srcs = ["conv3d_backprop_filter_v2_grad_test.py"],
    additional_deps = [
        "//third_party/py/numpy",
        "//tensorflow/python:array_ops",
        "//tensorflow/python:client_testlib",
        "//tensorflow/python:framework_for_generated_wrappers",
        "//tensorflow/python:nn_grad",
        "//tensorflow/python:nn_ops",
    ],
    xla_enable_strict_auto_jit = True,
)

cuda_py_test(
    name = "cross_grad_test",
    size = "small",
    srcs = ["cross_grad_test.py"],
    additional_deps = [
        "//tensorflow/python:array_ops",
        "//tensorflow/python:client_testlib",
        "//tensorflow/python:math_ops",
    ],
    xla_enable_strict_auto_jit = True,
)

cuda_py_test(
    name = "denormal_test",
    size = "small",
    srcs = ["denormal_test.py"],
    additional_deps = [
        "//third_party/py/numpy",
        "//tensorflow/python:array_ops",
        "//tensorflow/python:client_testlib",
        "//tensorflow/python:framework_for_generated_wrappers",
        "//tensorflow/python:platform",
    ],
    xla_enable_strict_auto_jit = True,
)

cuda_py_test(
    name = "dense_update_ops_test",
    size = "small",
    srcs = ["dense_update_ops_test.py"],
    additional_deps = [
        "//third_party/py/numpy",
        "//tensorflow/python:array_ops",
        "//tensorflow/python:client_testlib",
        "//tensorflow/python:framework_for_generated_wrappers",
        "//tensorflow/python:math_ops",
        "//tensorflow/python:state_ops",
        "//tensorflow/python:variables",
    ],
    xla_enable_strict_auto_jit = True,
)

cuda_py_test(
    name = "depthtospace_op_test",
    size = "medium",
    srcs = ["depthtospace_op_test.py"],
    additional_deps = [
        "//third_party/py/numpy",
        "//tensorflow/python:array_ops",
        "//tensorflow/python:client_testlib",
        "//tensorflow/python:framework_for_generated_wrappers",
        "//tensorflow/python:math_ops",
    ],
    tags = ["no_windows_gpu"],
    xla_enable_strict_auto_jit = True,
)

cuda_py_test(
    name = "division_past_test",
    size = "medium",
    srcs = ["division_past_test.py"],
    additional_deps = [
        "//third_party/py/numpy",
        "//tensorflow/python:client_testlib",
        "//tensorflow/python:framework_for_generated_wrappers",
    ],
    tags = ["manual"],
    xla_enable_strict_auto_jit = True,
)

cuda_py_test(
    name = "dynamic_partition_op_test",
    size = "medium",
    srcs = ["dynamic_partition_op_test.py"],
    additional_deps = [
        "//third_party/py/numpy",
        "//tensorflow/python:array_ops",
        "//tensorflow/python:client_testlib",
        "//tensorflow/python:data_flow_grad",
        "//tensorflow/python:data_flow_ops",
        "//tensorflow/python:framework_for_generated_wrappers",
        "//tensorflow/python:gradients",
    ],
    xla_enable_strict_auto_jit = True,
)

cuda_py_test(
    name = "dynamic_stitch_op_test",
    size = "small",
    srcs = ["dynamic_stitch_op_test.py"],
    additional_deps = [
        "//third_party/py/numpy",
        "//tensorflow/python:client_testlib",
        "//tensorflow/python:data_flow_grad",
        "//tensorflow/python:data_flow_ops",
        "//tensorflow/python:framework_for_generated_wrappers",
        "//tensorflow/python:gradients",
    ],
    xla_enable_strict_auto_jit = True,
)

cuda_py_test(
    name = "extract_image_patches_op_test",
    size = "small",
    srcs = ["extract_image_patches_op_test.py"],
    additional_deps = [
        "//third_party/py/numpy",
        "//tensorflow/python:array_ops",
        "//tensorflow/python:client_testlib",
        "//tensorflow/python:framework_for_generated_wrappers",
    ],
    xla_enable_strict_auto_jit = True,
)

cuda_py_test(
    name = "extract_volume_patches_op_test",
    size = "small",
    srcs = ["extract_volume_patches_op_test.py"],
    additional_deps = [
        "//third_party/py/numpy",
        "//tensorflow/python:array_ops",
        "//tensorflow/python:client_testlib",
        "//tensorflow/python:framework_for_generated_wrappers",
    ],
    xla_enable_strict_auto_jit = True,
)

cuda_py_test(
    name = "functional_ops_test",
    size = "medium",
    srcs = ["functional_ops_test.py"],
    additional_deps = [
        "//third_party/py/numpy",
        "//tensorflow/core:protos_all_py",
        "//tensorflow/python:array_ops",
        "//tensorflow/python:client_testlib",
        "//tensorflow/python:framework",
        "//tensorflow/python:framework_for_generated_wrappers",
        "//tensorflow/python:functional_ops",
        "//tensorflow/python:gradients",
        "//tensorflow/python:init_ops",
        "//tensorflow/python:math_ops",
        "//tensorflow/python:tensor_array_grad",
        "//tensorflow/python:variable_scope",
        "//tensorflow/python:variables",
        "//tensorflow/python:while_v2",
        "//tensorflow/python/data/ops:iterator_ops",
    ],
    grpc_enabled = True,
    shard_count = 2,
    tags = ["no_windows"],
    xla_enable_strict_auto_jit = True,
)

cuda_py_test(
    name = "gather_nd_op_test",
    size = "small",
    srcs = ["gather_nd_op_test.py"],
    additional_deps = [
        "//third_party/py/numpy",
        "//tensorflow/python:array_ops",
        "//tensorflow/python:client",
        "//tensorflow/python:client_testlib",
        "//tensorflow/python:framework_for_generated_wrappers",
        "//tensorflow/python:gradients",
        "//tensorflow/python:variables",
    ],
    xla_enable_strict_auto_jit = True,
)

cuda_py_test(
    name = "gather_op_test",
    size = "medium",
    srcs = ["gather_op_test.py"],
    additional_deps = [
        "@absl_py//absl/testing:parameterized",
        "//third_party/py/numpy",
        "//tensorflow/python:array_ops",
        "//tensorflow/python:client_testlib",
        "//tensorflow/python:framework_for_generated_wrappers",
        "//tensorflow/python:gradients",
    ],
    xla_enable_strict_auto_jit = True,
)

cuda_py_test(
    name = "gradient_correctness_test",
    size = "small",
    srcs = ["gradient_correctness_test.py"],
    additional_deps = [
        "//third_party/py/numpy",
        "//tensorflow/python:client_testlib",
        "//tensorflow/python:framework_for_generated_wrappers",
        "//tensorflow/python:gradients",
        "//tensorflow/python:math_ops",
    ],
    xla_enable_strict_auto_jit = True,
)

cuda_py_test(
    name = "init_ops_test",
    size = "medium",
    srcs = ["init_ops_test.py"],
    additional_deps = [
        "//third_party/py/numpy",
        "//tensorflow/python:array_ops",
        "//tensorflow/python:client_testlib",
        "//tensorflow/python:layers",
        "//tensorflow/python:framework",
        "//tensorflow/python:framework_for_generated_wrappers",
        "//tensorflow/python:init_ops",
        "//tensorflow/python:linalg_ops",
        "//tensorflow/python:math_ops",
        "//tensorflow/python:nn_ops",
        "//tensorflow/python:partitioned_variables",
        "//tensorflow/python:random_ops",
        "//tensorflow/python:variable_scope",
        "//tensorflow/python:variables",
    ],
    shard_count = 4,
    tags = [
        "noasan",
        "notap",
    ],
    xla_enable_strict_auto_jit = True,
)

cuda_py_test(
    name = "linalg_ops_test",
    size = "medium",
    srcs = ["linalg_ops_test.py"],
    additional_deps = [
        "@absl_py//absl/testing:parameterized",
        "//third_party/py/numpy",
        "//tensorflow/python:array_ops",
        "//tensorflow/python:client_testlib",
        "//tensorflow/python:framework_for_generated_wrappers",
        "//tensorflow/python:linalg_ops",
        "//tensorflow/python:math_ops",
        "//tensorflow/python/ops/linalg",
    ],
    tags = ["no_windows_gpu"],
    xla_enable_strict_auto_jit = True,
)

cuda_py_test(
    name = "lrn_op_test",
    size = "small",
    srcs = ["lrn_op_test.py"],
    additional_deps = [
        "//third_party/py/numpy",
        "//tensorflow/python:array_ops",
        "//tensorflow/python:client_testlib",
        "//tensorflow/python:framework_for_generated_wrappers",
        "//tensorflow/python:gradients",
        "//tensorflow/python:nn",
        "//tensorflow/python:nn_grad",
    ],
    xla_enable_strict_auto_jit = True,
)

cuda_py_test(
    name = "lu_op_test",
    size = "small",
    srcs = ["lu_op_test.py"],
    additional_deps = [
        "//third_party/py/numpy",
        "//tensorflow/python:array_ops",
        "//tensorflow/python:client_testlib",
        "//tensorflow/python:framework_for_generated_wrappers",
        "//tensorflow/python:linalg_ops",
        "//tensorflow/python:math_ops",
        "//tensorflow/python:platform",
        "//tensorflow/python/ops/linalg",
    ],
    xla_enable_strict_auto_jit = True,
)

cuda_py_test(
    name = "manip_ops_test",
    size = "small",
    srcs = ["manip_ops_test.py"],
    additional_deps = [
        "//third_party/py/numpy",
        "//tensorflow/python:manip_ops",
        "//tensorflow/python:client_testlib",
        "//tensorflow/python:framework_for_generated_wrappers",
    ],
    tags = ["no_windows_gpu"],
    xla_enable_strict_auto_jit = True,
)

cuda_py_test(
    name = "matmul_op_test",
    size = "medium",
    srcs = ["matmul_op_test.py"],
    additional_deps = [
        "//third_party/py/numpy",
        "//tensorflow/python:array_ops",
        "//tensorflow/python:client_testlib",
        "//tensorflow/python:framework_for_generated_wrappers",
        "//tensorflow/python:framework_test_lib",
        "//tensorflow/python:math_ops",
        "//tensorflow/python:random_ops",
        "//tensorflow/python:variables",
    ],
    shard_count = 20,
    xla_enable_strict_auto_jit = True,
)

cuda_py_test(
    name = "morphological_ops_test",
    size = "small",
    srcs = ["morphological_ops_test.py"],
    additional_deps = [
        "//third_party/py/numpy",
        "//tensorflow/python:client_testlib",
        "//tensorflow/python:framework_for_generated_wrappers",
        "//tensorflow/python:nn_grad",
        "//tensorflow/python:nn_ops",
    ],
    xla_enable_strict_auto_jit = True,
)

cuda_py_test(
    name = "numerics_test",
    size = "small",
    srcs = ["numerics_test.py"],
    additional_deps = [
        "//third_party/py/numpy",
        "//tensorflow/python:array_ops",
        "//tensorflow/python:client_testlib",
        "//tensorflow/python:control_flow_ops",
        "//tensorflow/python:framework_for_generated_wrappers",
        "//tensorflow/python:math_ops",
        "//tensorflow/python:numerics",
    ],
    xla_enable_strict_auto_jit = True,
)

cuda_py_test(
    name = "one_hot_op_test",
    size = "small",
    srcs = ["one_hot_op_test.py"],
    additional_deps = [
        "//third_party/py/numpy",
        "//tensorflow/python:array_ops",
        "//tensorflow/python:client_testlib",
        "//tensorflow/python:framework_for_generated_wrappers",
    ],
    tags = ["no_windows_gpu"],
    xla_enable_strict_auto_jit = True,
)

cuda_py_test(
    name = "stack_op_test",
    size = "small",
    srcs = ["stack_op_test.py"],
    additional_deps = [
        "//third_party/py/numpy",
        "//tensorflow/python:array_ops",
        "//tensorflow/python:client_testlib",
        "//tensorflow/python:errors",
        "//tensorflow/python:framework_for_generated_wrappers",
        "//tensorflow/python:variables",
    ],
    xla_enable_strict_auto_jit = True,
)

cuda_py_test(
    name = "map_fn_test",
    size = "small",
    srcs = ["map_fn_test.py"],
    additional_deps = [
        "//third_party/py/numpy",
        "//tensorflow/python:array_ops",
        "//tensorflow/python:client_testlib",
        "//tensorflow/python:framework",
        "//tensorflow/python:gradients",
        "//tensorflow/python:init_ops",
        "//tensorflow/python:map_fn",
        "//tensorflow/python:math_ops",
        "//tensorflow/python:tensor_array_grad",
        "//tensorflow/python:variable_scope",
        "//tensorflow/python:variables",
    ],
    grpc_enabled = True,
    shard_count = 2,
    tags = ["no_windows"],
    xla_enable_strict_auto_jit = True,
)

cuda_py_test(
    name = "pad_op_test",
    size = "small",
    srcs = ["pad_op_test.py"],
    additional_deps = [
        "//third_party/py/numpy",
        "//tensorflow/python:array_ops",
        "//tensorflow/python:client_testlib",
        "//tensorflow/python:framework_for_generated_wrappers",
    ],
    xla_enable_strict_auto_jit = True,
)

cuda_py_test(
    name = "padding_fifo_queue_test",
    size = "small",
    srcs = ["padding_fifo_queue_test.py"],
    additional_deps = [
        "//third_party/py/numpy",
        "//tensorflow/python:array_ops",
        "//tensorflow/python:client_testlib",
        "//tensorflow/python:data_flow_ops",
        "//tensorflow/python:errors",
        "//tensorflow/python:framework_for_generated_wrappers",
    ],
    xla_enable_strict_auto_jit = True,
)

cuda_py_test(
    name = "py_func_test",
    size = "small",
    srcs = ["py_func_test.py"],
    additional_deps = [
        "//third_party/py/numpy",
        "//tensorflow/python:array_ops",
        "//tensorflow/python:client",
        "//tensorflow/python:client_testlib",
        "//tensorflow/python:errors",
        "//tensorflow/python:framework_for_generated_wrappers",
        "//tensorflow/python:script_ops",
        "//tensorflow/python/eager:context",
        "//tensorflow/python/eager:function",
    ],
    grpc_enabled = True,
    tags = ["no_windows"],
    xla_enable_strict_auto_jit = True,
)

cuda_py_test(
    name = "reduce_join_op_test",
    size = "small",
    srcs = ["reduce_join_op_test.py"],
    additional_deps = [
        "//third_party/py/numpy",
        "//tensorflow/python:array_ops",
        "//tensorflow/python:client_testlib",
        "//tensorflow/python:framework_for_generated_wrappers",
        "//tensorflow/python:string_ops",
    ],
    xla_enable_strict_auto_jit = True,
)

cuda_py_test(
    name = "reduction_ops_test",
    size = "medium",
    srcs = ["reduction_ops_test.py"],
    additional_deps = [
        "//third_party/py/numpy",
        "//tensorflow/python:array_ops",
        "//tensorflow/python:client_testlib",
        "//tensorflow/python:framework_for_generated_wrappers",
        "//tensorflow/python:math_ops",
    ],
    shard_count = 6,
    tags = [
        "no_oss",
        "no_windows_gpu",
    ],
    xla_enable_strict_auto_jit = True,
)

cuda_py_test(
    name = "reduction_ops_test_big",
    size = "medium",
    srcs = ["reduction_ops_test_big.py"],
    additional_deps = [
        "//third_party/py/numpy",
        "//tensorflow/python:array_ops",
        "//tensorflow/python:client_testlib",
        "//tensorflow/python:framework_for_generated_wrappers",
        "//tensorflow/python:math_ops",
    ],
    shard_count = 3,
    tags = [
        "manual",
        "no_gpu",
        "nogpu",
        "noguitar",
    ],
    xla_enable_strict_auto_jit = True,
)

cuda_py_test(
    name = "relu_op_test",
    size = "small",
    srcs = ["relu_op_test.py"],
    additional_deps = [
        "//third_party/py/numpy",
        "//tensorflow/python:client_testlib",
        "//tensorflow/python:framework_for_generated_wrappers",
        "//tensorflow/python:nn_grad",
        "//tensorflow/python:nn_ops",
        "//tensorflow/python:random_ops",
        "//tensorflow/python:training",
        "//tensorflow/python:variables",
        "//tensorflow/python/eager:backprop",
        "//tensorflow/python:tf2",
    ],
    xla_enable_strict_auto_jit = True,
)

cuda_py_test(
    name = "reshape_op_test",
    size = "small",
    srcs = ["reshape_op_test.py"],
    additional_deps = [
        "//third_party/py/numpy",
        "//tensorflow/python:array_ops",
        "//tensorflow/python:client_testlib",
        "//tensorflow/python:framework_for_generated_wrappers",
    ],
    xla_enable_strict_auto_jit = True,
)

cuda_py_test(
    name = "reverse_sequence_op_test",
    size = "small",
    srcs = ["reverse_sequence_op_test.py"],
    additional_deps = [
        "//third_party/py/numpy",
        "//tensorflow/python:array_ops",
        "//tensorflow/python:client_testlib",
        "//tensorflow/python:framework_for_generated_wrappers",
    ],
    xla_enable_strict_auto_jit = True,
)

cuda_py_test(
    name = "compare_and_bitpack_op_test",
    size = "small",
    srcs = ["compare_and_bitpack_op_test.py"],
    additional_deps = [
        "//third_party/py/numpy",
        "//tensorflow/python:math_ops",
        "//tensorflow/python:client_testlib",
        "//tensorflow/python:framework_for_generated_wrappers",
    ],
    xla_enable_strict_auto_jit = True,
)

cuda_py_test(
    name = "scalar_test",
    size = "small",
    srcs = ["scalar_test.py"],
    additional_deps = [
        "//third_party/py/numpy",
        "//tensorflow/python:array_ops",
        "//tensorflow/python:client_testlib",
        "//tensorflow/python:framework_for_generated_wrappers",
        "//tensorflow/python:io_ops_gen",
        "//tensorflow/python:math_ops",
        "//tensorflow/python:nn_grad",
        "//tensorflow/python:platform",
        "//tensorflow/python:random_ops",
        "//tensorflow/python:sparse_ops",
    ],
    xla_enable_strict_auto_jit = True,
)

cuda_py_test(
    name = "scan_ops_test",
    size = "medium",
    srcs = ["scan_ops_test.py"],
    additional_deps = [
        "//third_party/py/numpy",
        "//tensorflow/python:client_testlib",
        "//tensorflow/python:errors",
        "//tensorflow/python:framework_for_generated_wrappers",
        "//tensorflow/python:math_ops",
    ],
    xla_enable_strict_auto_jit = True,
)

cuda_py_test(
    name = "session_ops_test",
    size = "small",
    srcs = ["session_ops_test.py"],
    additional_deps = [
        "//tensorflow/python:client_testlib",
        "//tensorflow/python:framework_for_generated_wrappers",
        "//tensorflow/python:math_ops",
        "//tensorflow/python:session_ops",
    ],
    xla_enable_strict_auto_jit = True,
)

cuda_py_test(
    name = "shape_ops_test",
    size = "medium",
    srcs = ["shape_ops_test.py"],
    additional_deps = [
        "@absl_py//absl/testing:parameterized",
        "//third_party/py/numpy",
        "//tensorflow/core:protos_all_py",
        "//tensorflow/python:array_ops",
        "//tensorflow/python:client_testlib",
        "//tensorflow/python:errors",
        "//tensorflow/python:framework",
        "//tensorflow/python:framework_for_generated_wrappers",
        "//tensorflow/python:gradients",
    ],
    xla_enable_strict_auto_jit = True,
)

cuda_py_test(
    name = "softmax_op_test",
    size = "medium",
    srcs = ["softmax_op_test.py"],
    additional_deps = [
        "//third_party/py/numpy",
        "//tensorflow/python:array_ops",
        "//tensorflow/python:client_testlib",
        "//tensorflow/python:errors",
        "//tensorflow/python:framework_for_generated_wrappers",
        "//tensorflow/python:nn_ops",
    ],
    xla_enable_strict_auto_jit = True,
)

cuda_py_test(
    name = "softplus_op_test",
    size = "small",
    srcs = ["softplus_op_test.py"],
    additional_deps = [
        "//third_party/py/numpy",
        "//tensorflow/python:client_testlib",
        "//tensorflow/python:framework_for_generated_wrappers",
        "//tensorflow/python:nn_grad",
        "//tensorflow/python:nn_ops",
    ],
    xla_enable_strict_auto_jit = True,
)

cuda_py_test(
    name = "softsign_op_test",
    size = "small",
    srcs = ["softsign_op_test.py"],
    additional_deps = [
        "//third_party/py/numpy",
        "//tensorflow/python:client_testlib",
        "//tensorflow/python:framework_for_generated_wrappers",
        "//tensorflow/python:nn_grad",
        "//tensorflow/python:nn_ops",
    ],
    xla_enable_strict_auto_jit = True,
)

cuda_py_test(
    name = "spacetobatch_op_test",
    size = "small",
    srcs = ["spacetobatch_op_test.py"],
    additional_deps = [
        "//third_party/py/numpy",
        "//tensorflow/python:array_ops",
        "//tensorflow/python:array_ops_gen",
        "//tensorflow/python:client_testlib",
        "//tensorflow/python:framework",
        "//tensorflow/python:framework_for_generated_wrappers",
        "//tensorflow/python:math_ops",
    ],
    xla_enable_strict_auto_jit = True,
)

cuda_py_test(
    name = "spacetodepth_op_test",
    size = "medium",
    srcs = ["spacetodepth_op_test.py"],
    additional_deps = [
        "//third_party/py/numpy",
        "//tensorflow/python:array_ops",
        "//tensorflow/python:client_testlib",
        "//tensorflow/python:framework_for_generated_wrappers",
        "//tensorflow/python:math_ops",
    ],
    tags = ["no_windows_gpu"],
    xla_enable_strict_auto_jit = True,
)

tf_py_test(
    name = "sparse_serialization_ops_test",
    size = "small",
    srcs = ["sparse_serialization_ops_test.py"],
    additional_deps = [
        "//third_party/py/numpy",
        "//tensorflow/python:array_ops",
        "//tensorflow/python:client_testlib",
        "//tensorflow/python:framework",
        "//tensorflow/python:framework_for_generated_wrappers",
        "//tensorflow/python:sparse_ops",
    ],
)

tf_py_test(
    name = "sparse_tensors_map_ops_test",
    size = "small",
    srcs = ["sparse_tensors_map_ops_test.py"],
    additional_deps = [
        "//third_party/py/numpy",
        "//tensorflow/python:array_ops",
        "//tensorflow/python:client",
        "//tensorflow/python:client_testlib",
        "//tensorflow/python:framework",
        "//tensorflow/python:framework_for_generated_wrappers",
        "//tensorflow/python:sparse_ops",
        "//tensorflow/python:variables",
    ],
)

cuda_py_test(
    name = "sparse_tensor_dense_matmul_grad_test",
    size = "small",
    srcs = ["sparse_tensor_dense_matmul_grad_test.py"],
    additional_deps = [
        "//third_party/py/numpy",
        "//tensorflow/python:client_testlib",
        "//tensorflow/python:framework",
        "//tensorflow/python:framework_for_generated_wrappers",
        "//tensorflow/python:sparse_grad",
        "//tensorflow/python:sparse_ops",
    ],
    xla_enable_strict_auto_jit = True,
)

cuda_py_test(
    name = "sparse_xent_op_test",
    size = "small",
    srcs = ["sparse_xent_op_test.py"],
    additional_deps = [
        "//third_party/py/numpy",
        "//tensorflow/core:protos_all_py",
        "//tensorflow/python:array_ops",
        "//tensorflow/python:client",
        "//tensorflow/python:client_testlib",
        "//tensorflow/python:errors",
        "//tensorflow/python:framework_for_generated_wrappers",
        "//tensorflow/python:gradients",
        "//tensorflow/python:math_ops",
        "//tensorflow/python:nn_grad",
        "//tensorflow/python:nn_ops",
        "//tensorflow/python:nn_ops_gen",
        "//tensorflow/python:platform",
        "//tensorflow/python:sparse_ops",
        "//tensorflow/python:random_ops",
        "//tensorflow/python:variables",
    ],
    xla_enable_strict_auto_jit = True,
)

cuda_py_test(
    name = "split_op_test",
    size = "medium",
    srcs = ["split_op_test.py"],
    additional_deps = [
        "//third_party/py/numpy",
        "//tensorflow/python:array_ops",
        "//tensorflow/python:client_testlib",
        "//tensorflow/python:framework_for_generated_wrappers",
        "//tensorflow/python:gradients",
        "//tensorflow/python:math_ops",
    ],
    xla_enable_strict_auto_jit = True,
)

cuda_py_test(
    name = "stack_ops_test",
    size = "small",
    srcs = ["stack_ops_test.py"],
    additional_deps = [
        "//third_party/py/numpy",
        "//tensorflow/python:client_testlib",
        "//tensorflow/python:control_flow_ops",
        "//tensorflow/python:data_flow_ops_gen",
        "//tensorflow/python:errors",
        "//tensorflow/python:framework_for_generated_wrappers",
        "//tensorflow/python:math_ops",
    ],
    xla_enable_strict_auto_jit = True,
)

cuda_py_test(
    name = "string_to_hash_bucket_op_test",
    size = "small",
    srcs = ["string_to_hash_bucket_op_test.py"],
    additional_deps = [
        "//tensorflow/python:array_ops",
        "//tensorflow/python:client_testlib",
        "//tensorflow/python:framework_for_generated_wrappers",
        "//tensorflow/python:string_ops",
    ],
    xla_enable_strict_auto_jit = True,
)

cuda_py_test(
    name = "string_to_number_op_test",
    size = "small",
    srcs = ["string_to_number_op_test.py"],
    additional_deps = [
        "//tensorflow/python:array_ops",
        "//tensorflow/python:client_testlib",
        "//tensorflow/python:framework_for_generated_wrappers",
        "//tensorflow/python:parsing_ops",
    ],
    xla_enable_strict_auto_jit = True,
)

cuda_py_test(
    name = "summary_v1_audio_op_test",
    size = "small",
    srcs = ["summary_v1_audio_op_test.py"],
    additional_deps = [
        "//third_party/py/numpy",
        "//tensorflow/core:protos_all_py",
        "//tensorflow/python:client_testlib",
        "//tensorflow/python:framework_for_generated_wrappers",
        "//tensorflow/python:summary",
    ],
    xla_enable_strict_auto_jit = True,
)

cuda_py_test(
    name = "summary_v1_image_op_test",
    size = "small",
    srcs = ["summary_v1_image_op_test.py"],
    additional_deps = [
        "//third_party/py/numpy",
        "//tensorflow/core:protos_all_py",
        "//tensorflow/python:client_testlib",
        "//tensorflow/python:framework_for_generated_wrappers",
        "//tensorflow/python:image_ops",
        "//tensorflow/python:nn_grad",
        "//tensorflow/python:summary",
    ],
    xla_enable_strict_auto_jit = True,
)

cuda_py_test(
    name = "tensor_array_ops_test",
    size = "small",
    srcs = ["tensor_array_ops_test.py"],
    additional_deps = [
        "//third_party/py/numpy",
        "//tensorflow/python:array_ops",
        "//tensorflow/python:client_testlib",
        "//tensorflow/python:control_flow_ops",
        "//tensorflow/python:data_flow_ops_gen",
        "//tensorflow/python:distributed_framework_test_lib",
        "//tensorflow/python:framework_for_generated_wrappers",
        "//tensorflow/python:framework_test_lib",
        "//tensorflow/python:gradients",
        "//tensorflow/python:init_ops",
        "//tensorflow/python:math_ops",
        "//tensorflow/python:nn_grad",
        "//tensorflow/python:training",
        "//tensorflow/python:tensor_array_grad",
        "//tensorflow/python:tensor_array_ops",
        "//tensorflow/python:variables",
        "//tensorflow/python:variable_scope",
        "//tensorflow/python:cond_v2",
        "//tensorflow/python:while_v2",
        "//tensorflow/python/eager:backprop",
        "//tensorflow/python/eager:context",
    ],
    flaky = 1,  # create_local_cluster sometimes times out.
    shard_count = 10,
    tags = ["no_rocm"],
    xla_enable_strict_auto_jit = True,
)

cuda_py_test(
    name = "trace_op_test",
    size = "small",
    srcs = ["trace_op_test.py"],
    additional_deps = [
        "//third_party/py/numpy",
        "//tensorflow/python:client_testlib",
        "//tensorflow/python:math_ops",
    ],
    tags = ["no_windows_gpu"],
    xla_enable_strict_auto_jit = True,
)

cuda_py_test(
    name = "transpose_op_test",
    size = "medium",
    srcs = ["transpose_op_test.py"],
    additional_deps = [
        "//third_party/py/numpy",
        "//tensorflow/python:array_ops",
        "//tensorflow/python:client_testlib",
        "//tensorflow/python:framework_for_generated_wrappers",
    ],
    shard_count = 10,
    tags = [
        "no_gpu",
        "no_oss",
        "optonly",  # times out
    ],
    xla_enable_strict_auto_jit = True,
)

cuda_py_test(
    name = "unstack_op_test",
    size = "small",
    srcs = ["unstack_op_test.py"],
    additional_deps = [
        "//third_party/py/numpy",
        "//tensorflow/python:array_ops",
        "//tensorflow/python:client_testlib",
        "//tensorflow/python:framework_for_generated_wrappers",
    ],
    xla_enable_strict_auto_jit = True,
)

cuda_py_test(
    name = "variable_ops_test",
    size = "small",
    srcs = ["variable_ops_test.py"],
    additional_deps = [
        "//third_party/py/numpy",
        "//tensorflow/python:array_ops",
        "//tensorflow/python:client_testlib",
        "//tensorflow/python:errors",
        "//tensorflow/python:framework_for_generated_wrappers",
        "//tensorflow/python:math_ops",
        "//tensorflow/python:state_ops",
        "//tensorflow/python:state_ops_gen",
        "//tensorflow/python:variables",
    ],
    xla_enable_strict_auto_jit = True,
)

cuda_py_test(
    name = "xent_op_test",
    size = "small",
    srcs = ["xent_op_test.py"],
    additional_deps = [
        "//third_party/py/numpy",
        "//tensorflow/python:client_testlib",
        "//tensorflow/python:framework_for_generated_wrappers",
        "//tensorflow/python:gradients",
        "//tensorflow/python:math_ops",
        "//tensorflow/python:nn_grad",
        "//tensorflow/python:nn_ops",
        "//tensorflow/python:nn_ops_gen",
    ],
    xla_enable_strict_auto_jit = True,
)

cuda_py_test(
    name = "zero_division_test",
    size = "small",
    srcs = ["zero_division_test.py"],
    additional_deps = [
        "//tensorflow/python:client_testlib",
        "//tensorflow/python:errors",
        "//tensorflow/python:framework_for_generated_wrappers",
    ],
    xla_enable_strict_auto_jit = True,
)

cuda_py_test(
    name = "atrous_conv2d_test",
    size = "medium",
    srcs = ["atrous_conv2d_test.py"],
    additional_deps = [
        "//third_party/py/numpy",
        "//tensorflow/python:array_ops",
        "//tensorflow/python:client_testlib",
        "//tensorflow/python:framework_for_generated_wrappers",
        "//tensorflow/python:nn",
        "//tensorflow/python:nn_grad",
        "//tensorflow/python:nn_ops",
    ],
    shard_count = 2,
    tags = [
        "no_gpu",  #  Flaky: b/80127739, b/127001953
    ],
    xla_enable_strict_auto_jit = True,
)

cuda_py_test(
    name = "atrous_convolution_test",
    size = "medium",
    srcs = ["atrous_convolution_test.py"],
    additional_deps = [
        "//third_party/py/numpy",
        "//tensorflow/python:array_ops",
        "//tensorflow/python:client_testlib",
        "//tensorflow/python:framework_for_generated_wrappers",
        "//tensorflow/python:nn_grad",
        "//tensorflow/python:nn_ops",
    ],
    tags = ["manual"],
    xla_enable_strict_auto_jit = True,
)

cuda_py_test(
    name = "pool_test",
    size = "medium",
    srcs = ["pool_test.py"],
    additional_deps = [
        "//third_party/py/numpy",
        "//tensorflow/python:client_testlib",
        "//tensorflow/python:framework_for_generated_wrappers",
        "//tensorflow/python:nn_grad",
        "//tensorflow/python:nn_ops",
    ],
    xla_enable_strict_auto_jit = True,
)

cuda_py_test(
    name = "conv2d_backprop_filter_grad_test",
    size = "medium",
    srcs = ["conv2d_backprop_filter_grad_test.py"],
    additional_deps = [
        "//third_party/py/numpy",
        "//tensorflow/python:array_ops",
        "//tensorflow/python:client_testlib",
        "//tensorflow/python:framework_for_generated_wrappers",
        "//tensorflow/python:nn_grad",
        "//tensorflow/python:nn_ops",
    ],
    shard_count = 2,
    tags = [
        "no_rocm",
        "optonly",  # flaky timeouts unless optimized
    ],
    xla_enable_strict_auto_jit = True,
)

cuda_py_test(
    name = "conv3d_transpose_test",
    size = "medium",
    srcs = ["conv3d_transpose_test.py"],
    additional_deps = [
        "//third_party/py/numpy",
        "//tensorflow/python:client_testlib",
        "//tensorflow/python:framework_for_generated_wrappers",
        "//tensorflow/python:nn_grad",
        "//tensorflow/python:nn_ops",
    ],
    xla_enable_strict_auto_jit = True,
)

cuda_py_test(
    name = "conv_ops_test",
    size = "medium",
    srcs = ["conv_ops_test.py"],
    additional_deps = [
        "//third_party/py/numpy",
        "//tensorflow/contrib/layers:layers_py",
        "//tensorflow/python:array_ops",
        "//tensorflow/python:client",
        "//tensorflow/python:client_testlib",
        "//tensorflow/python:errors",
        "//tensorflow/python:framework_for_generated_wrappers",
        "//tensorflow/python:framework_test_lib",
        "//tensorflow/python:nn",
        "//tensorflow/python:nn_grad",
        "//tensorflow/python:nn_ops",
        "//tensorflow/python:platform",
        "//tensorflow/python:random_ops",
        "//tensorflow/python:variables",
    ],
    shard_count = 4,
    tags = [
        "no_rocm",
        "optonly",  # times out
    ],
    xla_enable_strict_auto_jit = True,
)

cuda_py_test(
    name = "depthwise_conv_op_test",
    size = "medium",  # http://b/30603882
    srcs = ["depthwise_conv_op_test.py"],
    additional_deps = [
        "//third_party/py/numpy",
        "//tensorflow/python:client_testlib",
        "//tensorflow/python:framework_for_generated_wrappers",
        "//tensorflow/python:array_ops",
        "//tensorflow/python:nn",
        "//tensorflow/python:nn_grad",
        "//tensorflow/python:nn_ops",
    ],
    # TODO(b/118842098): Re-enable this test in Kokoro.
    tags = ["no_oss"],
    xla_enable_strict_auto_jit = True,
)

tf_py_test(
    name = "neon_depthwise_conv_op_test",
    size = "medium",
    srcs = ["neon_depthwise_conv_op_test.py"],
    additional_deps = [
        "//third_party/py/numpy",
        "//tensorflow/python:client_testlib",
        "//tensorflow/python:framework_for_generated_wrappers",
        "//tensorflow/python:array_ops",
        "//tensorflow/python:nn",
        "//tensorflow/python:nn_grad",
        "//tensorflow/python:nn_ops",
    ],
    tags = ["no_windows"],
)

cuda_py_test(
    name = "division_future_test",
    size = "medium",
    srcs = ["division_future_test.py"],
    additional_deps = [
        "//third_party/py/numpy",
        "//tensorflow/python:client_testlib",
        "//tensorflow/python:framework_for_generated_wrappers",
    ],
    tags = ["manual"],
    xla_enable_strict_auto_jit = True,
)

cuda_py_test(
    name = "pooling_ops_3d_test",
    size = "medium",
    srcs = ["pooling_ops_3d_test.py"],
    additional_deps = [
        "//third_party/py/numpy",
        "//tensorflow/python:client_testlib",
        "//tensorflow/python:framework_for_generated_wrappers",
        "//tensorflow/python:nn_grad",
        "//tensorflow/python:nn_ops",
    ],
    tags = ["no_rocm"],
    xla_enable_strict_auto_jit = True,
)

cuda_py_test(
    name = "pooling_ops_test",
    size = "medium",
    srcs = ["pooling_ops_test.py"],
    additional_deps = [
        "//third_party/py/numpy",
        "//tensorflow/python:array_ops",
        "//tensorflow/python:client_testlib",
        "//tensorflow/python:errors",
        "//tensorflow/python:framework_for_generated_wrappers",
        "//tensorflow/python:framework_test_lib",
        "//tensorflow/python:nn_grad",
        "//tensorflow/python:nn_ops",
        "//tensorflow/python:nn_ops_gen",
    ],
    shard_count = 4,
    tags = ["no_rocm"],
    xla_enable_strict_auto_jit = True,
)

cuda_py_test(
    name = "rnn_test",
    size = "medium",
    srcs = ["rnn_test.py"],
    additional_deps = [
        "//third_party/py/numpy",
        "//tensorflow/core:protos_all_py",
        "//tensorflow/python:array_ops",
        "//tensorflow/python:client",
        "//tensorflow/python:client_testlib",
        "//tensorflow/python:control_flow_ops",
        "//tensorflow/python:data_flow_grad",
        "//tensorflow/python:framework_for_generated_wrappers",
        "//tensorflow/python:framework_test_lib",
        "//tensorflow/python:gradients",
        "//tensorflow/python:init_ops",
        "//tensorflow/python:nn_grad",
        "//tensorflow/python:rnn",
        "//tensorflow/python:rnn_cell",
        "//tensorflow/python:sparse_grad",
        "//tensorflow/python:tensor_array_grad",
        "//tensorflow/python:tensor_array_ops",
        "//tensorflow/python:variables",
        "//tensorflow/python/eager:context",
    ],
    shard_count = 10,
    xla_enable_strict_auto_jit = True,
)

cuda_py_test(
    name = "rnn_cell_test",
    size = "medium",
    srcs = ["rnn_cell_test.py"],
    additional_deps = [
        "@absl_py//absl/testing:parameterized",
        "//third_party/py/numpy",
        "//tensorflow/python/eager:context",
        "//tensorflow/python:array_ops",
        "//tensorflow/python:client_testlib",
        "//tensorflow/python:control_flow_ops",
        "//tensorflow/python:framework_for_generated_wrappers",
        "//tensorflow/python:framework_test_lib",
        "//tensorflow/python:gradients",
        "//tensorflow/python:init_ops",
        "//tensorflow/python:math_ops",
        "//tensorflow/python:platform",
        "//tensorflow/python:rnn",
        "//tensorflow/python:rnn_cell",
        "//tensorflow/python:tensor_array_ops",
        "//tensorflow/python:util",
        "//tensorflow/python:variable_scope",
        "//tensorflow/python:variables",
    ],
    shard_count = 10,
    xla_enable_strict_auto_jit = True,
)

cuda_py_test(
    name = "scatter_ops_test",
    size = "medium",  # NOTE: This is not run by default.
    srcs = ["scatter_ops_test.py"],
    additional_deps = [
        "//third_party/py/numpy",
        "//tensorflow/python:client_testlib",
        "//tensorflow/python:framework_for_generated_wrappers",
        "//tensorflow/python:state_ops",
        "//tensorflow/python:variables",
    ],
    shard_count = 2,
    tags = ["optonly"],
    xla_enable_strict_auto_jit = True,
)

cuda_py_test(
    name = "slice_op_test",
    size = "medium",
    srcs = ["slice_op_test.py"],
    additional_deps = [
        "//third_party/py/numpy",
        "//tensorflow/python:array_ops",
        "//tensorflow/python:client_testlib",
        "//tensorflow/python:errors",
        "//tensorflow/python:framework_for_generated_wrappers",
        "//tensorflow/python:gradients",
    ],
    tags = ["no_windows"],  # b/126916429
    xla_enable_strict_auto_jit = True,
)

cuda_py_test(
    name = "huge_slice_op_test",
    size = "medium",
    srcs = ["huge_slice_op_test.py"],
    additional_deps = [
        "//third_party/py/numpy",
        "//tensorflow/python:array_ops",
        "//tensorflow/python:client_testlib",
        "//tensorflow/python:errors",
        "//tensorflow/python:framework_for_generated_wrappers",
    ],
    tags = [
        "no_oss",  # Requires 4GB+ RAM
    ],
    xla_enable_strict_auto_jit = True,
)

cuda_py_test(
    name = "sparse_matmul_op_test",
    size = "medium",
    srcs = ["sparse_matmul_op_test.py"],
    additional_deps = [
        "//third_party/py/numpy",
        "//tensorflow/python:client_testlib",
        "//tensorflow/python:framework_for_generated_wrappers",
        "//tensorflow/python:math_ops",
    ],
    tags = ["no_windows"],
    xla_enable_strict_auto_jit = True,
)

cuda_py_test(
    name = "sparse_ops_test",
    size = "medium",
    srcs = ["sparse_ops_test.py"],
    additional_deps = [
        "//third_party/py/numpy",
        "//tensorflow/python:array_ops",
        "//tensorflow/python:client_testlib",
        "//tensorflow/python:framework",
        "//tensorflow/python:framework_for_generated_wrappers",
        "//tensorflow/python:framework_test_lib",
        "//tensorflow/python:nn_ops",
        "//tensorflow/python:platform_test",
        "//tensorflow/python:sparse_grad",
        "//tensorflow/python:sparse_ops",
    ],
    shard_count = 5,
    tags = [
        "noasan",
        "optonly",  # b/77589990
    ],
    xla_enable_strict_auto_jit = True,
)

cuda_py_test(
    name = "sparse_tensor_dense_matmul_op_test",
    size = "medium",
    srcs = ["sparse_tensor_dense_matmul_op_test.py"],
    additional_deps = [
        "//third_party/py/numpy",
        "//tensorflow/core:protos_all_py",
        "//tensorflow/python:array_ops",
        "//tensorflow/python:client",
        "//tensorflow/python:client_testlib",
        "//tensorflow/python:control_flow_ops",
        "//tensorflow/python:framework",
        "//tensorflow/python:framework_for_generated_wrappers",
        "//tensorflow/python:math_ops",
        "//tensorflow/python:platform",
        "//tensorflow/python:sparse_ops",
    ],
    xla_enable_strict_auto_jit = True,
)

# TODO(gpapan): Revisit the gradient of extract_image_patches_op to resolve
# http://b/31080670.
cuda_py_test(
    name = "extract_image_patches_grad_test",
    size = "medium",
    srcs = ["extract_image_patches_grad_test.py"],
    additional_deps = [
        "//third_party/py/numpy",
        "//tensorflow/python:array_ops",
        "//tensorflow/python:client_testlib",
        "//tensorflow/python:framework",
        "//tensorflow/python:framework_for_generated_wrappers",
    ],
    tags = ["notap"],  # http://b/31080670
    xla_enable_strict_auto_jit = True,
)

cuda_py_test(
    name = "extract_volume_patches_grad_test",
    size = "medium",
    srcs = ["extract_volume_patches_grad_test.py"],
    additional_deps = [
        "//third_party/py/numpy",
        "//tensorflow/python:array_ops",
        "//tensorflow/python:client_testlib",
        "//tensorflow/python:framework",
        "//tensorflow/python:framework_for_generated_wrappers",
    ],
    tags = [
        "no_pip",
        "notap",  # http://b/31080670
    ],
    xla_enable_strict_auto_jit = True,
)

cuda_py_test(
    name = "stage_op_test",
    size = "medium",
    srcs = ["stage_op_test.py"],
    additional_deps = [
        "//tensorflow/python:array_ops",
        "//tensorflow/python:client_testlib",
        "//tensorflow/python:framework_for_generated_wrappers",
        "//tensorflow/python:math_ops",
        "//tensorflow/python:util",
        "//tensorflow/python:data_flow_ops",
    ],
    xla_enable_strict_auto_jit = True,
)

cuda_py_test(
    name = "map_stage_op_test",
    size = "medium",
    srcs = ["map_stage_op_test.py"],
    additional_deps = [
        "//tensorflow/python:array_ops",
        "//tensorflow/python:client_testlib",
        "//tensorflow/python:framework_for_generated_wrappers",
        "//tensorflow/python:math_ops",
        "//tensorflow/python:util",
        "//tensorflow/python:data_flow_ops",
    ],
    xla_enable_strict_auto_jit = True,
)

cuda_py_test(
    name = "concat_op_test",
    size = "medium",
    srcs = ["concat_op_test.py"],
    additional_deps = [
        "//third_party/py/numpy",
        "//tensorflow/python:array_ops",
        "//tensorflow/python:array_ops_gen",
        "//tensorflow/python:client_testlib",
        "//tensorflow/python:errors",
        "//tensorflow/python:framework_for_generated_wrappers",
        "//tensorflow/python:gradients",
        "//tensorflow/python:math_ops",
        "//tensorflow/python:variables",
    ],
    tags = ["no_windows"],  # b/126916429
    xla_enable_strict_auto_jit = True,
)

cuda_py_test(
    name = "large_concat_op_test",
    size = "medium",
    srcs = ["large_concat_op_test.py"],
    additional_deps = [
        "//tensorflow/python:array_ops",
        "//tensorflow/python:client_testlib",
        "//tensorflow/python:framework_for_generated_wrappers",
    ],
    tags = [
        "nomsan",
        "notsan",
    ],
    xla_enable_strict_auto_jit = True,
)

cuda_py_test(
    name = "conv_ops_3d_test",
    size = "medium",
    srcs = ["conv_ops_3d_test.py"],
    additional_deps = [
        "//tensorflow/python:client_testlib",
        "//tensorflow/python:framework_for_generated_wrappers",
        "//tensorflow/python:nn_grad",
        "//tensorflow/python:nn_ops",
    ],
    shard_count = 30,
    tags = ["no_rocm"],
    xla_enable_strict_auto_jit = True,
)

cuda_py_test(
    name = "cwise_ops_test",
    size = "medium",
    srcs = ["cwise_ops_test.py"],
    additional_deps = [
        "//third_party/py/numpy",
        "//tensorflow/python:array_ops",
        "//tensorflow/python:client_testlib",
        "//tensorflow/python:framework",
        "//tensorflow/python:framework_for_generated_wrappers",
        "//tensorflow/python:gradients",
        "//tensorflow/python:math_ops",
        "//tensorflow/python:math_ops_gen",
        "//tensorflow/python:nn_grad",
        "//tensorflow/python:platform",
        "//tensorflow/python:variables",
    ],
    shard_count = 50,
    xla_enable_strict_auto_jit = True,
)

cuda_py_test(
    name = "cwise_ops_binary_test",
    size = "medium",
    srcs = ["cwise_ops_binary_test.py"],
    additional_deps = [
        "//third_party/py/numpy",
        "//tensorflow/python:array_ops",
        "//tensorflow/python:client_testlib",
        "//tensorflow/python:framework",
        "//tensorflow/python:framework_for_generated_wrappers",
        "//tensorflow/python:gradients",
        "//tensorflow/python:math_ops",
        "//tensorflow/python:math_ops_gen",
        "//tensorflow/python:nn_grad",
        "//tensorflow/python:platform",
        "//tensorflow/python:variables",
    ],
    shard_count = 50,
    xla_enable_strict_auto_jit = True,
)

cuda_py_test(
    name = "cwise_ops_unary_test",
    size = "medium",
    srcs = ["cwise_ops_unary_test.py"],
    additional_deps = [
        "//third_party/py/numpy",
        "//tensorflow/python:array_ops",
        "//tensorflow/python:client_testlib",
        "//tensorflow/python:framework",
        "//tensorflow/python:framework_for_generated_wrappers",
        "//tensorflow/python:gradients",
        "//tensorflow/python:math_ops",
        "//tensorflow/python:math_ops_gen",
        "//tensorflow/python:nn_grad",
        "//tensorflow/python:platform",
        "//tensorflow/python:variables",
    ],
    shard_count = 50,
    xla_enable_strict_auto_jit = True,
)

cuda_py_test(
    name = "embedding_ops_test",
    size = "medium",
    srcs = ["embedding_ops_test.py"],
    additional_deps = [
        "//third_party/py/numpy",
        "//tensorflow/python:array_ops",
        "//tensorflow/python:client_testlib",
        "//tensorflow/python:data_flow_ops",
        "//tensorflow/python:embedding_ops",
        "//tensorflow/python:framework",
        "//tensorflow/python:framework_for_generated_wrappers",
        "//tensorflow/python:init_ops",
        "//tensorflow/python:linalg_ops",
        "//tensorflow/python:math_ops",
        "//tensorflow/python:partitioned_variables",
        "//tensorflow/python:platform",
        "//tensorflow/python:state_ops",
        "//tensorflow/python:util",
        "//tensorflow/python:variable_scope",
        "//tensorflow/python:variables",
    ],
    shard_count = 20,
    xla_enable_strict_auto_jit = True,
)

cuda_py_test(
    name = "linalg_grad_test",
    size = "medium",
    srcs = ["linalg_grad_test.py"],
    additional_deps = [
        "//third_party/py/numpy",
        "//tensorflow/python:array_ops",
        "//tensorflow/python:client_testlib",
        "//tensorflow/python:framework_for_generated_wrappers",
        "//tensorflow/python:gradients",
        "//tensorflow/python:linalg_ops",
        "//tensorflow/python:math_ops",
        "//tensorflow/python/ops/linalg",
    ],
    shard_count = 20,
    xla_enable_strict_auto_jit = True,
)

cuda_py_test(
    name = "matrix_band_part_op_test",
    size = "medium",
    srcs = ["matrix_band_part_op_test.py"],
    additional_deps = [
        "//third_party/py/numpy",
        "//tensorflow/python:array_ops",
        "//tensorflow/python:client_testlib",
        "//tensorflow/python:framework_for_generated_wrappers",
    ],
    shard_count = 20,
    xla_enable_strict_auto_jit = True,
)

cuda_py_test(
    name = "self_adjoint_eig_op_test",
    size = "medium",
    srcs = ["self_adjoint_eig_op_test.py"],
    additional_deps = [
        "//third_party/py/numpy",
        "//tensorflow/python:array_ops",
        "//tensorflow/python:client_testlib",
        "//tensorflow/python:framework_for_generated_wrappers",
        "//tensorflow/python:linalg_ops",
        "//tensorflow/python:math_ops",
    ],
    data = ["//tensorflow/python/kernel_tests/testdata:self_adjoint_eig_op_test_files"],
    shard_count = 20,
    tags = [
        "no_rocm",  # flaky test
        "no_windows",
    ],
    # b/127344411: xla_enable_strict_auto_jit = True,
)

cuda_py_test(
    name = "qr_op_test",
    size = "medium",
    srcs = ["qr_op_test.py"],
    additional_deps = [
        "//third_party/py/numpy",
        "//tensorflow/python:array_ops",
        "//tensorflow/python:client_testlib",
        "//tensorflow/python:framework_for_generated_wrappers",
        "//tensorflow/python:linalg_ops",
        "//tensorflow/python:math_ops",
    ],
    shard_count = 20,
    xla_enable_strict_auto_jit = True,
)

cuda_py_test(
    name = "svd_op_test",
    size = "medium",
    srcs = ["svd_op_test.py"],
    additional_deps = [
        "//third_party/py/numpy",
        "//tensorflow/python:array_ops",
        "//tensorflow/python:client_testlib",
        "//tensorflow/python:framework_for_generated_wrappers",
        "//tensorflow/python:gradients_impl",
        "//tensorflow/python:linalg_ops",
        "//tensorflow/python:math_ops",
    ],
    shard_count = 20,
    tags = [
        "no_oss",  # b/117185141.
        "nomsan",  # TODO(b/117236102): Re-enable in msan build.
    ],
    # b/127344411: xla_enable_strict_auto_jit = True,
)

cuda_py_test(
    name = "norm_op_test",
    size = "medium",
    srcs = ["norm_op_test.py"],
    additional_deps = [
        "//third_party/py/numpy",
        "//tensorflow/python:array_ops",
        "//tensorflow/python:client_testlib",
        "//tensorflow/python:framework_for_generated_wrappers",
        "//tensorflow/python:linalg_ops",
    ],
    shard_count = 20,
    # TODO(b/117236102): Re-enable in msan build.
    tags = [
        "no_windows_gpu",
        "nomsan",
    ],
    # b/127344411: xla_enable_strict_auto_jit = True,
)

cuda_py_test(
    name = "tensordot_op_test",
    size = "medium",
    srcs = ["tensordot_op_test.py"],
    additional_deps = [
        "//third_party/py/numpy",
        "//tensorflow/python:array_ops",
        "//tensorflow/python:client_testlib",
        "//tensorflow/python:errors",
        "//tensorflow/python:framework_for_generated_wrappers",
        "//tensorflow/python:math_ops",
    ],
    shard_count = 20,
    xla_enable_strict_auto_jit = True,
)

sycl_py_test(
    name = "basic_gpu_test",
    size = "small",
    srcs = ["basic_gpu_test.py"],
    additional_deps = [
        "//third_party/py/numpy",
        "//tensorflow/python:array_ops_gen",
        "//tensorflow/python:client_testlib",
        "//tensorflow/python:framework_for_generated_wrappers",
        "//tensorflow/python:math_ops",
        "//tensorflow/python:math_ops_gen",
    ],
)

tf_py_test(
    name = "sets_test",
    size = "medium",
    srcs = ["sets_test.py"],
    additional_deps = [
        "//third_party/py/numpy",
        "//tensorflow/python:errors",
        "//tensorflow/python:framework",
        "//tensorflow/python:framework_for_generated_wrappers",
        "//tensorflow/python:framework_test_lib",
        "//tensorflow/python:math_ops",
        "//tensorflow/python:platform_test",
        "//tensorflow/python:sets",
        "//tensorflow/python:sparse_ops",
    ],
)

tf_py_test(
    name = "weights_broadcast_test",
    size = "small",
    srcs = ["weights_broadcast_test.py"],
    additional_deps = [
        "//third_party/py/numpy",
        "//tensorflow/python:array_ops",
        "//tensorflow/python:client_testlib",
        "//tensorflow/python:errors",
        "//tensorflow/python:framework",
        "//tensorflow/python:framework_for_generated_wrappers",
        "//tensorflow/python:framework_test_lib",
        "//tensorflow/python:platform",
        "//tensorflow/python:weights_broadcast_ops",
    ],
    shard_count = 3,
)

tf_py_test(
    name = "metrics_test",
    size = "medium",
    srcs = ["metrics_test.py"],
    additional_deps = [
        "//third_party/py/numpy",
        "//tensorflow/python:array_ops",
        "//tensorflow/python:client_testlib",
        "//tensorflow/python:data_flow_grad",
        "//tensorflow/python:data_flow_ops",
        "//tensorflow/python:errors",
        "//tensorflow/python:framework",
        "//tensorflow/python:framework_for_generated_wrappers",
        "//tensorflow/python:metrics",
        "//tensorflow/python:nn_grad",
        "//tensorflow/python:random_ops",
        "//tensorflow/python:variables",
    ],
    shard_count = 20,
    tags = ["no_windows_gpu"],
)

tf_py_test(
    name = "confusion_matrix_test",
    size = "small",
    srcs = ["confusion_matrix_test.py"],
    additional_deps = [
        "//third_party/py/numpy",
        "//tensorflow/python:array_ops",
        "//tensorflow/python:client_testlib",
        "//tensorflow/python:confusion_matrix",
        "//tensorflow/python:framework_for_generated_wrappers",
        "//tensorflow/python:math_ops",
        "//tensorflow/python:random_ops",
    ],
)

tf_py_test(
    name = "bucketize_op_test",
    size = "small",
    srcs = ["bucketize_op_test.py"],
    additional_deps = [
        "//third_party/py/numpy",
        "//tensorflow/python:client_testlib",
        "//tensorflow/python:framework_for_generated_wrappers",
        "//tensorflow/python:math_ops",
    ],
)

tf_py_test(
    name = "sparse_cross_op_test",
    size = "small",
    srcs = ["sparse_cross_op_test.py"],
    additional_deps = [
        "//third_party/py/numpy",
        "//tensorflow/python:client_testlib",
        "//tensorflow/python:framework_for_generated_wrappers",
        "//tensorflow/python:sparse_ops",
    ],
    tags = ["no_windows"],
)

tf_py_test(
    name = "garbage_collection_test",
    size = "small",
    srcs = ["garbage_collection_test.py"],
    additional_deps = [
        "//tensorflow/python/eager:context",
        "//tensorflow/python:framework_test_lib",
        "//tensorflow/python:resource_variable_ops",
        "//tensorflow/python:dtypes",
        "//tensorflow/python:tensor_array_ops",
        "//tensorflow/python:client_testlib",
    ],
)

tf_py_test(
    name = "accumulate_n_test",
    size = "small",
    srcs = ["accumulate_n_test.py"],
    additional_deps = [
        "//third_party/py/numpy",
        "//tensorflow/python:client_testlib",
        "//tensorflow/python:framework_for_generated_wrappers",
        "//tensorflow/python:framework_test_lib",
        "//tensorflow/python:gradients",
        "//tensorflow/python:math_ops",
        "//tensorflow/python:platform_test",
        "//tensorflow/python:variables",
    ],
)

tf_py_test(
    name = "accumulate_n_eager_test",
    size = "small",
    srcs = ["accumulate_n_eager_test.py"],
    additional_deps = [
        "//third_party/py/numpy",
        "//tensorflow/python:client_testlib",
        "//tensorflow/python:framework_for_generated_wrappers",
        "//tensorflow/python:framework_test_lib",
        "//tensorflow/python:gradients",
        "//tensorflow/python:math_ops",
        "//tensorflow/python:resource_variable_ops",
        "//tensorflow/python/eager:backprop",
        "//tensorflow/python/eager:context",
        "//tensorflow/python/eager:tape",
    ],
)

# Custom op tests
tf_custom_op_library(
    name = "ackermann_op.so",
    srcs = ["ackermann_op.cc"],
)

tf_py_test(
    name = "ackermann_test",
    size = "small",
    srcs = ["ackermann_test.py"],
    additional_deps = [
        "//tensorflow/python:client_testlib",
        "//tensorflow/python:framework",
        "//tensorflow/python:platform",
    ],
    data = [":ackermann_op.so"],
    tags = [
        "no_pip",
        "notap",
    ],
)

tf_custom_op_library(
    name = "duplicate_op.so",
    srcs = ["duplicate_op.cc"],
)

tf_py_test(
    name = "duplicate_op_test",
    size = "small",
    srcs = ["duplicate_op_test.py"],
    additional_deps = [
        "//tensorflow/python:client_testlib",
        "//tensorflow/python:framework",
        "//tensorflow/python:math_ops",
        "//tensorflow/python:platform",
    ],
    data = [":duplicate_op.so"],
    tags = [
        "no_pip",
        "notap",
    ],
)

tf_custom_op_library(
    name = "invalid_op.so",
    srcs = ["invalid_op.cc"],
)

tf_py_test(
    name = "invalid_op_test",
    size = "small",
    srcs = ["invalid_op_test.py"],
    additional_deps = [
        "//tensorflow/python:client_testlib",
        "//tensorflow/python:errors",
        "//tensorflow/python:framework",
        "//tensorflow/python:platform",
    ],
    data = [":invalid_op.so"],
    tags = [
        "no_pip",
        "notap",
    ],
)

cuda_py_test(
    name = "cond_v2_test",
    size = "medium",
    srcs = ["cond_v2_test.py"],
    additional_deps = [
        "//tensorflow/python:array_ops",
        "//tensorflow/python:test_ops",
        "//tensorflow/python:client_testlib",
        "//tensorflow/python:cond_v2",
        "//tensorflow/python:constant_op",
        "//tensorflow/python:control_flow_ops",
        "//tensorflow/python:dtypes",
        "//tensorflow/python:framework",
        "//tensorflow/python:framework_ops",
        "//tensorflow/python:gradients",
        "//tensorflow/python:tensor_array_ops",
        "//tensorflow/python:training",
        "//tensorflow/python:while_v2",
    ],
    grpc_enabled = True,
    xla_enable_strict_auto_jit = True,
)

cuda_py_test(
    name = "while_v2_test",
    size = "medium",
    srcs = ["while_v2_test.py"],
    additional_deps = [
        "@absl_py//absl/testing:parameterized",
        "//tensorflow/core:protos_all_py",
        "//tensorflow/python:array_ops",
        "//tensorflow/python/eager:def_function",
        "//tensorflow/python:client_testlib",
        "//tensorflow/python:constant_op",
        "//tensorflow/python:control_flow_ops",
        "//tensorflow/python:dtypes",
        "//tensorflow/python:framework",
        "//tensorflow/python:framework_ops",
        "//tensorflow/python:functional_ops",
        "//tensorflow/python:gradients_impl",
        "//tensorflow/python:list_ops",
        "//tensorflow/python:math_ops",
        "//tensorflow/python:tensor_array_grad",
        "//tensorflow/python:tf_optimizer",
        "//tensorflow/python:while_v2",
    ],
    grpc_enabled = True,
    xla_enable_strict_auto_jit = True,
)

cuda_py_test(
    name = "critical_section_test",
    size = "medium",
    srcs = ["critical_section_test.py"],
    additional_deps = [
        "//tensorflow/python:client_testlib",
        "//tensorflow/python/data/experimental/ops:prefetching_ops",
        "//tensorflow/python:array_ops",
        "//tensorflow/python:control_flow_ops",
        "//tensorflow/python:framework_for_generated_wrappers",
        "//tensorflow/python:framework_test_lib",
        "//tensorflow/python:gradients",
        "//tensorflow/python:platform_test",
        "//tensorflow/python:resource_variable_ops",
        "//tensorflow/python:critical_section_ops",
        "//tensorflow/python:tensor_array_ops",
        "//tensorflow/python/data/ops:dataset_ops",
        "//tensorflow/python/eager:context",
    ],
)<|MERGE_RESOLUTION|>--- conflicted
+++ resolved
@@ -1198,11 +1198,7 @@
     xla_enable_strict_auto_jit = True,
 )
 
-<<<<<<< HEAD
-tf_py_test(
-=======
-cuda_py_test(
->>>>>>> 51acb2b2
+cuda_py_test(
     name = "tridiagonal_solve_op_test",
     size = "medium",
     srcs = ["tridiagonal_solve_op_test.py"],
@@ -1699,12 +1695,6 @@
         "//tensorflow/python:while_v2",
     ],
     shard_count = 16,
-<<<<<<< HEAD
-    tags = [
-        "no_gpu",  # TODO(b/117928656)
-    ],
-=======
->>>>>>> 51acb2b2
     xla_enable_strict_auto_jit = True,
 )
 

# Description:
#   XLA service implementation.

load("//tensorflow/compiler/xla/tests:build_defs.bzl", "xla_test")
load("//tensorflow/compiler/xla:xla.bzl", "xla_proto_library")
load(
    "//tensorflow/core:platform/default/build_config.bzl",
    "tf_proto_library_py",
)
load("//tensorflow:tensorflow.bzl", "tf_cc_binary", "tf_cc_test")

licenses(["notice"])  # Apache 2.0

package(default_visibility = [":friends"])

package_group(
    name = "friends",
    includes = [
        "//tensorflow/compiler/xla:friends",
    ],
)

xla_proto_library(
    name = "hlo_proto",
    srcs = ["hlo.proto"],
    visibility = ["//visibility:public"],
    deps = ["//tensorflow/compiler/xla:xla_data_proto"],
)

tf_proto_library_py(
    name = "hlo_proto",  # bzl adds a _py suffix only to the OSS target.
    srcs = ["hlo.proto"],
    visibility = ["//visibility:public"],
    deps = ["//tensorflow/compiler/xla:xla_data_proto_py"],
)

xla_proto_library(
    name = "hlo_profile_printer_data",
    srcs = ["hlo_profile_printer_data.proto"],
)

# Filegroup used to collect source files for dependency checking.
filegroup(
    name = "c_srcs",
    data = glob([
        "**/*.cc",
        "**/*.h",
    ]),
)

cc_library(
    name = "bfloat16_support",
    srcs = ["bfloat16_support.cc"],
    hdrs = ["bfloat16_support.h"],
    deps = [
        ":hlo",
    ],
)

cc_library(
    name = "bfloat16_conversion_folding",
    srcs = ["bfloat16_conversion_folding.cc"],
    hdrs = ["bfloat16_conversion_folding.h"],
    deps = [
        ":bfloat16_support",
        ":hlo",
        ":hlo_pass",
        "//tensorflow/compiler/xla:status_macros",
        "//tensorflow/compiler/xla:xla_data_proto",
        "//tensorflow/core:lib",
        "@com_google_absl//absl/types:span",
    ],
)

tf_cc_test(
    name = "bfloat16_conversion_folding_test",
    srcs = ["bfloat16_conversion_folding_test.cc"],
    deps = [
        ":bfloat16_conversion_folding",
        ":bfloat16_support",
        ":hlo",
        "//tensorflow/compiler/xla:shape_util",
        "//tensorflow/compiler/xla:status_macros",
        "//tensorflow/compiler/xla:test",
        "//tensorflow/compiler/xla:test_helpers",
        "//tensorflow/compiler/xla:types",
        "//tensorflow/compiler/xla:xla_data_proto",
        "//tensorflow/compiler/xla/tests:hlo_test_base",
        "//tensorflow/compiler/xla/tests:xla_internal_test_main",
        "//tensorflow/core:lib",
    ],
)

cc_library(
    name = "bfloat16_normalization",
    srcs = ["bfloat16_normalization.cc"],
    hdrs = ["bfloat16_normalization.h"],
    deps = [
        ":bfloat16_support",
        ":hlo",
        ":hlo_pass",
        "//tensorflow/compiler/xla:shape_util",
        "//tensorflow/compiler/xla:status_macros",
        "//tensorflow/compiler/xla:xla_data_proto",
        "//tensorflow/core:lib",
        "@com_google_absl//absl/types:span",
    ],
)

tf_cc_test(
    name = "bfloat16_normalization_test",
    srcs = ["bfloat16_normalization_test.cc"],
    deps = [
        ":bfloat16_normalization",
        ":bfloat16_support",
        ":hlo",
        ":hlo_verifier",
        "//tensorflow/compiler/xla:shape_util",
        "//tensorflow/compiler/xla:status_macros",
        "//tensorflow/compiler/xla:test",
        "//tensorflow/compiler/xla:test_helpers",
        "//tensorflow/compiler/xla:types",
        "//tensorflow/compiler/xla:xla_data_proto",
        "//tensorflow/compiler/xla/tests:hlo_test_base",
        "//tensorflow/compiler/xla/tests:xla_internal_test_main",
        "//tensorflow/core:lib",
    ],
)

cc_library(
    name = "bfloat16_propagation",
    srcs = ["bfloat16_propagation.cc"],
    hdrs = ["bfloat16_propagation.h"],
    deps = [
        ":bfloat16_support",
        ":hlo",
        ":hlo_dataflow_analysis",
        ":hlo_dce",
        ":hlo_pass",
        ":tuple_simplifier",
        "//tensorflow/compiler/xla:literal",
        "//tensorflow/compiler/xla:shape_tree",
        "//tensorflow/compiler/xla:shape_util",
        "//tensorflow/compiler/xla:util",
        "//tensorflow/core:lib",
        "@com_google_absl//absl/container:flat_hash_map",
        "@com_google_absl//absl/container:flat_hash_set",
    ],
)

tf_cc_test(
    name = "bfloat16_propagation_test",
    srcs = ["bfloat16_propagation_test.cc"],
    deps = [
        ":bfloat16_propagation",
        ":bfloat16_support",
        ":hlo",
        "//tensorflow/compiler/xla:literal_util",
        "//tensorflow/compiler/xla:shape_util",
        "//tensorflow/compiler/xla:test",
        "//tensorflow/compiler/xla:test_helpers",
        "//tensorflow/compiler/xla:xla_data_proto",
        "//tensorflow/compiler/xla/tests:hlo_test_base",
        "//tensorflow/compiler/xla/tests:literal_test_util",
        "//tensorflow/compiler/xla/tests:xla_internal_test_main",  # fixdeps: keep
    ],
)

cc_library(
    name = "shape_inference",
    srcs = ["shape_inference.cc"],
    hdrs = ["shape_inference.h"],
    deps = [
        ":hlo",
        "//tensorflow/compiler/xla:shape_util",
        "//tensorflow/compiler/xla:status_macros",
        "//tensorflow/compiler/xla:statusor",
        "//tensorflow/compiler/xla:types",
        "//tensorflow/compiler/xla:util",
        "//tensorflow/compiler/xla:window_util",
        "//tensorflow/compiler/xla:xla_data_proto",
        "//tensorflow/core:lib",
        "@com_google_absl//absl/algorithm:container",
        "@com_google_absl//absl/container:flat_hash_set",
        "@com_google_absl//absl/strings",
        "@com_google_absl//absl/strings:str_format",
        "@com_google_absl//absl/types:span",
    ],
)

tf_cc_test(
    name = "shape_inference_test",
    srcs = ["shape_inference_test.cc"],
    deps = [
        ":hlo",
        ":shape_inference",
        "//tensorflow/compiler/xla:shape_util",
        "//tensorflow/compiler/xla:test",
        "//tensorflow/compiler/xla:test_helpers",
        "//tensorflow/compiler/xla:types",
        "//tensorflow/compiler/xla:xla_data_proto",
        "//tensorflow/compiler/xla/tests:xla_internal_test_main",  # fixdeps: keep
        "//tensorflow/core:lib",
        "@com_google_absl//absl/types:span",
    ],
)

tf_cc_test(
    name = "hlo_opcode_test",
    srcs = ["hlo_opcode_test.cc"],
    deps = [
        ":hlo",
        "//tensorflow/compiler/xla:test",
        "//tensorflow/compiler/xla:types",
        "//tensorflow/compiler/xla/tests:xla_internal_test_main",
    ],
)

cc_library(
    name = "hlo_evaluator",
    srcs = [
        "hlo_evaluator.cc",
        "hlo_evaluator_typed_visitor.h",
        "hlo_evaluator_typed_visitor_bfloat16.cc",
        "hlo_evaluator_typed_visitor_bool.cc",
        "hlo_evaluator_typed_visitor_complex128.cc",
        "hlo_evaluator_typed_visitor_complex64.cc",
        "hlo_evaluator_typed_visitor_double.cc",
        "hlo_evaluator_typed_visitor_float.cc",
        "hlo_evaluator_typed_visitor_half.cc",
        "hlo_evaluator_typed_visitor_int16.cc",
        "hlo_evaluator_typed_visitor_int32.cc",
        "hlo_evaluator_typed_visitor_int64.cc",
        "hlo_evaluator_typed_visitor_int8.cc",
        "hlo_evaluator_typed_visitor_uint16.cc",
        "hlo_evaluator_typed_visitor_uint32.cc",
        "hlo_evaluator_typed_visitor_uint64.cc",
        "hlo_evaluator_typed_visitor_uint8.cc",
    ],
    hdrs = ["hlo_evaluator.h"],
    deps = [
        ":dynamic_dimension_inference",
        ":hlo",
        ":hlo_casting_utils",
        ":hlo_query",
        ":shape_inference",
        "//tensorflow/compiler/xla:array2d",
        "//tensorflow/compiler/xla:literal",
        "//tensorflow/compiler/xla:literal_util",
        "//tensorflow/compiler/xla:shape_util",
        "//tensorflow/compiler/xla:statusor",
        "//tensorflow/compiler/xla:types",
        "//tensorflow/compiler/xla:util",
        "//tensorflow/compiler/xla:window_util",
        "//tensorflow/compiler/xla:xla_data_proto",
        "//tensorflow/compiler/xla/service/cpu:runtime_single_threaded_matmul",
        "//tensorflow/core:lib",
        "@com_google_absl//absl/algorithm:container",
        "@com_google_absl//absl/base",
        "@com_google_absl//absl/container:inlined_vector",
        "@com_google_absl//absl/container:node_hash_map",
        "@com_google_absl//absl/memory",
        "@com_google_absl//absl/meta:type_traits",
        "@com_google_absl//absl/strings",
        "@com_google_absl//absl/types:optional",
        "@com_google_absl//absl/types:span",
    ],
)

tf_cc_test(
    name = "hlo_evaluator_test",
    srcs = ["hlo_evaluator_test.cc"],
    deps = [
        ":hlo",
        ":hlo_evaluator",
        "//tensorflow/compiler/xla:literal",
        "//tensorflow/compiler/xla:reference_util",
        "//tensorflow/compiler/xla:shape_util",
        "//tensorflow/compiler/xla:status",
        "//tensorflow/compiler/xla:status_macros",
        "//tensorflow/compiler/xla:statusor",
        "//tensorflow/compiler/xla:test",
        "//tensorflow/compiler/xla:types",
        "//tensorflow/compiler/xla:util",
        "//tensorflow/compiler/xla:xla_data_proto",
        "//tensorflow/compiler/xla/client:xla_builder",
        "//tensorflow/compiler/xla/service:hlo_element_type_converter",
        "//tensorflow/compiler/xla/tests:hlo_test_base",
        "//tensorflow/compiler/xla/tests:literal_test_util",
        "//tensorflow/compiler/xla/tests:test_utils",
        "//tensorflow/compiler/xla/tests:xla_internal_test_main",  # fixdeps: keep
        "//tensorflow/core:lib",
        "//tensorflow/core:test",
        "@com_google_absl//absl/memory",
        "@com_google_absl//absl/strings:str_format",
    ],
)

cc_library(
    name = "hlo",
    srcs = [
        "dfs_hlo_visitor.cc",
        "dynamic_parameter_binding.cc",
        "hlo_computation.cc",
        "hlo_input_output_alias_config.cc",
        "hlo_instruction.cc",
        "hlo_instructions.cc",
        "hlo_module.cc",
        "hlo_opcode.cc",
        "hlo_schedule.cc",
        "hlo_sharding.cc",
        "hlo_sharding_metadata.cc",
    ],
    hdrs = [
        "dfs_hlo_visitor.h",
        "dfs_hlo_visitor_with_default.h",
        "dynamic_parameter_binding.h",
        "hlo_clone_context.h",
        "hlo_computation.h",
        "hlo_domain_metadata.h",
        "hlo_input_output_alias_config.h",
        "hlo_instruction.h",
        "hlo_instructions.h",
        "hlo_module.h",
        "hlo_opcode.h",
        "hlo_schedule.h",
        "hlo_sharding.h",
        "hlo_sharding_metadata.h",
    ],
    deps = [
        ":hlo_casting_utils",
        ":hlo_module_config",
        ":hlo_proto",
        ":name_uniquer",
        "//tensorflow/compiler/xla:array",
        "//tensorflow/compiler/xla:literal",
        "//tensorflow/compiler/xla:literal_util",
        "//tensorflow/compiler/xla:protobuf_util",
        "//tensorflow/compiler/xla:shape_tree",
        "//tensorflow/compiler/xla:shape_util",
        "//tensorflow/compiler/xla:status",
        "//tensorflow/compiler/xla:status_macros",
        "//tensorflow/compiler/xla:statusor",
        "//tensorflow/compiler/xla:types",
        "//tensorflow/compiler/xla:util",
        "//tensorflow/compiler/xla:window_util",
        "//tensorflow/compiler/xla:xla_data_proto",
        "//tensorflow/core:human_readable_json",
        "//tensorflow/core:lib",
        "//tensorflow/core:lib_internal",
        "@com_google_absl//absl/algorithm:container",
        "@com_google_absl//absl/container:flat_hash_map",
        "@com_google_absl//absl/container:flat_hash_set",
        "@com_google_absl//absl/container:inlined_vector",
        "@com_google_absl//absl/memory",
        "@com_google_absl//absl/strings",
        "@com_google_absl//absl/strings:str_format",
        "@com_google_absl//absl/types:optional",
        "@com_google_absl//absl/types:span",
    ],
)

tf_cc_test(
    name = "dynamic_parameter_binding_test",
    srcs = ["dynamic_parameter_binding_test.cc"],
    deps = [
        ":hlo",
        ":hlo_dce",
        ":hlo_memory_scheduler",
        ":hlo_ordering",
        ":hlo_parser",
        "//tensorflow/compiler/xla:shape_util",
        "//tensorflow/compiler/xla:types",
        "//tensorflow/compiler/xla:xla_data_proto",
        "//tensorflow/compiler/xla/tests:hlo_test_base",
        "//tensorflow/compiler/xla/tests:xla_internal_test_main",
        "//tensorflow/core:test",
        "@com_google_absl//absl/algorithm:container",
    ],
)

tf_cc_test(
    name = "dfs_hlo_visitor_with_default_test",
    srcs = ["dfs_hlo_visitor_with_default_test.cc"],
    deps = [
        ":hlo",
        ":hlo_runner",
        "//tensorflow/compiler/xla:shape_util",
        "//tensorflow/compiler/xla:test",
        "//tensorflow/compiler/xla:test_helpers",
        "//tensorflow/compiler/xla:util",
        "//tensorflow/compiler/xla:xla_data_proto",
        "//tensorflow/compiler/xla/tests:hlo_test_base",
        "//tensorflow/compiler/xla/tests:xla_internal_test_main",
        "//tensorflow/core:test",
    ],
)

cc_library(
    name = "pattern_matcher",
    hdrs = ["pattern_matcher.h"],
    deps = [
        ":hlo",
        ":hlo_casting_utils",
        "//tensorflow/compiler/xla:literal_util",
        "//tensorflow/compiler/xla:shape_util",
        "@com_google_absl//absl/strings",
        "@com_google_absl//absl/utility",
    ],
)

tf_cc_test(
    name = "pattern_matcher_test",
    srcs = ["pattern_matcher_test.cc"],
    deps = [
        ":hlo",
        ":pattern_matcher",
        "//tensorflow/compiler/xla:shape_util",
        "//tensorflow/compiler/xla:test",
        "//tensorflow/compiler/xla/service:hlo_parser",
        "//tensorflow/compiler/xla/tests:xla_internal_test_main",
        "//tensorflow/core:test",
        "@com_google_absl//absl/strings",
    ],
)

cc_library(
    name = "pattern_matcher_gmock",
    testonly = 1,
    hdrs = ["pattern_matcher_gmock.h"],
    deps = [
        ":pattern_matcher",
        "//tensorflow/compiler/xla:test",
        "//tensorflow/core:test",
    ],
)

tf_cc_test(
    name = "pattern_matcher_gmock_test",
    srcs = ["pattern_matcher_gmock_test.cc"],
    deps = [
        ":hlo",
        ":pattern_matcher",
        ":pattern_matcher_gmock",
        "//tensorflow/compiler/xla:shape_util",
        "//tensorflow/compiler/xla:test",
        "//tensorflow/compiler/xla/tests:xla_internal_test_main",
        "//tensorflow/core:test",
    ],
)

cc_library(
    name = "hlo_reachability",
    srcs = ["hlo_reachability.cc"],
    hdrs = ["hlo_reachability.h"],
    deps = [
        ":hlo",
        "//tensorflow/compiler/xla:types",
        "//tensorflow/compiler/xla:util",
        "//tensorflow/core:lib",
        "//tensorflow/core:lib_internal",
        "@com_google_absl//absl/base",
        "@com_google_absl//absl/container:flat_hash_map",
        "@com_google_absl//absl/types:span",
    ],
)

tf_cc_test(
    name = "hlo_reachability_test",
    srcs = ["hlo_reachability_test.cc"],
    deps = [
        ":hlo",
        ":hlo_reachability",
        "//tensorflow/compiler/xla:test",
        "//tensorflow/compiler/xla:test_helpers",
        "//tensorflow/compiler/xla/tests:hlo_test_base",
        "//tensorflow/compiler/xla/tests:xla_internal_test_main",
    ],
)

cc_library(
    name = "hlo_matchers",
    testonly = 1,
    srcs = ["hlo_matchers.cc"],
    hdrs = ["hlo_matchers.h"],
    deps = [
        ":hlo",
        "//tensorflow/compiler/xla:test",
        "//tensorflow/compiler/xla/service:hlo_parser",
        "//tensorflow/compiler/xla/tests:xla_internal_test_main",
        "@com_google_absl//absl/strings",
        "@com_google_absl//absl/types:optional",
    ],
)

tf_cc_test(
    name = "hlo_matchers_test",
    srcs = ["hlo_matchers_test.cc"],
    deps = [
        ":hlo_matchers",
        ":hlo_parser",
        "//tensorflow/compiler/xla:literal_util",
        "//tensorflow/compiler/xla:shape_util",
        "//tensorflow/compiler/xla/tests:xla_internal_test_main",
    ],
)

tf_cc_test(
    name = "hlo_instruction_test",
    srcs = ["hlo_instruction_test.cc"],
    deps = [
        ":hlo",
        ":hlo_parser",
        "//tensorflow/compiler/xla:literal",
        "//tensorflow/compiler/xla:protobuf_util",
        "//tensorflow/compiler/xla:shape_util",
        "//tensorflow/compiler/xla:test",
        "//tensorflow/compiler/xla:test_helpers",
        "//tensorflow/compiler/xla:util",
        "//tensorflow/compiler/xla:window_util",
        "//tensorflow/compiler/xla/tests:hlo_test_base",
        "//tensorflow/compiler/xla/tests:xla_internal_test_main",
        "@com_google_absl//absl/container:flat_hash_map",
    ],
)

tf_cc_test(
    name = "hlo_sharding_test",
    srcs = ["hlo_sharding_test.cc"],
    deps = [
        ":hlo",
        "//tensorflow/compiler/xla:literal",
        "//tensorflow/compiler/xla:protobuf_util",
        "//tensorflow/compiler/xla:shape_util",
        "//tensorflow/compiler/xla:test",
        "//tensorflow/compiler/xla:test_helpers",
        "//tensorflow/compiler/xla:util",
        "//tensorflow/compiler/xla/service:hlo_parser",
        "//tensorflow/compiler/xla/tests:hlo_test_base",
        "//tensorflow/compiler/xla/tests:xla_internal_test_main",
    ],
)

cc_library(
    name = "call_graph",
    srcs = ["call_graph.cc"],
    hdrs = ["call_graph.h"],
    deps = [
        ":hlo",
        "//tensorflow/compiler/xla:status_macros",
        "//tensorflow/compiler/xla:util",
        "//tensorflow/core:lib",
        "@com_google_absl//absl/container:flat_hash_map",
        "@com_google_absl//absl/container:flat_hash_set",
        "@com_google_absl//absl/memory",
        "@com_google_absl//absl/strings",
        "@com_google_absl//absl/strings:str_format",
    ],
)

tf_cc_test(
    name = "call_graph_test",
    srcs = ["call_graph_test.cc"],
    deps = [
        ":call_graph",
        "//tensorflow/compiler/xla:literal",
        "//tensorflow/compiler/xla:shape_util",
        "//tensorflow/compiler/xla:status_macros",
        "//tensorflow/compiler/xla:test",
        "//tensorflow/compiler/xla:test_helpers",
        "//tensorflow/compiler/xla:util",
        "//tensorflow/compiler/xla:xla_data_proto",
        "//tensorflow/compiler/xla/service:hlo",
        "//tensorflow/compiler/xla/tests:hlo_test_base",
        "//tensorflow/compiler/xla/tests:xla_internal_test_main",
        "//tensorflow/core:test",
    ],
)

cc_library(
    name = "flatten_call_graph",
    srcs = ["flatten_call_graph.cc"],
    hdrs = ["flatten_call_graph.h"],
    deps = [
        ":call_graph",
        ":hlo",
        ":hlo_pass",
        "//tensorflow/compiler/xla:statusor",
        "//tensorflow/compiler/xla:util",
        "//tensorflow/core:lib",
    ],
)

cc_library(
    name = "call_inliner",
    srcs = ["call_inliner.cc"],
    hdrs = ["call_inliner.h"],
    deps = [
        ":call_graph",
        ":hlo_dce",
        ":hlo_pass",
        "//tensorflow/compiler/xla:statusor",
        "//tensorflow/core:lib",
    ],
)

tf_cc_test(
    name = "call_inliner_test",
    size = "small",
    srcs = ["call_inliner_test.cc"],
    deps = [
        ":call_inliner",
        ":hlo",
        ":hlo_matchers",
        ":hlo_pass",
        "//tensorflow/compiler/xla:literal",
        "//tensorflow/compiler/xla:shape_util",
        "//tensorflow/compiler/xla:test",
        "//tensorflow/compiler/xla:types",
        "//tensorflow/compiler/xla:util",
        "//tensorflow/compiler/xla:xla_data_proto",
        "//tensorflow/compiler/xla/tests:hlo_test_base",
        "//tensorflow/compiler/xla/tests:xla_internal_test_main",
        "//tensorflow/core:lib",
        "//tensorflow/core:test",
        "@com_google_absl//absl/memory",
    ],
)

tf_cc_test(
    name = "flatten_call_graph_test",
    srcs = ["flatten_call_graph_test.cc"],
    deps = [
        ":call_graph",
        ":flatten_call_graph",
        "//tensorflow/compiler/xla:literal",
        "//tensorflow/compiler/xla:shape_util",
        "//tensorflow/compiler/xla:status_macros",
        "//tensorflow/compiler/xla:test",
        "//tensorflow/compiler/xla:test_helpers",
        "//tensorflow/compiler/xla:util",
        "//tensorflow/compiler/xla:xla_data_proto",
        "//tensorflow/compiler/xla/service:hlo",
        "//tensorflow/compiler/xla/tests:hlo_test_base",
        "//tensorflow/compiler/xla/tests:xla_internal_test_main",
        "//tensorflow/core:test",
    ],
)

cc_library(
    name = "platform_util",
    srcs = ["platform_util.cc"],
    hdrs = ["platform_util.h"],
    deps = [
        ":compiler",
        "//tensorflow/compiler/xla:debug_options_flags",
        "//tensorflow/compiler/xla:status_macros",
        "//tensorflow/compiler/xla:statusor",
        "//tensorflow/compiler/xla:types",
        "//tensorflow/compiler/xla:util",
        "//tensorflow/core:lib",
        "//tensorflow/core:stream_executor_no_cuda",
        "@com_google_absl//absl/strings",
    ],
)

cc_library(
    name = "backend",
    srcs = ["backend.cc"],
    hdrs = ["backend.h"],
    deps = [
        ":compiler",
        ":computation_placer",
        ":device_memory_allocator",
        ":platform_util",
        ":stream_pool",
        ":transfer_manager",
        "//tensorflow/compiler/xla:status_macros",
        "//tensorflow/compiler/xla:statusor",
        "//tensorflow/compiler/xla:types",
        "//tensorflow/compiler/xla:util",
        "//tensorflow/core:core_cpu_lib",
        "//tensorflow/core:lib",
        "//tensorflow/core:stream_executor_no_cuda",
        "//third_party/eigen3",
        "@com_google_absl//absl/container:flat_hash_map",
        "@com_google_absl//absl/memory",
        "@com_google_absl//absl/strings",
        "@com_google_absl//absl/types:span",
    ],
)

cc_library(
    name = "service",
    srcs = ["service.cc"],
    hdrs = ["service.h"],
    deps = [
        ":allocation_tracker",
        ":backend",
        ":channel_tracker",
        ":compilation_cache",
        ":compiler",
        ":computation_layout",
        ":device_memory_allocator",
        ":dynamic_dimension_inference",
        ":executable",
        ":execution_tracker",
        ":hlo",
        ":hlo_cost_analysis",
        ":hlo_evaluator",
        ":hlo_execution_profile",
        ":hlo_module_config",
        ":hlo_proto_util",
        ":platform_util",
        ":source_map_util",
        ":stream_pool",
        ":transfer_manager",
        "//tensorflow/compiler/xla:debug_options_flags",
        "//tensorflow/compiler/xla:executable_run_options",
        "//tensorflow/compiler/xla:execution_options_util",
        "//tensorflow/compiler/xla:service_interface",
        "//tensorflow/compiler/xla:shape_layout",
        "//tensorflow/compiler/xla:shape_util",
        "//tensorflow/compiler/xla:status_macros",
        "//tensorflow/compiler/xla:statusor",
        "//tensorflow/compiler/xla:types",
        "//tensorflow/compiler/xla:util",
        "//tensorflow/compiler/xla:xla_data_proto",
        "//tensorflow/compiler/xla:xla_proto",
        "//tensorflow/core:lib",
        "//tensorflow/core:ptr_util",
        "//tensorflow/core:stream_executor_no_cuda",
        "@com_google_absl//absl/memory",
        "@com_google_absl//absl/strings",
        "@com_google_absl//absl/strings:str_format",
        "@com_google_absl//absl/types:span",
    ],
    alwayslink = 1,
)

cc_library(
    name = "local_service",
    srcs = ["local_service.cc"],
    hdrs = ["local_service.h"],
    deps = [
        ":backend",
        ":compiler",
        ":computation_layout",
        ":device_memory_allocator",
        ":executable",
        ":hlo",
        ":hlo_execution_profile",
        ":hlo_module_config",
        ":platform_util",
        ":service",
        ":shaped_buffer",
        "//tensorflow/compiler/xla:execution_options_util",
        "//tensorflow/compiler/xla:shape_layout",
        "//tensorflow/compiler/xla:shape_util",
        "//tensorflow/compiler/xla:status_macros",
        "//tensorflow/compiler/xla:statusor",
        "//tensorflow/compiler/xla:types",
        "//tensorflow/compiler/xla:util",
        "//tensorflow/compiler/xla:xla_data_proto",
        "//tensorflow/compiler/xla/client:executable_build_options",
        "//tensorflow/compiler/xla/client:xla_computation",
        "//tensorflow/core:lib",
        "//tensorflow/core:stream_executor_no_cuda",
        "@com_google_absl//absl/memory",
        "@com_google_absl//absl/strings",
        "@com_google_absl//absl/strings:str_format",
        "@com_google_absl//absl/types:span",
    ],
)

cc_library(
    name = "compile_only_service",
    srcs = ["compile_only_service.cc"],
    hdrs = ["compile_only_service.h"],
    deps = [
        ":backend",
        ":compiler",
        ":computation_layout",
        ":platform_util",
        ":service",
        "//tensorflow/compiler/xla:debug_options_flags",
        "//tensorflow/compiler/xla:status_macros",
        "//tensorflow/compiler/xla:statusor",
        "//tensorflow/compiler/xla:types",
        "//tensorflow/compiler/xla:util",
        "//tensorflow/compiler/xla:xla_data_proto",
        "//tensorflow/core:lib",
        "//tensorflow/core:lib_internal",
        "//tensorflow/core:stream_executor_no_cuda",
        "@com_google_absl//absl/strings",
    ],
)

cc_library(
    name = "cpu_plugin",
    deps = [
        ":service",
        "//tensorflow/compiler/xla/service/cpu:cpu_compiler",
        "//tensorflow/compiler/xla/service/cpu:cpu_transfer_manager",
        "//tensorflow/core:stream_executor_no_cuda",
    ],
)

cc_library(
    name = "gpu_plugin",
    deps = [
        ":service",
        "//tensorflow/compiler/xla/service/gpu:gpu_compiler",
        "//tensorflow/compiler/xla/service/gpu:gpu_transfer_manager",
        "//tensorflow/core:stream_executor_no_cuda",
        "//tensorflow/core/platform/default/build_config:stream_executor_cuda",
    ],
)

cc_library(
    name = "interpreter_plugin",
    deps = [
        ":service",
        "//tensorflow/compiler/xla/service/interpreter:compiler",
        "//tensorflow/compiler/xla/service/interpreter:interpreter_transfer_manager",
        "//tensorflow/compiler/xla/service/interpreter:platform",
        "//tensorflow/core:stream_executor_no_cuda",
    ],
)

cc_library(
    name = "shaped_buffer",
    srcs = ["shaped_buffer.cc"],
    hdrs = ["shaped_buffer.h"],
    deps = [
        ":device_memory_allocator",
        "//tensorflow/compiler/xla:shape_tree",
        "//tensorflow/compiler/xla:shape_util",
        "//tensorflow/compiler/xla:status_macros",
        "//tensorflow/compiler/xla:statusor",
        "//tensorflow/compiler/xla:types",
        "//tensorflow/compiler/xla:util",
        "//tensorflow/compiler/xla:xla_data_proto",
        "//tensorflow/core:lib",
        "//tensorflow/core:stream_executor_no_cuda",
        "@com_google_absl//absl/container:flat_hash_set",
        "@com_google_absl//absl/memory",
        "@com_google_absl//absl/strings",
        "@com_google_absl//absl/strings:str_format",
        "@com_google_absl//absl/types:span",
    ],
)

tf_cc_test(
    name = "shaped_buffer_test",
    srcs = ["shaped_buffer_test.cc"],
    deps = [
        ":cpu_plugin",
        ":device_memory_allocator",
        ":platform_util",
        ":shaped_buffer",
        "//tensorflow/compiler/xla:shape_util",
        "//tensorflow/compiler/xla:test",
        "//tensorflow/compiler/xla:test_helpers",
        "//tensorflow/compiler/xla/tests:xla_internal_test_main",
        "//tensorflow/core:ptr_util",
        "//tensorflow/core:stream_executor_no_cuda",
        "//tensorflow/core:test",
        "@com_google_absl//absl/memory",
    ],
)

cc_library(
    name = "executable",
    srcs = ["executable.cc"],
    hdrs = [
        "executable.h",
        "service_executable_run_options.h",
    ],
    deps = [
        ":computation_layout",
        ":device_memory_allocator",
        ":hlo",
        ":hlo_execution_profile",
        ":hlo_graph_dumper",
        ":hlo_proto",
        ":maybe_owning_device_memory",
        ":shaped_buffer",
        ":stream_pool",
        "//tensorflow/compiler/xla:debug_options_flags",
        "//tensorflow/compiler/xla:executable_run_options",
        "//tensorflow/compiler/xla:shape_tree",
        "//tensorflow/compiler/xla:status",
        "//tensorflow/compiler/xla:status_macros",
        "//tensorflow/compiler/xla:statusor",
        "//tensorflow/compiler/xla:util",
        "//tensorflow/compiler/xla:xla_data_proto",
        "//tensorflow/core:lib",
        "//tensorflow/core:lib_internal",
        "//tensorflow/core:stream_executor_no_cuda",
        "//tensorflow/stream_executor",
        "@com_google_absl//absl/memory",
        "@com_google_absl//absl/strings:str_format",
        "@com_google_absl//absl/types:span",
        "@com_google_absl//absl/types:variant",
    ],
)

cc_library(
    name = "compiler",
    srcs = ["compiler.cc"],
    hdrs = ["compiler.h"],
    deps = [
        ":buffer_value",
        ":executable",
        ":hlo",
        ":hlo_module_config",
        ":hlo_module_group",
        ":logical_buffer",
        "//tensorflow/compiler/xla:statusor",
        "//tensorflow/compiler/xla:types",
        "//tensorflow/compiler/xla:util",
        "//tensorflow/core:lib",
        "//tensorflow/core:stream_executor_no_cuda",
        "@com_google_absl//absl/types:span",
    ],
)

cc_library(
    name = "llvm_compiler",
    srcs = ["llvm_compiler.cc"],
    hdrs = ["llvm_compiler.h"],
    deps = [
        ":compiler",
        "//tensorflow/core:lib_internal",
        "@llvm//:core",
    ],
)

cc_library(
    name = "transfer_manager",
    srcs = ["transfer_manager.cc"],
    hdrs = ["transfer_manager.h"],
    deps = [
        ":shaped_buffer",
        "//tensorflow/compiler/xla:literal",
        "//tensorflow/compiler/xla:shape_util",
        "//tensorflow/compiler/xla:status_macros",
        "//tensorflow/compiler/xla:statusor",
        "//tensorflow/compiler/xla:types",
        "//tensorflow/compiler/xla:util",
        "//tensorflow/compiler/xla:xla_data_proto",
        "//tensorflow/core:lib",
        "//tensorflow/core:stream_executor_no_cuda",
        "@com_google_absl//absl/memory",
        "@com_google_absl//absl/strings",
        "@com_google_absl//absl/types:span",
    ],
)

cc_library(
    name = "allocation_tracker",
    srcs = ["allocation_tracker.cc"],
    hdrs = ["allocation_tracker.h"],
    deps = [
        ":backend",
        ":device_memory_allocator",
        ":transfer_manager",
        "//tensorflow/compiler/xla:shape_util",
        "//tensorflow/compiler/xla:status_macros",
        "//tensorflow/compiler/xla:statusor",
        "//tensorflow/compiler/xla:types",
        "//tensorflow/compiler/xla:util",
        "//tensorflow/compiler/xla:xla_data_proto",
        "//tensorflow/core:lib",
        "@com_google_absl//absl/container:flat_hash_map",
        "@com_google_absl//absl/memory",
        "@com_google_absl//absl/strings",
    ],
)

cc_library(
    name = "execution_tracker",
    srcs = ["execution_tracker.cc"],
    hdrs = ["execution_tracker.h"],
    deps = [
        ":backend",
        ":stream_pool",
        "//tensorflow/compiler/xla:executable_run_options",
        "//tensorflow/compiler/xla:statusor",
        "//tensorflow/compiler/xla:util",
        "//tensorflow/compiler/xla:xla_data_proto",
        "//tensorflow/core:lib",
        "//tensorflow/core:stream_executor_no_cuda",
        "@com_google_absl//absl/memory",
    ],
)

cc_library(
    name = "channel_tracker",
    srcs = ["channel_tracker.cc"],
    hdrs = ["channel_tracker.h"],
    deps = [
        ":hlo",
        "//tensorflow/compiler/xla:status",
        "//tensorflow/compiler/xla:status_macros",
        "//tensorflow/compiler/xla:statusor",
        "//tensorflow/compiler/xla:types",
        "//tensorflow/compiler/xla:util",
        "//tensorflow/compiler/xla:xla_data_proto",
        "//tensorflow/core:lib",
        "//tensorflow/core:lib_internal",
        "@com_google_absl//absl/container:flat_hash_map",
        "@com_google_absl//absl/memory",
        "@com_google_absl//absl/strings",
        "@com_google_absl//absl/types:span",
    ],
)

cc_library(
    name = "name_uniquer",
    srcs = ["name_uniquer.cc"],
    hdrs = ["name_uniquer.h"],
    deps = [
        "//tensorflow/compiler/xla:shape_util",
        "//tensorflow/compiler/xla:types",
        "//tensorflow/core:lib",
        "@com_google_absl//absl/container:flat_hash_map",
        "@com_google_absl//absl/container:flat_hash_set",
        "@com_google_absl//absl/strings",
    ],
)

tf_cc_test(
    name = "name_uniquer_test",
    srcs = ["name_uniquer_test.cc"],
    deps = [
        ":name_uniquer",
        "//tensorflow/compiler/xla:test",
        "//tensorflow/compiler/xla:test_helpers",
        "//tensorflow/compiler/xla/tests:xla_internal_test_main",
        "//tensorflow/core:test",
    ],
)

cc_library(
    name = "buffer_liveness",
    srcs = [
        "buffer_liveness.cc",
    ],
    hdrs = [
        "buffer_liveness.h",
    ],
    deps = [
        ":hlo",
        ":hlo_ordering",
        ":logical_buffer",
        ":tuple_points_to_analysis",
        "//tensorflow/compiler/xla:shape_util",
        "//tensorflow/compiler/xla:status_macros",
        "//tensorflow/compiler/xla:statusor",
        "//tensorflow/compiler/xla:types",
        "//tensorflow/compiler/xla:util",
        "//tensorflow/core:lib",
        "@com_google_absl//absl/container:flat_hash_map",
        "@com_google_absl//absl/container:flat_hash_set",
        "@com_google_absl//absl/strings",
        "@com_google_absl//absl/strings:str_format",
    ],
)

tf_cc_test(
    name = "buffer_liveness_test",
    srcs = ["buffer_liveness_test.cc"],
    deps = [
        ":buffer_liveness",
        ":hlo",
        ":hlo_dataflow_analysis",
        "//tensorflow/compiler/xla:shape_util",
        "//tensorflow/compiler/xla:types",
        "//tensorflow/compiler/xla:util",
        "//tensorflow/compiler/xla:xla_data_proto",
        "//tensorflow/compiler/xla/tests:hlo_test_base",
        "//tensorflow/compiler/xla/tests:xla_internal_test_main",
        "//tensorflow/core:test",
        "@com_google_absl//absl/memory",
    ],
)

cc_library(
    name = "buffer_assignment",
    srcs = [
        "buffer_assignment.cc",
    ],
    hdrs = [
        "buffer_assignment.h",
    ],
    deps = [
        ":buffer_liveness",
        ":buffer_value_containers",
        ":heap_simulator",
        ":hlo",
        ":hlo_memory_scheduler",
        ":hlo_proto",
        ":logical_buffer",
        ":tuple_points_to_analysis",
        "//tensorflow/compiler/xla:shape_util",
        "//tensorflow/compiler/xla:status_macros",
        "//tensorflow/compiler/xla:statusor",
        "//tensorflow/compiler/xla:types",
        "//tensorflow/compiler/xla:util",
        "//tensorflow/core:lib",
        "//tensorflow/core:lib_internal",
        "@com_google_absl//absl/container:flat_hash_map",
        "@com_google_absl//absl/container:flat_hash_set",
        "@com_google_absl//absl/memory",
        "@com_google_absl//absl/strings",
        "@com_google_absl//absl/strings:str_format",
        "@com_google_absl//absl/types:span",
    ],
)

tf_cc_test(
    name = "buffer_assignment_test",
    srcs = ["buffer_assignment_test.cc"],
    deps = [
        ":buffer_assignment",
        ":buffer_value",
        ":call_graph",
        ":copy_insertion",
        ":cpu_plugin",
        ":flatten_call_graph",
        ":hlo",
        ":hlo_memory_scheduler",
        ":hlo_ordering",
        "//tensorflow/compiler/xla:literal",
        "//tensorflow/compiler/xla:shape_util",
        "//tensorflow/compiler/xla:test",
        "//tensorflow/compiler/xla:test_helpers",
        "//tensorflow/compiler/xla:types",
        "//tensorflow/compiler/xla:util",
        "//tensorflow/compiler/xla:xla_data_proto",
        "//tensorflow/compiler/xla/service:hlo_parser",
        "//tensorflow/compiler/xla/tests:hlo_test_base",
        "//tensorflow/compiler/xla/tests:xla_internal_test_main",
        "//tensorflow/core:lib",
        "//tensorflow/core:test",
        "@com_google_absl//absl/container:flat_hash_set",
        "@com_google_absl//absl/memory",
    ],
)

cc_library(
    name = "hlo_ordering",
    srcs = ["hlo_ordering.cc"],
    hdrs = ["hlo_ordering.h"],
    deps = [
        ":call_graph",
        ":hlo",
        ":hlo_dataflow_analysis",
        ":hlo_proto",
        ":hlo_reachability",
        ":hlo_value",
        "//tensorflow/compiler/xla:shape_util",
        "//tensorflow/compiler/xla:status_macros",
        "//tensorflow/compiler/xla:statusor",
        "//tensorflow/compiler/xla:types",
        "//tensorflow/compiler/xla:util",
        "//tensorflow/core:lib",
        "@com_google_absl//absl/container:flat_hash_map",
        "@com_google_absl//absl/strings",
        "@com_google_absl//absl/strings:str_format",
    ],
)

tf_cc_test(
    name = "hlo_ordering_test",
    size = "small",
    srcs = ["hlo_ordering_test.cc"],
    deps = [
        ":hlo",
        ":hlo_dataflow_analysis",
        ":hlo_memory_scheduler",
        ":hlo_ordering",
        "//tensorflow/compiler/xla:shape_util",
        "//tensorflow/compiler/xla:types",
        "//tensorflow/compiler/xla:xla_data_proto",
        "//tensorflow/compiler/xla/service:hlo_parser",
        "//tensorflow/compiler/xla/tests:hlo_test_base",
        "//tensorflow/compiler/xla/tests:xla_internal_test_main",
        "//tensorflow/core:test",
    ],
)

cc_library(
    name = "heap_simulator",
    srcs = ["heap_simulator.cc"],
    hdrs = ["heap_simulator.h"],
    deps = [
        ":buffer_value",
        ":buffer_value_containers",
        ":hlo",
        ":hlo_ordering",
        ":hlo_proto",
        ":tuple_points_to_analysis",
        "//tensorflow/compiler/xla:statusor",
        "//tensorflow/compiler/xla:util",
        "//tensorflow/core:lib",
        "@com_google_absl//absl/container:flat_hash_map",
        "@com_google_absl//absl/container:flat_hash_set",
        "@com_google_absl//absl/memory",
    ],
)

tf_cc_test(
    name = "heap_simulator_test",
    srcs = ["heap_simulator_test.cc"],
    deps = [
        ":buffer_value",
        ":heap_simulator",
        ":hlo",
        ":hlo_ordering",
        ":hlo_value",
        ":tuple_points_to_analysis",
        "//tensorflow/compiler/xla:literal",
        "//tensorflow/compiler/xla:status_macros",
        "//tensorflow/compiler/xla/tests:hlo_test_base",
        "//tensorflow/compiler/xla/tests:xla_internal_test_main",
        "//tensorflow/core:lib",
        "//tensorflow/core:test",
        "@com_google_absl//absl/container:flat_hash_map",
        "@com_google_absl//absl/memory",
    ],
)

cc_library(
    name = "hlo_module_group",
    srcs = ["hlo_module_group.cc"],
    hdrs = ["hlo_module_group.h"],
    deps = [
        ":hlo",
        ":hlo_proto",
        "//tensorflow/compiler/xla:statusor",
        "@com_google_absl//absl/strings",
        "@com_google_absl//absl/types:span",
    ],
)

tf_cc_test(
    name = "hlo_module_group_test",
    srcs = ["hlo_module_group_test.cc"],
    deps = [
        ":hlo",
        ":hlo_matchers",
        ":hlo_module_group",
        ":hlo_module_group_metadata",
        ":hlo_parser",
        ":hlo_proto",
        "//tensorflow/compiler/xla:test",
        "//tensorflow/compiler/xla:util",
        "//tensorflow/compiler/xla/tests:hlo_test_base",
        "//tensorflow/compiler/xla/tests:xla_internal_test_main",
        "//tensorflow/core:lib",
        "//tensorflow/core:test",
    ],
)

cc_library(
    name = "hlo_module_group_metadata",
    srcs = ["hlo_module_group_metadata.cc"],
    hdrs = ["hlo_module_group_metadata.h"],
    deps = [
        ":hlo",
        ":hlo_casting_utils",
        ":tuple_points_to_analysis",
        "//tensorflow/compiler/xla:shape_util",
        "//tensorflow/compiler/xla:status",
        "//tensorflow/compiler/xla:status_macros",
        "//tensorflow/compiler/xla:statusor",
        "//tensorflow/compiler/xla:util",
        "//tensorflow/core:lib",
        "@com_google_absl//absl/container:flat_hash_map",
        "@com_google_absl//absl/memory",
        "@com_google_absl//absl/types:optional",
    ],
)

cc_library(
    name = "hlo_module_group_util",
    srcs = ["hlo_module_group_util.cc"],
    hdrs = ["hlo_module_group_util.h"],
    deps = [
        ":hlo",
        ":hlo_casting_utils",
        ":hlo_module_group_metadata",
        ":hlo_reachability",
        "//tensorflow/compiler/xla:status",
        "//tensorflow/compiler/xla:status_macros",
        "//tensorflow/compiler/xla:statusor",
        "//tensorflow/compiler/xla:types",
        "//tensorflow/compiler/xla:util",
        "//tensorflow/core:lib",
        "@com_google_absl//absl/container:flat_hash_map",
        "@com_google_absl//absl/container:flat_hash_set",
        "@com_google_absl//absl/memory",
        "@com_google_absl//absl/strings",
        "@com_google_absl//absl/types:span",
    ],
)

tf_cc_test(
    name = "hlo_schedule_test",
    srcs = ["hlo_schedule_test.cc"],
    deps = [
        ":heap_simulator",
        ":hlo",
        ":hlo_dce",
        ":hlo_memory_scheduler",
        ":hlo_ordering",
        ":hlo_parser",
        "//tensorflow/compiler/xla:shape_util",
        "//tensorflow/compiler/xla:types",
        "//tensorflow/compiler/xla:xla_data_proto",
        "//tensorflow/compiler/xla/tests:hlo_test_base",
        "//tensorflow/compiler/xla/tests:xla_internal_test_main",
        "//tensorflow/core:test",
        "@com_google_absl//absl/algorithm:container",
    ],
)

tf_cc_test(
    name = "hlo_input_output_alias_config_test",
    srcs = ["hlo_input_output_alias_config_test.cc"],
    deps = [
        ":hlo",
        ":hlo_dce",
        ":hlo_memory_scheduler",
        ":hlo_ordering",
        ":hlo_parser",
        "//tensorflow/compiler/xla:shape_util",
        "//tensorflow/compiler/xla:types",
        "//tensorflow/compiler/xla:xla_data_proto",
        "//tensorflow/compiler/xla/tests:hlo_test_base",
        "//tensorflow/compiler/xla/tests:xla_internal_test_main",
        "//tensorflow/core:test",
        "@com_google_absl//absl/algorithm:container",
    ],
)

cc_library(
    name = "hlo_memory_scheduler",
    srcs = ["hlo_memory_scheduler.cc"],
    hdrs = ["hlo_memory_scheduler.h"],
    deps = [
        ":heap_simulator",
        ":hlo",
        ":hlo_ordering",
        ":hlo_pass",
        ":logical_buffer",
        ":tuple_points_to_analysis",
        "//tensorflow/compiler/xla:shape_util",
        "//tensorflow/compiler/xla:status_macros",
        "//tensorflow/compiler/xla:statusor",
        "//tensorflow/compiler/xla:types",
        "//tensorflow/compiler/xla:util",
        "//tensorflow/core:lib",
        "//tensorflow/core:lib_internal",
        "@com_google_absl//absl/container:flat_hash_map",
        "@com_google_absl//absl/container:flat_hash_set",
    ],
)

tf_cc_test(
    name = "hlo_memory_scheduler_test",
    srcs = ["hlo_memory_scheduler_test.cc"],
    deps = [
        ":heap_simulator",
        ":hlo",
        ":hlo_dce",
        ":hlo_memory_scheduler",
        ":hlo_ordering",
        ":hlo_parser",
        "//tensorflow/compiler/xla:shape_util",
        "//tensorflow/compiler/xla:types",
        "//tensorflow/compiler/xla:xla_data_proto",
        "//tensorflow/compiler/xla/tests:hlo_test_base",
        "//tensorflow/compiler/xla/tests:xla_internal_test_main",
        "//tensorflow/core:test",
        "@com_google_absl//absl/algorithm:container",
        "@com_google_absl//absl/container:flat_hash_map",
    ],
)

cc_library(
    name = "hlo_query",
    srcs = ["hlo_query.cc"],
    hdrs = ["hlo_query.h"],
    deps = [
        ":hlo",
        "//tensorflow/compiler/xla:literal",
        "//tensorflow/compiler/xla:shape_util",
        "@com_google_absl//absl/container:flat_hash_set",
    ],
)

cc_library(
    name = "fusion_queue",
    hdrs = ["fusion_queue.h"],
    deps = [
        ":hlo",
    ],
)

cc_library(
    name = "instruction_fusion",
    srcs = ["instruction_fusion.cc"],
    hdrs = ["instruction_fusion.h"],
    deps = [
        ":fusion_queue",
        ":hlo",
        ":hlo_pass",
        ":hlo_reachability",
        "//tensorflow/compiler/xla:util",
        "//tensorflow/core:lib",
        "@com_google_absl//absl/algorithm:container",
        "@com_google_absl//absl/container:flat_hash_map",
        "@com_google_absl//absl/container:flat_hash_set",
        "@com_google_absl//absl/memory",
    ],
)

tf_cc_test(
    name = "instruction_fusion_test",
    srcs = ["instruction_fusion_test.cc"],
    deps = [
        ":hlo_matchers",
        ":instruction_fusion",
        "//tensorflow/compiler/xla/service:hlo_parser",
        "//tensorflow/compiler/xla/tests:hlo_test_base",
        "//tensorflow/compiler/xla/tests:xla_internal_test_main",
    ],
)

cc_library(
    name = "multi_output_fusion",
    srcs = ["multi_output_fusion.cc"],
    hdrs = ["multi_output_fusion.h"],
    deps = [
        ":hlo_reachability",
        "//tensorflow/compiler/xla:shape_util",
        "//tensorflow/compiler/xla:statusor",
        "//tensorflow/compiler/xla/service:hlo",
        "//tensorflow/compiler/xla/service:hlo_pass",
        "//tensorflow/core:lib",
        "@com_google_absl//absl/container:flat_hash_map",
        "@com_google_absl//absl/container:flat_hash_set",
        "@com_google_absl//absl/strings",
    ],
)

cc_library(
    name = "hlo_creation_utils",
    srcs = ["hlo_creation_utils.cc"],
    hdrs = ["hlo_creation_utils.h"],
    deps = [
        ":hlo",
        ":shape_inference",
        "//tensorflow/compiler/xla:literal",
        "//tensorflow/compiler/xla:literal_util",
        "//tensorflow/compiler/xla:statusor",
        "//tensorflow/compiler/xla:util",
        "@com_google_absl//absl/algorithm:container",
        "@com_google_absl//absl/memory",
        "@com_google_absl//absl/strings",
    ],
)

tf_cc_test(
    name = "hlo_creation_utils_test",
    srcs = ["hlo_creation_utils_test.cc"],
    deps = [
        ":hlo",
        ":hlo_creation_utils",
        ":hlo_evaluator",
        ":hlo_matchers",
        "//tensorflow/compiler/xla:shape_util",
        "//tensorflow/compiler/xla:test",
        "//tensorflow/compiler/xla:util",
        "//tensorflow/compiler/xla/tests:hlo_test_base",
        "//tensorflow/compiler/xla/tests:xla_internal_test_main",
        "//tensorflow/core:test",
        "@com_google_absl//absl/memory",
    ],
)

cc_library(
    name = "batchnorm_expander",
    srcs = ["batchnorm_expander.cc"],
    hdrs = ["batchnorm_expander.h"],
    deps = [
        ":hlo",
        ":hlo_pass",
        "//tensorflow/compiler/xla:literal",
        "//tensorflow/compiler/xla:literal_util",
        "//tensorflow/compiler/xla:shape_util",
        "//tensorflow/compiler/xla:status_macros",
        "//tensorflow/compiler/xla:types",
        "//tensorflow/compiler/xla:util",
        "//tensorflow/compiler/xla:xla_data_proto",
        "//tensorflow/core:lib",
        "@com_google_absl//absl/container:flat_hash_map",
        "@com_google_absl//absl/types:optional",
        "@com_google_absl//absl/types:span",
    ],
)

cc_library(
    name = "gather_expander",
    srcs = ["gather_expander.cc"],
    hdrs = ["gather_expander.h"],
    deps = [
        ":hlo",
        ":hlo_creation_utils",
        ":hlo_pass",
        ":while_util",
        "//tensorflow/compiler/xla:literal_util",
        "//tensorflow/compiler/xla:statusor",
        "//tensorflow/compiler/xla:util",
        "@com_google_absl//absl/algorithm:container",
    ],
)

cc_library(
    name = "scatter_expander",
    srcs = ["scatter_expander.cc"],
    hdrs = ["scatter_expander.h"],
    deps = [
        ":hlo",
        ":hlo_creation_utils",
        ":hlo_pass",
        ":while_util",
        "//tensorflow/compiler/xla:literal_util",
        "//tensorflow/compiler/xla:statusor",
        "@com_google_absl//absl/algorithm:container",
    ],
)

tf_cc_test(
    name = "batchnorm_expander_test",
    size = "small",
    srcs = ["batchnorm_expander_test.cc"],
    deps = [
        ":batchnorm_expander",
        ":hlo",
        ":hlo_matchers",
        ":hlo_parser",
        ":hlo_pass",
        "//tensorflow/compiler/xla:literal",
        "//tensorflow/compiler/xla:shape_util",
        "//tensorflow/compiler/xla:test",
        "//tensorflow/compiler/xla:types",
        "//tensorflow/compiler/xla:util",
        "//tensorflow/compiler/xla:xla_data_proto",
        "//tensorflow/compiler/xla/tests:hlo_test_base",
        "//tensorflow/compiler/xla/tests:xla_internal_test_main",
        "//tensorflow/core:lib",
        "@com_google_absl//absl/memory",
    ],
)

cc_library(
    name = "algebraic_simplifier",
    srcs = ["algebraic_simplifier.cc"],
    hdrs = ["algebraic_simplifier.h"],
    deps = [
        ":hlo",
        ":hlo_casting_utils",
        ":hlo_creation_utils",
        ":hlo_pass",
        ":hlo_query",
        ":pattern_matcher",
        "//tensorflow/compiler/xla:literal",
        "//tensorflow/compiler/xla:literal_util",
        "//tensorflow/compiler/xla:shape_util",
        "//tensorflow/compiler/xla:status_macros",
        "//tensorflow/compiler/xla:types",
        "//tensorflow/compiler/xla:util",
        "//tensorflow/compiler/xla:window_util",
        "//tensorflow/compiler/xla:xla_data_proto",
        "//tensorflow/core:lib",
        "@com_google_absl//absl/algorithm:container",
        "@com_google_absl//absl/container:flat_hash_map",
        "@com_google_absl//absl/container:flat_hash_set",
        "@com_google_absl//absl/container:inlined_vector",
        "@com_google_absl//absl/memory",
        "@com_google_absl//absl/strings",
        "@com_google_absl//absl/types:optional",
        "@com_google_absl//absl/types:span",
    ],
)

tf_cc_test(
    name = "algebraic_simplifier_test",
    srcs = ["algebraic_simplifier_test.cc"],
    deps = [
        ":algebraic_simplifier",
        ":hlo",
        ":hlo_casting_utils",
        ":hlo_matchers",
        ":hlo_parser",
        ":hlo_pass",
        ":pattern_matcher",
        ":pattern_matcher_gmock",
        "//tensorflow/compiler/xla:literal",
        "//tensorflow/compiler/xla:shape_util",
        "//tensorflow/compiler/xla:test",
        "//tensorflow/compiler/xla:types",
        "//tensorflow/compiler/xla:util",
        "//tensorflow/compiler/xla:window_util",
        "//tensorflow/compiler/xla:xla_data_proto",
        "//tensorflow/compiler/xla/tests:hlo_test_base",
        "//tensorflow/compiler/xla/tests:xla_internal_test_main",  # fixdeps: keep
        "//tensorflow/core:lib",
        "//tensorflow/core:test",
        "@com_google_absl//absl/memory",
        "@com_google_absl//absl/strings",
    ],
)

cc_library(
    name = "batch_dot_simplification",
    srcs = ["batch_dot_simplification.cc"],
    hdrs = ["batch_dot_simplification.h"],
    deps = [
        ":hlo",
        ":hlo_creation_utils",
        ":hlo_pass",
        "@com_google_absl//absl/algorithm:container",
    ],
)

tf_cc_test(
    name = "batch_dot_simplification_test",
    srcs = ["batch_dot_simplification_test.cc"],
    deps = [
        ":batch_dot_simplification",
        ":hlo",
        ":hlo_matchers",
        ":hlo_pass",
        "//tensorflow/compiler/xla:literal",
        "//tensorflow/compiler/xla:shape_util",
        "//tensorflow/compiler/xla:test",
        "//tensorflow/compiler/xla:types",
        "//tensorflow/compiler/xla:util",
        "//tensorflow/compiler/xla:window_util",
        "//tensorflow/compiler/xla:xla_data_proto",
        "//tensorflow/compiler/xla/tests:hlo_test_base",
        "//tensorflow/compiler/xla/tests:xla_internal_test_main",  # fixdeps: keep
        "//tensorflow/core:lib",
        "//tensorflow/core:test",
    ],
)

tf_cc_test(
    name = "gather_expander_test",
    srcs = ["gather_expander_test.cc"],
    deps = [
        ":gather_expander",
        "//tensorflow/compiler/xla:test",
        "//tensorflow/compiler/xla/service:hlo_parser",
        "//tensorflow/compiler/xla/tests:test_macros_header",
        "//tensorflow/compiler/xla/tests:xla_internal_test_main",  # fixdeps: keep
    ],
)

cc_library(
    name = "conditional_simplifier",
    srcs = ["conditional_simplifier.cc"],
    hdrs = ["conditional_simplifier.h"],
    deps = [
        ":call_inliner",
        ":hlo",
        ":hlo_pass",
        "//tensorflow/compiler/xla:literal",
        "//tensorflow/compiler/xla:status_macros",
        "//tensorflow/compiler/xla:statusor",
        "//tensorflow/compiler/xla:types",
        "//tensorflow/compiler/xla:util",
        "//tensorflow/core:lib",
        "@com_google_absl//absl/strings",
    ],
)

tf_cc_test(
    name = "conditional_simplifier_test",
    srcs = ["conditional_simplifier_test.cc"],
    deps = [
        ":conditional_simplifier",
        ":hlo",
        ":hlo_matchers",
        "//tensorflow/compiler/xla:literal",
        "//tensorflow/compiler/xla:literal_util",
        "//tensorflow/compiler/xla:shape_util",
        "//tensorflow/compiler/xla:test",
        "//tensorflow/compiler/xla:types",
        "//tensorflow/compiler/xla:xla_data_proto",
        "//tensorflow/compiler/xla/tests:hlo_test_base",
        "//tensorflow/core:lib",
        "//tensorflow/core:test",
    ],
)

cc_library(
    name = "convolution_group_converter",
    srcs = ["convolution_group_converter.cc"],
    hdrs = ["convolution_group_converter.h"],
    deps = [
        ":hlo",
        ":hlo_pass",
        "//tensorflow/compiler/xla:literal",
        "//tensorflow/compiler/xla:literal_util",
        "//tensorflow/compiler/xla:shape_util",
        "//tensorflow/compiler/xla:status_macros",
        "//tensorflow/compiler/xla:types",
        "//tensorflow/compiler/xla:util",
        "//tensorflow/compiler/xla:xla_data_proto",
        "//tensorflow/core:lib",
        "@com_google_absl//absl/memory",
        "@com_google_absl//absl/strings",
    ],
)

tf_cc_test(
    name = "convolution_group_converter_test",
    size = "small",
    srcs = ["convolution_group_converter_test.cc"],
    deps = [
        ":convolution_group_converter",
        ":hlo",
        ":hlo_matchers",
        ":hlo_parser",
        "//tensorflow/compiler/xla:test",
        "//tensorflow/compiler/xla:types",
        "//tensorflow/compiler/xla/tests:hlo_test_base",
    ],
)

cc_library(
    name = "while_loop_analysis",
    srcs = ["while_loop_analysis.cc"],
    hdrs = ["while_loop_analysis.h"],
    deps = [
        ":hlo",
        ":hlo_evaluator",
        "@com_google_absl//absl/types:optional",
    ],
)

tf_cc_test(
    name = "while_loop_analysis_test",
    srcs = ["while_loop_analysis_test.cc"],
    deps = [
        ":while_loop_analysis",
        "//tensorflow/compiler/xla:test",
        "//tensorflow/compiler/xla/service:hlo_parser",
        "//tensorflow/compiler/xla/tests:hlo_test_base",
        "//tensorflow/compiler/xla/tests:xla_internal_test_main",
        "//tensorflow/core:test",
    ],
)

cc_library(
    name = "while_loop_simplifier",
    srcs = ["while_loop_simplifier.cc"],
    hdrs = ["while_loop_simplifier.h"],
    deps = [
        ":call_inliner",
        ":hlo",
        ":hlo_pass",
        ":hlo_query",
        ":pattern_matcher",
        ":while_loop_analysis",
        "//tensorflow/compiler/xla:shape_util",
        "//tensorflow/compiler/xla:statusor",
        "@com_google_absl//absl/container:flat_hash_map",
        "@com_google_absl//absl/container:flat_hash_set",
        "@com_google_absl//absl/strings",
        "@com_google_absl//absl/types:optional",
    ],
)

tf_cc_test(
    name = "while_loop_simplifier_test",
    srcs = ["while_loop_simplifier_test.cc"],
    deps = [
        ":algebraic_simplifier",
        ":hlo",
        ":hlo_cse",
        ":hlo_dce",
        ":hlo_matchers",
        ":hlo_parser",
        ":hlo_pass",
        ":hlo_pass_pipeline",
        ":tuple_simplifier",
        ":while_loop_simplifier",
        "//tensorflow/compiler/xla:test",
        "//tensorflow/compiler/xla/tests:hlo_test_base",
        "//tensorflow/core:lib",
        "//tensorflow/core:test",
        "@com_google_absl//absl/strings",
    ],
)

cc_library(
    name = "defuser",
    srcs = ["defuser.cc"],
    hdrs = ["defuser.h"],
    deps = [
        ":call_graph",
        ":hlo",
        ":hlo_pass",
        "//tensorflow/compiler/xla:status_macros",
        "//tensorflow/compiler/xla:types",
        "//tensorflow/compiler/xla:util",
        "//tensorflow/core:lib",
        "@com_google_absl//absl/container:flat_hash_map",
    ],
)

tf_cc_test(
    name = "defuser_test",
    srcs = ["defuser_test.cc"],
    deps = [
        ":defuser",
        ":hlo_matchers",
        "//tensorflow/compiler/xla:literal",
        "//tensorflow/compiler/xla:shape_util",
        "//tensorflow/compiler/xla/tests:hlo_test_base",
    ],
)

cc_library(
    name = "implicit_broadcast_remover",
    srcs = ["implicit_broadcast_remover.cc"],
    hdrs = ["implicit_broadcast_remover.h"],
    deps = [
        ":hlo",
        ":hlo_dce",
        ":hlo_pass",
        "//tensorflow/compiler/xla:shape_util",
        "//tensorflow/compiler/xla:status_macros",
        "//tensorflow/compiler/xla:types",
        "//tensorflow/compiler/xla:util",
        "//tensorflow/core:lib",
    ],
)

tf_cc_test(
    name = "implicit_broadcast_remover_test",
    srcs = ["implicit_broadcast_remover_test.cc"],
    deps = [
        ":hlo_matchers",
        ":implicit_broadcast_remover",
        "//tensorflow/compiler/xla:literal",
        "//tensorflow/compiler/xla:shape_util",
        "//tensorflow/compiler/xla/tests:hlo_test_base",
    ],
)

cc_library(
    name = "dot_decomposer",
    srcs = ["dot_decomposer.cc"],
    hdrs = ["dot_decomposer.h"],
    deps = [
        ":hlo",
        ":hlo_pass",
        "//tensorflow/compiler/xla:shape_util",
        "//tensorflow/compiler/xla:status_macros",
        "//tensorflow/compiler/xla:types",
        "//tensorflow/core:lib",
        "@com_google_absl//absl/algorithm:container",
        "@com_google_absl//absl/strings",
    ],
)

cc_library(
    name = "tuple_simplifier",
    srcs = ["tuple_simplifier.cc"],
    hdrs = ["tuple_simplifier.h"],
    deps = [
        ":hlo",
        ":hlo_pass",
        "//tensorflow/compiler/xla:status_macros",
        "//tensorflow/compiler/xla:types",
        "//tensorflow/compiler/xla:util",
        "//tensorflow/core:lib",
    ],
)

tf_cc_test(
    name = "tuple_simplifier_test",
    srcs = ["tuple_simplifier_test.cc"],
    deps = [
        ":hlo",
        ":hlo_matchers",
        ":tuple_simplifier",
        "//tensorflow/compiler/xla:literal",
        "//tensorflow/compiler/xla:shape_util",
        "//tensorflow/compiler/xla:test",
        "//tensorflow/compiler/xla:types",
        "//tensorflow/compiler/xla/tests:hlo_test_base",
        "//tensorflow/core:test",
    ],
)

cc_library(
    name = "reshape_mover",
    srcs = ["reshape_mover.cc"],
    hdrs = ["reshape_mover.h"],
    deps = [
        ":hlo_pass",
        "//tensorflow/compiler/xla:literal",
        "//tensorflow/compiler/xla:shape_util",
        "//tensorflow/compiler/xla:status_macros",
        "//tensorflow/compiler/xla:util",
        "//tensorflow/core:lib",
        "@com_google_absl//absl/algorithm:container",
    ],
)

cc_library(
    name = "dynamic_dimension_inference",
    srcs = ["dynamic_dimension_inference.cc"],
    hdrs = ["dynamic_dimension_inference.h"],
    deps = [
        ":hlo",
        "//tensorflow/compiler/xla:status",
        "//tensorflow/compiler/xla:statusor",
        "//tensorflow/compiler/xla:types",
        "//tensorflow/core:lib",
        "@com_google_absl//absl/container:flat_hash_map",
        "@com_google_absl//absl/types:span",
    ],
)

cc_library(
    name = "dynamic_padder",
    srcs = ["dynamic_padder.cc"],
    hdrs = ["dynamic_padder.h"],
    deps = [
        ":dynamic_dimension_inference",
        ":hlo_dce",
        ":hlo_pass",
        "//tensorflow/compiler/xla:literal",
        "//tensorflow/compiler/xla:literal_util",
        "//tensorflow/compiler/xla:shape_util",
        "//tensorflow/compiler/xla:status_macros",
        "//tensorflow/compiler/xla:util",
        "//tensorflow/core:lib",
        "@com_google_absl//absl/algorithm:container",
        "@com_google_absl//absl/container:flat_hash_map",
        "@com_google_absl//absl/container:flat_hash_set",
    ],
)

tf_cc_test(
    name = "dynamic_padder_test",
    srcs = ["dynamic_padder_test.cc"],
    deps = [
        ":dynamic_padder",
        "//tensorflow/compiler/xla:debug_options_flags",
        "//tensorflow/compiler/xla:literal",
        "//tensorflow/compiler/xla:shape_util",
        "//tensorflow/compiler/xla:test",
        "//tensorflow/compiler/xla:test_helpers",
        "//tensorflow/compiler/xla:xla_data_proto",
        "//tensorflow/compiler/xla/client:xla_builder",
        "//tensorflow/compiler/xla/service:hlo",
        "//tensorflow/compiler/xla/service:hlo_matchers",
        "//tensorflow/compiler/xla/service:hlo_runner",
        "//tensorflow/compiler/xla/tests:hlo_test_base",
        "//tensorflow/core:test",
    ],
)

tf_cc_test(
    name = "dynamic_dimension_inference_test",
    srcs = ["dynamic_dimension_inference_test.cc"],
    deps = [
        ":dynamic_dimension_inference",
        "//tensorflow/compiler/xla:debug_options_flags",
        "//tensorflow/compiler/xla:literal",
        "//tensorflow/compiler/xla:shape_util",
        "//tensorflow/compiler/xla:test",
        "//tensorflow/compiler/xla:test_helpers",
        "//tensorflow/compiler/xla:xla_data_proto",
        "//tensorflow/compiler/xla/client:xla_builder",
        "//tensorflow/compiler/xla/service:hlo",
        "//tensorflow/compiler/xla/service:hlo_matchers",
        "//tensorflow/compiler/xla/service:hlo_runner",
        "//tensorflow/compiler/xla/tests:hlo_test_base",
        "//tensorflow/core:test",
    ],
)

tf_cc_test(
    name = "reshape_mover_test",
    srcs = ["reshape_mover_test.cc"],
    deps = [
        ":hlo",
        ":hlo_matchers",
        ":reshape_mover",
        "//tensorflow/compiler/xla:literal",
        "//tensorflow/compiler/xla:shape_util",
        "//tensorflow/compiler/xla:test",
        "//tensorflow/compiler/xla:test_helpers",
        "//tensorflow/compiler/xla:types",
        "//tensorflow/compiler/xla:util",
        "//tensorflow/compiler/xla:xla_data_proto",
        "//tensorflow/compiler/xla/tests:hlo_test_base",
        "//tensorflow/compiler/xla/tests:xla_internal_test_main",
        "//tensorflow/core:lib",
        "@com_google_absl//absl/memory",
    ],
)

cc_library(
    name = "computation_placer",
    srcs = ["computation_placer.cc"],
    hdrs = ["computation_placer.h"],
    deps = [
        "//tensorflow/compiler/xla:array2d",
        "//tensorflow/compiler/xla:literal",
        "//tensorflow/compiler/xla:shape_util",
        "//tensorflow/compiler/xla:status",
        "//tensorflow/compiler/xla:status_macros",
        "//tensorflow/compiler/xla:statusor",
        "//tensorflow/compiler/xla:types",
        "//tensorflow/compiler/xla:util",
        "//tensorflow/compiler/xla:xla_data_proto",
        "//tensorflow/core:lib",
        "//tensorflow/core:stream_executor_no_cuda",
        "@com_google_absl//absl/memory",
        "@com_google_absl//absl/strings",
    ],
    alwayslink = True,  # Contains per-platform computation placer registration
)

cc_library(
    name = "human_readable_profile_builder",
    srcs = ["human_readable_profile_builder.cc"],
    hdrs = ["human_readable_profile_builder.h"],
    deps = [
        "//tensorflow/compiler/xla:metric_table_report",
        "//tensorflow/compiler/xla:types",
        "//tensorflow/compiler/xla:util",
        "//tensorflow/core:lib",
        "@com_google_absl//absl/strings",
        "@com_google_absl//absl/strings:str_format",
    ],
)

cc_library(
    name = "generic_transfer_manager",
    srcs = ["generic_transfer_manager.cc"],
    hdrs = ["generic_transfer_manager.h"],
    deps = [
        ":transfer_manager",
        "//tensorflow/compiler/xla:literal",
        "//tensorflow/compiler/xla:shape_util",
        "//tensorflow/compiler/xla:status_macros",
        "//tensorflow/compiler/xla:statusor",
        "//tensorflow/compiler/xla:types",
        "//tensorflow/compiler/xla:util",
        "//tensorflow/compiler/xla:xla_data_proto",
        "//tensorflow/compiler/xla/service/interpreter:platform_id",
        "//tensorflow/core:lib",
        "//tensorflow/core:stream_executor_no_cuda",
    ],
    alwayslink = True,  # Contains per-platform transfer manager registration
)

cc_library(
    name = "hlo_cost_analysis",
    srcs = ["hlo_cost_analysis.cc"],
    hdrs = ["hlo_cost_analysis.h"],
    deps = [
        ":hlo",
        "//tensorflow/compiler/xla:shape_util",
        "//tensorflow/compiler/xla:status_macros",
        "//tensorflow/compiler/xla:statusor",
        "//tensorflow/compiler/xla:util",
        "//tensorflow/compiler/xla:window_util",
        "//tensorflow/compiler/xla:xla_data_proto",
        "//tensorflow/core:lib",
        "//tensorflow/core:lib_internal",
        "@com_google_absl//absl/types:span",
    ],
)

tf_cc_test(
    name = "hlo_cost_analysis_test",
    srcs = ["hlo_cost_analysis_test.cc"],
    deps = [
        ":cpu_plugin",
        ":hlo",
        ":hlo_cost_analysis",
        ":local_service",
        ":service",
        "//tensorflow/compiler/xla:shape_util",
        "//tensorflow/compiler/xla:statusor",
        "//tensorflow/compiler/xla:test_helpers",
        "//tensorflow/compiler/xla/client",
        "//tensorflow/compiler/xla/client:client_library",
        "//tensorflow/compiler/xla/client:local_client",
        "//tensorflow/compiler/xla/client:padding",
        "//tensorflow/compiler/xla/client:xla_builder",
        "//tensorflow/compiler/xla/client:xla_computation",
        "//tensorflow/compiler/xla/tests:hlo_test_base",
        "//tensorflow/compiler/xla/tests:xla_internal_test_main",
        "//tensorflow/core:lib",
    ],
)

cc_library(
    name = "hlo_execution_profile",
    srcs = ["hlo_execution_profile.cc"],
    hdrs = ["hlo_execution_profile.h"],
    deps = [
        ":hlo",
        ":hlo_cost_analysis",
        ":hlo_profile_printer",
        ":human_readable_profile_builder",
        "//tensorflow/compiler/xla:types",
        "//tensorflow/compiler/xla:util",
        "//tensorflow/core:lib",
        "//tensorflow/core:stream_executor_no_cuda",
        "@com_google_absl//absl/algorithm:container",
        "@com_google_absl//absl/memory",
    ],
)

tf_cc_test(
    name = "hlo_execution_profile_test",
    srcs = ["hlo_execution_profile_test.cc"],
    deps = [
        ":cpu_plugin",
        ":hlo_cost_analysis",
        ":hlo_execution_profile",
        "//tensorflow/compiler/xla/service:hlo_parser",
        "//tensorflow/compiler/xla/tests:hlo_test_base",
        "//tensorflow/compiler/xla/tests:xla_internal_test_main",
        "//tensorflow/core:lib",
        "@com_google_absl//absl/strings",
    ],
)

tf_cc_test(
    name = "hlo_computation_test",
    srcs = ["hlo_computation_test.cc"],
    deps = [
        ":hlo",
        ":pattern_matcher",
        ":pattern_matcher_gmock",
        "//tensorflow/compiler/xla:literal",
        "//tensorflow/compiler/xla:shape_util",
        "//tensorflow/compiler/xla:test",
        "//tensorflow/compiler/xla:test_helpers",
        "//tensorflow/compiler/xla/tests:hlo_test_base",
        "//tensorflow/compiler/xla/tests:xla_internal_test_main",
        "@com_google_absl//absl/container:flat_hash_set",
    ],
)

tf_cc_binary(
    name = "graphviz_example",
    srcs = ["graphviz_example.cc"],
    deps = [
        ":hlo",
        ":hlo_graph_dumper",
        "//tensorflow/compiler/xla:literal",
        "//tensorflow/compiler/xla:literal_util",
        "//tensorflow/compiler/xla:shape_util",
        "//tensorflow/compiler/xla:types",
        "//tensorflow/compiler/xla:util",
        "//tensorflow/compiler/xla:xla_data_proto",
        "//tensorflow/core:lib",
        "@com_google_absl//absl/memory",
        "@com_google_absl//absl/strings",
    ],
)

tf_cc_test(
    name = "hlo_module_test",
    srcs = ["hlo_module_test.cc"],
    deps = [
        ":hlo",
        ":hlo_matchers",
        ":hlo_memory_scheduler",
        ":hlo_parser",
        "//tensorflow/compiler/xla:literal",
        "//tensorflow/compiler/xla:shape_util",
        "//tensorflow/compiler/xla:test",
        "//tensorflow/compiler/xla:util",
        "//tensorflow/compiler/xla:xla_data_proto",
        "//tensorflow/compiler/xla/tests:hlo_test_base",
        "//tensorflow/compiler/xla/tests:xla_internal_test_main",
        "//tensorflow/core:lib",
        "//tensorflow/core:test",
        "@com_google_absl//absl/memory",
        "@com_google_absl//absl/types:span",
    ],
)

cc_library(
    name = "buffer_value",
    srcs = ["buffer_value.cc"],
    hdrs = ["buffer_value.h"],
    deps = [
        ":hlo",
        ":hlo_proto",
        "//tensorflow/compiler/xla:shape_util",
        "//tensorflow/compiler/xla:types",
        "//tensorflow/compiler/xla:xla_data_proto",
        "//tensorflow/core:lib",
        "//tensorflow/core:lib_internal",
        "@com_google_absl//absl/strings",
        "@com_google_absl//absl/types:span",
    ],
)

cc_library(
    name = "buffer_value_containers",
    hdrs = ["buffer_value_containers.h"],
    deps = [
        ":buffer_value",
        ":logical_buffer",
        "//tensorflow/core:lib",
        "//tensorflow/core:lib_internal",
        "@com_google_absl//absl/container:flat_hash_set",
    ],
)

cc_library(
    name = "logical_buffer",
    srcs = ["logical_buffer.cc"],
    hdrs = ["logical_buffer.h"],
    deps = [
        ":buffer_value",
        ":hlo",
        ":hlo_proto",
        "//tensorflow/compiler/xla:shape_util",
        "//tensorflow/compiler/xla:types",
        "//tensorflow/compiler/xla:xla_data_proto",
        "//tensorflow/core:lib",
        "//tensorflow/core:lib_internal",
        "@com_google_absl//absl/strings",
        "@com_google_absl//absl/types:span",
    ],
)

cc_library(
    name = "hlo_value",
    srcs = ["hlo_value.cc"],
    hdrs = ["hlo_value.h"],
    deps = [
        ":buffer_value",
        ":hlo",
        "//tensorflow/compiler/xla:shape_tree",
        "//tensorflow/compiler/xla:shape_util",
        "//tensorflow/compiler/xla:status",
        "//tensorflow/compiler/xla:types",
        "//tensorflow/compiler/xla:util",
        "//tensorflow/compiler/xla:xla_data_proto",
        "//tensorflow/core:lib",
        "@com_google_absl//absl/container:flat_hash_set",
        "@com_google_absl//absl/memory",
        "@com_google_absl//absl/strings",
        "@com_google_absl//absl/types:span",
    ],
)

cc_library(
    name = "hlo_dataflow_analysis",
    srcs = ["hlo_dataflow_analysis.cc"],
    hdrs = ["hlo_dataflow_analysis.h"],
    deps = [
        ":call_graph",
        ":hlo",
        ":hlo_value",
        "//tensorflow/compiler/xla:shape_util",
        "//tensorflow/compiler/xla:status",
        "//tensorflow/compiler/xla:statusor",
        "//tensorflow/compiler/xla:types",
        "//tensorflow/compiler/xla:util",
        "//tensorflow/compiler/xla:xla_data_proto",
        "//tensorflow/core:lib",
        "@com_google_absl//absl/container:flat_hash_set",
        "@com_google_absl//absl/container:inlined_vector",
        "@com_google_absl//absl/memory",
        "@com_google_absl//absl/strings",
        "@com_google_absl//absl/types:span",
    ],
)

tf_cc_test(
    name = "hlo_dataflow_analysis_test",
    srcs = ["hlo_dataflow_analysis_test.cc"],
    deps = [
        ":hlo",
        ":hlo_dataflow_analysis",
        ":hlo_graph_dumper",
        ":hlo_matchers",
        ":hlo_ordering",
        ":instruction_fusion",
        "//tensorflow/compiler/xla:literal",
        "//tensorflow/compiler/xla:shape_util",
        "//tensorflow/compiler/xla:status_macros",
        "//tensorflow/compiler/xla:test",
        "//tensorflow/compiler/xla:test_helpers",
        "//tensorflow/compiler/xla:xla_data_proto",
        "//tensorflow/compiler/xla/tests:hlo_test_base",
        "//tensorflow/compiler/xla/tests:xla_internal_test_main",
        "//tensorflow/core:lib",
        "//tensorflow/core:test",
    ],
)

cc_library(
    name = "hlo_liveness_analysis",
    srcs = ["hlo_liveness_analysis.cc"],
    hdrs = ["hlo_liveness_analysis.h"],
    deps = [
        ":call_graph",
        ":hlo",
        ":hlo_value",
        "//tensorflow/compiler/xla:shape_tree",
        "//tensorflow/compiler/xla:shape_util",
        "//tensorflow/compiler/xla:status",
        "//tensorflow/compiler/xla:statusor",
        "//tensorflow/compiler/xla:types",
        "//tensorflow/compiler/xla:util",
        "//tensorflow/core:lib",
        "@com_google_absl//absl/container:flat_hash_set",
        "@com_google_absl//absl/memory",
        "@com_google_absl//absl/strings",
    ],
)

tf_cc_test(
    name = "hlo_liveness_analysis_test",
    srcs = ["hlo_liveness_analysis_test.cc"],
    deps = [
        ":hlo",
        ":hlo_liveness_analysis",
        "//tensorflow/compiler/xla:literal",
        "//tensorflow/compiler/xla:shape_util",
        "//tensorflow/compiler/xla:status_macros",
        "//tensorflow/compiler/xla:test",
        "//tensorflow/compiler/xla:test_helpers",
        "//tensorflow/compiler/xla:xla_data_proto",
        "//tensorflow/compiler/xla/service:hlo_parser",
        "//tensorflow/compiler/xla/tests:hlo_test_base",
        "//tensorflow/compiler/xla/tests:xla_internal_test_main",
        "//tensorflow/core:lib",
        "//tensorflow/core:test",
    ],
)

cc_library(
    name = "hlo_buffer",
    srcs = ["hlo_buffer.cc"],
    hdrs = ["hlo_buffer.h"],
    deps = [
        ":hlo",
        ":hlo_value",
        "//tensorflow/compiler/xla:shape_tree",
        "//tensorflow/compiler/xla:shape_util",
        "//tensorflow/compiler/xla:types",
        "//tensorflow/compiler/xla:util",
        "//tensorflow/compiler/xla:xla_data_proto",
        "//tensorflow/core:lib",
        "@com_google_absl//absl/container:flat_hash_set",
        "@com_google_absl//absl/strings",
    ],
)

cc_library(
    name = "hlo_alias_analysis",
    srcs = ["hlo_alias_analysis.cc"],
    hdrs = ["hlo_alias_analysis.h"],
    deps = [
        ":hlo",
        ":hlo_buffer",
        ":hlo_dataflow_analysis",
        ":hlo_ordering",
        ":hlo_value",
        "//tensorflow/compiler/xla:shape_util",
        "//tensorflow/compiler/xla:status",
        "//tensorflow/compiler/xla:statusor",
        "//tensorflow/compiler/xla:types",
        "//tensorflow/compiler/xla:util",
        "//tensorflow/compiler/xla:xla_data_proto",
        "//tensorflow/core:lib",
        "@com_google_absl//absl/container:flat_hash_map",
        "@com_google_absl//absl/container:flat_hash_set",
        "@com_google_absl//absl/strings",
        "@com_google_absl//absl/types:span",
    ],
)

tf_cc_test(
    name = "hlo_alias_analysis_test",
    srcs = ["hlo_alias_analysis_test.cc"],
    deps = [
        ":flatten_call_graph",
        ":hlo",
        ":hlo_alias_analysis",
        ":hlo_graph_dumper",
        ":hlo_matchers",
        ":hlo_ordering",
        ":instruction_fusion",
        "//tensorflow/compiler/xla:literal",
        "//tensorflow/compiler/xla:shape_util",
        "//tensorflow/compiler/xla:test",
        "//tensorflow/compiler/xla:test_helpers",
        "//tensorflow/compiler/xla:xla_data_proto",
        "//tensorflow/compiler/xla/tests:hlo_test_base",
        "//tensorflow/compiler/xla/tests:xla_internal_test_main",
        "//tensorflow/core:lib",
        "//tensorflow/core:test",
    ],
)

cc_library(
    name = "logical_buffer_analysis",
    srcs = ["logical_buffer_analysis.cc"],
    hdrs = ["logical_buffer_analysis.h"],
    deps = [
        ":hlo",
        ":logical_buffer",
        "//tensorflow/compiler/xla:shape_util",
        "//tensorflow/compiler/xla:statusor",
        "//tensorflow/core:lib",
        "//tensorflow/core:lib_internal",
        "@com_google_absl//absl/memory",
    ],
)

cc_library(
    name = "tuple_points_to_analysis",
    srcs = ["tuple_points_to_analysis.cc"],
    hdrs = ["tuple_points_to_analysis.h"],
    deps = [
        ":hlo",
        ":hlo_dataflow_analysis",
        ":logical_buffer",
        ":logical_buffer_analysis",
        "//tensorflow/compiler/xla:shape_tree",
        "//tensorflow/compiler/xla:shape_util",
        "//tensorflow/compiler/xla:statusor",
        "//tensorflow/compiler/xla:types",
        "//tensorflow/compiler/xla:util",
        "//tensorflow/compiler/xla:xla_data_proto",
        "//tensorflow/core:lib",
        "@com_google_absl//absl/container:flat_hash_map",
        "@com_google_absl//absl/container:flat_hash_set",
        "@com_google_absl//absl/container:inlined_vector",
        "@com_google_absl//absl/memory",
        "@com_google_absl//absl/strings",
        "@com_google_absl//absl/strings:str_format",
        "@com_google_absl//absl/types:span",
    ],
)

tf_cc_test(
    name = "tuple_points_to_analysis_test",
    srcs = ["tuple_points_to_analysis_test.cc"],
    deps = [
        ":hlo",
        ":hlo_matchers",
        ":instruction_fusion",
        ":tuple_points_to_analysis",
        "//tensorflow/compiler/xla:literal",
        "//tensorflow/compiler/xla:literal_util",
        "//tensorflow/compiler/xla:shape_util",
        "//tensorflow/compiler/xla:test",
        "//tensorflow/compiler/xla:test_helpers",
        "//tensorflow/compiler/xla:xla_data_proto",
        "//tensorflow/compiler/xla/tests:hlo_test_base",
        "//tensorflow/compiler/xla/tests:xla_internal_test_main",
        "//tensorflow/core:lib",
        "//tensorflow/core:test",
    ],
)

cc_library(
    name = "compilation_cache",
    srcs = ["compilation_cache.cc"],
    hdrs = ["compilation_cache.h"],
    deps = [
        ":executable",
        ":hlo_module_config",
        "//tensorflow/compiler/xla:types",
        "//tensorflow/compiler/xla:util",
        "//tensorflow/compiler/xla:xla_data_proto",
        "//tensorflow/core:lib",
        "@com_google_absl//absl/container:flat_hash_map",
    ],
)

cc_library(
    name = "layout_assignment",
    srcs = [
        "layout_assignment.cc",
    ],
    hdrs = [
        "layout_assignment.h",
    ],
    deps = [
        ":computation_layout",
        ":hlo",
        ":hlo_casting_utils",
        ":hlo_dce",
        ":hlo_graph_dumper",
        ":hlo_pass",
        ":logical_buffer",
        ":tuple_points_to_analysis",
        ":tuple_simplifier",
        "//tensorflow/compiler/xla:shape_layout",
        "//tensorflow/compiler/xla:shape_util",
        "//tensorflow/compiler/xla:status_macros",
        "//tensorflow/compiler/xla:statusor",
        "//tensorflow/compiler/xla:types",
        "//tensorflow/compiler/xla:util",
        "//tensorflow/compiler/xla:xla_data_proto",
        "//tensorflow/core:lib",
        "@com_google_absl//absl/container:flat_hash_map",
        "@com_google_absl//absl/container:flat_hash_set",
        "@com_google_absl//absl/memory",
        "@com_google_absl//absl/strings",
        "@com_google_absl//absl/strings:str_format",
        "@com_google_absl//absl/types:span",
    ],
)

cc_library(
    name = "copy_insertion",
    srcs = ["copy_insertion.cc"],
    hdrs = ["copy_insertion.h"],
    deps = [
        ":buffer_liveness",
        ":hlo",
        ":hlo_alias_analysis",
        ":hlo_dce",
        ":hlo_graph_dumper",
        ":hlo_ordering",
        ":hlo_pass",
        ":logical_buffer",
        ":tuple_simplifier",
        "//tensorflow/compiler/xla:status_macros",
        "//tensorflow/compiler/xla:statusor",
        "//tensorflow/compiler/xla:types",
        "//tensorflow/compiler/xla:util",
        "//tensorflow/core:lib",
        "@com_google_absl//absl/container:flat_hash_map",
        "@com_google_absl//absl/container:flat_hash_set",
        "@com_google_absl//absl/strings",
    ],
)

tf_cc_test(
    name = "copy_insertion_test",
    srcs = ["copy_insertion_test.cc"],
    deps = [
        ":copy_insertion",
        ":hlo",
        ":hlo_graph_dumper",
        ":hlo_matchers",
        ":hlo_runner",
        "//tensorflow/compiler/xla:debug_options_flags",
        "//tensorflow/compiler/xla:literal",
        "//tensorflow/compiler/xla:shape_util",
        "//tensorflow/compiler/xla:test",
        "//tensorflow/compiler/xla:test_helpers",
        "//tensorflow/compiler/xla:xla_data_proto",
        "//tensorflow/compiler/xla/tests:hlo_test_base",
        "//tensorflow/core:test",
    ],
)

cc_library(
    name = "hlo_dce",
    srcs = ["hlo_dce.cc"],
    hdrs = ["hlo_dce.h"],
    deps = [
        ":hlo",
        ":hlo_pass",
        "//tensorflow/compiler/xla:status",
        "//tensorflow/compiler/xla:status_macros",
        "//tensorflow/compiler/xla:statusor",
        "//tensorflow/compiler/xla:types",
        "//tensorflow/compiler/xla:util",
        "//tensorflow/core:lib",
        "@com_google_absl//absl/container:flat_hash_set",
    ],
)

cc_library(
    name = "hlo_module_dce",
    srcs = ["hlo_module_dce.cc"],
    hdrs = ["hlo_module_dce.h"],
    deps = [
        ":hlo",
        ":hlo_dce",
        ":hlo_liveness_analysis",
        ":hlo_pass",
        "//tensorflow/compiler/xla:status",
        "//tensorflow/compiler/xla:status_macros",
        "//tensorflow/compiler/xla:statusor",
        "//tensorflow/compiler/xla:types",
        "//tensorflow/compiler/xla:util",
        "//tensorflow/core:lib",
    ],
)

cc_library(
    name = "hlo_verifier",
    srcs = ["hlo_verifier.cc"],
    hdrs = ["hlo_verifier.h"],
    deps = [
        ":hlo",
        ":hlo_casting_utils",
        ":hlo_pass",
        ":shape_inference",
        "//tensorflow/compiler/xla:status_macros",
        "//tensorflow/compiler/xla:util",
        "//tensorflow/core:lib",
        "@com_google_absl//absl/container:flat_hash_map",
        "@com_google_absl//absl/memory",
        "@com_google_absl//absl/strings",
    ],
)

tf_cc_test(
    name = "hlo_verifier_test",
    srcs = ["hlo_verifier_test.cc"],
    deps = [
        ":hlo",
        ":hlo_module_config",
        ":hlo_parser",
        ":hlo_verifier",
        ":layout_assignment",
        "//tensorflow/compiler/xla:shape_util",
        "//tensorflow/compiler/xla:test",
        "//tensorflow/compiler/xla:types",
        "//tensorflow/compiler/xla:xla_data_proto",
        "//tensorflow/compiler/xla:xla_proto",
        "//tensorflow/compiler/xla/tests:hlo_test_base",
        "//tensorflow/compiler/xla/tests:xla_internal_test_main",
        "//tensorflow/core:test",
    ],
)

cc_library(
    name = "hlo_rematerialization",
    srcs = ["hlo_rematerialization.cc"],
    hdrs = ["hlo_rematerialization.h"],
    deps = [
        ":buffer_liveness",
        ":buffer_value",
        ":call_graph",
        ":flatten_call_graph",
        ":hlo",
        ":hlo_dce",
        ":hlo_memory_scheduler",
        ":hlo_ordering",
        ":logical_buffer",
        ":tuple_points_to_analysis",
        "//tensorflow/compiler/xla:shape_util",
        "//tensorflow/compiler/xla:status_macros",
        "//tensorflow/compiler/xla:statusor",
        "//tensorflow/compiler/xla:types",
        "//tensorflow/compiler/xla:util",
        "//tensorflow/core:lib",
        "//tensorflow/core:lib_internal",
        "@com_google_absl//absl/container:flat_hash_map",
        "@com_google_absl//absl/container:flat_hash_set",
        "@com_google_absl//absl/container:inlined_vector",
        "@com_google_absl//absl/strings",
        "@com_google_absl//absl/strings:str_format",
    ],
)

tf_cc_test(
    name = "hlo_rematerialization_test",
    srcs = ["hlo_rematerialization_test.cc"],
    deps = [
        ":flatten_call_graph",
        ":hlo",
        ":hlo_matchers",
        ":hlo_ordering",
        ":hlo_rematerialization",
        "//tensorflow/compiler/xla:shape_util",
        "//tensorflow/compiler/xla:types",
        "//tensorflow/compiler/xla:xla_data_proto",
        "//tensorflow/compiler/xla/tests:hlo_test_base",
        "//tensorflow/compiler/xla/tests:xla_internal_test_main",
        "//tensorflow/core:test",
    ],
)

tf_cc_test(
    name = "hlo_dce_test",
    srcs = ["hlo_dce_test.cc"],
    deps = [
        ":hlo",
        ":hlo_dce",
        "//tensorflow/compiler/xla:literal",
        "//tensorflow/compiler/xla:literal_util",
        "//tensorflow/compiler/xla:shape_util",
        "//tensorflow/compiler/xla:types",
        "//tensorflow/compiler/xla:util",
        "//tensorflow/compiler/xla:xla_data_proto",
        "//tensorflow/compiler/xla/tests:hlo_test_base",
        "//tensorflow/compiler/xla/tests:literal_test_util",
        "//tensorflow/compiler/xla/tests:test_utils",
        "//tensorflow/compiler/xla/tests:xla_internal_test_main",
        "//tensorflow/core:lib",
        "//tensorflow/core:test",
        "@com_google_absl//absl/memory",
    ],
)

tf_cc_test(
    name = "hlo_module_dce_test",
    srcs = ["hlo_module_dce_test.cc"],
    deps = [
        ":hlo",
        ":hlo_module_dce",
        "//tensorflow/compiler/xla:literal",
        "//tensorflow/compiler/xla:shape_util",
        "//tensorflow/compiler/xla:types",
        "//tensorflow/compiler/xla:util",
        "//tensorflow/compiler/xla:xla_data_proto",
        "//tensorflow/compiler/xla/service:hlo_parser",
        "//tensorflow/compiler/xla/tests:hlo_test_base",
        "//tensorflow/compiler/xla/tests:literal_test_util",
        "//tensorflow/compiler/xla/tests:test_utils",
        "//tensorflow/compiler/xla/tests:xla_internal_test_main",
        "//tensorflow/core:lib",
        "//tensorflow/core:test",
    ],
)

tf_cc_test(
    name = "layout_assignment_test",
    srcs = ["layout_assignment_test.cc"],
    deps = [
        ":algebraic_simplifier",
        ":computation_layout",
        ":hlo",
        ":layout_assignment",
        ":pattern_matcher",
        ":pattern_matcher_gmock",
        "//tensorflow/compiler/xla:literal",
        "//tensorflow/compiler/xla:shape_layout",
        "//tensorflow/compiler/xla:shape_util",
        "//tensorflow/compiler/xla:test",
        "//tensorflow/compiler/xla:test_helpers",
        "//tensorflow/compiler/xla:util",
        "//tensorflow/compiler/xla:xla_data_proto",
        "//tensorflow/compiler/xla/service:hlo_parser",
        "//tensorflow/compiler/xla/tests:hlo_test_base",
        "//tensorflow/compiler/xla/tests:test_utils",
        "//tensorflow/compiler/xla/tests:xla_internal_test_main",
        "//tensorflow/core:lib",
        "//tensorflow/core:test",
        "@com_google_absl//absl/types:span",
    ],
)

cc_library(
    name = "hlo_pass",
    hdrs = [
        "hlo_pass_fix.h",
        "hlo_pass_interface.h",
    ],
    deps = [
        ":hlo",
        ":hlo_module_group",
        "//tensorflow/compiler/xla:status_macros",
        "//tensorflow/compiler/xla:statusor",
        "//tensorflow/compiler/xla:types",
        "//tensorflow/core:lib",
    ],
)

cc_library(
    name = "hlo_pass_pipeline",
    srcs = [
        "hlo_pass_pipeline.cc",
    ],
    hdrs = [
        "hlo_pass_pipeline.h",
    ],
    deps = [
        ":hlo",
        ":hlo_graph_dumper",
        ":hlo_pass",
        ":hlo_proto_util",
        "//tensorflow/compiler/xla:status_macros",
        "//tensorflow/compiler/xla:statusor",
        "//tensorflow/compiler/xla:types",
        "//tensorflow/compiler/xla:util",
        "//tensorflow/core:lib",
        "@com_google_absl//absl/container:flat_hash_map",
        "@com_google_absl//absl/container:flat_hash_set",
        "@com_google_absl//absl/memory",
        "@com_google_absl//absl/strings",
        "@com_google_absl//absl/strings:str_format",
    ],
)

tf_cc_test(
    name = "hlo_pass_pipeline_test",
    srcs = ["hlo_pass_pipeline_test.cc"],
    deps = [
        ":hlo",
        ":hlo_parser",
        ":hlo_pass_pipeline",
        "//tensorflow/compiler/xla:test",
        "//tensorflow/compiler/xla:test_helpers",
        "//tensorflow/compiler/xla:types",
        "//tensorflow/compiler/xla:util",
        "//tensorflow/compiler/xla:xla_data_proto",
        "//tensorflow/compiler/xla/tests:hlo_test_base",
        "//tensorflow/compiler/xla/tests:test_utils",
        "//tensorflow/compiler/xla/tests:xla_internal_test_main",
        "//tensorflow/core:lib",
        "//tensorflow/core:test",
    ],
)

cc_library(
    name = "hlo_cse",
    srcs = ["hlo_cse.cc"],
    hdrs = ["hlo_cse.h"],
    deps = [
        ":hlo",
        ":hlo_domain_map",
        ":hlo_pass",
        "//tensorflow/compiler/xla:literal",
        "//tensorflow/compiler/xla:shape_util",
        "//tensorflow/compiler/xla:types",
        "//tensorflow/compiler/xla:xla_data_proto",
        "//tensorflow/core:lib",
        "@com_google_absl//absl/container:flat_hash_set",
        "@com_google_absl//absl/container:inlined_vector",
    ],
)

tf_cc_test(
    name = "hlo_cse_test",
    srcs = ["hlo_cse_test.cc"],
    deps = [
        ":cpu_plugin",
        ":hlo",
        ":hlo_cse",
        ":hlo_matchers",
        "//tensorflow/compiler/xla:literal",
        "//tensorflow/compiler/xla:shape_util",
        "//tensorflow/compiler/xla:types",
        "//tensorflow/compiler/xla:util",
        "//tensorflow/compiler/xla:xla_data_proto",
        "//tensorflow/compiler/xla/service:hlo_parser",
        "//tensorflow/compiler/xla/tests:hlo_test_base",
        "//tensorflow/compiler/xla/tests:literal_test_util",
        "//tensorflow/compiler/xla/tests:test_utils",
        "//tensorflow/core:lib",
        "@com_google_absl//absl/memory",
    ],
)

cc_library(
    name = "hlo_constant_folding",
    srcs = ["hlo_constant_folding.cc"],
    hdrs = ["hlo_constant_folding.h"],
    deps = [
        ":hlo",
        ":hlo_evaluator",
        ":hlo_pass",
        ":hlo_query",
        "//tensorflow/compiler/xla:literal",
        "//tensorflow/compiler/xla:shape_util",
        "//tensorflow/compiler/xla:types",
        "//tensorflow/core:lib",
        "@com_google_absl//absl/memory",
    ],
)

tf_cc_test(
    name = "hlo_constant_folding_test",
    srcs = ["hlo_constant_folding_test.cc"],
    deps = [
        ":hlo",
        ":hlo_constant_folding",
        ":hlo_matchers",
        ":hlo_parser",
        ":hlo_pass",
        ":pattern_matcher",
        ":pattern_matcher_gmock",
        "//tensorflow/compiler/xla:literal",
        "//tensorflow/compiler/xla:shape_util",
        "//tensorflow/compiler/xla:test",
        "//tensorflow/compiler/xla:types",
        "//tensorflow/compiler/xla/tests:hlo_test_base",
        "//tensorflow/compiler/xla/tests:literal_test_util",
        "//tensorflow/compiler/xla/tests:xla_internal_test_main",
    ],
)

cc_library(
    name = "hlo_domain_map",
    srcs = ["hlo_domain_map.cc"],
    hdrs = ["hlo_domain_map.h"],
    deps = [
        ":hlo",
        "//tensorflow/compiler/xla:statusor",
        "//tensorflow/compiler/xla:types",
        "//tensorflow/compiler/xla:util",
        "//tensorflow/core:lib",
        "@com_google_absl//absl/container:flat_hash_map",
        "@com_google_absl//absl/container:flat_hash_set",
        "@com_google_absl//absl/memory",
    ],
)

cc_library(
    name = "hlo_domain_verifier",
    srcs = ["hlo_domain_verifier.cc"],
    hdrs = ["hlo_domain_verifier.h"],
    deps = [
        ":hlo",
        ":hlo_domain_map",
        ":hlo_graph_dumper",
        ":hlo_pass",
        "//tensorflow/compiler/xla:types",
        "//tensorflow/core:lib",
    ],
)

cc_library(
    name = "hlo_domain_isolator",
    srcs = ["hlo_domain_isolator.cc"],
    hdrs = ["hlo_domain_isolator.h"],
    deps = [
        ":hlo",
        ":hlo_graph_dumper",
        ":hlo_pass",
        "//tensorflow/compiler/xla:types",
        "//tensorflow/compiler/xla:util",
    ],
)

cc_library(
    name = "hlo_domain_remover",
    srcs = ["hlo_domain_remover.cc"],
    hdrs = ["hlo_domain_remover.h"],
    deps = [
        ":hlo",
        ":hlo_domain_map",
        ":hlo_domain_verifier",
        ":hlo_graph_dumper",
        ":hlo_pass",
        "//tensorflow/compiler/xla:types",
        "//tensorflow/core:lib",
    ],
)

tf_cc_test(
    name = "hlo_domain_test",
    srcs = ["hlo_domain_test.cc"],
    deps = [
        ":hlo",
        ":hlo_domain_isolator",
        ":hlo_domain_remover",
        ":hlo_parser",
        "//tensorflow/compiler/xla:debug_options_flags",
        "//tensorflow/compiler/xla:test",
        "//tensorflow/compiler/xla/tests:hlo_test_base",
        "//tensorflow/compiler/xla/tests:xla_internal_test_main",
        "//tensorflow/core:test",
        "@com_google_absl//absl/memory",
    ],
)

cc_library(
    name = "hlo_element_type_converter",
    srcs = ["hlo_element_type_converter.cc"],
    hdrs = ["hlo_element_type_converter.h"],
    deps = [
        ":hlo",
        ":hlo_evaluator",
        ":hlo_pass",
        ":hlo_query",
        "//tensorflow/compiler/xla:literal",
        "//tensorflow/compiler/xla:shape_util",
        "//tensorflow/compiler/xla:types",
        "//tensorflow/core:lib",
    ],
)

tf_cc_test(
    name = "hlo_element_type_converter_test",
    srcs = ["hlo_element_type_converter_test.cc"],
    deps = [
        ":hlo_element_type_converter",
        ":hlo_matchers",
        "//tensorflow/compiler/xla/tests:hlo_test_base",
    ],
)

cc_library(
    name = "hlo_get_dimension_size_rewriter",
    srcs = ["hlo_get_dimension_size_rewriter.cc"],
    hdrs = ["hlo_get_dimension_size_rewriter.h"],
    deps = [
        ":dynamic_dimension_inference",
        ":hlo",
        ":hlo_pass",
        ":shape_inference",
        "//tensorflow/compiler/xla:literal",
        "//tensorflow/compiler/xla:literal_util",
        "//tensorflow/compiler/xla:shape_util",
        "//tensorflow/compiler/xla:types",
        "//tensorflow/compiler/xla:xla_data_proto",
        "//tensorflow/core:lib",
        "@com_google_absl//absl/algorithm:container",
    ],
)

tf_cc_test(
    name = "hlo_get_dimension_size_rewriter_test",
    srcs = ["hlo_get_dimension_size_rewriter_test.cc"],
    deps = [
        ":hlo",
        ":hlo_get_dimension_size_rewriter",
        ":hlo_matchers",
        ":hlo_parser",
        "//tensorflow/compiler/xla:literal",
        "//tensorflow/compiler/xla:shape_util",
        "//tensorflow/compiler/xla:types",
        "//tensorflow/compiler/xla:util",
        "//tensorflow/compiler/xla:xla_data_proto",
        "//tensorflow/compiler/xla/tests:hlo_test_base",
        "//tensorflow/compiler/xla/tests:literal_test_util",
        "//tensorflow/compiler/xla/tests:test_utils",
        "//tensorflow/compiler/xla/tests:xla_internal_test_main",
        "//tensorflow/core:lib",
        "//tensorflow/core:test",
    ],
)

cc_library(
    name = "device_memory_allocator",
    srcs = [
        "device_memory_allocator.cc",
        "owning_device_memory.cc",
    ],
    hdrs = [
        "device_memory_allocator.h",
        "owning_device_memory.h",
    ],
    deps = [
        "//tensorflow/compiler/xla:status_macros",
        "//tensorflow/compiler/xla:statusor",
        "//tensorflow/compiler/xla:types",
        "//tensorflow/compiler/xla:util",
        "//tensorflow/core:lib",
        "//tensorflow/core:stream_executor_no_cuda",
        "@com_google_absl//absl/types:span",
    ],
)

cc_library(
    name = "maybe_owning_device_memory",
    srcs = [
        "maybe_owning_device_memory.cc",
    ],
    hdrs = [
        "maybe_owning_device_memory.h",
    ],
    deps = [
        ":device_memory_allocator",
        "@com_google_absl//absl/types:optional",
        "@com_google_absl//absl/types:variant",
    ],
)

cc_library(
    name = "elemental_ir_emitter",
    srcs = ["elemental_ir_emitter.cc"],
    hdrs = ["elemental_ir_emitter.h"],
    deps = [
        ":hlo",
        ":hlo_casting_utils",
        ":hlo_module_config",
        "//tensorflow/compiler/xla:shape_util",
        "//tensorflow/compiler/xla:status_macros",
        "//tensorflow/compiler/xla:statusor",
        "//tensorflow/compiler/xla:types",
        "//tensorflow/compiler/xla:util",
        "//tensorflow/compiler/xla:xla_data_proto",
        "//tensorflow/compiler/xla/service/llvm_ir:ir_array",
        "//tensorflow/compiler/xla/service/llvm_ir:ir_builder_mixin",
        "//tensorflow/compiler/xla/service/llvm_ir:llvm_loop",
        "//tensorflow/compiler/xla/service/llvm_ir:llvm_util",
        "//tensorflow/compiler/xla/service/llvm_ir:loop_emitter",
        "//tensorflow/core:lib",
        "//tensorflow/core:lib_internal",
        "@com_google_absl//absl/algorithm:container",
        "@com_google_absl//absl/container:flat_hash_map",
        "@com_google_absl//absl/strings",
        "@llvm//:core",
        "@llvm//:transform_utils",
    ],
)

xla_test(
    name = "elemental_ir_emitter_test",
    srcs = ["elemental_ir_emitter_test.cc"],
    backends = [
        "cpu",
        "gpu",
    ],
    deps = [
        "//tensorflow/compiler/xla:execution_options_util",
        "//tensorflow/compiler/xla:status_macros",
        "//tensorflow/compiler/xla:test",
        "//tensorflow/compiler/xla/service:hlo_parser",
        "//tensorflow/compiler/xla/tests:client_library_test_base",
        "//tensorflow/compiler/xla/tests:hlo_test_base",
        "//tensorflow/compiler/xla/tests:xla_internal_test_main",
    ],
)

cc_library(
    name = "hlo_module_config",
    srcs = ["hlo_module_config.cc"],
    hdrs = ["hlo_module_config.h"],
    deps = [
        ":computation_layout",
        "//tensorflow/compiler/xla:shape_layout",
        "//tensorflow/compiler/xla:types",
        "//tensorflow/compiler/xla:xla_data_proto",
        "//tensorflow/compiler/xla:xla_proto",
        "@com_google_absl//absl/memory",
        "@com_google_absl//absl/strings",
        "@com_google_absl//absl/types:optional",
    ],
)

cc_library(
    name = "computation_layout",
    srcs = ["computation_layout.cc"],
    hdrs = ["computation_layout.h"],
    deps = [
        "//tensorflow/compiler/xla:shape_layout",
        "//tensorflow/compiler/xla:types",
        "//tensorflow/compiler/xla:xla_data_proto",
        "//tensorflow/core:lib",
        "@com_google_absl//absl/strings",
    ],
)

cc_library(
    name = "hlo_subcomputation_unification",
    srcs = ["hlo_subcomputation_unification.cc"],
    hdrs = ["hlo_subcomputation_unification.h"],
    deps = [
	":call_graph",
        ":hlo_pass",
    ],
)

tf_cc_test(
    name = "hlo_subcomputation_unification_test",
    srcs = ["hlo_subcomputation_unification_test.cc"],
    deps = [
        ":hlo",
        ":hlo_graph_dumper",
        ":hlo_subcomputation_unification",
        "//tensorflow/compiler/xla:shape_util",
        "//tensorflow/compiler/xla/tests:hlo_test_base",
        "//tensorflow/compiler/xla/tests:test_utils",
        "//tensorflow/compiler/xla/tests:xla_internal_test_main",
    ],
)

cc_library(
    name = "hlo_tfgraph_builder",
    srcs = ["hlo_tfgraph_builder.cc"],
    hdrs = ["hlo_tfgraph_builder.h"],
    deps = [
        ":hlo",
        "//tensorflow/compiler/xla:literal",
        "//tensorflow/compiler/xla:shape_util",
        "//tensorflow/compiler/xla:xla_proto",
        "//tensorflow/core:framework",
        "//tensorflow/core:protos_all_cc",
        "@com_google_absl//absl/strings",
    ],
)

tf_cc_test(
    name = "hlo_tfgraph_builder_test",
    srcs = ["hlo_tfgraph_builder_test.cc"],
    deps = [
        ":hlo_tfgraph_builder",
        "//tensorflow/compiler/xla/tests:hlo_test_base",
        "//tensorflow/compiler/xla/tests:xla_internal_test_main",
        "//tensorflow/core:protos_all_cc",
    ],
)

cc_library(
    name = "hlo_graph_dumper",
    srcs = [
        "hlo_graph_dumper.cc",
        "hlo_graph_html_renderer.cc",
    ],
    hdrs = ["hlo_graph_dumper.h"],
    deps = [
        ":hlo",
        ":hlo_casting_utils",
        ":hlo_execution_profile",
        ":hlo_tfgraph_builder",
        ":pattern_matcher",
        "//tensorflow/compiler/xla:literal",
        "//tensorflow/compiler/xla:shape_util",
        "//tensorflow/compiler/xla:types",
        "//tensorflow/compiler/xla:window_util",
        "//tensorflow/compiler/xla:xla_proto",
        "//tensorflow/core:lib",
        "//tensorflow/core:lib_internal",
        "//tensorflow/core:regexp_internal",
        "@com_google_absl//absl/container:flat_hash_map",
        "@com_google_absl//absl/strings",
        "@com_google_absl//absl/strings:str_format",
        "@com_google_absl//absl/types:optional",
    ],
    alwayslink = 1,
)

tf_cc_test(
    name = "hlo_graph_dumper_test",
    srcs = ["hlo_graph_dumper_test.cc"],
    deps = [
        ":hlo",
        ":hlo_graph_dumper",
        "//tensorflow/compiler/xla:literal_util",
        "//tensorflow/compiler/xla:test",
        "//tensorflow/compiler/xla:xla_proto",
        "//tensorflow/compiler/xla/tests:test_utils",
        "//tensorflow/compiler/xla/tests:xla_internal_test_main",  # fixdeps: keep
        "//tensorflow/core:lib",
        "@com_google_absl//absl/strings",
    ],
)

cc_library(
    name = "transpose_folding",
    srcs = ["transpose_folding.cc"],
    hdrs = ["transpose_folding.h"],
    deps = [
        ":hlo",
        ":hlo_pass",
        "//tensorflow/compiler/xla:shape_util",
        "//tensorflow/compiler/xla:status_macros",
        "//tensorflow/compiler/xla:util",
        "//tensorflow/compiler/xla:xla_data_proto",
        "//tensorflow/core:lib",
    ],
)

tf_cc_test(
    name = "transpose_folding_test",
    srcs = ["transpose_folding_test.cc"],
    deps = [
        ":hlo",
        ":hlo_matchers",
        ":shape_inference",
        ":transpose_folding",
        "//tensorflow/compiler/xla:literal",
        "//tensorflow/compiler/xla:shape_util",
        "//tensorflow/compiler/xla:test",
        "//tensorflow/compiler/xla:test_helpers",
        "//tensorflow/compiler/xla:xla_data_proto",
        "//tensorflow/compiler/xla/client:xla_builder",
        "//tensorflow/compiler/xla/service:hlo_parser",
        "//tensorflow/compiler/xla/service/gpu:ir_emission_utils",
        "//tensorflow/compiler/xla/tests:hlo_test_base",
        "//tensorflow/compiler/xla/tests:xla_internal_test_main",
        "//tensorflow/core:lib",
    ],
)

cc_library(
    name = "zero_sized_hlo_elimination",
    srcs = ["zero_sized_hlo_elimination.cc"],
    hdrs = ["zero_sized_hlo_elimination.h"],
    deps = [
        ":hlo",
        ":hlo_pass",
        "//tensorflow/compiler/xla:literal",
        "//tensorflow/compiler/xla:shape_util",
        "//tensorflow/compiler/xla:status_macros",
        "//tensorflow/compiler/xla:util",
        "//tensorflow/core:lib",
    ],
)

tf_cc_test(
    name = "zero_sized_hlo_elimination_test",
    srcs = ["zero_sized_hlo_elimination_test.cc"],
    deps = [
        ":hlo",
        ":shape_inference",
        ":zero_sized_hlo_elimination",
        "//tensorflow/compiler/xla:literal",
        "//tensorflow/compiler/xla:shape_util",
        "//tensorflow/compiler/xla:status_macros",
        "//tensorflow/compiler/xla:test",
        "//tensorflow/compiler/xla:test_helpers",
        "//tensorflow/compiler/xla:xla_data_proto",
        "//tensorflow/compiler/xla/client:xla_builder",
        "//tensorflow/compiler/xla/tests:hlo_test_base",
        "//tensorflow/compiler/xla/tests:xla_internal_test_main",
        "//tensorflow/core:lib",
    ],
)

cc_library(
    name = "stream_pool",
    srcs = ["stream_pool.cc"],
    hdrs = ["stream_pool.h"],
    deps = [
        "//tensorflow/compiler/xla:types",
        "//tensorflow/core:lib",
        "//tensorflow/core:stream_executor_no_cuda",
        "@com_google_absl//absl/memory",
    ],
)

tf_cc_test(
    name = "stream_pool_test",
    srcs = ["stream_pool_test.cc"],
    deps = [
        ":stream_pool",
        "//tensorflow/compiler/xla:test_helpers",
        "//tensorflow/compiler/xla/tests:xla_internal_test_main",
        "//tensorflow/core:stream_executor_no_cuda",
    ],
)

cc_library(
    name = "hlo_proto_util",
    srcs = ["hlo_proto_util.cc"],
    hdrs = ["hlo_proto_util.h"],
    deps = [
        ":buffer_assignment",
        ":hlo",
        ":hlo_proto",
        ":hlo_verifier",
        "//tensorflow/compiler/xla:status",
        "//tensorflow/compiler/xla:util",
    ],
)

tf_cc_test(
    name = "hlo_proto_util_test",
    srcs = ["hlo_proto_util_test.cc"],
    deps = [
        ":hlo",
        ":hlo_proto",
        ":hlo_proto_util",
        "//tensorflow/compiler/xla:shape_util",
        "//tensorflow/compiler/xla:status_macros",
        "//tensorflow/compiler/xla:test",
        "//tensorflow/compiler/xla:types",
        "//tensorflow/compiler/xla/tests:hlo_test_base",
        "//tensorflow/compiler/xla/tests:xla_internal_test_main",
        "//tensorflow/core:lib",
    ],
)

cc_library(
    name = "reduce_precision_insertion",
    srcs = ["reduce_precision_insertion.cc"],
    hdrs = ["reduce_precision_insertion.h"],
    deps = [
        ":buffer_liveness",
        ":hlo",
        ":hlo_pass",
        ":hlo_pass_pipeline",
        "//tensorflow/compiler/xla:shape_util",
        "//tensorflow/core:lib",
        "@com_google_absl//absl/container:flat_hash_map",
    ],
)

tf_cc_test(
    name = "reduce_precision_insertion_test",
    size = "small",
    srcs = ["reduce_precision_insertion_test.cc"],
    deps = [
        ":hlo",
        ":hlo_matchers",
        ":reduce_precision_insertion",
        "//tensorflow/compiler/xla:shape_util",
        "//tensorflow/compiler/xla:test",
        "//tensorflow/compiler/xla:test_helpers",
        "//tensorflow/compiler/xla:xla_data_proto",
        "//tensorflow/compiler/xla/tests:hlo_test_base",
        "//tensorflow/compiler/xla/tests:xla_internal_test_main",
    ],
)

cc_library(
    name = "hlo_runner",
    srcs = ["hlo_runner.cc"],
    hdrs = ["hlo_runner.h"],
    deps = [
        ":computation_placer",
        ":executable",
        ":hlo",
        ":hlo_module_group",
        ":transfer_manager",
        "//tensorflow/compiler/xla:shape_util",
        "//tensorflow/compiler/xla:status_macros",
        "//tensorflow/compiler/xla:statusor",
        "//tensorflow/compiler/xla:types",
        "//tensorflow/compiler/xla:util",
        "//tensorflow/compiler/xla:xla_data_proto",
        "//tensorflow/compiler/xla/service:backend",
        "//tensorflow/compiler/xla/service:compiler",
        "//tensorflow/compiler/xla/service:hlo_parser",
        "//tensorflow/core:core_cpu_internal",
        "//tensorflow/core:lib",
        "//tensorflow/core:stream_executor_no_cuda",
        "//third_party/eigen3",
        "@com_google_absl//absl/memory",
        "@com_google_absl//absl/types:span",
    ],
)

cc_library(
    name = "hlo_profile_printer",
    srcs = ["hlo_profile_printer.cc"],
    hdrs = ["hlo_profile_printer.h"],
    deps = [
        ":hlo_profile_printer_data",
        ":human_readable_profile_builder",
        "//tensorflow/compiler/xla:types",
        "@com_google_absl//absl/algorithm:container",
        "@com_google_absl//absl/strings",
    ],
)

cc_library(
    name = "sort_simplifier",
    srcs = ["sort_simplifier.cc"],
    hdrs = ["sort_simplifier.h"],
    deps = [
        ":hlo",
        ":hlo_pass",
<<<<<<< HEAD
        ":while_util",
        "//tensorflow/compiler/xla:statusor",
        "//tensorflow/compiler/xla:util",
        "//tensorflow/core:lib",
        "@com_google_absl//absl/algorithm:container",
        "@com_google_absl//absl/container:flat_hash_map",
        "@com_google_absl//absl/container:inlined_vector",
=======
        "//tensorflow/compiler/xla:statusor",
        "@com_google_absl//absl/container:flat_hash_map",
        "@com_google_absl//absl/container:flat_hash_set",
>>>>>>> 4ff0c987
    ],
)

tf_cc_test(
    name = "sort_simplifier_test",
    srcs = ["sort_simplifier_test.cc"],
    deps = [
        ":hlo_matchers",
<<<<<<< HEAD
        ":sort_simplifier",
        ":pattern_matcher",
        ":pattern_matcher_gmock",
        "//tensorflow/compiler/xla:test",
        "//tensorflow/compiler/xla/service:hlo_parser",
=======
        ":hlo_parser",
        ":pattern_matcher",
        ":pattern_matcher_gmock",
        ":sort_simplifier",
        "//tensorflow/compiler/xla:test",
>>>>>>> 4ff0c987
        "//tensorflow/compiler/xla/tests:hlo_test_base",
        "//tensorflow/core:test",
    ],
)

cc_library(
    name = "tuple_util",
    srcs = ["tuple_util.cc"],
    hdrs = ["tuple_util.h"],
    deps = [
        ":hlo",
        "@com_google_absl//absl/types:span",
    ],
)

tf_cc_test(
    name = "tuple_util_test",
    srcs = ["tuple_util_test.cc"],
    deps = [
        ":tuple_util",
        "//tensorflow/compiler/xla:test",
        "//tensorflow/compiler/xla/service:hlo_matchers",
        "//tensorflow/compiler/xla/service:hlo_parser",
        "//tensorflow/compiler/xla/tests:xla_internal_test_main",
    ],
)

cc_library(
    name = "while_util",
    srcs = ["while_util.cc"],
    hdrs = ["while_util.h"],
    deps = [
        ":call_inliner",
        ":hlo",
        ":hlo_creation_utils",
        ":tuple_util",
        "//tensorflow/compiler/xla:literal_util",
        "@com_google_absl//absl/algorithm:container",
        "@com_google_absl//absl/container:flat_hash_map",
        "@com_google_absl//absl/container:inlined_vector",
        "@com_google_absl//absl/strings",
    ],
)

tf_cc_test(
    name = "while_util_test",
    srcs = ["while_util_test.cc"],
    deps = [
        ":while_util",
        "//tensorflow/compiler/xla:test",
        "//tensorflow/compiler/xla:util",
        "//tensorflow/compiler/xla/service:hlo_matchers",
        "//tensorflow/compiler/xla/service:hlo_parser",
        "//tensorflow/compiler/xla/tests:xla_internal_test_main",
        "@com_google_absl//absl/algorithm:container",
    ],
)

cc_library(
    name = "while_loop_invariant_code_motion",
    srcs = ["while_loop_invariant_code_motion.cc"],
    hdrs = ["while_loop_invariant_code_motion.h"],
    deps = [
        ":hlo",
        ":hlo_pass",
        ":tuple_util",
        ":while_loop_analysis",
        ":while_util",
        "//tensorflow/compiler/xla:shape_util",
        "//tensorflow/compiler/xla:statusor",
        "//tensorflow/compiler/xla:util",
        "@com_google_absl//absl/algorithm:container",
        "@com_google_absl//absl/container:flat_hash_map",
        "@com_google_absl//absl/container:flat_hash_set",
        "@com_google_absl//absl/container:inlined_vector",
    ],
)

tf_cc_test(
    name = "while_loop_invariant_code_motion_test",
    srcs = ["while_loop_invariant_code_motion_test.cc"],
    deps = [
        ":hlo_matchers",
        ":while_loop_invariant_code_motion",
        "//tensorflow/compiler/xla:test",
        "//tensorflow/compiler/xla/service:hlo_parser",
        "//tensorflow/compiler/xla/tests:hlo_test_base",
        "//tensorflow/core:test",
    ],
)

cc_library(
    name = "while_loop_constant_sinking",
    srcs = ["while_loop_constant_sinking.cc"],
    hdrs = ["while_loop_constant_sinking.h"],
    deps = [
        ":hlo",
        ":hlo_pass",
        ":while_util",
        "//tensorflow/compiler/xla:statusor",
        "//tensorflow/compiler/xla:util",
        "//tensorflow/core:lib",
        "@com_google_absl//absl/algorithm:container",
        "@com_google_absl//absl/container:flat_hash_map",
        "@com_google_absl//absl/container:inlined_vector",
    ],
)

tf_cc_test(
    name = "while_loop_constant_sinking_test",
    srcs = ["while_loop_constant_sinking_test.cc"],
    deps = [
        ":hlo_matchers",
        ":while_loop_constant_sinking",
        "//tensorflow/compiler/xla:test",
        "//tensorflow/compiler/xla/service:hlo_parser",
        "//tensorflow/compiler/xla/tests:hlo_test_base",
        "//tensorflow/core:test",
    ],
)

cc_library(
    name = "despecializer",
    srcs = ["despecializer.cc"],
    hdrs = ["despecializer.h"],
    deps = [
        ":bfloat16_normalization",
        ":defuser",
        ":hlo",
        ":hlo_memory_scheduler",
        ":hlo_pass",
        ":hlo_pass_pipeline",
        ":implicit_broadcast_remover",
        "//tensorflow/compiler/xla:statusor",
    ],
)

cc_library(
    name = "source_map_util",
    srcs = [],
    hdrs = ["source_map_util.h"],
    deps = [
        ":executable",
        "//tensorflow/compiler/xla:status",
        "//tensorflow/core:lib",
        "@com_google_absl//absl/strings:str_format",
    ],
)

cc_library(
    name = "indexed_array_analysis",
    srcs = ["indexed_array_analysis.cc"],
    hdrs = ["indexed_array_analysis.h"],
    deps = [
        ":hlo",
        ":hlo_evaluator",
        ":hlo_pass",
        "//tensorflow/compiler/xla:util",
        "//tensorflow/core:lib",
        "//tensorflow/core:ptr_util",
        "@com_google_absl//absl/algorithm:container",
        "@com_google_absl//absl/container:flat_hash_map",
        "@com_google_absl//absl/container:flat_hash_set",
        "@com_google_absl//absl/container:inlined_vector",
        "@com_google_absl//absl/strings",
        "@com_google_absl//absl/types:optional",
    ],
)

tf_cc_test(
    name = "indexed_array_analysis_test",
    srcs = ["indexed_array_analysis_test.cc"],
    extra_copts = ["-Wno-string-plus-int"],
    deps = [
        ":hlo_matchers",
        ":indexed_array_analysis",
        "//tensorflow/compiler/xla:test",
        "//tensorflow/compiler/xla/service:hlo_parser",
        "//tensorflow/compiler/xla/tests:hlo_test_base",
        "//tensorflow/compiler/xla/tests:test_utils",
        "//tensorflow/core:test",
    ],
)

cc_library(
    name = "hlo_parser",
    srcs = ["hlo_parser.cc"],
    hdrs = ["hlo_parser.h"],
    deps = [
        ":hlo",
        ":hlo_lexer",
        "//tensorflow/compiler/xla:literal",
        "//tensorflow/compiler/xla:literal_util",
        "//tensorflow/compiler/xla:shape_util",
        "//tensorflow/compiler/xla:statusor",
        "//tensorflow/compiler/xla:util",
        "//tensorflow/compiler/xla:xla_data_proto",
        "//tensorflow/core:lib_internal",
        "@com_google_absl//absl/algorithm:container",
        "@com_google_absl//absl/memory",
        "@com_google_absl//absl/strings",
        "@com_google_absl//absl/strings:str_format",
    ],
)

tf_cc_test(
    name = "hlo_parser_test",
    size = "small",
    srcs = ["hlo_parser_test.cc"],
    deps = [
        ":hlo",
        ":hlo_casting_utils",
        ":hlo_matchers",
        ":hlo_parser",
        ":pattern_matcher",
        ":pattern_matcher_gmock",
        "//tensorflow/compiler/xla:test_helpers",
        "//tensorflow/compiler/xla:window_util",
        "//tensorflow/core:lib",
        "//tensorflow/core:test",
        "//tensorflow/core:test_main",  # fixdeps: keep
        "@com_google_absl//absl/strings",
    ],
)

cc_library(
    name = "hlo_lexer",
    srcs = ["hlo_lexer.cc"],
    hdrs = [
        "hlo_lexer.h",
    ],
    deps = [
        "//tensorflow/compiler/xla:shape_util",
        "//tensorflow/compiler/xla:statusor",
        "//tensorflow/compiler/xla:types",
        "//tensorflow/compiler/xla:util",
        "//tensorflow/compiler/xla:xla_data_proto",
        "//tensorflow/core:lib",
        "//tensorflow/core:regexp_internal",
        "@com_google_absl//absl/strings",
        "@com_google_absl//absl/types:optional",
    ],
)

cc_library(
    name = "hlo_casting_utils",
    hdrs = ["hlo_casting_utils.h"],
    deps = ["//tensorflow/core:lib"],
)

cc_library(
    name = "map_inliner",
    srcs = ["map_inliner.cc"],
    hdrs = ["map_inliner.h"],
    deps = [
        ":hlo",
        ":hlo_pass",
        ":hlo_query",
        "//tensorflow/compiler/xla:status_macros",
        "//tensorflow/compiler/xla:types",
        "//tensorflow/core:lib",
        "@com_google_absl//absl/types:span",
    ],
)

cc_library(
    name = "ar_crs_combiner",
    srcs = ["ar_crs_combiner.cc"],
    hdrs = ["ar_crs_combiner.h"],
    deps = [
        ":call_graph",
        ":pattern_matcher",
        "//tensorflow/compiler/xla:literal",
        "//tensorflow/compiler/xla:literal_util",
        "//tensorflow/compiler/xla:shape_util",
        "//tensorflow/compiler/xla:status_macros",
        "//tensorflow/compiler/xla:statusor",
        "//tensorflow/compiler/xla:types",
        "//tensorflow/compiler/xla:xla_data_proto",
        "//tensorflow/compiler/xla/service:hlo",
        "//tensorflow/compiler/xla/service:hlo_pass",
        "@com_google_absl//absl/container:flat_hash_map",
        "@com_google_absl//absl/strings",
    ],
)

cc_library(
    name = "dynamic_index_splitter",
    srcs = ["dynamic_index_splitter.cc"],
    hdrs = ["dynamic_index_splitter.h"],
    deps = [
        ":hlo_casting_utils",
        "//tensorflow/compiler/xla:shape_util",
        "//tensorflow/compiler/xla:statusor",
        "//tensorflow/compiler/xla/service:hlo",
        "//tensorflow/compiler/xla/service:hlo_pass",
        "@com_google_absl//absl/container:flat_hash_map",
        "@com_google_absl//absl/container:flat_hash_set",
        "@com_google_absl//absl/container:inlined_vector",
        "@com_google_absl//absl/strings",
    ],
)

tf_cc_test(
    name = "dynamic_index_splitter_test",
    srcs = ["dynamic_index_splitter_test.cc"],
    deps = [
        ":dynamic_index_splitter",
        ":hlo",
        ":hlo_matchers",
        "//tensorflow/compiler/xla:statusor",
        "//tensorflow/compiler/xla:test",
        "//tensorflow/compiler/xla:test_helpers",
        "//tensorflow/compiler/xla/tests:hlo_test_base",
        "//tensorflow/compiler/xla/tests:xla_internal_test_main",
    ],
)

tf_cc_test(
    name = "ar_crs_combiner_test",
    srcs = ["ar_crs_combiner_test.cc"],
    deps = [
        ":ar_crs_combiner",
        ":hlo",
        ":hlo_matchers",
        "//tensorflow/compiler/xla:statusor",
        "//tensorflow/compiler/xla/tests:hlo_test_base",
        "//tensorflow/compiler/xla/tests:xla_internal_test_main",
        "//tensorflow/core:lib",
        "//tensorflow/core:test",
    ],
)

tf_cc_test(
    name = "map_inliner_test",
    srcs = ["map_inliner_test.cc"],
    deps = [
        ":hlo",
        ":hlo_matchers",
        ":map_inliner",
        "//tensorflow/compiler/xla:literal",
        "//tensorflow/compiler/xla:shape_util",
        "//tensorflow/compiler/xla:test",
        "//tensorflow/compiler/xla:xla_data_proto",
        "//tensorflow/compiler/xla/tests:hlo_test_base",
        "//tensorflow/compiler/xla/tests:literal_test_util",
        "//tensorflow/compiler/xla/tests:xla_internal_test_main",  # fixdeps: keep
        "@com_google_absl//absl/memory",
    ],
)

tf_cc_test(
    name = "hlo_casting_utils_test",
    srcs = ["hlo_casting_utils_test.cc"],
    deps = [
        ":hlo",
        ":hlo_casting_utils",
        "//tensorflow/compiler/xla/tests:xla_internal_test_main",  # fixdeps: keep
        "//tensorflow/core:test",
    ],
)<|MERGE_RESOLUTION|>--- conflicted
+++ resolved
@@ -3475,19 +3475,9 @@
     deps = [
         ":hlo",
         ":hlo_pass",
-<<<<<<< HEAD
-        ":while_util",
-        "//tensorflow/compiler/xla:statusor",
-        "//tensorflow/compiler/xla:util",
-        "//tensorflow/core:lib",
-        "@com_google_absl//absl/algorithm:container",
-        "@com_google_absl//absl/container:flat_hash_map",
-        "@com_google_absl//absl/container:inlined_vector",
-=======
         "//tensorflow/compiler/xla:statusor",
         "@com_google_absl//absl/container:flat_hash_map",
         "@com_google_absl//absl/container:flat_hash_set",
->>>>>>> 4ff0c987
     ],
 )
 
@@ -3496,19 +3486,11 @@
     srcs = ["sort_simplifier_test.cc"],
     deps = [
         ":hlo_matchers",
-<<<<<<< HEAD
-        ":sort_simplifier",
-        ":pattern_matcher",
-        ":pattern_matcher_gmock",
-        "//tensorflow/compiler/xla:test",
-        "//tensorflow/compiler/xla/service:hlo_parser",
-=======
         ":hlo_parser",
         ":pattern_matcher",
         ":pattern_matcher_gmock",
         ":sort_simplifier",
         "//tensorflow/compiler/xla:test",
->>>>>>> 4ff0c987
         "//tensorflow/compiler/xla/tests:hlo_test_base",
         "//tensorflow/core:test",
     ],

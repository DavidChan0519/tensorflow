--- conflicted
+++ resolved
@@ -148,18 +148,12 @@
 
     with tu.ipu_session() as sess:
 
-<<<<<<< HEAD
       with ops.device("/device:IPU:0"):
         compiled_model_pipeline = ipu_compiler.compile(model_pipeline,
                                                       inputs=[x, l])
-=======
-    tu.move_variable_initialization_to_cpu()
-    outfeed_queue.dequeue()
->>>>>>> efbe15c8
 
       tu.move_variable_initialization_to_cpu()
       outfeed_queue.dequeue()
-      tu.configure_ipu_system(pipelining=True, text_report=False)
 
       report = tu.ReportJSON(self, sess, pipelining=True)
       sess.run(variables.global_variables_initializer())
@@ -215,18 +209,12 @@
 
     with tu.ipu_session() as sess:
 
-<<<<<<< HEAD
       with ops.device("/device:IPU:0"):
         compiled_model_pipeline = ipu_compiler.compile(model_pipeline,
                                                       inputs=[x, l])
-=======
-    tu.move_variable_initialization_to_cpu()
-    outfeed_queue.dequeue()
->>>>>>> efbe15c8
 
       tu.move_variable_initialization_to_cpu()
       outfeed_queue.dequeue()
-      tu.configure_ipu_system(pipelining=True, text_report=False)
 
       report = tu.ReportJSON(self, sess, pipelining=True)
       sess.run(variables.global_variables_initializer())
@@ -284,18 +272,12 @@
 
     with tu.ipu_session() as sess:
 
-<<<<<<< HEAD
       with ops.device("/device:IPU:0"):
         compiled_model_pipeline = ipu_compiler.compile(model_pipeline,
                                                       inputs=[x, l])
-=======
-    tu.move_variable_initialization_to_cpu()
-    outfeed_queue.dequeue()
->>>>>>> efbe15c8
 
       tu.move_variable_initialization_to_cpu()
       outfeed_queue.dequeue()
-      tu.configure_ipu_system(pipelining=True, text_report=False)
 
       report = tu.ReportJSON(self, sess, pipelining=True)
       sess.run(variables.global_variables_initializer())
@@ -353,18 +335,12 @@
 
     with tu.ipu_session() as sess:
 
-<<<<<<< HEAD
       with ops.device("/device:IPU:0"):
         compiled_model_pipeline = ipu_compiler.compile(model_pipeline,
                                                       inputs=[x, l])
-=======
-    tu.move_variable_initialization_to_cpu()
-    outfeed_queue.dequeue()
->>>>>>> efbe15c8
 
       tu.move_variable_initialization_to_cpu()
       outfeed_queue.dequeue()
-      tu.configure_ipu_system(pipelining=True, text_report=False)
 
       report = tu.ReportJSON(self, sess, pipelining=True)
       sess.run(variables.global_variables_initializer())

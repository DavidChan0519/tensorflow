# Copyright 2018 The TensorFlow Authors. All Rights Reserved.
#
# Licensed under the Apache License, Version 2.0 (the "License");
# you may not use this file except in compliance with the License.
# You may obtain a copy of the License at
#
#     http://www.apache.org/licenses/LICENSE-2.0
#
# Unless required by applicable law or agreed to in writing, software
# distributed under the License is distributed on an "AS IS" BASIS,
# WITHOUT WARRANTIES OR CONDITIONS OF ANY KIND, either express or implied.
# See the License for the specific language governing permissions and
# limitations under the License.
# ==============================================================================

"""Version 2 of class Optimizer."""
# pylint: disable=g-bad-name

from __future__ import absolute_import
from __future__ import division
from __future__ import print_function

import abc
import functools

import six

from tensorflow.python.distribute import distribute_lib
from tensorflow.python.distribute import distribution_strategy_context as distribute_ctx
from tensorflow.python.distribute import reduce_util as ds_reduce_util
<<<<<<< HEAD
=======
from tensorflow.python.distribute import values as distributed_values
>>>>>>> f91aeed3
from tensorflow.python.eager import backprop
from tensorflow.python.eager import context
from tensorflow.python.framework import dtypes
from tensorflow.python.framework import ops
from tensorflow.python.keras import backend
from tensorflow.python.keras import initializers
from tensorflow.python.keras.engine import base_layer_utils
from tensorflow.python.ops import array_ops
from tensorflow.python.ops import clip_ops
from tensorflow.python.ops import gradients
from tensorflow.python.ops import math_ops
from tensorflow.python.ops import resource_variable_ops
from tensorflow.python.ops import variables as tf_variables
from tensorflow.python.platform import tf_logging as logging
from tensorflow.python.training.checkpointable import base as checkpointable
from tensorflow.python.util import nest
from tensorflow.python.util.tf_export import keras_export


def _deduplicate_indexed_slices(values, indices):
  """Sums `values` associated with any non-unique `indices`.

  Args:
    values: A `Tensor` with rank >= 1.
    indices: A one-dimensional integer `Tensor`, indexing into the first
      dimension of `values` (as in an IndexedSlices object).

  Returns:
    A tuple of (`summed_values`, `unique_indices`) where `unique_indices` is a
    de-duplicated version of `indices` and `summed_values` contains the sum of
    `values` slices associated with each unique index.
  """
  unique_indices, new_index_positions = array_ops.unique(indices)
  summed_values = math_ops.unsorted_segment_sum(
      values, new_index_positions,
      array_ops.shape(unique_indices)[0])
  return (summed_values, unique_indices)


@six.add_metaclass(abc.ABCMeta)
@keras_export("keras.optimizers.Optimizer", v1=[])
class OptimizerV2(checkpointable.CheckpointableBase):
  """Updated base class for optimizers.

  This class defines the API to add Ops to train a model.  You never use this
  class directly, but instead instantiate one of its subclasses such as
  `GradientDescentOptimizer`, `AdagradOptimizer`, or `MomentumOptimizer`.

  ### Usage

  ```python
  # Create an optimizer with the desired parameters.
  opt = GradientDescentOptimizer(learning_rate=0.1)
  # Add Ops to the graph to minimize a cost by updating a list of variables.
  # "cost" is a Tensor, and the list of variables contains tf.Variable
  # objects.
  opt_op = opt.minimize(cost, var_list=<list of variables>)
  ```

  In the training program you will just have to run the returned Op.

  ```python
  # Execute opt_op to do one step of training:
  opt_op.run()
  ```

  ### Processing gradients before applying them.

  Calling `minimize()` takes care of both computing the gradients and
  applying them to the variables.  If you want to process the gradients
  before applying them you can instead use the optimizer in three steps:

  1.  Compute the gradients with `compute_gradients()`.
  2.  Process the gradients as you wish.
  3.  Apply the processed gradients with `apply_gradients()`.

  Example:

  ```python
  # Create an optimizer.
  opt = GradientDescentOptimizer(learning_rate=0.1)

  # Compute the gradients for a list of variables.
  grads_and_vars = opt.compute_gradients(loss, <list of variables>)

  # grads_and_vars is a list of tuples (gradient, variable).  Do whatever you
  # need to the 'gradient' part, for example cap them, etc.
  capped_grads_and_vars = [(MyCapper(gv[0]), gv[1]) for gv in grads_and_vars]

  # Ask the optimizer to apply the capped gradients.
  opt.apply_gradients(capped_grads_and_vars)
  ```

  ### Slots

  Some optimizer subclasses, such as `MomentumOptimizer` and `AdagradOptimizer`
  allocate and manage additional variables associated with the variables to
  train.  These are called <i>Slots</i>.  Slots have names and you can ask the
  optimizer for the names of the slots that it uses.  Once you have a slot name
  you can ask the optimizer for the variable it created to hold the slot value.

  This can be useful if you want to log debug a training algorithm, report stats
  about the slots, etc.

  ### Hyper parameters

  These are arguments passed to the optimizer subclass constructor
  (the `__init__` method), and then passed to `self._set_hyper()`.
  They can be either regular Python values (like 1.0), tensors, or
  callables. If they are callable, the callable will be called during
  `apply_gradients()` to get the value for the hyper parameter.

  """

  def __init__(self, name, **kwargs):
    """Create a new Optimizer.

    This must be called by the constructors of subclasses.
    Note that Optimizer instances should not bind to a single graph,
    and so shouldn't keep Tensors as member variables. Generally
    you should be able to use the _set_hyper()/state.get_hyper()
    facility instead.

    This class in stateful and thread-compatible.

    Args:
      name: A non-empty string.  The name to use for accumulators created
        for the optimizer.
      **kwargs: keyword arguments. Allowed to be {`clipnorm`, `clipvalue`, `lr`,
        `decay`}. `clipnorm` is clip gradients by norm; `clipvalue` is clip
        gradients by value, `decay` is included for backward compatibility to
        allow time inverse decay of learning rate. `lr` is included for backward
        compatibility, recommended to use `learning_rate` instead.

    Raises:
      ValueError: If name is malformed.
      RuntimeError: If _create_slots has been overridden instead of
          _create_vars.
    """
    allowed_kwargs = {"clipnorm", "clipvalue", "lr", "decay"}
    for k in kwargs:
      if k not in allowed_kwargs:
        raise TypeError("Unexpected keyword argument "
                        "passed to optimizer: " + str(k))
      # checks that all keyword arguments are non-negative.
      if kwargs[k] < 0:
        raise ValueError("Expected {} >= 0, received: {}".format(k, kwargs[k]))

    self._use_locking = True
    self._name = name
    self._hyper = {}
    # dict: {variable name : {slot name : variable}}
    self._slots = {}
    self._slot_names = []
    self._weights = []
    self._iterations = None

    # For implementing Checkpointable. Stores information about how to restore
    # slot variables which have not yet been created
    # (checkpointable._CheckpointPosition objects).
    #  {slot_name :
    #      {_var_key(variable_to_train): [checkpoint_position, ... ], ... },
    #   ... }
    self._deferred_slot_restorations = {}

    decay = kwargs.pop("decay", 0.0)
    if decay < 0.:
      raise ValueError("decay cannot be less than 0: {}".format(decay))
    self._initial_decay = decay
    if "clipnorm" in kwargs:
      self.clipnorm = kwargs.pop("clipnorm")
    if "clipvalue" in kwargs:
      self.clipvalue = kwargs.pop("clipvalue")

    self._hypers_created = False

  def minimize(self, loss, var_list, grad_loss=None, name=None):
    """Add operations to minimize `loss` by updating `var_list`.

    This method simply combines calls `compute_gradients()` and
    `apply_gradients()`. If you want to process the gradient before applying
    them call `compute_gradients()` and `apply_gradients()` explicitly instead
    of using this function.

    Args:
      loss: A callable taking no arguments which returns the value to minimize.
      var_list: list or tuple of `Variable` objects to update to minimize
        `loss`.
      grad_loss: Optional. A `Tensor` holding the gradient computed for `loss`.
      name: Optional name for the returned operation.

    Returns:
      An Operation that updates the variables in `var_list`.  If `global_step`
      was not `None`, that operation also increments `global_step`.

    Raises:
      ValueError: If some of the variables are not `Variable` objects.

    @compatibility(eager)
    When eager execution is enabled, `loss` should be a Python function that
    takes no arguments and computes the value to be minimized. Minimization (and
    gradient computation) is done with respect to the elements of `var_list`.
    `grad_loss` is ignored when eager execution is enabled.
    @end_compatibility
    """
    grads_and_vars = self._compute_gradients(
        loss, var_list=var_list, grad_loss=grad_loss)

    return self.apply_gradients(grads_and_vars, name=name)

  def _compute_gradients(self, loss, var_list, grad_loss=None):
    """Compute gradients of `loss` for the variables in `var_list`.

    This is the first part of `minimize()`.  It returns a list
    of (gradient, variable) pairs where "gradient" is the gradient
    for "variable".  Note that "gradient" can be a `Tensor`, an
    `IndexedSlices`, or `None` if there is no gradient for the
    given variable.

    Args:
      loss: A callable taking no arguments which returns the value to minimize.
      var_list: List or tuple of `tf.Variable` to update to minimize
        `loss`.  Defaults to the list of variables collected in the graph under
        the key `GraphKeys.TRAINABLE_VARIABLES`.
      grad_loss: Optional. A `Tensor` holding the gradient computed for `loss`.

    Returns:
      A list of (gradient, variable) pairs. Variable is always present, but
      gradient can be `None`.

    Raises:
      TypeError: If `var_list` contains anything else than `Variable` objects.
      ValueError: If some arguments are invalid, or var_list is None.
    """
    var_list = nest.flatten(var_list)
    # TODO(josh11b): Test that we handle weight decay in a reasonable way.
    with backprop.GradientTape() as tape:
      tape.watch(var_list)
      loss_value = loss()
      loss_value = self._scale_loss(loss_value)
    grads = tape.gradient(loss_value, var_list, grad_loss)

    if hasattr(self, "clipnorm"):
      grads = [clip_ops.clip_by_norm(g, self.clipnorm) for g in grads]
    if hasattr(self, "clipvalue"):
      grads = [
          clip_ops.clip_by_value(g, -self.clipvalue, self.clipvalue)
          for g in grads
      ]

    grads_and_vars = list(zip(grads, var_list))
    self._assert_valid_dtypes([
        v for g, v in grads_and_vars
        if g is not None and v.dtype != dtypes.resource
    ])

    return grads_and_vars

  @staticmethod
  def _scale_loss(loss_value):
    if distribute_lib.get_loss_reduction() == ds_reduce_util.ReduceOp.MEAN:
      num_replicas = \
        distribute_ctx.get_distribution_strategy().num_replicas_in_sync
      if num_replicas > 1:
        loss_value *= (1. / num_replicas)
    return loss_value

  def get_gradients(self, loss, params):
    """Returns gradients of `loss` with respect to `params`.

    Arguments:
      loss: Loss tensor.
      params: List of variables.

    Returns:
      List of gradient tensors.

    Raises:
      ValueError: In case any gradient cannot be computed (e.g. if gradient
        function not implemented).
    """
    loss = self._scale_loss(loss)
    grads = gradients.gradients(loss, params)
    if None in grads:
      raise ValueError("An operation has `None` for gradient. "
                       "Please make sure that all of your ops have a "
                       "gradient defined (i.e. are differentiable). "
                       "Common ops without gradient: "
                       "K.argmax, K.round, K.eval.")
    if hasattr(self, "clipnorm"):
      grads = [clip_ops.clip_by_norm(g, self.clipnorm) for g in grads]
    if hasattr(self, "clipvalue"):
      grads = [
          clip_ops.clip_by_value(g, -self.clipvalue, self.clipvalue)
          for g in grads
      ]
    return grads

  def apply_gradients(self, grads_and_vars, name=None):
    """Apply gradients to variables.

    This is the second part of `minimize()`. It returns an `Operation` that
    applies gradients.

    Args:
      grads_and_vars: List of (gradient, variable) pairs as returned by
        `compute_gradients()`.
      name: Optional name for the returned operation.  Default to the name
        passed to the `Optimizer` constructor.

    Returns:
      An `Operation` that applies the specified gradients. If `global_step`
      was not None, that operation also increments `global_step`.

    Raises:
      TypeError: If `grads_and_vars` is malformed.
      ValueError: If none of the variables have gradients.
    """
    grads_and_vars = _filter_grads(grads_and_vars)
    var_list = [v for (_, v) in grads_and_vars]
    if distribute_ctx.has_distribution_strategy():
      reduced_grads = merge_grads(grads_and_vars)
      grads_and_vars = zip(reduced_grads, var_list)

    self._create_hypers()
    with ops.init_scope():
      self._create_slots(var_list)
    update_ops = []

    self._prepare(var_list)

    def update_grad_to_var(grad, var):
      """Apply gradient to variable."""
      if isinstance(var, ops.Tensor):
        raise NotImplementedError("Trying to update a Tensor ", var)
      if isinstance(grad, ops.IndexedSlices):
        if var.constraint is not None:
          raise RuntimeError(
              "Cannot use a constraint function on a sparse variable.")
        return self._resource_apply_sparse_duplicate_indices(
            grad.values, var, grad.indices)
      update_op = self._resource_apply_dense(grad, var)
      if var.constraint is not None:
        with ops.control_dependencies([update_op]):
          return var.assign(var.constraint(var))
      else:
        return update_op

    with ops.name_scope(name, self._name) as name:
      for grad, var in grads_and_vars:
        scope_name = ("" if ops.executing_eagerly_outside_functions() else
                      "_" + var.op.name)
        with ops.name_scope("update" + scope_name):
          update_ops.append(update_grad_to_var(grad, var))
      # control dependencies does not work in per replica mode, please change
      # this once b/118841692 is fixed.
      # with ops.control_dependencies(update_ops):
      #   apply_updates = self._iterations.assign_add(1).op
      apply_updates = merge_update_step(update_ops, self.iterations)
      return apply_updates

  def get_updates(self, loss, params):
    grads = self.get_gradients(loss, params)
    grads_and_vars = list(zip(grads, params))
    self._assert_valid_dtypes([
        v for g, v in grads_and_vars
        if g is not None and v.dtype != dtypes.resource
    ])
    return [self.apply_gradients(grads_and_vars)]

  def _set_hyper(self, name, value):
    """set hyper `name` to value. value can be callable, tensor, numeric."""
    if name not in self._hyper:
      self._hyper[name] = value
    else:
      prev_value = self._hyper[name]
      if callable(prev_value) or isinstance(prev_value,
                                            (ops.Tensor, int, float)):
        self._hyper[name] = value
      else:
        backend.set_value(self._hyper[name], value)

  def _get_hyper(self, name, dtype=None):
    value = self._hyper[name]
    if callable(value):
      value = value()
    if dtype:
      return math_ops.cast(value, dtype)
    else:
      return value

  def __getattribute__(self, name):
    """Overridden to support hyperparameter access."""
    try:
      return super(OptimizerV2, self).__getattribute__(name)
    except AttributeError as e:
      # Needed to avoid infinite recursion with __setattr__.
      if name == "_hyper":
        raise e
      # Backwards compatibility with Keras optimizers.
      if name == "lr":
        name = "learning_rate"
      if name in self._hyper:
        return self._hyper[name]
      raise e

  def __setattr__(self, name, value):
    """Override setattr to support dynamic hyperparameter setting."""
    # Backwards compatibility with Keras optimizers.
    if name == "lr":
      name = "learning_rate"
    if hasattr(self, "_hyper") and name in self._hyper:
      self._set_hyper(name, value)
    else:
      super(OptimizerV2, self).__setattr__(name, value)

  def get_slot_names(self):
    """A list of names for this optimizer's slots."""
    return self._slot_names

  def add_slot(self, var, slot_name, initializer="zeros"):
    """Add a new slot variable for `var`."""
    if slot_name not in self._slot_names:
      self._slot_names.append(slot_name)
    var_key = _var_key(var)
    slot_dict = self._slots.setdefault(var_key, {})
    weight = slot_dict.get(slot_name, None)
    if weight is None:
      if isinstance(initializer, six.string_types) or callable(initializer):
        initializer = initializers.get(initializer)
        initial_value = functools.partial(
            initializer, shape=var.shape, dtype=var.dtype)
      else:
        initial_value = initializer
      weight = tf_variables.Variable(
          name="%s/%s" % (var._shared_name, slot_name),  # pylint: disable=protected-access
          dtype=var.dtype,
          trainable=False,
          initial_value=initial_value)
      backend.track_variable(weight)
      slot_dict[slot_name] = weight
      self._restore_slot_variable(
          slot_name=slot_name, variable=var,
          slot_variable=weight)
      self._weights.append(weight)
    return weight

  def get_slot(self, var, slot_name):
    var_key = _var_key(var)
    slot_dict = self._slots[var_key]
    return slot_dict[slot_name]

  def _prepare(self, var_list):
    pass

  def _create_hypers(self):
    if self._hypers_created:
      return
    if self._iterations is None:
      with ops.device("cpu:0"):
        self._iterations = self.add_weight(
            "iter",
            shape=[],
            dtype=dtypes.int64,
            trainable=False,
            aggregation=tf_variables.VariableAggregation.ONLY_FIRST_REPLICA)
        self._weights.append(self._iterations)
    for name, value in self._hyper.items():
      if isinstance(value, ops.Tensor) or callable(value):
        pass
      else:
        self._hyper[name] = self.add_weight(
            name,
            shape=[],
            trainable=False,
            initializer=value,
            aggregation=tf_variables.VariableAggregation.ONLY_FIRST_REPLICA)
    self._hypers_created = True

  @property
  def iterations(self):
    """Variable. The number of training steps this Optimizer has run."""
    if not self._hypers_created:
      self._create_hypers()
    return self._iterations

  @iterations.setter
  def iterations(self, variable):
    if self._hypers_created:
      raise RuntimeError("Cannot set `iterations` to a new Variable after"
                         "the Optimizer weights have been created")
    self._iterations = variable
    self._weights.append(self._iterations)

  def _decayed_lr(self, var_dtype):
    """Get decayed learning rate as a Tensor with dtype=var_dtype."""
    lr_t = self._get_hyper("learning_rate", var_dtype)
    if self._initial_decay > 0.:
      local_step = math_ops.cast(self.iterations, var_dtype)
      decay_t = self._get_hyper("decay", var_dtype)
      lr_t = lr_t / (1. + decay_t * local_step)
    return lr_t

  @abc.abstractmethod
  def get_config(self):
    """Returns the config of the optimimizer.

    An optimizer config is a Python dictionary (serializable)
    containing the configuration of an optimizer.
    The same optimizer can be reinstantiated later
    (without any saved state) from this configuration.

    Returns:
        Python dictionary.
    """
    config = {"name": self._name}
    if hasattr(self, "clipnorm"):
      config["clipnorm"] = self.clipnorm
    if hasattr(self, "clipvalue"):
      config["clipvalue"] = self.clipvalue
    return config

  @classmethod
  def from_config(cls, config, custom_objects=None):
    """Creates an optimizer from its config.

    This method is the reverse of `get_config`,
    capable of instantiating the same optimizer from the config
    dictionary.

    Arguments:
        config: A Python dictionary, typically the output of get_config.
        custom_objects: A Python dictionary mapping names to additional Python
          objects used to create this optimizer, such as a function used for a
          hyperparameter.

    Returns:
        An optimizer instance.
    """
    if "lr" in config:
      config["learning_rate"] = config.pop("lr")
    return cls(**config)

  def _serialize_hyperparameter(self, hyperparameter_name):
    """Serialize a hyperparameter that can be a float, callable, or Tensor."""
    value = self._get_hyper(hyperparameter_name)
    if callable(value):
      return value()
<<<<<<< HEAD
    if isinstance(value, (ops.Tensor, tf_variables.Variable)):
=======
    if isinstance(value, (ops.Tensor, tf_variables.Variable,
                          distributed_values.TPUMirroredVariable)):
>>>>>>> f91aeed3
      return backend.get_value(value)
    return value

  def variables(self):
    """Returns variables of this Optimizer based on the order created."""
    return self._weights

  @property
  def weights(self):
    """Returns variables of this Optimizer based on the order created."""
    return self._weights

  def get_weights(self):
    params = self.weights
    return backend.batch_get_value(params)

  # TODO(tanzheny): Maybe share this logic with base_layer.
  def set_weights(self, weights):
    params = self.weights
    if len(params) != len(weights):
      raise ValueError(
          "You called `set_weights(weights)` on optimizer " + self._name +
          " with a  weight list of length " + str(len(weights)) +
          ", but the optimizer was expecting " + str(len(params)) +
          " weights. Provided weights: " + str(weights)[:50] + "...")
    if not params:
      return
    weight_value_tuples = []
    param_values = backend.batch_get_value(params)
    for pv, p, w in zip(param_values, params, weights):
      if pv.shape != w.shape:
        raise ValueError("Optimizer weight shape " + str(pv.shape) +
                         " not compatible with "
                         "provided weight shape " + str(w.shape))
      weight_value_tuples.append((p, w))
    backend.batch_set_value(weight_value_tuples)

  def add_weight(self,
                 name,
                 shape,
                 dtype=None,
                 initializer="zeros",
                 trainable=None,
                 synchronization=tf_variables.VariableSynchronization.AUTO,
                 aggregation=tf_variables.VariableAggregation.NONE):

    if dtype is None:
      dtype = dtypes.float32
    if isinstance(initializer, six.string_types) or callable(initializer):
      initializer = initializers.get(initializer)

    if synchronization == tf_variables.VariableSynchronization.ON_READ:
      if trainable:
        raise ValueError(
            "Synchronization value can be set to "
            "VariableSynchronization.ON_READ only for non-trainable variables. "
            "You have specified trainable=True and "
            "synchronization=VariableSynchronization.ON_READ.")
      else:
        # Set trainable to be false when variable is to be synced on read.
        trainable = False
    elif trainable is None:
      trainable = True

    variable = self._add_variable_with_custom_getter(
        name=name,
        shape=shape,
        getter=base_layer_utils.make_variable,
        overwrite=True,
        initializer=initializer,
        dtype=dtype,
        trainable=trainable,
        use_resource=True,
        synchronization=synchronization,
        aggregation=aggregation)
    backend.track_variable(variable)

    return variable

  def _assert_valid_dtypes(self, tensors):
    """Asserts tensors are all valid types (see `_valid_dtypes`).

    Args:
      tensors: Tensors to check.

    Raises:
      ValueError: If any tensor is not a valid type.
    """
    valid_dtypes = self._valid_dtypes()
    for t in tensors:
      dtype = t.dtype.base_dtype
      if dtype not in valid_dtypes:
        raise ValueError("Invalid type %r for %s, expected: %s." %
                         (dtype, t.name, [v for v in valid_dtypes]))

  def _valid_dtypes(self):
    """Valid types for loss, variables and gradients.

    Subclasses should override to allow other float types.

    Returns:
      Valid types for loss, variables and gradients.
    """
    return set(
        [dtypes.float16, dtypes.bfloat16, dtypes.float32, dtypes.float64])

  def _call_if_callable(self, param):
    """Call the function if param is callable."""
    return param() if callable(param) else param

  def _resource_apply_dense(self, grad, handle):
    """Add ops to apply dense gradients to the variable `handle`.

    Args:
      grad: a `Tensor` representing the gradient.
      handle: a `Tensor` of dtype `resource` which points to the variable to be
        updated.

    Returns:
      An `Operation` which updates the value of the variable.
    """
    raise NotImplementedError()

  def _resource_apply_sparse_duplicate_indices(self, grad, handle, indices):
    """Add ops to apply sparse gradients to `handle`, with repeated indices.

    Optimizers which override this method must deal with repeated indices. See
    the docstring of `_apply_sparse_duplicate_indices` for details. By default
    the correct behavior, to sum non-unique indices and their associated
    gradients, is enforced by first pre-processing `grad` and `indices` and
    passing them on to `_resource_apply_sparse`. Optimizers which deal correctly
    with duplicate indices may instead override this method to avoid the
    overhead of summing.

    Args:
      grad: a `Tensor` representing the gradient for the affected indices.
      handle: a `Tensor` of dtype `resource` which points to the variable to be
        updated.
      indices: a `Tensor` of integral type representing the indices for which
        the gradient is nonzero. Indices may be repeated.

    Returns:
      An `Operation` which updates the value of the variable.
    """
    summed_grad, unique_indices = _deduplicate_indexed_slices(
        values=grad, indices=indices)
    return self._resource_apply_sparse(summed_grad, handle, unique_indices)

  def _resource_apply_sparse(self, grad, handle, indices):
    """Add ops to apply sparse gradients to the variable `handle`.

    Similar to `_apply_sparse`, the `indices` argument to this method has been
    de-duplicated. Optimizers which deal correctly with non-unique indices may
    instead override `_resource_apply_sparse_duplicate_indices` to avoid this
    overhead.

    Args:
      grad: a `Tensor` representing the gradient for the affected indices.
      handle: a `Tensor` of dtype `resource` which points to the variable to be
        updated.
      indices: a `Tensor` of integral type representing the indices for which
        the gradient is nonzero. Indices are unique.

    Returns:
      An `Operation` which updates the value of the variable.
    """
    raise NotImplementedError()

  def _resource_scatter_add(self, x, i, v):
    with ops.control_dependencies(
        [resource_variable_ops.resource_scatter_add(x.handle, i, v)]):
      return x.value()

  def _resource_scatter_update(self, x, i, v):
    with ops.control_dependencies(
        [resource_variable_ops.resource_scatter_update(x.handle, i, v)]):
      return x.value()

  # ---------------
  # For implementing the checkpointable interface
  # ---------------

  def _restore_slot_variable(self, slot_name, variable, slot_variable):
    """Restore a newly created slot variable's value."""
    variable_key = _var_key(variable)
    deferred_restorations = self._deferred_slot_restorations.get(
        slot_name, {}).pop(variable_key, [])
    # Iterate over restores, highest restore UID first to minimize the number
    # of assignments.
    deferred_restorations.sort(key=lambda position: position.restore_uid,
                               reverse=True)
    for checkpoint_position in deferred_restorations:
      checkpoint_position.restore(slot_variable)

  def _create_or_restore_slot_variable(
      self, slot_variable_position, slot_name, variable):
    """Restore a slot variable's value, possibly creating it.

    Called when a variable which has an associated slot variable is created or
    restored. When executing eagerly, we create the slot variable with a
    restoring initializer.

    No new variables are created when graph building. Instead,
    _restore_slot_variable catches these after normal creation and adds restore
    ops to the graph. This method is nonetheless important when graph building
    for the case when a slot variable has already been created but `variable`
    has just been added to a dependency graph (causing us to realize that the
    slot variable needs to be restored).

    Args:
      slot_variable_position: A `checkpointable._CheckpointPosition` object
        indicating the slot variable `Checkpointable` object to be restored.
      slot_name: The name of this `Optimizer`'s slot to restore into.
      variable: The variable object this slot is being created for.
    """
    variable_key = _var_key(variable)
    slot_dict = self._slots.get(variable_key, {})
    slot_variable = slot_dict.get(slot_name, None)
    if (slot_variable is None and context.executing_eagerly() and
        slot_variable_position.is_simple_variable()
        # Defer slot variable creation if there is an active variable creator
        # scope. Generally we'd like to eagerly create/restore slot variables
        # when possible, but this may mean that scopes intended to catch
        # `variable` also catch its eagerly created slot variable
        # unintentionally (specifically make_template would add a dependency on
        # a slot variable if not for this case). Deferring is mostly harmless
        # (aside from double initialization), and makes variable creator scopes
        # behave the same way they do when graph building.
        and not ops.get_default_graph()._variable_creator_stack):  # pylint: disable=protected-access
      initializer = checkpointable.CheckpointInitialValue(
          checkpoint_position=slot_variable_position)
      slot_variable = self.add_slot(
          var=variable,
          initializer=initializer,
          slot_name=slot_name)
      # Slot variables are not owned by any one object (because we don't want to
      # save the slot variable if the optimizer is saved without the non-slot
      # variable, or if the non-slot variable is saved without the optimizer;
      # it's a dependency hypergraph with edges of the form (optimizer, non-slot
      # variable, variable)). So we don't _track_ slot variables anywhere, and
      # instead special-case this dependency and otherwise pretend it's a normal
      # graph.
    if slot_variable is not None:
      # If we've either made this slot variable, or if we've pulled out an
      # existing slot variable, we should restore it.
      slot_variable_position.restore(slot_variable)
    else:
      # We didn't make the slot variable. Defer restoring until it gets created
      # normally. We keep a list rather than the one with the highest restore
      # UID in case slot variables have their own dependencies, in which case
      # those could differ between restores.
      self._deferred_slot_restorations.setdefault(
          slot_name, {}).setdefault(variable_key, []).append(
              slot_variable_position)


def _filter_grads(grads_and_vars):
  """Filter out iterable with grad equal to None."""
  grads_and_vars = tuple(grads_and_vars)
  if not grads_and_vars:
    return grads_and_vars
  filtered = []
  vars_with_empty_grads = []
  for grad, var in grads_and_vars:
    if grad is None:
      vars_with_empty_grads.append(var)
    else:
      filtered.append((grad, var))
  filtered = tuple(filtered)
  if not filtered:
    raise ValueError("No gradients provided for any variable: %s." %
                     ([v.name for _, v in grads_and_vars],))
  if vars_with_empty_grads:
    logging.warning(
        ("Gradients does not exist for variables %s when minimizing the loss."),
        ([v.name for v in vars_with_empty_grads]))
  return filtered


def merge_update_step(update_ops, local_step):
  """Merge local step counter update from different replicas."""

  def merge_update_step_fn(strategy, update_ops, local_step):
    merged_ops = []
    for update_op in update_ops:
      merged_ops.append(strategy.group(update_op))
    with ops.control_dependencies(merged_ops):
      incre_op = local_step.assign_add(1).op
    return incre_op

  return distribute_ctx.get_replica_context().merge_call(
      merge_update_step_fn, args=(update_ops, local_step))


def merge_grads(grads_and_vars):
  """Merge gradients from different replicas."""

  def merge_grad_fn(strategy, grads_and_vars):
    reduced_grads = strategy.batch_reduce(ds_reduce_util.ReduceOp.SUM,
                                          grads_and_vars)
    return reduced_grads

  return distribute_ctx.get_replica_context().merge_call(
      merge_grad_fn, args=(grads_and_vars,))


def _var_key(var):
  """Key for representing a primary variable, for looking up slots.

  In graph mode the name is derived from the var shared name.
  In eager mode the name is derived from the var unique id.
  If distribution strategy exists, get the primary variable first.

  Args:
    var: the variable.

  Returns:
    the unique name of the variable.
  """

  # pylint: disable=protected-access
  if distribute_ctx.has_distribution_strategy() and hasattr(
      var, "_primary_var"):
    var = var._primary_var
  if hasattr(var, "op"):
    return var._shared_name
  return var._unique_id


def _get_slot_key_from_var(var, slot_name):
  """Get the slot key for the variable: var_name/slot_name."""

  name = _var_key(var)
  return name + "/" + slot_name<|MERGE_RESOLUTION|>--- conflicted
+++ resolved
@@ -28,10 +28,7 @@
 from tensorflow.python.distribute import distribute_lib
 from tensorflow.python.distribute import distribution_strategy_context as distribute_ctx
 from tensorflow.python.distribute import reduce_util as ds_reduce_util
-<<<<<<< HEAD
-=======
 from tensorflow.python.distribute import values as distributed_values
->>>>>>> f91aeed3
 from tensorflow.python.eager import backprop
 from tensorflow.python.eager import context
 from tensorflow.python.framework import dtypes
@@ -580,12 +577,8 @@
     value = self._get_hyper(hyperparameter_name)
     if callable(value):
       return value()
-<<<<<<< HEAD
-    if isinstance(value, (ops.Tensor, tf_variables.Variable)):
-=======
     if isinstance(value, (ops.Tensor, tf_variables.Variable,
                           distributed_values.TPUMirroredVariable)):
->>>>>>> f91aeed3
       return backend.get_value(value)
     return value
 

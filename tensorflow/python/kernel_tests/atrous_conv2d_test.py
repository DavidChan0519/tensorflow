--- conflicted
+++ resolved
@@ -22,6 +22,7 @@
 
 from tensorflow.python.framework import constant_op
 from tensorflow.python.framework import dtypes
+from tensorflow.python.framework import test_util
 from tensorflow.python.ops import array_ops
 from tensorflow.python.ops import gradient_checker
 from tensorflow.python.ops import nn_impl
@@ -58,6 +59,7 @@
 
 class AtrousConv2DTest(test.TestCase):
 
+  @test_util.run_deprecated_v1
   def testAtrousConv2DForward(self):
     with self.session(use_gpu=True):
       # Input: [batch, height, width, input_depth]
@@ -79,8 +81,10 @@
                 y1 = nn_ops.atrous_conv2d(x, f, rate, padding=padding)
                 y2 = nn_ops.conv2d(
                     x, f_up, strides=[1, 1, 1, 1], padding=padding)
-                self.assertAllClose(y1.eval(), y2.eval(), rtol=1e-3, atol=1e-3)
-
+                self.assertAllClose(
+                    y1.eval(), self.evaluate(y2), rtol=1e-3, atol=1e-3)
+
+  @test_util.run_deprecated_v1
   def testAtrousSequence(self):
     """Tests optimization of sequence of atrous convolutions.
 
@@ -131,13 +135,10 @@
               y2 = nn_ops.conv2d(y2, f, strides=[1, 1, 1, 1], padding=padding)
               y2 = nn_ops.conv2d(y2, f, strides=[1, 1, 1, 1], padding=padding)
               y2 = array_ops.batch_to_space(y2, crops=pad, block_size=rate)
-              self.assertAllClose(y1.eval(), y2.eval(), rtol=1e-2, atol=1e-2)
-
-<<<<<<< HEAD
-=======
-  @test_util.run_deprecated_v1
-  @test_util.disable_xla("This test never passed for XLA")  # larger error range
->>>>>>> ca2d0b65
+              self.assertAllClose(
+                  y1.eval(), self.evaluate(y2), rtol=1e-2, atol=1e-2)
+
+  @test_util.run_deprecated_v1
   def testGradient(self):
     with self.session(use_gpu=True):
       # Input: [batch, height, width, input_depth]
@@ -165,6 +166,7 @@
 
 class AtrousConv2DTransposeTest(test.TestCase):
 
+  @test_util.run_deprecated_v1
   def testAtrousConv2DTransposeForward(self):
     with self.session(use_gpu=True):
       # Input: [batch, height, width, input_depth]
@@ -198,11 +200,13 @@
                                                     padding)
                 y2 = nn_ops.conv2d_transpose(
                     x, f_up, y_shape, strides=[1, 1, 1, 1], padding=padding)
-                self.assertAllClose(y1.eval(), y2.eval(), rtol=1e-3, atol=1e-3)
+                self.assertAllClose(
+                    y1.eval(), self.evaluate(y2), rtol=1e-3, atol=1e-3)
 
 
 class AtrousDepthwiseConv2DTest(test.TestCase):
 
+  @test_util.run_deprecated_v1
   def testAtrousDepthwiseConv2DForward(self):
     strides = [1, 1, 1, 1]
     with self.session(use_gpu=True):
@@ -225,7 +229,8 @@
                 y1 = nn_impl.depthwise_conv2d(
                     x, f, strides, padding, rate=[rate, rate])
                 y2 = nn_impl.depthwise_conv2d(x, f_up, strides, padding)
-                self.assertAllClose(y1.eval(), y2.eval(), rtol=1e-3, atol=1e-3)
+                self.assertAllClose(
+                    y1.eval(), self.evaluate(y2), rtol=1e-3, atol=1e-3)
 
 
 if __name__ == "__main__":

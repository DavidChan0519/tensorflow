--- conflicted
+++ resolved
@@ -247,16 +247,9 @@
     concrete = compute.get_concrete_function(
         tensor_spec.TensorSpec(None, dtypes.float32))
     self.assertAllClose(4., concrete(constant_op.constant(2.)))
-<<<<<<< HEAD
-    input_signature, = compute._cached_input_signatures
-    self.assertEqual(
-        tuple(input_signature),
-        (tensor_spec.TensorSpec(None, dtypes.float32),))
-=======
     signature_args, _ = concrete.structured_input_signature
     self.assertEqual(signature_args,
                      (tensor_spec.TensorSpec(None, dtypes.float32),))
->>>>>>> e6dbfa17
 
   def test_serialization_signature_cache(self):
 
@@ -266,10 +259,6 @@
 
     f(constant_op.constant([[3., 4.]]), constant_op.constant([2.]))
     f(constant_op.constant([[3, 4, 5]]), constant_op.constant([2]))
-<<<<<<< HEAD
-    self.assertEqual(
-        set(f._cached_input_signatures),
-=======
 
     signatures_args = set()
     concrete_functions = f._list_all_concrete_functions_for_serialization()
@@ -280,7 +269,6 @@
 
     self.assertEqual(
         signatures_args,
->>>>>>> e6dbfa17
         set(((tensor_spec.TensorSpec([1, 2], dtypes.float32),
               tensor_spec.TensorSpec([1], dtypes.float32)),
              (tensor_spec.TensorSpec([1, 3], dtypes.int32),

# NVIDIA TensorRT
# A high-performance deep learning inference optimizer and runtime.

licenses(["notice"])

exports_files(["LICENSE"])

load("@local_config_cuda//cuda:build_defs.bzl", "cuda_default_copts")

package(default_visibility = ["//visibility:public"])

cc_library(
    name = "tensorrt_headers",
    hdrs = [%{tensorrt_headers}],
    visibility = ["//visibility:public"],
)

cc_library(
    name = "tensorrt",
    srcs = %{tensorrt_libs},
    data = %{tensorrt_libs},
    copts= cuda_default_copts(),
    deps = [
        "@local_config_cuda//cuda:cuda",
        ":tensorrt_headers",
    ],
    linkstatic = 1,
    visibility = ["//visibility:public"],
)

<<<<<<< HEAD

%{tensorrt_genrules}
=======
%{copy_rules}
>>>>>>> e6dbfa17
<|MERGE_RESOLUTION|>--- conflicted
+++ resolved
@@ -28,9 +28,4 @@
     visibility = ["//visibility:public"],
 )
 
-<<<<<<< HEAD
-
-%{tensorrt_genrules}
-=======
 %{copy_rules}
->>>>>>> e6dbfa17

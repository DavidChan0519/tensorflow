# Copyright 2015 The TensorFlow Authors. All Rights Reserved.
#
# Licensed under the Apache License, Version 2.0 (the "License");
# you may not use this file except in compliance with the License.
# You may obtain a copy of the License at
#
#     http://www.apache.org/licenses/LICENSE-2.0
#
# Unless required by applicable law or agreed to in writing, software
# distributed under the License is distributed on an "AS IS" BASIS,
# WITHOUT WARRANTIES OR CONDITIONS OF ANY KIND, either express or implied.
# See the License for the specific language governing permissions and
# limitations under the License.
# ==============================================================================

"""Version 2 of class Optimizer."""
# pylint: disable=g-bad-name

from __future__ import absolute_import
from __future__ import division
from __future__ import print_function

import abc
<<<<<<< HEAD

from tensorflow.python.training import optimizer as optimizer_v1


class OptimizerV2(optimizer_v1.Optimizer):
=======
import functools

import six

from tensorflow.python.distribute import distribute_lib
from tensorflow.python.distribute import distribution_strategy_context as distribute_ctx
from tensorflow.python.distribute import reduce_util as ds_reduce_util
from tensorflow.python.distribute import values as distributed_values
from tensorflow.python.eager import backprop
from tensorflow.python.eager import context
from tensorflow.python.framework import dtypes
from tensorflow.python.framework import ops
from tensorflow.python.keras import backend
from tensorflow.python.keras import initializers
from tensorflow.python.keras.engine import base_layer_utils
from tensorflow.python.ops import array_ops
from tensorflow.python.ops import clip_ops
from tensorflow.python.ops import gradients
from tensorflow.python.ops import math_ops
from tensorflow.python.ops import resource_variable_ops
from tensorflow.python.ops import variables as tf_variables
from tensorflow.python.platform import tf_logging as logging
from tensorflow.python.training.checkpointable import base as checkpointable
from tensorflow.python.util import nest
from tensorflow.python.util.tf_export import keras_export


def _deduplicate_indexed_slices(values, indices):
  """Sums `values` associated with any non-unique `indices`.

  Args:
    values: A `Tensor` with rank >= 1.
    indices: A one-dimensional integer `Tensor`, indexing into the first
      dimension of `values` (as in an IndexedSlices object).

  Returns:
    A tuple of (`summed_values`, `unique_indices`) where `unique_indices` is a
    de-duplicated version of `indices` and `summed_values` contains the sum of
    `values` slices associated with each unique index.
  """
  unique_indices, new_index_positions = array_ops.unique(indices)
  summed_values = math_ops.unsorted_segment_sum(
      values, new_index_positions,
      array_ops.shape(unique_indices)[0])
  return (summed_values, unique_indices)


@six.add_metaclass(abc.ABCMeta)
@keras_export("keras.optimizers.Optimizer")
class OptimizerV2(checkpointable.Checkpointable):
>>>>>>> ca2d0b65
  """Updated base class for optimizers.

  This class defines the API to add Ops to train a model.  You never use this
  class directly, but instead instantiate one of its subclasses such as
  `GradientDescentOptimizer`, `AdagradOptimizer`, or `MomentumOptimizer`.

  ### Usage

  ```python
  # Create an optimizer with the desired parameters.
  opt = GradientDescentOptimizer(learning_rate=0.1)
  # Add Ops to the graph to minimize a cost by updating a list of variables.
  # "cost" is a Tensor, and the list of variables contains tf.Variable
  # objects.
  opt_op = opt.minimize(cost, var_list=<list of variables>)
  ```

  In the training program you will just have to run the returned Op.

  ```python
  # Execute opt_op to do one step of training:
  opt_op.run()
  ```

  ### Thread Compatibility

  The entire optimizer is currently thread compatible, not thread-safe. The user
  needs to perform synchronization if necessary.

  ### Processing gradients before applying them.

  Calling `minimize()` takes care of both computing the gradients and
  applying them to the variables.  If you want to process the gradients
  before applying them you can instead use the optimizer in three steps:

  1.  Compute the gradients with `compute_gradients()`.
  2.  Process the gradients as you wish.
  3.  Apply the processed gradients with `apply_gradients()`.

  Example:

  ```python
  # Create an optimizer.
  opt = GradientDescentOptimizer(learning_rate=0.1)

  # Compute the gradients for a list of variables.
  grads_and_vars = opt.compute_gradients(loss, <list of variables>)

  # grads_and_vars is a list of tuples (gradient, variable).  Do whatever you
  # need to the 'gradient' part, for example cap them, etc.
  capped_grads_and_vars = [(MyCapper(gv[0]), gv[1]) for gv in grads_and_vars]

  # Ask the optimizer to apply the capped gradients.
  opt.apply_gradients(capped_grads_and_vars)
  ```

  ### Gating Gradients

  Both `minimize()` and `compute_gradients()` accept a `gate_gradients`
  argument that controls the degree of parallelism during the application of
  the gradients.

  The possible values are: `GATE_NONE`, `GATE_OP`, and `GATE_GRAPH`.

  <b>`GATE_NONE`</b>: Compute and apply gradients in parallel.  This provides
  the maximum parallelism in execution, at the cost of some non-reproducibility
  in the results.  For example the two gradients of `matmul` depend on the input
  values: With `GATE_NONE` one of the gradients could be applied to one of the
  inputs _before_ the other gradient is computed resulting in non-reproducible
  results.

  <b>`GATE_OP`</b>: For each Op, make sure all gradients are computed before
  they are used.  This prevents race conditions for Ops that generate gradients
  for multiple inputs where the gradients depend on the inputs.

  <b>`GATE_GRAPH`</b>: Make sure all gradients for all variables are computed
  before any one of them is used.  This provides the least parallelism but can
  be useful if you want to process all gradients before applying any of them.

  ### Slots

  Some optimizer subclasses, such as `MomentumOptimizer` and `AdagradOptimizer`
  allocate and manage additional variables associated with the variables to
  train.  These are called <i>Slots</i>.  Slots have names and you can ask the
  optimizer for the names of the slots that it uses.  Once you have a slot name
  you can ask the optimizer for the variable it created to hold the slot value.

  This can be useful if you want to log debug a training algorithm, report stats
  about the slots, etc.

  ### Non-slot variables

  Some optimizer subclasses, such as `AdamOptimizer` have variables that
  are not associated with the variables to train, just the step itself.

  ### Hyper parameters

  These are arguments passed to the optimizer subclass constructor
  (the `__init__` method), and then passed to `self._set_hyper()`.
  They can be either regular Python values (like 1.0), tensors, or
  callables. If they are callable, the callable will be called during
  `apply_gradients()` to get the value for the hyper parameter.

  ### State

  Internal methods are passed a `state` argument with the correct
  values to use for the slot and non-slot variables, and the hyper
  parameters.
  """

  # Values for gate_gradients.
  GATE_NONE = 0
  GATE_OP = 1
  GATE_GRAPH = 2

  def __init__(self, name):
    """Create a new Optimizer.

    This must be called by the constructors of subclasses.
    Note that Optimizer instances should not bind to a single graph,
    and so shouldn't keep Tensors as member variables. Generally
    you should be able to use the _set_hyper()/state.get_hyper()
    facility instead.

    Args:
      name: A non-empty string.  The name to use for accumulators created
        for the optimizer.

    Raises:
      ValueError: If name is malformed.
      RuntimeError: If _create_slots has been overridden instead of
          _create_vars.
    """
    self._use_locking = True
    super(OptimizerV2, self).__init__(self._use_locking, name)
    self._hyper = {}
<<<<<<< HEAD

  def _set_hyper(self, name, value):
    self._hyper[name] = value

  def _get_hyper(self, name):
    # TODO(tanzheny): if hyper variable exists then return it.
    value = self._hyper[name]
    return self._call_if_callable(value)
=======
    # dict: {variable name : {slot name : variable}}
    self._slots = {}
    self._slot_names = []
    self._weights = []
    self._iterations = None

    # For implementing Checkpointable. Stores information about how to restore
    # slot variables which have not yet been created
    # (checkpointable._CheckpointPosition objects).
    #  {slot_name :
    #      {_var_key(variable_to_train): [checkpoint_position, ... ], ... },
    #   ... }
    self._deferred_slot_restorations = {}

    decay = kwargs.pop("decay", 0.0)
    if decay < 0.:
      raise ValueError("decay cannot be less than 0: {}".format(decay))
    self._initial_decay = decay
    if "clipnorm" in kwargs:
      self.clipnorm = kwargs.pop("clipnorm")
    if "clipvalue" in kwargs:
      self.clipvalue = kwargs.pop("clipvalue")

    self._hypers_created = False

  def minimize(self, loss, var_list, grad_loss=None, name=None):
    """Add operations to minimize `loss` by updating `var_list`.

    This method simply combines calls `compute_gradients()` and
    `apply_gradients()`. If you want to process the gradient before applying
    them call `compute_gradients()` and `apply_gradients()` explicitly instead
    of using this function.

    Args:
      loss: A callable taking no arguments which returns the value to minimize.
      var_list: list or tuple of `Variable` objects to update to minimize
        `loss`.
      grad_loss: Optional. A `Tensor` holding the gradient computed for `loss`.
      name: Optional name for the returned operation.

    Returns:
      An Operation that updates the variables in `var_list`.  If `global_step`
      was not `None`, that operation also increments `global_step`.

    Raises:
      ValueError: If some of the variables are not `Variable` objects.

    @compatibility(eager)
    When eager execution is enabled, `loss` should be a Python function that
    takes no arguments and computes the value to be minimized. Minimization (and
    gradient computation) is done with respect to the elements of `var_list`.
    `grad_loss` is ignored when eager execution is enabled.
    @end_compatibility
    """
    grads_and_vars = self._compute_gradients(
        loss, var_list=var_list, grad_loss=grad_loss)

    return self.apply_gradients(grads_and_vars, name=name)

  def _compute_gradients(self, loss, var_list, grad_loss=None):
    """Compute gradients of `loss` for the variables in `var_list`.

    This is the first part of `minimize()`.  It returns a list
    of (gradient, variable) pairs where "gradient" is the gradient
    for "variable".  Note that "gradient" can be a `Tensor`, an
    `IndexedSlices`, or `None` if there is no gradient for the
    given variable.

    Args:
      loss: A callable taking no arguments which returns the value to minimize.
      var_list: List or tuple of `tf.Variable` to update to minimize
        `loss`.  Defaults to the list of variables collected in the graph under
        the key `GraphKeys.TRAINABLE_VARIABLES`.
      grad_loss: Optional. A `Tensor` holding the gradient computed for `loss`.

    Returns:
      A list of (gradient, variable) pairs. Variable is always present, but
      gradient can be `None`.

    Raises:
      TypeError: If `var_list` contains anything else than `Variable` objects.
      ValueError: If some arguments are invalid, or var_list is None.
    """
    var_list = nest.flatten(var_list)
    # TODO(josh11b): Test that we handle weight decay in a reasonable way.
    with backprop.GradientTape() as tape:
      tape.watch(var_list)
      loss_value = loss()
      loss_value = self._scale_loss(loss_value)
    grads = tape.gradient(loss_value, var_list, grad_loss)

    if hasattr(self, "clipnorm"):
      grads = [clip_ops.clip_by_norm(g, self.clipnorm) for g in grads]
    if hasattr(self, "clipvalue"):
      grads = [
          clip_ops.clip_by_value(g, -self.clipvalue, self.clipvalue)
          for g in grads
      ]

    grads_and_vars = list(zip(grads, var_list))
    self._assert_valid_dtypes([
        v for g, v in grads_and_vars
        if g is not None and v.dtype != dtypes.resource
    ])

    return grads_and_vars

  @staticmethod
  def _scale_loss(loss_value):
    if distribute_lib.get_loss_reduction() == ds_reduce_util.ReduceOp.MEAN:
      num_replicas = distribute_ctx.get_strategy().num_replicas_in_sync
      if num_replicas > 1:
        loss_value *= (1. / num_replicas)
    return loss_value

  def get_gradients(self, loss, params):
    """Returns gradients of `loss` with respect to `params`.

    Arguments:
      loss: Loss tensor.
      params: List of variables.

    Returns:
      List of gradient tensors.

    Raises:
      ValueError: In case any gradient cannot be computed (e.g. if gradient
        function not implemented).
    """
    loss = self._scale_loss(loss)
    grads = gradients.gradients(loss, params)
    if None in grads:
      raise ValueError("An operation has `None` for gradient. "
                       "Please make sure that all of your ops have a "
                       "gradient defined (i.e. are differentiable). "
                       "Common ops without gradient: "
                       "K.argmax, K.round, K.eval.")
    if hasattr(self, "clipnorm"):
      grads = [clip_ops.clip_by_norm(g, self.clipnorm) for g in grads]
    if hasattr(self, "clipvalue"):
      grads = [
          clip_ops.clip_by_value(g, -self.clipvalue, self.clipvalue)
          for g in grads
      ]
    return grads

  def apply_gradients(self, grads_and_vars, name=None):
    """Apply gradients to variables.

    This is the second part of `minimize()`. It returns an `Operation` that
    applies gradients.

    Args:
      grads_and_vars: List of (gradient, variable) pairs as returned by
        `compute_gradients()`.
      name: Optional name for the returned operation.  Default to the name
        passed to the `Optimizer` constructor.

    Returns:
      An `Operation` that applies the specified gradients. If `global_step`
      was not None, that operation also increments `global_step`.

    Raises:
      TypeError: If `grads_and_vars` is malformed.
      ValueError: If none of the variables have gradients.
    """
    grads_and_vars = _filter_grads(grads_and_vars)
    var_list = [v for (_, v) in grads_and_vars]
    if distribute_ctx.has_strategy():
      reduced_grads = merge_grads(grads_and_vars)
      grads_and_vars = zip(reduced_grads, var_list)

    self._create_hypers()
    with ops.init_scope():
      self._create_slots(var_list)
    update_ops = []

    self._prepare(var_list)

    def update_grad_to_var(grad, var):
      """Apply gradient to variable."""
      if isinstance(var, ops.Tensor):
        raise NotImplementedError("Trying to update a Tensor ", var)
      if isinstance(grad, ops.IndexedSlices):
        if var.constraint is not None:
          raise RuntimeError(
              "Cannot use a constraint function on a sparse variable.")
        return self._resource_apply_sparse_duplicate_indices(
            grad.values, var, grad.indices)
      update_op = self._resource_apply_dense(grad, var)
      if var.constraint is not None:
        with ops.control_dependencies([update_op]):
          return var.assign(var.constraint(var))
      else:
        return update_op

    with ops.name_scope(name, self._name) as name:
      for grad, var in grads_and_vars:
        scope_name = ("" if ops.executing_eagerly_outside_functions() else
                      "_" + var.op.name)
        with ops.name_scope("update" + scope_name):
          update_ops.append(update_grad_to_var(grad, var))
      # control dependencies does not work in per replica mode, please change
      # this once b/118841692 is fixed.
      # with ops.control_dependencies(update_ops):
      #   apply_updates = self._iterations.assign_add(1).op
      apply_updates = merge_update_step(update_ops, self.iterations)
      return apply_updates

  def get_updates(self, loss, params):
    grads = self.get_gradients(loss, params)
    grads_and_vars = list(zip(grads, params))
    self._assert_valid_dtypes([
        v for g, v in grads_and_vars
        if g is not None and v.dtype != dtypes.resource
    ])
    return [self.apply_gradients(grads_and_vars)]

  def _set_hyper(self, name, value):
    """set hyper `name` to value. value can be callable, tensor, numeric."""
    if name not in self._hyper:
      self._hyper[name] = value
    else:
      prev_value = self._hyper[name]
      if callable(prev_value) or isinstance(prev_value,
                                            (ops.Tensor, int, float)):
        self._hyper[name] = value
      else:
        backend.set_value(self._hyper[name], value)

  def _get_hyper(self, name, dtype=None):
    if not self._hypers_created:
      self._create_hypers()
    value = self._hyper[name]
    if callable(value):
      value = value()
    if dtype:
      return math_ops.cast(value, dtype)
    else:
      return value

  def __getattribute__(self, name):
    """Overridden to support hyperparameter access."""
    try:
      return super(OptimizerV2, self).__getattribute__(name)
    except AttributeError as e:
      # Needed to avoid infinite recursion with __setattr__.
      if name == "_hyper":
        raise e
      # Backwards compatibility with Keras optimizers.
      if name == "lr":
        name = "learning_rate"
      if name in self._hyper:
        return self._get_hyper(name)
      raise e

  def __setattr__(self, name, value):
    """Override setattr to support dynamic hyperparameter setting."""
    # Backwards compatibility with Keras optimizers.
    if name == "lr":
      name = "learning_rate"
    if hasattr(self, "_hyper") and name in self._hyper:
      self._set_hyper(name, value)
    else:
      super(OptimizerV2, self).__setattr__(name, value)

  def get_slot_names(self):
    """A list of names for this optimizer's slots."""
    return self._slot_names

  def add_slot(self, var, slot_name, initializer="zeros"):
    """Add a new slot variable for `var`."""
    if slot_name not in self._slot_names:
      self._slot_names.append(slot_name)
    var_key = _var_key(var)
    slot_dict = self._slots.setdefault(var_key, {})
    weight = slot_dict.get(slot_name, None)
    if weight is None:
      if isinstance(initializer, six.string_types) or callable(initializer):
        initializer = initializers.get(initializer)
        initial_value = functools.partial(
            initializer, shape=var.shape, dtype=var.dtype)
      else:
        initial_value = initializer
      weight = tf_variables.Variable(
          name="%s/%s" % (var._shared_name, slot_name),  # pylint: disable=protected-access
          dtype=var.dtype,
          trainable=False,
          initial_value=initial_value)
      backend.track_variable(weight)
      slot_dict[slot_name] = weight
      self._restore_slot_variable(
          slot_name=slot_name, variable=var,
          slot_variable=weight)
      self._weights.append(weight)
    return weight

  def get_slot(self, var, slot_name):
    var_key = _var_key(var)
    slot_dict = self._slots[var_key]
    return slot_dict[slot_name]

  def _prepare(self, var_list):
    pass
>>>>>>> ca2d0b65

  def _prepare(self):
    pass

  @abc.abstractmethod
  def get_config(self):
    """Returns the config of the optimimizer.

    An optimizer config is a Python dictionary (serializable)
    containing the configuration of an optimizer.
    The same optimizer can be reinstantiated later
    (without any saved state) from this configuration.

    Returns:
        Python dictionary.
    """
    return {"name": self._name}

  @classmethod
  def from_config(cls, config, custom_objects=None):
    """Creates an optimizer from its config.

    This method is the reverse of `get_config`,
    capable of instantiating the same optimizer from the config
    dictionary.

    Arguments:
        config: A Python dictionary, typically the output of get_config.
        custom_objects: A Python dictionary mapping names to additional Python
          objects used to create this optimizer, such as a function used for a
          hyperparameter.

    Returns:
        An optimizer instance.
    """
    return cls(**config)

  def _serialize_hyperparameter(self, hyperparameter_name):
    """Serialize a hyperparameter that can be a float, callable, or Tensor."""
<<<<<<< HEAD
    return self._hyper[hyperparameter_name]
=======
    value = self._hyper[hyperparameter_name]
    if callable(value):
      return value()
    if isinstance(value, (ops.Tensor, tf_variables.Variable,
                          distributed_values.TPUMirroredVariable)):
      return backend.get_value(value)
    return value

  def variables(self):
    """Returns variables of this Optimizer based on the order created."""
    return self._weights

  @property
  def weights(self):
    """Returns variables of this Optimizer based on the order created."""
    return self._weights

  def get_weights(self):
    params = self.weights
    return backend.batch_get_value(params)

  # TODO(tanzheny): Maybe share this logic with base_layer.
  def set_weights(self, weights):
    params = self.weights
    if len(params) != len(weights):
      raise ValueError(
          "You called `set_weights(weights)` on optimizer " + self._name +
          " with a  weight list of length " + str(len(weights)) +
          ", but the optimizer was expecting " + str(len(params)) +
          " weights. Provided weights: " + str(weights)[:50] + "...")
    if not params:
      return
    weight_value_tuples = []
    param_values = backend.batch_get_value(params)
    for pv, p, w in zip(param_values, params, weights):
      if pv.shape != w.shape:
        raise ValueError("Optimizer weight shape " + str(pv.shape) +
                         " not compatible with "
                         "provided weight shape " + str(w.shape))
      weight_value_tuples.append((p, w))
    backend.batch_set_value(weight_value_tuples)

  def add_weight(self,
                 name,
                 shape,
                 dtype=None,
                 initializer="zeros",
                 trainable=None,
                 synchronization=tf_variables.VariableSynchronization.AUTO,
                 aggregation=tf_variables.VariableAggregation.NONE):

    if dtype is None:
      dtype = dtypes.float32
    if isinstance(initializer, six.string_types) or callable(initializer):
      initializer = initializers.get(initializer)

    if synchronization == tf_variables.VariableSynchronization.ON_READ:
      if trainable:
        raise ValueError(
            "Synchronization value can be set to "
            "VariableSynchronization.ON_READ only for non-trainable variables. "
            "You have specified trainable=True and "
            "synchronization=VariableSynchronization.ON_READ.")
      else:
        # Set trainable to be false when variable is to be synced on read.
        trainable = False
    elif trainable is None:
      trainable = True

    variable = self._add_variable_with_custom_getter(
        name=name,
        shape=shape,
        getter=base_layer_utils.make_variable,
        overwrite=True,
        initializer=initializer,
        dtype=dtype,
        trainable=trainable,
        use_resource=True,
        synchronization=synchronization,
        aggregation=aggregation)
    backend.track_variable(variable)

    return variable

  def _assert_valid_dtypes(self, tensors):
    """Asserts tensors are all valid types (see `_valid_dtypes`).

    Args:
      tensors: Tensors to check.

    Raises:
      ValueError: If any tensor is not a valid type.
    """
    valid_dtypes = self._valid_dtypes()
    for t in tensors:
      dtype = t.dtype.base_dtype
      if dtype not in valid_dtypes:
        raise ValueError("Invalid type %r for %s, expected: %s." %
                         (dtype, t.name, [v for v in valid_dtypes]))

  def _valid_dtypes(self):
    """Valid types for loss, variables and gradients.

    Subclasses should override to allow other float types.

    Returns:
      Valid types for loss, variables and gradients.
    """
    return set(
        [dtypes.float16, dtypes.bfloat16, dtypes.float32, dtypes.float64])

  def _call_if_callable(self, param):
    """Call the function if param is callable."""
    return param() if callable(param) else param

  def _resource_apply_dense(self, grad, handle):
    """Add ops to apply dense gradients to the variable `handle`.

    Args:
      grad: a `Tensor` representing the gradient.
      handle: a `Tensor` of dtype `resource` which points to the variable to be
        updated.

    Returns:
      An `Operation` which updates the value of the variable.
    """
    raise NotImplementedError()

  def _resource_apply_sparse_duplicate_indices(self, grad, handle, indices):
    """Add ops to apply sparse gradients to `handle`, with repeated indices.

    Optimizers which override this method must deal with repeated indices. See
    the docstring of `_apply_sparse_duplicate_indices` for details. By default
    the correct behavior, to sum non-unique indices and their associated
    gradients, is enforced by first pre-processing `grad` and `indices` and
    passing them on to `_resource_apply_sparse`. Optimizers which deal correctly
    with duplicate indices may instead override this method to avoid the
    overhead of summing.

    Args:
      grad: a `Tensor` representing the gradient for the affected indices.
      handle: a `Tensor` of dtype `resource` which points to the variable to be
        updated.
      indices: a `Tensor` of integral type representing the indices for which
        the gradient is nonzero. Indices may be repeated.

    Returns:
      An `Operation` which updates the value of the variable.
    """
    summed_grad, unique_indices = _deduplicate_indexed_slices(
        values=grad, indices=indices)
    return self._resource_apply_sparse(summed_grad, handle, unique_indices)

  def _resource_apply_sparse(self, grad, handle, indices):
    """Add ops to apply sparse gradients to the variable `handle`.

    Similar to `_apply_sparse`, the `indices` argument to this method has been
    de-duplicated. Optimizers which deal correctly with non-unique indices may
    instead override `_resource_apply_sparse_duplicate_indices` to avoid this
    overhead.

    Args:
      grad: a `Tensor` representing the gradient for the affected indices.
      handle: a `Tensor` of dtype `resource` which points to the variable to be
        updated.
      indices: a `Tensor` of integral type representing the indices for which
        the gradient is nonzero. Indices are unique.

    Returns:
      An `Operation` which updates the value of the variable.
    """
    raise NotImplementedError()

  def _resource_scatter_add(self, x, i, v):
    with ops.control_dependencies(
        [resource_variable_ops.resource_scatter_add(x.handle, i, v)]):
      return x.value()

  def _resource_scatter_update(self, x, i, v):
    with ops.control_dependencies(
        [resource_variable_ops.resource_scatter_update(x.handle, i, v)]):
      return x.value()

  # ---------------
  # For implementing the checkpointable interface
  # ---------------

  def _restore_slot_variable(self, slot_name, variable, slot_variable):
    """Restore a newly created slot variable's value."""
    variable_key = _var_key(variable)
    deferred_restorations = self._deferred_slot_restorations.get(
        slot_name, {}).pop(variable_key, [])
    # Iterate over restores, highest restore UID first to minimize the number
    # of assignments.
    deferred_restorations.sort(key=lambda position: position.restore_uid,
                               reverse=True)
    for checkpoint_position in deferred_restorations:
      checkpoint_position.restore(slot_variable)

  def _create_or_restore_slot_variable(
      self, slot_variable_position, slot_name, variable):
    """Restore a slot variable's value, possibly creating it.

    Called when a variable which has an associated slot variable is created or
    restored. When executing eagerly, we create the slot variable with a
    restoring initializer.

    No new variables are created when graph building. Instead,
    _restore_slot_variable catches these after normal creation and adds restore
    ops to the graph. This method is nonetheless important when graph building
    for the case when a slot variable has already been created but `variable`
    has just been added to a dependency graph (causing us to realize that the
    slot variable needs to be restored).

    Args:
      slot_variable_position: A `checkpointable._CheckpointPosition` object
        indicating the slot variable `Checkpointable` object to be restored.
      slot_name: The name of this `Optimizer`'s slot to restore into.
      variable: The variable object this slot is being created for.
    """
    variable_key = _var_key(variable)
    slot_dict = self._slots.get(variable_key, {})
    slot_variable = slot_dict.get(slot_name, None)
    if (slot_variable is None and context.executing_eagerly() and
        slot_variable_position.is_simple_variable()
        # Defer slot variable creation if there is an active variable creator
        # scope. Generally we'd like to eagerly create/restore slot variables
        # when possible, but this may mean that scopes intended to catch
        # `variable` also catch its eagerly created slot variable
        # unintentionally (specifically make_template would add a dependency on
        # a slot variable if not for this case). Deferring is mostly harmless
        # (aside from double initialization), and makes variable creator scopes
        # behave the same way they do when graph building.
        and not ops.get_default_graph()._variable_creator_stack):  # pylint: disable=protected-access
      initializer = checkpointable.CheckpointInitialValue(
          checkpoint_position=slot_variable_position)
      slot_variable = self.add_slot(
          var=variable,
          initializer=initializer,
          slot_name=slot_name)
      # Slot variables are not owned by any one object (because we don't want to
      # save the slot variable if the optimizer is saved without the non-slot
      # variable, or if the non-slot variable is saved without the optimizer;
      # it's a dependency hypergraph with edges of the form (optimizer, non-slot
      # variable, variable)). So we don't _track_ slot variables anywhere, and
      # instead special-case this dependency and otherwise pretend it's a normal
      # graph.
    if slot_variable is not None:
      # If we've either made this slot variable, or if we've pulled out an
      # existing slot variable, we should restore it.
      slot_variable_position.restore(slot_variable)
    else:
      # We didn't make the slot variable. Defer restoring until it gets created
      # normally. We keep a list rather than the one with the highest restore
      # UID in case slot variables have their own dependencies, in which case
      # those could differ between restores.
      self._deferred_slot_restorations.setdefault(
          slot_name, {}).setdefault(variable_key, []).append(
              slot_variable_position)


def _filter_grads(grads_and_vars):
  """Filter out iterable with grad equal to None."""
  grads_and_vars = tuple(grads_and_vars)
  if not grads_and_vars:
    return grads_and_vars
  filtered = []
  vars_with_empty_grads = []
  for grad, var in grads_and_vars:
    if grad is None:
      vars_with_empty_grads.append(var)
    else:
      filtered.append((grad, var))
  filtered = tuple(filtered)
  if not filtered:
    raise ValueError("No gradients provided for any variable: %s." %
                     ([v.name for _, v in grads_and_vars],))
  if vars_with_empty_grads:
    logging.warning(
        ("Gradients does not exist for variables %s when minimizing the loss."),
        ([v.name for v in vars_with_empty_grads]))
  return filtered


def merge_update_step(update_ops, local_step):
  """Merge local step counter update from different replicas."""

  def merge_update_step_fn(strategy, update_ops, local_step):
    merged_ops = []
    for update_op in update_ops:
      merged_ops.append(strategy.group(update_op))
    with ops.control_dependencies(merged_ops):
      incre_op = local_step.assign_add(1).op
    return incre_op

  return distribute_ctx.get_replica_context().merge_call(
      merge_update_step_fn, args=(update_ops, local_step))


def merge_grads(grads_and_vars):
  """Merge gradients from different replicas."""

  def merge_grad_fn(strategy, grads_and_vars):
    reduced_grads = strategy.extended.batch_reduce_to(
        ds_reduce_util.ReduceOp.SUM, grads_and_vars)
    return reduced_grads

  return distribute_ctx.get_replica_context().merge_call(
      merge_grad_fn, args=(grads_and_vars,))


def _var_key(var):
  """Key for representing a primary variable, for looking up slots.

  In graph mode the name is derived from the var shared name.
  In eager mode the name is derived from the var unique id.
  If distribution strategy exists, get the primary variable first.

  Args:
    var: the variable.

  Returns:
    the unique name of the variable.
  """

  # pylint: disable=protected-access
  if distribute_ctx.has_strategy() and hasattr(var, "_primary_var"):
    var = var._primary_var
  if hasattr(var, "op"):
    return var._shared_name
  return var._unique_id


def _get_slot_key_from_var(var, slot_name):
  """Get the slot key for the variable: var_name/slot_name."""

  name = _var_key(var)
  return name + "/" + slot_name
>>>>>>> ca2d0b65
<|MERGE_RESOLUTION|>--- conflicted
+++ resolved
@@ -1,4 +1,4 @@
-# Copyright 2015 The TensorFlow Authors. All Rights Reserved.
+# Copyright 2018 The TensorFlow Authors. All Rights Reserved.
 #
 # Licensed under the Apache License, Version 2.0 (the "License");
 # you may not use this file except in compliance with the License.
@@ -21,13 +21,6 @@
 from __future__ import print_function
 
 import abc
-<<<<<<< HEAD
-
-from tensorflow.python.training import optimizer as optimizer_v1
-
-
-class OptimizerV2(optimizer_v1.Optimizer):
-=======
 import functools
 
 import six
@@ -76,9 +69,8 @@
 
 
 @six.add_metaclass(abc.ABCMeta)
-@keras_export("keras.optimizers.Optimizer")
-class OptimizerV2(checkpointable.Checkpointable):
->>>>>>> ca2d0b65
+@keras_export("keras.optimizers.Optimizer", v1=[])
+class OptimizerV2(checkpointable.CheckpointableBase):
   """Updated base class for optimizers.
 
   This class defines the API to add Ops to train a model.  You never use this
@@ -103,11 +95,6 @@
   opt_op.run()
   ```
 
-  ### Thread Compatibility
-
-  The entire optimizer is currently thread compatible, not thread-safe. The user
-  needs to perform synchronization if necessary.
-
   ### Processing gradients before applying them.
 
   Calling `minimize()` takes care of both computing the gradients and
@@ -134,29 +121,6 @@
   # Ask the optimizer to apply the capped gradients.
   opt.apply_gradients(capped_grads_and_vars)
   ```
-
-  ### Gating Gradients
-
-  Both `minimize()` and `compute_gradients()` accept a `gate_gradients`
-  argument that controls the degree of parallelism during the application of
-  the gradients.
-
-  The possible values are: `GATE_NONE`, `GATE_OP`, and `GATE_GRAPH`.
-
-  <b>`GATE_NONE`</b>: Compute and apply gradients in parallel.  This provides
-  the maximum parallelism in execution, at the cost of some non-reproducibility
-  in the results.  For example the two gradients of `matmul` depend on the input
-  values: With `GATE_NONE` one of the gradients could be applied to one of the
-  inputs _before_ the other gradient is computed resulting in non-reproducible
-  results.
-
-  <b>`GATE_OP`</b>: For each Op, make sure all gradients are computed before
-  they are used.  This prevents race conditions for Ops that generate gradients
-  for multiple inputs where the gradients depend on the inputs.
-
-  <b>`GATE_GRAPH`</b>: Make sure all gradients for all variables are computed
-  before any one of them is used.  This provides the least parallelism but can
-  be useful if you want to process all gradients before applying any of them.
 
   ### Slots
 
@@ -169,11 +133,6 @@
   This can be useful if you want to log debug a training algorithm, report stats
   about the slots, etc.
 
-  ### Non-slot variables
-
-  Some optimizer subclasses, such as `AdamOptimizer` have variables that
-  are not associated with the variables to train, just the step itself.
-
   ### Hyper parameters
 
   These are arguments passed to the optimizer subclass constructor
@@ -182,19 +141,9 @@
   callables. If they are callable, the callable will be called during
   `apply_gradients()` to get the value for the hyper parameter.
 
-  ### State
-
-  Internal methods are passed a `state` argument with the correct
-  values to use for the slot and non-slot variables, and the hyper
-  parameters.
   """
 
-  # Values for gate_gradients.
-  GATE_NONE = 0
-  GATE_OP = 1
-  GATE_GRAPH = 2
-
-  def __init__(self, name):
+  def __init__(self, name, **kwargs):
     """Create a new Optimizer.
 
     This must be called by the constructors of subclasses.
@@ -203,28 +152,34 @@
     you should be able to use the _set_hyper()/state.get_hyper()
     facility instead.
 
+    This class in stateful and thread-compatible.
+
     Args:
       name: A non-empty string.  The name to use for accumulators created
         for the optimizer.
+      **kwargs: keyword arguments. Allowed to be {`clipnorm`, `clipvalue`, `lr`,
+        `decay`}. `clipnorm` is clip gradients by norm; `clipvalue` is clip
+        gradients by value, `decay` is included for backward compatibility to
+        allow time inverse decay of learning rate. `lr` is included for backward
+        compatibility, recommended to use `learning_rate` instead.
 
     Raises:
       ValueError: If name is malformed.
       RuntimeError: If _create_slots has been overridden instead of
           _create_vars.
     """
+    allowed_kwargs = {"clipnorm", "clipvalue", "lr", "decay"}
+    for k in kwargs:
+      if k not in allowed_kwargs:
+        raise TypeError("Unexpected keyword argument "
+                        "passed to optimizer: " + str(k))
+      # checks that all keyword arguments are non-negative.
+      if kwargs[k] < 0:
+        raise ValueError("Expected {} >= 0, received: {}".format(k, kwargs[k]))
+
     self._use_locking = True
-    super(OptimizerV2, self).__init__(self._use_locking, name)
+    self._name = name
     self._hyper = {}
-<<<<<<< HEAD
-
-  def _set_hyper(self, name, value):
-    self._hyper[name] = value
-
-  def _get_hyper(self, name):
-    # TODO(tanzheny): if hyper variable exists then return it.
-    value = self._hyper[name]
-    return self._call_if_callable(value)
-=======
     # dict: {variable name : {slot name : variable}}
     self._slots = {}
     self._slot_names = []
@@ -335,7 +290,8 @@
   @staticmethod
   def _scale_loss(loss_value):
     if distribute_lib.get_loss_reduction() == ds_reduce_util.ReduceOp.MEAN:
-      num_replicas = distribute_ctx.get_strategy().num_replicas_in_sync
+      num_replicas = \
+        distribute_ctx.get_distribution_strategy().num_replicas_in_sync
       if num_replicas > 1:
         loss_value *= (1. / num_replicas)
     return loss_value
@@ -393,7 +349,7 @@
     """
     grads_and_vars = _filter_grads(grads_and_vars)
     var_list = [v for (_, v) in grads_and_vars]
-    if distribute_ctx.has_strategy():
+    if distribute_ctx.has_distribution_strategy():
       reduced_grads = merge_grads(grads_and_vars)
       grads_and_vars = zip(reduced_grads, var_list)
 
@@ -456,8 +412,6 @@
         backend.set_value(self._hyper[name], value)
 
   def _get_hyper(self, name, dtype=None):
-    if not self._hypers_created:
-      self._create_hypers()
     value = self._hyper[name]
     if callable(value):
       value = value()
@@ -478,7 +432,7 @@
       if name == "lr":
         name = "learning_rate"
       if name in self._hyper:
-        return self._get_hyper(name)
+        return self._hyper[name]
       raise e
 
   def __setattr__(self, name, value):
@@ -529,10 +483,54 @@
 
   def _prepare(self, var_list):
     pass
->>>>>>> ca2d0b65
-
-  def _prepare(self):
-    pass
+
+  def _create_hypers(self):
+    if self._hypers_created:
+      return
+    if self._iterations is None:
+      with ops.device("cpu:0"):
+        self._iterations = self.add_weight(
+            "iter",
+            shape=[],
+            dtype=dtypes.int64,
+            trainable=False,
+            aggregation=tf_variables.VariableAggregation.ONLY_FIRST_REPLICA)
+        self._weights.append(self._iterations)
+    for name, value in self._hyper.items():
+      if isinstance(value, ops.Tensor) or callable(value):
+        pass
+      else:
+        self._hyper[name] = self.add_weight(
+            name,
+            shape=[],
+            trainable=False,
+            initializer=value,
+            aggregation=tf_variables.VariableAggregation.ONLY_FIRST_REPLICA)
+    self._hypers_created = True
+
+  @property
+  def iterations(self):
+    """Variable. The number of training steps this Optimizer has run."""
+    if not self._hypers_created:
+      self._create_hypers()
+    return self._iterations
+
+  @iterations.setter
+  def iterations(self, variable):
+    if self._hypers_created:
+      raise RuntimeError("Cannot set `iterations` to a new Variable after"
+                         "the Optimizer weights have been created")
+    self._iterations = variable
+    self._weights.append(self._iterations)
+
+  def _decayed_lr(self, var_dtype):
+    """Get decayed learning rate as a Tensor with dtype=var_dtype."""
+    lr_t = self._get_hyper("learning_rate", var_dtype)
+    if self._initial_decay > 0.:
+      local_step = math_ops.cast(self.iterations, var_dtype)
+      decay_t = self._get_hyper("decay", var_dtype)
+      lr_t = lr_t / (1. + decay_t * local_step)
+    return lr_t
 
   @abc.abstractmethod
   def get_config(self):
@@ -546,7 +544,12 @@
     Returns:
         Python dictionary.
     """
-    return {"name": self._name}
+    config = {"name": self._name}
+    if hasattr(self, "clipnorm"):
+      config["clipnorm"] = self.clipnorm
+    if hasattr(self, "clipvalue"):
+      config["clipvalue"] = self.clipvalue
+    return config
 
   @classmethod
   def from_config(cls, config, custom_objects=None):
@@ -565,14 +568,13 @@
     Returns:
         An optimizer instance.
     """
+    if "lr" in config:
+      config["learning_rate"] = config.pop("lr")
     return cls(**config)
 
   def _serialize_hyperparameter(self, hyperparameter_name):
     """Serialize a hyperparameter that can be a float, callable, or Tensor."""
-<<<<<<< HEAD
-    return self._hyper[hyperparameter_name]
-=======
-    value = self._hyper[hyperparameter_name]
+    value = self._get_hyper(hyperparameter_name)
     if callable(value):
       return value()
     if isinstance(value, (ops.Tensor, tf_variables.Variable,
@@ -875,8 +877,8 @@
   """Merge gradients from different replicas."""
 
   def merge_grad_fn(strategy, grads_and_vars):
-    reduced_grads = strategy.extended.batch_reduce_to(
-        ds_reduce_util.ReduceOp.SUM, grads_and_vars)
+    reduced_grads = strategy.batch_reduce(ds_reduce_util.ReduceOp.SUM,
+                                          grads_and_vars)
     return reduced_grads
 
   return distribute_ctx.get_replica_context().merge_call(
@@ -898,7 +900,8 @@
   """
 
   # pylint: disable=protected-access
-  if distribute_ctx.has_strategy() and hasattr(var, "_primary_var"):
+  if distribute_ctx.has_distribution_strategy() and hasattr(
+      var, "_primary_var"):
     var = var._primary_var
   if hasattr(var, "op"):
     return var._shared_name
@@ -909,5 +912,4 @@
   """Get the slot key for the variable: var_name/slot_name."""
 
   name = _var_key(var)
-  return name + "/" + slot_name
->>>>>>> ca2d0b65
+  return name + "/" + slot_name
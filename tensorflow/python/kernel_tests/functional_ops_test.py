# Copyright 2015 The TensorFlow Authors. All Rights Reserved.
#
# Licensed under the Apache License, Version 2.0 (the "License");
# you may not use this file except in compliance with the License.
# You may obtain a copy of the License at
#
#     http://www.apache.org/licenses/LICENSE-2.0
#
# Unless required by applicable law or agreed to in writing, software
# distributed under the License is distributed on an "AS IS" BASIS,
# WITHOUT WARRANTIES OR CONDITIONS OF ANY KIND, either express or implied.
# See the License for the specific language governing permissions and
# limitations under the License.
# ==============================================================================
"""Tests for tensorflow.kernels.functional_ops."""

from __future__ import absolute_import
from __future__ import division
from __future__ import print_function

import numpy as np

from tensorflow.core.framework import attr_value_pb2
from tensorflow.core.protobuf import config_pb2
from tensorflow.python.client import session
from tensorflow.python.data.ops import iterator_ops
from tensorflow.python.framework import constant_op
from tensorflow.python.framework import dtypes
from tensorflow.python.framework import errors
from tensorflow.python.framework import function
from tensorflow.python.framework import ops
from tensorflow.python.framework import sparse_tensor
from tensorflow.python.framework import test_util
from tensorflow.python.ops import array_ops
from tensorflow.python.ops import functional_ops
from tensorflow.python.ops import gradients_impl
from tensorflow.python.ops import init_ops
from tensorflow.python.ops import math_ops
from tensorflow.python.ops import resource_variable_ops
from tensorflow.python.ops import variable_scope
from tensorflow.python.ops import variables
import tensorflow.python.ops.tensor_array_grad  # pylint: disable=unused-import
from tensorflow.python.platform import test
from tensorflow.python.util import compat


# pylint: disable=invalid-name
def simple_scoped_fn(a, x):
  """Simple function: (a, x) -> 2(x+a), but with "2" as a variable in scope."""
  with variable_scope.variable_scope("body"):
    # Dummy variable, just to check that scoping works as intended.
    two = variable_scope.get_variable(
        "two", [],
        dtype=dtypes.int32,
        initializer=init_ops.constant_initializer(2))
    return math_ops.multiply(math_ops.add(a, x), two)


<<<<<<< HEAD
=======
@test_util.with_control_flow_v2
@test_util.disable_all_xla("This test never passed for XLA")
>>>>>>> ca2d0b65
class FunctionalOpsTest(test.TestCase):

  @test_util.run_in_graph_and_eager_modes
  def testFoldl_Simple(self):
    elems = constant_op.constant([1, 2, 3, 4, 5, 6], name="data")

    r = functional_ops.foldl(
        lambda a, x: math_ops.multiply(math_ops.add(a, x), 2),
        elems)
    self.assertAllEqual(208, self.evaluate(r))

    r = functional_ops.foldl(
        lambda a, x: math_ops.multiply(math_ops.add(a, x), 2),
        elems,
        initializer=10)
    self.assertAllEqual(880, self.evaluate(r))

  @test_util.run_in_graph_and_eager_modes
  def testFoldl_SingleInputMultiOutput(self):
    elems = np.array([1.0, 2.0, 3.0, 4.0, 5.0, 6.0])
    initializer = np.array([1, -1.0])
    r = functional_ops.foldl(lambda a, x: a + x, elems, initializer)
    r_value = self.evaluate(r)

    self.assertAllEqual(22, r_value[0])
    self.assertAllEqual(20, r_value[1])

  @test_util.run_in_graph_and_eager_modes
  def testFoldl_MultiInputSingleOutput(self):
    elems = np.array([1.0, 2.0, 3.0, 4.0, 5.0, 6.0])
    initializer = np.array(1.0)
    r = functional_ops.foldl(lambda a, x: a + x[0] + x[1], (elems, -elems),
                             initializer)
    self.assertAllEqual(1, self.evaluate(r))

  @test_util.run_in_graph_and_eager_modes
  def testFoldl_MultiInputDifferentDimsSingleOutput(self):
    elems = np.array([[1.0, 1.0, 1.0], [2.0, 3.0, 4.0]])
    other_elems = np.array([-1.0, 1.0])
    initializer = np.array([0.0, 0.0, 0.0])
    r = functional_ops.foldl(lambda a, x: a + x[0] * x[1],
                             (elems, other_elems), initializer)
    self.assertAllEqual([1.0, 2.0, 3.0], self.evaluate(r))

  def testFoldl_Scoped(self):
    with self.cached_session() as sess:
      with variable_scope.variable_scope("root") as varscope:
        elems = constant_op.constant([1, 2, 3, 4, 5, 6], name="data")

        r = functional_ops.foldl(simple_scoped_fn, elems)
        # Check that we have the one variable we asked for here.
        self.assertEqual(len(variables.trainable_variables()), 1)
        self.assertEqual(variables.trainable_variables()[0].name,
                         "root/body/two:0")
        sess.run([variables.global_variables_initializer()])
        self.assertAllEqual(208, self.evaluate(r))

        # Now let's reuse our single variable.
        varscope.reuse_variables()
        r = functional_ops.foldl(simple_scoped_fn, elems, initializer=10)
        self.assertEqual(len(variables.trainable_variables()), 1)
        self.assertAllEqual(880, self.evaluate(r))

  @test_util.run_in_graph_and_eager_modes
  def testFoldr_Simple(self):
    elems = constant_op.constant([1, 2, 3, 4, 5, 6], name="data")

    r = functional_ops.foldr(
        lambda a, x: math_ops.multiply(math_ops.add(a, x), 2),
        elems)
    self.assertAllEqual(450, self.evaluate(r))

    r = functional_ops.foldr(
        lambda a, x: math_ops.multiply(math_ops.add(a, x), 2),
        elems,
        initializer=10)
    self.assertAllEqual(1282, self.evaluate(r))

  @test_util.run_in_graph_and_eager_modes
  def testFoldr_SingleInputMultiOutput(self):
    elems = np.array([1.0, 2.0, 3.0, 4.0, 5.0, 6.0])
    initializer = np.array([1, -1.0])
    r = functional_ops.foldr(lambda a, x: a + x, elems, initializer)
    r_value = self.evaluate(r)

    self.assertAllEqual(22, r_value[0])
    self.assertAllEqual(20, r_value[1])

  @test_util.run_in_graph_and_eager_modes
  def testFoldr_MultiInputSingleOutput(self):
    elems = np.array([1.0, 2.0, 3.0, 4.0, 5.0, 6.0])
    initializer = np.array(1.0)
    r = functional_ops.foldr(lambda a, x: a + x[0] + x[1], (elems, -elems),
                             initializer)
    self.assertAllEqual(1, self.evaluate(r))

  def testFoldr_Scoped(self):
    with self.cached_session() as sess:
      with variable_scope.variable_scope("root") as varscope:
        elems = constant_op.constant([1, 2, 3, 4, 5, 6], name="data")

        r = functional_ops.foldr(simple_scoped_fn, elems)
        # Check that we have the one variable we asked for here.
        self.assertEqual(len(variables.trainable_variables()), 1)
        self.assertEqual(variables.trainable_variables()[0].name,
                         "root/body/two:0")
        sess.run([variables.global_variables_initializer()])
        self.assertAllEqual(450, self.evaluate(r))

        # Now let's reuse our single variable.
        varscope.reuse_variables()
        r = functional_ops.foldr(simple_scoped_fn, elems, initializer=10)
        self.assertEqual(len(variables.trainable_variables()), 1)
        self.assertAllEqual(1282, self.evaluate(r))

  # pylint: disable=unnecessary-lambda
  def testFold_Grad(self):
    with self.cached_session():
      elems = constant_op.constant([1.0, 2.0, 3.0, 4.0, 5.0, 6.0], name="data")
      v = constant_op.constant(2.0, name="v")
      r = functional_ops.foldl(
          lambda a, x: math_ops.multiply(a, x), elems, initializer=v)
      r = gradients_impl.gradients(r, v)[0]
      self.assertAllEqual(720.0, self.evaluate(r))

      r = functional_ops.foldr(
          lambda a, x: math_ops.multiply(a, x), elems, initializer=v)
      r = gradients_impl.gradients(r, v)[0]
      self.assertAllEqual(720.0, self.evaluate(r))
  # pylint: enable=unnecessary-lambda

  @test_util.run_in_graph_and_eager_modes
  def testMap_Simple(self):
    nums = [1, 2, 3, 4, 5, 6]
    elems = constant_op.constant(nums, name="data")
    r = functional_ops.map_fn(
        lambda x: math_ops.multiply(math_ops.add(x, 3), 2), elems)
    self.assertAllEqual(
        np.array([(x + 3) * 2 for x in nums]), self.evaluate(r))

  def testMapSparseTensor(self):
    with self.cached_session():
      with self.assertRaises(TypeError):
        functional_ops.map_fn(
            lambda x: x,
            sparse_tensor.SparseTensor(
                indices=[[0, 0], [0, 1], [1, 0]],
                values=constant_op.constant([0, 1, 2]),
                dense_shape=[2, 2]))

  @test_util.run_in_graph_and_eager_modes
  def testMapOverScalarErrors(self):
    with self.assertRaisesRegexp(ValueError, "not scalars"):
      functional_ops.map_fn(lambda x: x, [1, 2])
    with self.assertRaisesRegexp(ValueError, "not a scalar"):
      functional_ops.map_fn(lambda x: x, 1)

  def testMap_Scoped(self):
    with self.cached_session() as sess:

      def double_scoped(x):
        """2x with a dummy 2 that is scoped."""
        with variable_scope.variable_scope("body"):
          # Dummy variable, just to check that scoping works as intended.
          two = variable_scope.get_variable(
              "two", [],
              dtype=dtypes.int32,
              initializer=init_ops.constant_initializer(2))
          return math_ops.multiply(x, two)

      with variable_scope.variable_scope("root") as varscope:
        elems = constant_op.constant([1, 2, 3, 4, 5, 6], name="data")
        doubles = np.array([2 * x for x in [1, 2, 3, 4, 5, 6]])

        r = functional_ops.map_fn(double_scoped, elems)
        # Check that we have the one variable we asked for here.
        self.assertEqual(len(variables.trainable_variables()), 1)
        self.assertEqual(variables.trainable_variables()[0].name,
                         "root/body/two:0")
        sess.run([variables.global_variables_initializer()])
        self.assertAllEqual(doubles, self.evaluate(r))

        # Now let's reuse our single variable.
        varscope.reuse_variables()
        r = functional_ops.map_fn(double_scoped, elems)
        self.assertEqual(len(variables.trainable_variables()), 1)
        self.assertAllEqual(doubles, self.evaluate(r))

  def testMap_Grad(self):
    with self.cached_session():
      param = constant_op.constant(2.0)
      elems = constant_op.constant([1.0, 2.0, 3.0, 4.0, 5.0, 6.0], name="elems")
      y = functional_ops.map_fn(
          lambda x: math_ops.multiply(math_ops.square(x), param), elems)
      r = gradients_impl.gradients(y, param)[0]
      self.assertAllEqual(91.0, self.evaluate(r))
      r = gradients_impl.gradients(y, elems)[0]
      self.assertAllEqual([4.0, 8.0, 12.0, 16.0, 20.0, 24.0], self.evaluate(r))

  @test_util.run_in_graph_and_eager_modes
  def testMap_SimpleNotTensor(self):
    nums = np.array([1, 2, 3, 4, 5, 6])
    r = functional_ops.map_fn(
        lambda x: math_ops.multiply(math_ops.add(x, 3), 2), nums)
    self.assertAllEqual(
        np.array([(x + 3) * 2 for x in nums]), self.evaluate(r))

  @test_util.run_in_graph_and_eager_modes
  def testMap_SingleInputMultiOutput(self):
    nums = np.array([1, 2, 3, 4, 5, 6])
    r = functional_ops.map_fn(
        lambda x: ((x + 3) * 2, -(x + 3) * 2),
        nums,
        dtype=(dtypes.int64, dtypes.int64))
    self.assertEqual(2, len(r))
    self.assertEqual((6,), r[0].get_shape())
    self.assertEqual((6,), r[1].get_shape())
    received = self.evaluate(r)
    self.assertAllEqual((nums + 3) * 2, received[0])
    self.assertAllEqual(-(nums + 3) * 2, received[1])

  @test_util.run_in_graph_and_eager_modes
  def testMap_MultiOutputMismatchedDtype(self):
    nums = np.array([1, 2, 3, 4, 5, 6])
    with self.assertRaisesRegexp(
        TypeError, r"two structures don't have the same nested structure"):
      # lambda emits tuple, but dtype is a list
      functional_ops.map_fn(
          lambda x: ((x + 3) * 2, -(x + 3) * 2),
          nums,
          dtype=[dtypes.int64, dtypes.int64])

  @test_util.run_in_graph_and_eager_modes
  def testMap_MultiInputSingleOutput(self):
    nums = np.array([1, 2, 3, 4, 5, 6])
    r = functional_ops.map_fn(
        lambda x: x[0] * x[1][0] + x[1][1], (nums, (nums, -nums)),
        dtype=dtypes.int64)
    self.assertEqual((6,), r.get_shape())
    received = self.evaluate(r)
    self.assertAllEqual(nums * nums + (-nums), received)

  @test_util.run_in_graph_and_eager_modes
  def testMap_MultiInputSameStructureOutput(self):
    nums = np.array([1, 2, 3, 4, 5, 6])
    r = functional_ops.map_fn(lambda x: (x[1][0], (x[1][1], x[0])),
                              (nums, (2 * nums, -nums)))
    r = [r[0], r[1][0], r[1][1]]
    self.assertEqual((6,), r[0].get_shape())
    self.assertEqual((6,), r[1].get_shape())
    self.assertEqual((6,), r[2].get_shape())
    received = self.evaluate(r)
    self.assertAllEqual(2 * nums, received[0])
    self.assertAllEqual(-nums, received[1])
    self.assertAllEqual(nums, received[2])

  @test_util.run_in_graph_and_eager_modes
  def testScan_Simple(self):
    elems = constant_op.constant([1.0, 2.0, 3.0, 4.0, 5.0, 6.0], name="data")
    v = constant_op.constant(2.0, name="v")

    # pylint: disable=unnecessary-lambda
    r = functional_ops.scan(lambda a, x: math_ops.multiply(a, x), elems)
    self.assertAllEqual([1., 2., 6., 24., 120., 720.], self.evaluate(r))

    r = functional_ops.scan(
        lambda a, x: math_ops.multiply(a, x), elems, initializer=v)
    self.assertAllEqual([2., 4., 12., 48., 240., 1440.], self.evaluate(r))
    # pylint: enable=unnecessary-lambda

  @test_util.run_in_graph_and_eager_modes
  def testScan_Reverse(self):
    elems = constant_op.constant([1.0, 2.0, 3.0, 4.0, 5.0, 6.0], name="data")
    v = constant_op.constant(2.0, name="v")

    # pylint: disable=unnecessary-lambda
    r = functional_ops.scan(lambda a, x: math_ops.multiply(a, x), elems,
                            reverse=True)
    self.assertAllEqual([720., 720., 360., 120., 30., 6.], self.evaluate(r))
    r = functional_ops.scan(
        lambda a, x: math_ops.multiply(a, x), elems, initializer=v,
        reverse=True)
    self.assertAllEqual([1440., 1440., 720., 240., 60., 12.],
                        self.evaluate(r))
    # pylint: enable=unnecessary-lambda

  @test_util.run_in_graph_and_eager_modes
  def testScan_SingleInputMultiOutput(self):
    elems = np.array([1.0, 2.0, 3.0, 4.0, 5.0, 6.0])
    initializer = (np.array(1.0), np.array(-1.0))
    r = functional_ops.scan(lambda a, x: (a[0] * x, -a[1] * x), elems,
                            initializer)
    r_value = self.evaluate(r)

    self.assertAllEqual([1.0, 2.0, 6.0, 24.0, 120.0, 720.0], r_value[0])
    self.assertAllEqual([1.0, -2.0, 6.0, -24.0, 120.0, -720.0], r_value[1])

  @test_util.run_in_graph_and_eager_modes
  def testScan_MultiInputSingleOutput(self):
    elems = np.array([1.0, 2.0, 3.0, 4.0, 5.0, 6.0])
    initializer = np.array(1.0)
    # Multiply a * 1 each time
    r = functional_ops.scan(lambda a, x: a * (x[0] + x[1]),
                            (elems + 1, -elems), initializer)
    self.assertAllEqual([1.0, 1.0, 1.0, 1.0, 1.0, 1.0], self.evaluate(r))

  @test_util.run_in_graph_and_eager_modes
  def testScan_MultiInputSameTypeOutput(self):
    elems = np.array([1.0, 2.0, 3.0, 4.0, 5.0, 6.0])
    r = functional_ops.scan(lambda a, x: (a[0] + x[0], a[1] + x[1]),
                            (elems, -elems))
    r_value = self.evaluate(r)
    self.assertAllEqual(np.cumsum(elems), r_value[0])
    self.assertAllEqual(np.cumsum(-elems), r_value[1])

  @test_util.run_in_graph_and_eager_modes
  def testScan_MultiOutputMismatchedInitializer(self):
    elems = np.array([1.0, 2.0, 3.0, 4.0, 5.0, 6.0])
    initializer = np.array(1.0)
    # Multiply a * 1 each time
    with self.assertRaisesRegexp(
        ValueError, "two structures don't have the same nested structure"):
      functional_ops.scan(lambda a, x: (a, -a), elems, initializer)

  def testScan_Scoped(self):
    with self.cached_session() as sess:
      with variable_scope.variable_scope("root") as varscope:
        elems = constant_op.constant([1, 2, 3, 4, 5, 6], name="data")

        r = functional_ops.scan(simple_scoped_fn, elems)
        # Check that we have the one variable we asked for here.
        self.assertEqual(len(variables.trainable_variables()), 1)
        self.assertEqual(variables.trainable_variables()[0].name,
                         "root/body/two:0")
        sess.run([variables.global_variables_initializer()])
        results = np.array([1, 6, 18, 44, 98, 208])
        self.assertAllEqual(results, self.evaluate(r))

        # Now let's reuse our single variable.
        varscope.reuse_variables()
        r = functional_ops.scan(simple_scoped_fn, elems, initializer=2)
        self.assertEqual(len(variables.trainable_variables()), 1)
        results = np.array([6, 16, 38, 84, 178, 368])
        self.assertAllEqual(results, self.evaluate(r))

  @test_util.run_in_graph_and_eager_modes
  def testScanFoldl_Nested(self):
    elems = constant_op.constant([1.0, 2.0, 3.0, 4.0], name="data")
    inner_elems = constant_op.constant([0.5, 0.5], name="data")

    def r_inner(a, x):
      return functional_ops.foldl(
          lambda b, y: b * y * x, inner_elems, initializer=a)

    r = functional_ops.scan(r_inner, elems)

    # t == 0 (returns 1)
    # t == 1, a == 1, x == 2 (returns 1)
    #   t_0 == 0, b == a == 1, y == 0.5, returns b * y * x = 1
    #   t_1 == 1, b == 1,      y == 0.5, returns b * y * x = 1
    # t == 2, a == 1, x == 3 (returns 1.5*1.5 == 2.25)
    #   t_0 == 0, b == a == 1, y == 0.5, returns b * y * x = 1.5
    #   t_1 == 1, b == 1.5,    y == 0.5, returns b * y * x = 1.5*1.5
    # t == 3, a == 2.25, x == 4 (returns 9)
    #   t_0 == 0, b == a == 2.25, y == 0.5, returns b * y * x = 4.5
    #   t_1 == 1, b == 4.5,       y == 0.5, returns b * y * x = 9
    self.assertAllClose([1., 1., 2.25, 9.], self.evaluate(r))

  def testScan_Control(self):
    with self.cached_session() as sess:
      s = array_ops.placeholder(dtypes.float32, shape=[None])
      b = array_ops.placeholder(dtypes.bool)

      with ops.control_dependencies([b]):
        c = functional_ops.scan(lambda a, x: x * a, s)
      self.assertAllClose(
          np.array([1.0, 3.0, 9.0]), sess.run(c, {s: [1, 3, 3],
                                                  b: True}))

  def testScan_Grad(self):
    with self.cached_session():
      elems = constant_op.constant([1.0, 2.0, 3.0, 4.0, 5.0, 6.0], name="data")
      v = constant_op.constant(2.0, name="v")

      # pylint: disable=unnecessary-lambda
      r = functional_ops.scan(
          lambda a, x: math_ops.multiply(a, x), elems, initializer=v)
      # pylint: enable=unnecessary-lambda
      r = gradients_impl.gradients(r, v)[0]
      self.assertAllEqual(873.0, self.evaluate(r))

  def testScanGradientWithPartStopGradient(self):
    a = variables.Variable(0.0, name="a")
    b = variables.Variable(0.0, name="b")
    elems = array_ops.zeros(5)
    l0, l1 = functional_ops.scan(
        lambda elem_, input_: (a, b), elems, initializer=(0., 0.))
    loss = l0 + array_ops.stop_gradient(l1)
    grad = gradients_impl.gradients(ys=[loss], xs=[a, b])
    with self.test_session(use_gpu=True) as sess:
      variables.global_variables_initializer().run()
      sess.run(grad)

  @test_util.run_in_graph_and_eager_modes
  def testFoldShape(self):
    x = constant_op.constant([[1, 2, 3], [4, 5, 6]])

    def fn(_, current_input):
      return current_input

    initializer = constant_op.constant([0, 0, 0])
    y = functional_ops.foldl(fn, x, initializer=initializer)
    self.assertAllEqual(y.get_shape(), self.evaluate(y).shape)

  @test_util.run_in_graph_and_eager_modes
  def testMapShape(self):
    x = constant_op.constant([[1, 2, 3], [4, 5, 6]])
    y = functional_ops.map_fn(lambda e: e, x)
    self.assertAllEqual(y.get_shape(), self.evaluate(y).shape)

  def testMapUnknownShape(self):
    x = array_ops.placeholder(dtypes.float32)
    y = functional_ops.map_fn(lambda e: e, x)
    self.assertIs(None, y.get_shape().dims)

  @test_util.run_in_graph_and_eager_modes
  def testMapEmptyScalar(self):
    map_return = functional_ops.map_fn(lambda x: 1, constant_op.constant([]))
    self.assertAllEqual([0], map_return.get_shape().dims)
    self.assertAllEqual([0], self.evaluate(map_return).shape)

  # TODO(akshayka): this test fails in eager: the iterable is of length 0 so
  # so the body of the while loop never executes
  def testMapEmptyTensor(self):
    with self.cached_session():
      map_return = functional_ops.map_fn(lambda x: array_ops.zeros([3, 2]),
                                         constant_op.constant([]))
      self.assertAllEqual([0, 3, 2], map_return.get_shape().dims)
      self.assertAllEqual([0, 3, 2], self.evaluate(map_return).shape)

  @test_util.run_in_graph_and_eager_modes
  def testScanShape(self):
    x = constant_op.constant([[1, 2, 3], [4, 5, 6]])

    def fn(_, current_input):
      return current_input

    initializer = constant_op.constant([0, 0, 0])
    y = functional_ops.scan(fn, x, initializer=initializer)
    self.assertAllEqual(y.get_shape(), self.evaluate(y).shape)

  # TODO(akshayka): this test fails in eager: the iterable is of length 0 so
  # so the body of the while loop never executes
  def testScanEmptyTensor(self):
    with self.cached_session():
      x = functional_ops.scan(
          lambda x, _: x, math_ops.range(0), initializer=array_ops.ones([2, 4]))
      self.assertAllEqual([0, 2, 4], x.get_shape())
      self.assertAllEqual(x.get_shape(), self.evaluate(x).shape)

  def testScanUnknownShape(self):
    x = array_ops.placeholder(dtypes.float32)
    initializer = array_ops.placeholder(dtypes.float32)

    def fn(_, current_input):
      return current_input

    y = functional_ops.scan(fn, x, initializer=initializer)
    self.assertIs(None, y.get_shape().dims)

  def testScanVaryingShape(self):
    with self.cached_session() as sess:
      x = array_ops.placeholder(dtype=dtypes.float32, shape=[None, 2])
      x_t = array_ops.transpose(x)
      # scan over dimension 0 (with shape None)
      result = functional_ops.scan(lambda a, x: a + x, x)
      # scanned over transposed dimension 0 (with shape 2)
      result_t = functional_ops.scan(lambda a, x: a + x, x_t, infer_shape=False)
      # ensure gradients can be calculated
      result_grad = gradients_impl.gradients(result, [x])[0]
      result_t_grad = gradients_impl.gradients(result_t, [x_t])[0]

      # smoke test to ensure they all evaluate
      sess.run([result, result_t, result_grad, result_t_grad],
               feed_dict={x: [[1.0, 2.0]]})

  def testRemoteFunction(self):
    worker_config = config_pb2.ConfigProto()
    worker_config.device_count["CPU"] = 2
    worker, _ = test_util.create_local_cluster(
        1, 1, worker_config=worker_config)

    @function.Defun(dtypes.int32, dtypes.int32)
    def _remote_fn(a, b):
      return math_ops.multiply(a, b)

    with ops.device("/job:ps/task:0"):
      a = variables.Variable(2, dtype=dtypes.int32)
      b = variables.Variable(3, dtype=dtypes.int32)

    with ops.device("/job:worker/replica:0/task:0/cpu:0"):
      remote_op = functional_ops.remote_call(
          args=[a, b],
          Tout=[dtypes.int32],
          f=_remote_fn,
          target="/job:worker/replica:0/task:0/cpu:1")

    with session.Session(worker[0].target) as sess:
      sess.run(variables.global_variables_initializer())
      mul = sess.run(remote_op)
      self.assertEqual(mul, [6])

  def testRemoteFunctionDirectSession(self):
    worker_config = config_pb2.ConfigProto()
    worker_config.device_count["CPU"] = 2

    @function.Defun(dtypes.int32, dtypes.int32)
    def _remote_fn(a, b):
      return math_ops.multiply(a, b)

    with ops.device("/job:localhost/replica:0/task:0/cpu:0"):
      a = variables.Variable(2, dtype=dtypes.int32)
      b = variables.Variable(3, dtype=dtypes.int32)

    with ops.device("/job:localhost/replica:0/task:0/cpu:0"):
      remote_op = functional_ops.remote_call(
          args=[a, b],
          Tout=[dtypes.int32],
          f=_remote_fn,
          target="/job:localhost/replica:0/task:0/cpu:1")

    with self.test_session(config=worker_config) as sess:
      sess.run(variables.global_variables_initializer())
      mul = sess.run(remote_op)
      self.assertEqual(mul, [6])

  def testRemoteFunctionSameDeviceDirectSession(self):

    @function.Defun(dtypes.int32, dtypes.int32)
    def _remote_fn(a, b):
      return math_ops.multiply(a, b)

    with ops.device("/cpu:0"):
      a = variables.Variable(2, dtype=dtypes.int32)
      b = variables.Variable(3, dtype=dtypes.int32)

    with ops.device("/cpu:0"):
      remote_op = functional_ops.remote_call(
          args=[a, b], Tout=[dtypes.int32], f=_remote_fn, target="/cpu:0")

    with self.cached_session() as sess:
      sess.run(variables.global_variables_initializer())
      mul = sess.run(remote_op)
      self.assertEqual(mul, [6])

  def testRemoteFunctionCPUGPU(self):
    if not test_util.is_gpu_available():
      self.skipTest("No GPU available")

    @function.Defun(dtypes.float32, dtypes.float32)
    def _remote_fn(a, b):
      return math_ops.multiply(a, b)

    with ops.device("/job:localhost/replica:0/task:0/cpu:0"):
      a = variables.Variable(2, dtype=dtypes.float32)
      b = variables.Variable(3, dtype=dtypes.float32)

    with ops.device("/job:localhost/replica:0/task:0/cpu:0"):
      remote_op = functional_ops.remote_call(
          args=[a, b],
          Tout=[dtypes.float32],
          f=_remote_fn,
          target="/job:localhost/replica:0/task:0/device:GPU:0")[0] + 3.0

    with self.cached_session() as sess:
      sess.run(variables.global_variables_initializer())
      mul = sess.run(remote_op)
      self.assertEqual(mul, 9.0)

  def testRemoteFunctionGPUCPU(self):
    if not test_util.is_gpu_available():
      self.skipTest("No GPU available")

    @function.Defun(dtypes.float32, dtypes.float32)
    def _remote_fn(a, b):
      return math_ops.multiply(a, b)

    with ops.device("/job:localhost/replica:0/task:0/device:GPU:0"):
      a = variables.Variable(2, dtype=dtypes.float32)
      b = variables.Variable(3, dtype=dtypes.float32)

    with ops.device("/job:localhost/replica:0/task:0/device:GPU:0"):
      remote_op = functional_ops.remote_call(
          args=[a, b],
          Tout=[dtypes.float32],
          f=_remote_fn,
          target="/job:localhost/replica:0/task:0/cpu:0")[0] + 3.0

    with self.cached_session() as sess:
      sess.run(variables.global_variables_initializer())
      mul = sess.run(remote_op)
      self.assertEqual(mul, 9.0)

  def testRemoteFunctionGPUCPUStrings(self):
    if not test_util.is_gpu_available():
      self.skipTest("No GPU available")

    @function.Defun(dtypes.string)
    def _remote_fn(inp):
      return array_ops.identity(inp)

    a = array_ops.constant("a")

    with ops.device("/gpu:0"):
      remote_op = functional_ops.remote_call(
          args=[a], Tout=[dtypes.string], f=_remote_fn, target="/cpu:0")

    with self.cached_session() as sess:
      ret = sess.run(remote_op)
      self.assertAllEqual(ret, [b"a"])

  def testRemoteFunctionCrossProcess(self):
    workers, _ = test_util.create_local_cluster(2, 1)

    @function.Defun(dtypes.float32, dtypes.float32)
    def _remote_fn(a, b):
      return math_ops.multiply(a, b)

    with ops.device("/job:ps/task:0"):
      a = variables.Variable(2, dtype=dtypes.float32)
      b = variables.Variable(3, dtype=dtypes.float32)

    with ops.device("/job:worker/replica:0/task:0/cpu:0"):
      remote_op = functional_ops.remote_call(
          args=[a, b],
          Tout=[dtypes.float32],
          f=_remote_fn,
          target="/job:worker/replica:0/task:1/cpu:0")[0] + 3.0

    with session.Session(workers[0].target) as sess:
      sess.run(variables.global_variables_initializer())
      mul = sess.run(remote_op)
      self.assertEqual(mul, 9)

  def testIf(self):

    @function.Defun(dtypes.float32)
    def Twice(x):
      return x * 2

    @function.Defun(dtypes.float32)
    def Thrice(x):
      return x * 3 + 1

    with self.test_session(use_gpu=False) as sess:

      x = array_ops.placeholder(dtypes.float32)
      ret = functional_ops.If(math_ops.greater(x, 0), [x], Twice, Thrice)[0]

      self.assertAllEqual(sess.run(ret, feed_dict={x: 9.}), 18.)
      self.assertAllEqual(sess.run(ret, feed_dict={x: -8.}), -23.)
      self.assertAllEqual(sess.run(ret, feed_dict={x: 0.}), 1.)

  def testWhile(self):

    for use_gpu in (True, False):
      with ops.Graph().as_default() as g:

        @function.Defun(*[dtypes.float32] * 2)
        def Cond(n, unused_x):
          return n > 0

        @function.Defun(*[dtypes.float32] * 2)
        def Body(n, x):
          return n - 1, x + n

        def Run(sess, n):
          return sess.run(functional_ops.While([n, 0.], Cond, Body))[1]

        with self.session(graph=g, use_gpu=use_gpu) as sess:
          self.assertAllEqual(Run(sess, 20.), 210.)
          self.assertAllEqual(Run(sess, 100.), 5050.)

  def testWhileLowering(self):

    def Run(n, fetch_by_name):
      for use_gpu in (True, False):
        with ops.Graph().as_default() as g:

          @function.Defun(*[dtypes.float32] * 2)
          def Cond(n, unused_x):
            return n > 0

          @function.Defun(*[dtypes.float32] * 2)
          def Body(n, x):
            return n - 1, x + n

          # outputs: [0, n*(n+1)/2]
          outputs = functional_ops.While([n, 0.], Cond, Body, name="my_while")

          # `outputs` is the list of output tensors of the While op. We
          # arbitrarily choose the 0th tensor to get the While op and set the
          # lowering attribute on it.
          outputs[0].op._set_attr("_lower_using_switch_merge",
                                  attr_value_pb2.AttrValue(b=True))
          if not fetch_by_name:
            fetch = outputs[1]
          else:
            fetch = "my_while:1"
        with self.session(graph=g, use_gpu=use_gpu) as sess:
          return sess.run(fetch)

    self.assertAllEqual(Run(20., False), 210.)
    self.assertAllEqual(Run(20., True), 210.)
    self.assertAllEqual(Run(100., False), 5050.)
    self.assertAllEqual(Run(100., True), 5050.)

<<<<<<< HEAD
=======
  @test_util.run_v1_only("b/120545219")
  @test_util.disable_xla(
      "This test never passed for XLA")  # Different error message
>>>>>>> ca2d0b65
  def testWhileError(self):
    for use_gpu in (True, False):
      with ops.Graph().as_default() as g:

        @function.Defun(*[dtypes.float32] * 2)
        def Cond(n, unused_x):
          return n > 0

        @function.Defun(*[dtypes.float32] * 2)
        def CondReturnsTooManyArgs(n, x):
          return n > 0, x

        @function.Defun(*[dtypes.float32] * 2)
        def Body(n, x):
          return n - 1, x + n

        @function.Defun(*[dtypes.float32] * 2)
        def BodyReturnsTooManyArgs(n, x):
          return n - 1, x + n, x

        with self.session(graph=g, use_gpu=use_gpu):
          with self.assertRaisesRegexp(
              errors.InvalidArgumentError,
              "Expected a single scalar.*got 2 tensors."):
            functional_ops.While([5., 0.], CondReturnsTooManyArgs,
                                 Body)[0].eval()
          with self.assertRaisesRegexp(
              errors.InvalidArgumentError,
              "While loop body returned 3 arguments. Expected: 2"):
            functional_ops.While([5., 0.], Cond,
                                 BodyReturnsTooManyArgs)[0].eval()

  def testWhileInMultipleSubgraphs(self):

    for use_gpu in (True, False):
      with ops.Graph().as_default() as g:

        @function.Defun(*[dtypes.float32] * 2)
        def Cond(n, x):  # pylint: disable=unused-argument
          return n > 0

        @function.Defun(*[dtypes.float32] * 2)
        def Body(n, x):
          return n - 1, x + n

        with self.session(graph=g, use_gpu=use_gpu) as sess:
          n = array_ops.placeholder(dtypes.float32)
          _, result = functional_ops.While([n, 0.], Cond, Body)
          c = constant_op.constant(37.)

          self.assertAllEqual(210., sess.run(result, feed_dict={n: 20.}))
          self.assertAllEqual(5050., sess.run(result, feed_dict={n: 100.}))
          # Test that the result is the same when we run a different subgraph.
          self.assertAllEqual(5050.,
                              sess.run([result, c], feed_dict={n: 100.})[0])

  def _tfSum(self, use_gpu, rewrite_with_while):
    with ops.Graph().as_default() as g:
      with self.session(graph=g, use_gpu=use_gpu) as sess:

        @function.Defun(dtypes.int32, dtypes.float32)
        def Body(n, x):
          return x + math_ops.to_float(n)

        xs = [
            # 1 + 2  + ... + 20
            functional_ops.For(
                1, 21, 1, [0.], Body, rewrite_with_while=rewrite_with_while)[0],
            # 100 + 99 + ... + 1
            functional_ops.For(
                100, 0, -1, [0.], Body, rewrite_with_while=rewrite_with_while)
            [0],
        ]
        xvals = sess.run(xs)
      self.assertAllEqual(210, xvals[0])
      self.assertAllEqual(5050, xvals[1])

  def testFor(self):
    for use_gpu in (True, False):
      self._tfSum(use_gpu, False)

  def testForWithWhile(self):
    for use_gpu in (True, False):
      self._tfSum(use_gpu, True)

  def testForWithWhileNaming(self):
    g = ops.Graph()
    with g.as_default():

      @function.Defun(dtypes.int32, dtypes.float32, func_name="TestBody")
      def TestBody(n, x):
        return x + math_ops.to_float(n)

      _ = functional_ops.For(
          1, 21, 1, [0.], TestBody, rewrite_with_while=True)[0]

    names = []
    for func in g.as_graph_def().library.function:
      names.append(func.signature.name)
    self.assertTrue("TestBody" in names)
    self.assertTrue("TestBody_Cond" in names)
    self.assertTrue("TestBody_Body" in names)

  def testForCapturedInputs(self):
    v = variables.Variable(1.0)

    @function.Defun(dtypes.int32)
    def TestNullary(n):
      v + math_ops.to_float(n)  # pylint: disable=expression-not-assigned

    @function.Defun(dtypes.int32, dtypes.float32)
    def TestUnary(n, x):
      return x + math_ops.to_float(n) + v

    @function.Defun(dtypes.int32, dtypes.float32, dtypes.float32)
    def TestBinary(n, x, x2):
      return x + math_ops.to_float(n) + v, x2 + v

    for rewrite_with_while in (True, False):
      use_gpu = not rewrite_with_while
      with self.test_session(use_gpu=use_gpu) as sess:
        result_nullary = functional_ops.For(
            1, 10, 1, [], TestNullary,
            rewrite_with_while=rewrite_with_while)
        result_unary = functional_ops.For(
            1, 10, 1, [0.], TestUnary,
            rewrite_with_while=rewrite_with_while)
        result_binary = functional_ops.For(
            1, 10, 1, [0., 0.], TestBinary,
            rewrite_with_while=rewrite_with_while)
        sess.run(variables.global_variables_initializer())
        assert not result_nullary
        # The nullary variant doesn't return anything so we can't easily run it.
        # As a total hack, fetch the operation by name and run it.
        sess.run(ops.get_default_graph().get_operation_by_name(
            "While" if rewrite_with_while else "For"))
        assert len(result_unary) == 1
        self.assertEqual([54.0], sess.run(result_unary))
        assert len(result_binary) == 2
        self.assertEqual([54.0, 9.0], sess.run(result_binary))

  def _tfMLP(self, xval, wsval, bsval, rewrite_with_while):
    # On GPU, don't rewrite using a while loop.
    use_gpu = not rewrite_with_while
    with self.test_session(use_gpu=use_gpu):

      @function.Defun(dtypes.int32, *[dtypes.float64] * 3)
      def MLP(i, a, ws, bs):
        a = math_ops.tanh(math_ops.matmul(a, ws[i, :]) + bs[i, :])
        return a, ws, bs

      ret = functional_ops.For(
          0,
          wsval.shape[0],
          1, [xval, wsval, bsval],
          MLP,
          rewrite_with_while=rewrite_with_while)[0]

      return ret.eval()

  def _npMLP(self, xval, wsval, bsval):
    for i in range(wsval.shape[0]):
      xval = np.tanh(np.dot(xval, wsval[i, :]) + bsval[i, :])
    return xval

  def _testForMLP(self, rewrite_with_while):
    # We construct a 5-layer Multi-Layer Perceptron network here.
    # Each layer have the same number of hidden unites (3), and the
    # activation function is tanh().  We feed the input (xval) with
    # batch size 2.
    xval = np.random.normal(size=(2, 3))
    wsval = np.random.normal(size=(5, 3, 3))
    bsval = np.random.normal(size=(5, 3))
    np_ans = self._npMLP(xval, wsval, bsval)
    tf_for_ans = self._tfMLP(xval, wsval, bsval, rewrite_with_while)
    self.assertAllClose(np_ans, tf_for_ans)

  def testForMLP(self):
    self._testForMLP(False)

  def testForMLPWhile(self):
    self._testForMLP(True)

  def testForError(self):

    @function.Defun(dtypes.int32, dtypes.float32)
    def Foo(i, v):
      return math_ops.to_float(i) + v

    @function.Defun(dtypes.int32, dtypes.float32)
    def ReturnsTooManyArgs(unused_i, v):
      return v, v

    with self.test_session(use_gpu=True):
      with self.assertRaisesRegexp(errors.InvalidArgumentError,
                                   "must be a scalar"):
        functional_ops.For([0], 10, 1, [0.0], Foo)[0].eval()
      with self.assertRaisesRegexp(errors.InvalidArgumentError,
                                   "Invalid start/limit/delta"):
        functional_ops.For(0, 10, -1, [0.0], Foo)[0].eval()
      with self.assertRaisesRegexp(
          errors.InvalidArgumentError,
          "For loop body returned 2 arguments. Expected: 1"):
        functional_ops.For(0, 10, 1, [0.0], ReturnsTooManyArgs)[0].eval()

  def testGradient(self):

    @function.Defun(dtypes.float32)
    def Poly(x):
      # y = 2x^3+3x^2+4x+8
      return 2 * x * x * x + 3 * x * x + 4 * x + 8

    @function.Defun(dtypes.float32)
    def Grad(x):
      # dy/dx = dy/dy * dy/dx = 1.0 * (6x^2+6x+4)
      return functional_ops.Gradient([x, 1.0], Poly)[0]

    with self.test_session(use_gpu=False) as sess:
      a = constant_op.constant(0.)
      avals = [Poly(a), Grad(a)]
      b = constant_op.constant(1.)
      bvals = [Poly(b), Grad(b)]
      self.assertAllEqual(sess.run(avals), [8., 4.])
      self.assertAllEqual(sess.run(bvals), [17., 16.])


# TODO(akshayka): Replace `function.Defun` with tf.contrib.eager.defun` in the
# below test cases.
@test_util.disable_all_xla("This test never passed for XLA")
class PartitionedCallTest(test.TestCase):

  def testBasicSingleDevice(self):

    @function.Defun(*[dtypes.float32] * 2)
    def Body(x, y):
      with ops.device("/cpu:0"):
        a = x + x
        b = y + y
        return a + b

    output, = self.evaluate(
        functional_ops.partitioned_call(
            args=[constant_op.constant(1.),
                  constant_op.constant(2.)], f=Body))
    self.assertEqual(output, 6.)

  def testBasicMultiDevice(self):
    config = config_pb2.ConfigProto(device_count={"CPU": 3})

    @function.Defun(*[dtypes.float32] * 2)
    def Body(x, y):
      # if x = 1, y = 2, ...
      with ops.device("/cpu:0"):
        # a:= 1 + 1 = 2
        a = x + x
      with ops.device("/cpu:1"):
        # b:= 2 + 2 = 4
        b = a + y
      with ops.device("/cpu:2"):
        # c:= 2 + 4 = 6
        c = a + b
      # a + b + c = 2 + 4 + 6 = 12
      return a + b + c

    with self.test_session(config=config):
      output, = functional_ops.partitioned_call(
          args=[constant_op.constant(1.),
                constant_op.constant(2.)], f=Body)
      self.assertEqual(output.eval(), 12.)

  def testBasicMultiDeviceGPU(self):
    if not test_util.is_gpu_available():
      return

    @function.Defun(*[dtypes.float32] * 2)
    def Body(x, y):
      with ops.device("/gpu:0"):
        a = x + x
        b = y + y
      with ops.device("/cpu:0"):
        c = a + b
        return c

    output, = self.evaluate(
        functional_ops.partitioned_call(
            args=[constant_op.constant(1.),
                  constant_op.constant(2.)], f=Body))
    self.assertEqual(output, 6.)

  def testBasicNoDeviceAnnotations(self):

    @function.Defun(*[dtypes.float32] * 2)
    def Body(x, y):
      a = x + x
      b = y + y
      return a + b

    output, = self.evaluate(
        functional_ops.partitioned_call(
            args=[constant_op.constant(1.),
                  constant_op.constant(2.)], f=Body))
    self.assertEqual(output, 6.)

  def testShardsRunOnRequestedDevices(self):
    config = config_pb2.ConfigProto(device_count={"CPU": 4})

    @function.Defun()
    def Body():
      # Serialize DT_RESOURCE handles as DT_STRINGs, which encode the device on
      # which the resource was created, so that we can verify that ops were
      # actually run on the requested devices.
      #
      # TODO(akshayka): Provide a cleaner, more idiomatic API for obtaining the
      # name of the device on which a resource lives / for determining the
      # device on which an op ran.
      with ops.device("/cpu:0"):
        s1 = iterator_ops.Iterator.from_structure(
            (dtypes.float32,)).string_handle()
      with ops.device("/cpu:1"):
        s2 = iterator_ops.Iterator.from_structure(
            (dtypes.float32,)).string_handle()
      with ops.device("/cpu:2"):
        s3 = iterator_ops.Iterator.from_structure(
            (dtypes.float32,)).string_handle()
      return s1, s2, s3

    with self.test_session(config=config, use_gpu=True) as sess:
      outputs = sess.run(functional_ops.partitioned_call(args=[], f=Body))
    self.assertIn(compat.as_bytes("CPU:0"), outputs[0])
    self.assertIn(compat.as_bytes("CPU:1"), outputs[1])
    self.assertIn(compat.as_bytes("CPU:2"), outputs[2])

  def testAssignAddResourceVariable(self):

    v = resource_variable_ops.ResourceVariable(1.0)

    @function.Defun()
    def AssignAdd():
      v.assign_add(1.0)

    op = functional_ops.partitioned_call(
        args=AssignAdd.captured_inputs, f=AssignAdd)
    _ = self.evaluate(variables.global_variables_initializer())
    _ = self.evaluate(op)
    value = self.evaluate(v.read_value())
    self.assertEqual(value, 2.0)

  def testFunctionWithResourcesOnDifferentDevices(self):
    if not test_util.is_gpu_available():
      self.skipTest("No GPUs available.")

    with ops.device("/cpu:0"):
      v_cpu_zero = resource_variable_ops.ResourceVariable(
          [0.0, 1.0, 2.0], name="v_cpu_zero")

    with ops.device("/cpu:1"):
      v_cpu_one = resource_variable_ops.ResourceVariable(
          [0.0, 1.0, 2.0], name="v_cpu_one")

    with ops.device("/gpu:0"):
      v_gpu = resource_variable_ops.ResourceVariable(
          [0.0, 1.0, 2.0], name="v_gpu")

    def sum_gather():
      cpu_result = math_ops.reduce_sum(array_ops.gather(v_cpu_zero, [1, 2]))
      also_cpu_result = math_ops.reduce_sum(array_ops.gather(v_cpu_one, [1, 2]))
      gpu_result = math_ops.reduce_sum(array_ops.gather(v_gpu, [1, 2]))
      return cpu_result, also_cpu_result, gpu_result

    defined = function.Defun()(sum_gather)
    with self.test_session(
        config=config_pb2.ConfigProto(
            allow_soft_placement=False,
            log_device_placement=True,
            device_count={"CPU": 2})) as sess:
      sess.run(variables.global_variables_initializer())
      expected = sess.run(sum_gather())
      result = sess.run(
          functional_ops.partitioned_call(
              args=defined.captured_inputs, f=defined))
      self.assertAllEqual(expected, result)

  # Use an invalid executor name to test the plumbing of the executor_type attr.
  def testExecutorTypeAttrExecutorNotFound(self):
    @function.Defun(dtypes.int32)
    def AddFive(x):
      return x + 5

    op = functional_ops.partitioned_call(
        args=[constant_op.constant([1, 2, 3], dtype=dtypes.int32)],
        f=AddFive,
        executor_type="NON_EXISTENT_EXECUTOR")
    with self.assertRaisesRegexp(errors.NotFoundError,
                                 "NON_EXISTENT_EXECUTOR"):
      self.evaluate(op)


if __name__ == "__main__":
  test.main()

# pylint: enable=invalid-name<|MERGE_RESOLUTION|>--- conflicted
+++ resolved
@@ -24,6 +24,7 @@
 from tensorflow.core.protobuf import config_pb2
 from tensorflow.python.client import session
 from tensorflow.python.data.ops import iterator_ops
+from tensorflow.python.eager import context
 from tensorflow.python.framework import constant_op
 from tensorflow.python.framework import dtypes
 from tensorflow.python.framework import errors
@@ -56,11 +57,7 @@
     return math_ops.multiply(math_ops.add(a, x), two)
 
 
-<<<<<<< HEAD
-=======
 @test_util.with_control_flow_v2
-@test_util.disable_all_xla("This test never passed for XLA")
->>>>>>> ca2d0b65
 class FunctionalOpsTest(test.TestCase):
 
   @test_util.run_in_graph_and_eager_modes
@@ -105,6 +102,7 @@
                              (elems, other_elems), initializer)
     self.assertAllEqual([1.0, 2.0, 3.0], self.evaluate(r))
 
+  @test_util.run_deprecated_v1
   def testFoldl_Scoped(self):
     with self.cached_session() as sess:
       with variable_scope.variable_scope("root") as varscope:
@@ -157,6 +155,7 @@
                              initializer)
     self.assertAllEqual(1, self.evaluate(r))
 
+  @test_util.run_deprecated_v1
   def testFoldr_Scoped(self):
     with self.cached_session() as sess:
       with variable_scope.variable_scope("root") as varscope:
@@ -177,6 +176,7 @@
         self.assertAllEqual(1282, self.evaluate(r))
 
   # pylint: disable=unnecessary-lambda
+  @test_util.run_deprecated_v1
   def testFold_Grad(self):
     with self.cached_session():
       elems = constant_op.constant([1.0, 2.0, 3.0, 4.0, 5.0, 6.0], name="data")
@@ -200,6 +200,13 @@
         lambda x: math_ops.multiply(math_ops.add(x, 3), 2), elems)
     self.assertAllEqual(
         np.array([(x + 3) * 2 for x in nums]), self.evaluate(r))
+
+  def testMapDtypeEager(self):
+    with context.eager_mode():
+      dtype = functional_ops.map_fn(lambda x: constant_op.constant(""),
+                                    constant_op.constant([]),
+                                    dtype=dtypes.string).dtype
+      self.assertEqual(dtype, dtypes.string)
 
   def testMapSparseTensor(self):
     with self.cached_session():
@@ -218,6 +225,7 @@
     with self.assertRaisesRegexp(ValueError, "not a scalar"):
       functional_ops.map_fn(lambda x: x, 1)
 
+  @test_util.run_deprecated_v1
   def testMap_Scoped(self):
     with self.cached_session() as sess:
 
@@ -249,6 +257,7 @@
         self.assertEqual(len(variables.trainable_variables()), 1)
         self.assertAllEqual(doubles, self.evaluate(r))
 
+  @test_util.run_deprecated_v1
   def testMap_Grad(self):
     with self.cached_session():
       param = constant_op.constant(2.0)
@@ -385,6 +394,7 @@
         ValueError, "two structures don't have the same nested structure"):
       functional_ops.scan(lambda a, x: (a, -a), elems, initializer)
 
+  @test_util.run_deprecated_v1
   def testScan_Scoped(self):
     with self.cached_session() as sess:
       with variable_scope.variable_scope("root") as varscope:
@@ -429,6 +439,7 @@
     #   t_1 == 1, b == 4.5,       y == 0.5, returns b * y * x = 9
     self.assertAllClose([1., 1., 2.25, 9.], self.evaluate(r))
 
+  @test_util.run_deprecated_v1
   def testScan_Control(self):
     with self.cached_session() as sess:
       s = array_ops.placeholder(dtypes.float32, shape=[None])
@@ -440,6 +451,7 @@
           np.array([1.0, 3.0, 9.0]), sess.run(c, {s: [1, 3, 3],
                                                   b: True}))
 
+  @test_util.run_deprecated_v1
   def testScan_Grad(self):
     with self.cached_session():
       elems = constant_op.constant([1.0, 2.0, 3.0, 4.0, 5.0, 6.0], name="data")
@@ -452,6 +464,7 @@
       r = gradients_impl.gradients(r, v)[0]
       self.assertAllEqual(873.0, self.evaluate(r))
 
+  @test_util.run_deprecated_v1
   def testScanGradientWithPartStopGradient(self):
     a = variables.Variable(0.0, name="a")
     b = variables.Variable(0.0, name="b")
@@ -461,8 +474,8 @@
     loss = l0 + array_ops.stop_gradient(l1)
     grad = gradients_impl.gradients(ys=[loss], xs=[a, b])
     with self.test_session(use_gpu=True) as sess:
-      variables.global_variables_initializer().run()
-      sess.run(grad)
+      self.evaluate(variables.global_variables_initializer())
+      self.evaluate(grad)
 
   @test_util.run_in_graph_and_eager_modes
   def testFoldShape(self):
@@ -481,12 +494,15 @@
     y = functional_ops.map_fn(lambda e: e, x)
     self.assertAllEqual(y.get_shape(), self.evaluate(y).shape)
 
+  @test_util.run_deprecated_v1
   def testMapUnknownShape(self):
     x = array_ops.placeholder(dtypes.float32)
     y = functional_ops.map_fn(lambda e: e, x)
     self.assertIs(None, y.get_shape().dims)
 
-  @test_util.run_in_graph_and_eager_modes
+  @test_util.disable_control_flow_v2("b/119323354")
+  @test_util.run_in_graph_and_eager_modes
+  @test_util.run_v1_only("b/120545219")
   def testMapEmptyScalar(self):
     map_return = functional_ops.map_fn(lambda x: 1, constant_op.constant([]))
     self.assertAllEqual([0], map_return.get_shape().dims)
@@ -494,6 +510,8 @@
 
   # TODO(akshayka): this test fails in eager: the iterable is of length 0 so
   # so the body of the while loop never executes
+  @test_util.disable_control_flow_v2("b/119323354")
+  @test_util.run_v1_only("b/120545219")
   def testMapEmptyTensor(self):
     with self.cached_session():
       map_return = functional_ops.map_fn(lambda x: array_ops.zeros([3, 2]),
@@ -514,6 +532,7 @@
 
   # TODO(akshayka): this test fails in eager: the iterable is of length 0 so
   # so the body of the while loop never executes
+  @test_util.run_deprecated_v1
   def testScanEmptyTensor(self):
     with self.cached_session():
       x = functional_ops.scan(
@@ -521,6 +540,7 @@
       self.assertAllEqual([0, 2, 4], x.get_shape())
       self.assertAllEqual(x.get_shape(), self.evaluate(x).shape)
 
+  @test_util.run_deprecated_v1
   def testScanUnknownShape(self):
     x = array_ops.placeholder(dtypes.float32)
     initializer = array_ops.placeholder(dtypes.float32)
@@ -531,6 +551,7 @@
     y = functional_ops.scan(fn, x, initializer=initializer)
     self.assertIs(None, y.get_shape().dims)
 
+  @test_util.run_deprecated_v1
   def testScanVaryingShape(self):
     with self.cached_session() as sess:
       x = array_ops.placeholder(dtype=dtypes.float32, shape=[None, 2])
@@ -547,6 +568,7 @@
       sess.run([result, result_t, result_grad, result_t_grad],
                feed_dict={x: [[1.0, 2.0]]})
 
+  @test_util.run_deprecated_v1
   def testRemoteFunction(self):
     worker_config = config_pb2.ConfigProto()
     worker_config.device_count["CPU"] = 2
@@ -569,10 +591,11 @@
           target="/job:worker/replica:0/task:0/cpu:1")
 
     with session.Session(worker[0].target) as sess:
-      sess.run(variables.global_variables_initializer())
-      mul = sess.run(remote_op)
+      self.evaluate(variables.global_variables_initializer())
+      mul = self.evaluate(remote_op)
       self.assertEqual(mul, [6])
 
+  @test_util.run_deprecated_v1
   def testRemoteFunctionDirectSession(self):
     worker_config = config_pb2.ConfigProto()
     worker_config.device_count["CPU"] = 2
@@ -593,10 +616,11 @@
           target="/job:localhost/replica:0/task:0/cpu:1")
 
     with self.test_session(config=worker_config) as sess:
-      sess.run(variables.global_variables_initializer())
-      mul = sess.run(remote_op)
+      self.evaluate(variables.global_variables_initializer())
+      mul = self.evaluate(remote_op)
       self.assertEqual(mul, [6])
 
+  @test_util.run_deprecated_v1
   def testRemoteFunctionSameDeviceDirectSession(self):
 
     @function.Defun(dtypes.int32, dtypes.int32)
@@ -612,8 +636,8 @@
           args=[a, b], Tout=[dtypes.int32], f=_remote_fn, target="/cpu:0")
 
     with self.cached_session() as sess:
-      sess.run(variables.global_variables_initializer())
-      mul = sess.run(remote_op)
+      self.evaluate(variables.global_variables_initializer())
+      mul = self.evaluate(remote_op)
       self.assertEqual(mul, [6])
 
   def testRemoteFunctionCPUGPU(self):
@@ -636,8 +660,8 @@
           target="/job:localhost/replica:0/task:0/device:GPU:0")[0] + 3.0
 
     with self.cached_session() as sess:
-      sess.run(variables.global_variables_initializer())
-      mul = sess.run(remote_op)
+      self.evaluate(variables.global_variables_initializer())
+      mul = self.evaluate(remote_op)
       self.assertEqual(mul, 9.0)
 
   def testRemoteFunctionGPUCPU(self):
@@ -660,8 +684,8 @@
           target="/job:localhost/replica:0/task:0/cpu:0")[0] + 3.0
 
     with self.cached_session() as sess:
-      sess.run(variables.global_variables_initializer())
-      mul = sess.run(remote_op)
+      self.evaluate(variables.global_variables_initializer())
+      mul = self.evaluate(remote_op)
       self.assertEqual(mul, 9.0)
 
   def testRemoteFunctionGPUCPUStrings(self):
@@ -679,9 +703,10 @@
           args=[a], Tout=[dtypes.string], f=_remote_fn, target="/cpu:0")
 
     with self.cached_session() as sess:
-      ret = sess.run(remote_op)
+      ret = self.evaluate(remote_op)
       self.assertAllEqual(ret, [b"a"])
 
+  @test_util.run_deprecated_v1
   def testRemoteFunctionCrossProcess(self):
     workers, _ = test_util.create_local_cluster(2, 1)
 
@@ -701,10 +726,11 @@
           target="/job:worker/replica:0/task:1/cpu:0")[0] + 3.0
 
     with session.Session(workers[0].target) as sess:
-      sess.run(variables.global_variables_initializer())
-      mul = sess.run(remote_op)
+      self.evaluate(variables.global_variables_initializer())
+      mul = self.evaluate(remote_op)
       self.assertEqual(mul, 9)
 
+  @test_util.run_deprecated_v1
   def testIf(self):
 
     @function.Defun(dtypes.float32)
@@ -744,6 +770,27 @@
           self.assertAllEqual(Run(sess, 20.), 210.)
           self.assertAllEqual(Run(sess, 100.), 5050.)
 
+  # Like above, but using int32 in order to ensure that int32 tensors don't get
+  # copied to the GPU during the application of the while.
+  def testWhileInt32(self):
+    with ops.Graph().as_default() as g:
+
+      @function.Defun(*[dtypes.int32] * 2)
+      def Cond(n, unused_x):
+        return n > 0
+
+      @function.Defun(*[dtypes.int32] * 2)
+      def Body(n, x):
+        return n - 1, x + n
+
+      def Run(sess, n):
+        return sess.run(functional_ops.While([n, 0], Cond, Body))[1]
+
+      with self.session(graph=g, use_gpu=True) as sess:
+        self.assertAllEqual(Run(sess, 20), 210)
+        self.assertAllEqual(Run(sess, 100), 5050)
+
+  @test_util.run_deprecated_v1
   def testWhileLowering(self):
 
     def Run(n, fetch_by_name):
@@ -771,19 +818,14 @@
           else:
             fetch = "my_while:1"
         with self.session(graph=g, use_gpu=use_gpu) as sess:
-          return sess.run(fetch)
+          return self.evaluate(fetch)
 
     self.assertAllEqual(Run(20., False), 210.)
     self.assertAllEqual(Run(20., True), 210.)
     self.assertAllEqual(Run(100., False), 5050.)
     self.assertAllEqual(Run(100., True), 5050.)
 
-<<<<<<< HEAD
-=======
   @test_util.run_v1_only("b/120545219")
-  @test_util.disable_xla(
-      "This test never passed for XLA")  # Different error message
->>>>>>> ca2d0b65
   def testWhileError(self):
     for use_gpu in (True, False):
       with ops.Graph().as_default() as g:
@@ -840,6 +882,49 @@
           self.assertAllEqual(5050.,
                               sess.run([result, c], feed_dict={n: 100.})[0])
 
+  # pylint: disable=cell-var-from-loop
+  def testWhileCapturedInputs(self):
+    for use_gpu in (True, False):
+      with ops.Graph().as_default() as g:
+        v = variables.Variable(1.0)
+
+        def TestCond(n, *args):
+          del args
+          return n < 10
+
+        @function.Defun(*[dtypes.float32] * 2)
+        def TestUnary(n, x):
+          return math_ops.add(n, 1), x + n + v
+
+        @function.Defun(*[dtypes.float32] * 3)
+        def TestBinary(n, x, x2):
+          return math_ops.add(n, 1), x + n + v, x2 + v
+
+        with self.session(graph=g, use_gpu=use_gpu) as sess:
+          result_unary = functional_ops.While(
+              [1.0, 0.],
+              function.Defun(*[dtypes.float32] * 2)(TestCond), TestUnary)
+          result_binary = functional_ops.While(
+              [1.0, 0., 0.],
+              function.Defun(*[dtypes.float32] * 3)(TestCond), TestBinary)
+          self.evaluate(variables.global_variables_initializer())
+          assert len(result_unary) == 2
+          self.assertEqual([10.0, 54.0], self.evaluate(result_unary))
+          assert len(result_binary) == 3
+          self.assertEqual([10.0, 54.0, 9.0], self.evaluate(result_binary))
+
+          def TestCondCapture(n, *args):
+            del args
+            return math_ops.to_float(n) + v < 10
+
+          with self.assertRaises(ValueError):
+            _ = functional_ops.While(
+                [1],
+                function.Defun(dtypes.int32)(TestCondCapture),
+                function.Defun(dtypes.int32, dtypes.float32)(TestUnary))
+
+  # pylint: enable=cell-var-from-loop
+
   def _tfSum(self, use_gpu, rewrite_with_while):
     with ops.Graph().as_default() as g:
       with self.session(graph=g, use_gpu=use_gpu) as sess:
@@ -857,7 +942,7 @@
                 100, 0, -1, [0.], Body, rewrite_with_while=rewrite_with_while)
             [0],
         ]
-        xvals = sess.run(xs)
+        xvals = self.evaluate(xs)
       self.assertAllEqual(210, xvals[0])
       self.assertAllEqual(5050, xvals[1])
 
@@ -887,6 +972,7 @@
     self.assertTrue("TestBody_Cond" in names)
     self.assertTrue("TestBody_Body" in names)
 
+  @test_util.run_deprecated_v1
   def testForCapturedInputs(self):
     v = variables.Variable(1.0)
 
@@ -914,16 +1000,16 @@
         result_binary = functional_ops.For(
             1, 10, 1, [0., 0.], TestBinary,
             rewrite_with_while=rewrite_with_while)
-        sess.run(variables.global_variables_initializer())
+        self.evaluate(variables.global_variables_initializer())
         assert not result_nullary
         # The nullary variant doesn't return anything so we can't easily run it.
         # As a total hack, fetch the operation by name and run it.
         sess.run(ops.get_default_graph().get_operation_by_name(
             "While" if rewrite_with_while else "For"))
         assert len(result_unary) == 1
-        self.assertEqual([54.0], sess.run(result_unary))
+        self.assertEqual([54.0], self.evaluate(result_unary))
         assert len(result_binary) == 2
-        self.assertEqual([54.0, 9.0], sess.run(result_binary))
+        self.assertEqual([54.0, 9.0], self.evaluate(result_binary))
 
   def _tfMLP(self, xval, wsval, bsval, rewrite_with_while):
     # On GPU, don't rewrite using a while loop.
@@ -942,7 +1028,7 @@
           MLP,
           rewrite_with_while=rewrite_with_while)[0]
 
-      return ret.eval()
+      return self.evaluate(ret)
 
   def _npMLP(self, xval, wsval, bsval):
     for i in range(wsval.shape[0]):
@@ -961,12 +1047,15 @@
     tf_for_ans = self._tfMLP(xval, wsval, bsval, rewrite_with_while)
     self.assertAllClose(np_ans, tf_for_ans)
 
+  @test_util.run_deprecated_v1
   def testForMLP(self):
     self._testForMLP(False)
 
+  @test_util.run_deprecated_v1
   def testForMLPWhile(self):
     self._testForMLP(True)
 
+  @test_util.run_v1_only("b/120545219")
   def testForError(self):
 
     @function.Defun(dtypes.int32, dtypes.float32)
@@ -989,6 +1078,7 @@
           "For loop body returned 2 arguments. Expected: 1"):
         functional_ops.For(0, 10, 1, [0.0], ReturnsTooManyArgs)[0].eval()
 
+  @test_util.run_deprecated_v1
   def testGradient(self):
 
     @function.Defun(dtypes.float32)
@@ -1006,15 +1096,15 @@
       avals = [Poly(a), Grad(a)]
       b = constant_op.constant(1.)
       bvals = [Poly(b), Grad(b)]
-      self.assertAllEqual(sess.run(avals), [8., 4.])
-      self.assertAllEqual(sess.run(bvals), [17., 16.])
+      self.assertAllEqual(self.evaluate(avals), [8., 4.])
+      self.assertAllEqual(self.evaluate(bvals), [17., 16.])
 
 
 # TODO(akshayka): Replace `function.Defun` with tf.contrib.eager.defun` in the
 # below test cases.
-@test_util.disable_all_xla("This test never passed for XLA")
 class PartitionedCallTest(test.TestCase):
 
+  @test_util.run_deprecated_v1
   def testBasicSingleDevice(self):
 
     @function.Defun(*[dtypes.float32] * 2)
@@ -1030,6 +1120,7 @@
                   constant_op.constant(2.)], f=Body))
     self.assertEqual(output, 6.)
 
+  @test_util.run_deprecated_v1
   def testBasicMultiDevice(self):
     config = config_pb2.ConfigProto(device_count={"CPU": 3})
 
@@ -1073,6 +1164,7 @@
                   constant_op.constant(2.)], f=Body))
     self.assertEqual(output, 6.)
 
+  @test_util.run_deprecated_v1
   def testBasicNoDeviceAnnotations(self):
 
     @function.Defun(*[dtypes.float32] * 2)
@@ -1087,6 +1179,7 @@
                   constant_op.constant(2.)], f=Body))
     self.assertEqual(output, 6.)
 
+  @test_util.run_deprecated_v1
   def testShardsRunOnRequestedDevices(self):
     config = config_pb2.ConfigProto(device_count={"CPU": 4})
 
@@ -1116,6 +1209,7 @@
     self.assertIn(compat.as_bytes("CPU:1"), outputs[1])
     self.assertIn(compat.as_bytes("CPU:2"), outputs[2])
 
+  @test_util.run_deprecated_v1
   def testAssignAddResourceVariable(self):
 
     v = resource_variable_ops.ResourceVariable(1.0)
@@ -1159,14 +1253,15 @@
             allow_soft_placement=False,
             log_device_placement=True,
             device_count={"CPU": 2})) as sess:
-      sess.run(variables.global_variables_initializer())
-      expected = sess.run(sum_gather())
+      self.evaluate(variables.global_variables_initializer())
+      expected = self.evaluate(sum_gather())
       result = sess.run(
           functional_ops.partitioned_call(
               args=defined.captured_inputs, f=defined))
       self.assertAllEqual(expected, result)
 
   # Use an invalid executor name to test the plumbing of the executor_type attr.
+  @test_util.run_v1_only("b/120545219")
   def testExecutorTypeAttrExecutorNotFound(self):
     @function.Defun(dtypes.int32)
     def AddFive(x):

--- conflicted
+++ resolved
@@ -1,7 +1,6 @@
 path: "tensorflow.summary"
 tf_module {
   member {
-<<<<<<< HEAD
     name: "Event"
     mtype: "<class \'google.protobuf.pyext.cpp_message.GeneratedProtocolMessageType\'>"
   }
@@ -14,55 +13,39 @@
     mtype: "<type \'type\'>"
   }
   member {
-    name: "SessionLog"
-    mtype: "<class \'google.protobuf.pyext.cpp_message.GeneratedProtocolMessageType\'>"
-  }
-  member {
     name: "Summary"
     mtype: "<class \'google.protobuf.pyext.cpp_message.GeneratedProtocolMessageType\'>"
   }
   member {
     name: "SummaryDescription"
     mtype: "<class \'google.protobuf.pyext.cpp_message.GeneratedProtocolMessageType\'>"
-=======
+  }
+  member {
     name: "SummaryWriter"
     mtype: "<type \'type\'>"
->>>>>>> ca2d0b65
+  }
+  member {
+    name: "TaggedRunMetadata"
+    mtype: "<class \'google.protobuf.pyext.cpp_message.GeneratedProtocolMessageType\'>"
   }
   member_method {
-    name: "audio"
-    argspec: "args=[\'name\', \'tensor\', \'sample_rate\', \'max_outputs\', \'collections\', \'family\'], varargs=None, keywords=None, defaults=[\'3\', \'None\', \'None\'], "
+    name: "create_file_writer"
+    argspec: "args=[\'logdir\', \'max_queue\', \'flush_millis\', \'filename_suffix\', \'name\'], varargs=None, keywords=None, defaults=[\'None\', \'None\', \'None\', \'None\'], "
   }
   member_method {
-    name: "get_summary_description"
-    argspec: "args=[\'node_def\'], varargs=None, keywords=None, defaults=None"
+    name: "flush"
+    argspec: "args=[\'writer\', \'name\'], varargs=None, keywords=None, defaults=[\'None\', \'None\'], "
   }
   member_method {
-    name: "histogram"
-    argspec: "args=[\'name\', \'values\', \'collections\', \'family\'], varargs=None, keywords=None, defaults=[\'None\', \'None\'], "
+    name: "import_event"
+    argspec: "args=[\'tensor\', \'name\'], varargs=None, keywords=None, defaults=[\'None\'], "
   }
   member_method {
-    name: "image"
-    argspec: "args=[\'name\', \'tensor\', \'max_outputs\', \'collections\', \'family\'], varargs=None, keywords=None, defaults=[\'3\', \'None\', \'None\'], "
+    name: "summary_scope"
+    argspec: "args=[\'name\', \'default_name\', \'values\'], varargs=None, keywords=None, defaults=[\'summary\', \'None\'], "
   }
   member_method {
-    name: "merge"
-    argspec: "args=[\'inputs\', \'collections\', \'name\'], varargs=None, keywords=None, defaults=[\'None\', \'None\'], "
-  }
-  member_method {
-    name: "merge_all"
-    argspec: "args=[\'key\', \'scope\', \'name\'], varargs=None, keywords=None, defaults=[\'summaries\', \'None\', \'None\'], "
-  }
-  member_method {
-    name: "scalar"
-    argspec: "args=[\'name\', \'tensor\', \'collections\', \'family\'], varargs=None, keywords=None, defaults=[\'None\', \'None\'], "
-  }
-  member_method {
-    name: "tensor_summary"
-    argspec: "args=[\'name\', \'tensor\', \'summary_description\', \'collections\', \'summary_metadata\', \'family\', \'display_name\'], varargs=None, keywords=None, defaults=[\'None\', \'None\', \'None\', \'None\', \'None\'], "
-  }
-  member_method {
-    name: "text"
-    argspec: "args=[\'name\', \'tensor\', \'collections\'], varargs=None, keywords=None, defaults=[\'None\'], "
+    name: "write"
+    argspec: "args=[\'tag\', \'tensor\', \'step\', \'metadata\', \'name\'], varargs=None, keywords=None, defaults=[\'None\', \'None\'], "
   }
 }
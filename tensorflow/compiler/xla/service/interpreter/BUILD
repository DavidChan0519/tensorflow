--- conflicted
+++ resolved
@@ -1,10 +1,3 @@
-<<<<<<< HEAD
-licenses(["restricted"])
-
-package(default_visibility = ["//visibility:public"])
-
-=======
->>>>>>> ca2d0b65
 load(
     "//tensorflow/core:platform/default/build_config_root.bzl",
     "if_static",
@@ -126,8 +119,6 @@
         "//tensorflow/compiler/xla:xla_data_proto",
         "//tensorflow/core:lib",
         "//tensorflow/core:stream_executor_headers_lib",
-        "//tensorflow/stream_executor/host:host_stream",
-        "//tensorflow/stream_executor/host:host_timer",
         "@com_google_absl//absl/types:span",
     ],
 )
# To push a new version, run:
# $ docker build -f Dockerfile.rbe.cuda9.0-cudnn7-ubuntu14.04 \
#       --tag "gcr.io/tensorflow-testing/nosla-cuda9.0-cudnn7-ubuntu14.04" .
# $ docker push gcr.io/tensorflow-testing/nosla-cuda9.0-cudnn7-ubuntu14.04
#
# TODO(klimek): Include clang in this image so we can also target clang
# builds.

FROM ubuntu:14.04
LABEL maintainer="Manuel Klimek <klimek@google.com>"

RUN apt-get update && apt-get install -y --no-install-recommends ca-certificates apt-transport-https gnupg-curl && \
    rm -rf /var/lib/apt/lists/* && \
    NVIDIA_GPGKEY_SUM=d1be581509378368edeec8c1eb2958702feedf3bc3d17011adbf24efacce4ab5 && \
    NVIDIA_GPGKEY_FPR=ae09fe4bbd223a84b2ccfce3f60f4b3d7fa2af80 && \
    apt-key adv --fetch-keys https://developer.download.nvidia.com/compute/cuda/repos/ubuntu1404/x86_64/7fa2af80.pub && \
    apt-key adv --export --no-emit-version -a $NVIDIA_GPGKEY_FPR | tail -n +2 > cudasign.pub && \
    echo "$NVIDIA_GPGKEY_SUM  cudasign.pub" | sha256sum -c --strict - && rm cudasign.pub && \
    echo "deb https://developer.download.nvidia.com/compute/cuda/repos/ubuntu1604/x86_64 /" > /etc/apt/sources.list.d/cuda.list && \
    echo "deb https://developer.download.nvidia.com/compute/machine-learning/repos/ubuntu1604/x86_64 /" > /etc/apt/sources.list.d/nvidia-ml.list

ENV CUDA_VERSION 9.0.176
ENV CUDA_PKG_VERSION 9-0=$CUDA_VERSION-1
ENV PATH /usr/local/nvidia/bin:/usr/local/cuda/bin:${PATH}
ENV NVIDIA_VISIBLE_DEVICES all
ENV NVIDIA_DRIVER_CAPABILITIES compute,utility
ENV NVIDIA_REQUIRE_CUDA "cuda>=9.0"
<<<<<<< HEAD
ENV NCCL_VERSION 2.2.13
=======
ENV TENSORRT_VERSION 5.0.2
>>>>>>> ca2d0b65
ENV CUDNN_VERSION 7.1.4.18

# TODO(b/110903506): /usr/loca/cuda/lib64/stubs should not be needed in
# LD_LIBRARY_PATH. The stubs/libcuda.so is not meant to used at runtime. The
# correct way to pass the path to bfd-ld is to pass
# -Wl,-rpath-link=/usr/local/cuda/lib64/stubs to all binaries transitively
# depending on libcuda. Optimally, builds targeting cuda would do that
# internally.
ENV LD_LIBRARY_PATH /usr/local/nvidia/lib:/usr/local/nvidia/lib64:/usr/local/cuda/lib64/stubs

LABEL com.nvidia.volumes.needed="nvidia_driver"
LABEL com.nvidia.cuda.version="${CUDA_VERSION}"
LABEL com.nvidia.cudnn.version="${CUDNN_VERSION}"

RUN apt-get update && apt-get install -y --no-install-recommends \
        cuda-cudart-$CUDA_PKG_VERSION \
        cuda-libraries-$CUDA_PKG_VERSION \
        cuda-cublas-9-0=9.0.176.4-1 \
        cuda-libraries-dev-$CUDA_PKG_VERSION \
        cuda-nvml-dev-$CUDA_PKG_VERSION \
        cuda-minimal-build-$CUDA_PKG_VERSION \
        cuda-command-line-tools-$CUDA_PKG_VERSION \
        cuda-core-9-0=9.0.176.3-1 \
        cuda-cublas-dev-9-0=9.0.176.4-1 \
        libcudnn7-dev=$CUDNN_VERSION-1+cuda9.0 \
        libcudnn7=$CUDNN_VERSION-1+cuda9.0 && \
    ln -s cuda-9.0 /usr/local/cuda && \
    apt-mark hold libcudnn7 libcudnn7-dev && \
    rm -rf /var/lib/apt/lists/*

RUN echo "/usr/local/nvidia/lib" >> /etc/ld.so.conf.d/nvidia.conf && \
    echo "/usr/local/nvidia/lib64" >> /etc/ld.so.conf.d/nvidia.conf

# TODO(b/110903506): Provide a link to the SONAME of libcuda.so.
# https://github.com/NVIDIA/nvidia-docker/issues/775
RUN ln -s libcuda.so /usr/local/cuda/lib64/stubs/libcuda.so.1

<<<<<<< HEAD
# TODO(klimek): Once the TODO in tensorflow's configure.py to correctly find
# libnccl is resolved, delete this block.
RUN ln -s /usr/lib/x86_64-linux-gnu/libnccl.so /usr/lib/libnccl.so \
 && ln -s /usr/lib/x86_64-linux-gnu/libnccl.so /usr/lib/libnccl.so.2
=======
# Install a newer version of libstdc++, as new clang versions do not work
# with the stock ubuntu 14.04 libstdc++.
RUN apt-get update && \
    apt-get install -y software-properties-common && \
    add-apt-repository ppa:ubuntu-toolchain-r/test -y && \
    apt-get update && \
    apt-get install -y libstdc++-7-dev && \
    rm -rf /var/lib/apt/lists/*
>>>>>>> ca2d0b65

# Copy and run the install scripts.
COPY install/*.sh /install/
ARG DEBIAN_FRONTEND=noninteractive
RUN /install/install_bootstrap_deb_packages.sh
RUN add-apt-repository -y ppa:openjdk-r/ppa && \
    add-apt-repository -y ppa:george-edison55/cmake-3.x
RUN /install/install_deb_packages.sh
RUN /install/install_pip_packages.sh
RUN /install/install_golang.sh
<|MERGE_RESOLUTION|>--- conflicted
+++ resolved
@@ -6,7 +6,7 @@
 # TODO(klimek): Include clang in this image so we can also target clang
 # builds.
 
-FROM ubuntu:14.04
+FROM gcr.io/clang-docker-builder/clang-ubuntu14_04
 LABEL maintainer="Manuel Klimek <klimek@google.com>"
 
 RUN apt-get update && apt-get install -y --no-install-recommends ca-certificates apt-transport-https gnupg-curl && \
@@ -25,11 +25,7 @@
 ENV NVIDIA_VISIBLE_DEVICES all
 ENV NVIDIA_DRIVER_CAPABILITIES compute,utility
 ENV NVIDIA_REQUIRE_CUDA "cuda>=9.0"
-<<<<<<< HEAD
-ENV NCCL_VERSION 2.2.13
-=======
 ENV TENSORRT_VERSION 5.0.2
->>>>>>> ca2d0b65
 ENV CUDNN_VERSION 7.1.4.18
 
 # TODO(b/110903506): /usr/loca/cuda/lib64/stubs should not be needed in
@@ -55,7 +51,11 @@
         cuda-core-9-0=9.0.176.3-1 \
         cuda-cublas-dev-9-0=9.0.176.4-1 \
         libcudnn7-dev=$CUDNN_VERSION-1+cuda9.0 \
-        libcudnn7=$CUDNN_VERSION-1+cuda9.0 && \
+        libcudnn7=$CUDNN_VERSION-1+cuda9.0 \
+        nvinfer-runtime-trt-repo-ubuntu1604-$TENSORRT_VERSION-ga-cuda9.0 && \
+    apt-get update && apt-get install -y --no-install-recommends \
+        libnvinfer5=$TENSORRT_VERSION-1+cuda9.0 \
+        libnvinfer-dev=$TENSORRT_VERSION-1+cuda9.0 && \
     ln -s cuda-9.0 /usr/local/cuda && \
     apt-mark hold libcudnn7 libcudnn7-dev && \
     rm -rf /var/lib/apt/lists/*
@@ -67,12 +67,6 @@
 # https://github.com/NVIDIA/nvidia-docker/issues/775
 RUN ln -s libcuda.so /usr/local/cuda/lib64/stubs/libcuda.so.1
 
-<<<<<<< HEAD
-# TODO(klimek): Once the TODO in tensorflow's configure.py to correctly find
-# libnccl is resolved, delete this block.
-RUN ln -s /usr/lib/x86_64-linux-gnu/libnccl.so /usr/lib/libnccl.so \
- && ln -s /usr/lib/x86_64-linux-gnu/libnccl.so /usr/lib/libnccl.so.2
-=======
 # Install a newer version of libstdc++, as new clang versions do not work
 # with the stock ubuntu 14.04 libstdc++.
 RUN apt-get update && \
@@ -81,7 +75,6 @@
     apt-get update && \
     apt-get install -y libstdc++-7-dev && \
     rm -rf /var/lib/apt/lists/*
->>>>>>> ca2d0b65
 
 # Copy and run the install scripts.
 COPY install/*.sh /install/

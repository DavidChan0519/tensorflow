# Copyright 2018 The TensorFlow Authors. All Rights Reserved.
#
# Licensed under the Apache License, Version 2.0 (the "License");
# you may not use this file except in compliance with the License.
# You may obtain a copy of the License at
#
#     http://www.apache.org/licenses/LICENSE-2.0
#
# Unless required by applicable law or agreed to in writing, software
# distributed under the License is distributed on an "AS IS" BASIS,
# WITHOUT WARRANTIES OR CONDITIONS OF ANY KIND, either express or implied.
# See the License for the specific language governing permissions and
# limitations under the License.
# ==============================================================================
"""Facilities for creating multiple test combinations.

Here is an example of testing various optimizers in Eager and Graph mode:

class AdditionExample(test.TestCase, parameterized.TestCase):
  @combinations.generate(
     combinations.combine(mode=["graph", "eager"],
                          optimizer=[AdamOptimizer(),
                                     GradientDescentOptimizer()]))
  def testOptimizer(self, optimizer):
    ... f(optimizer)...

This will run `testOptimizer` 4 times with the specified optimizers: 2 in
Eager and 2 in Graph mode.
The test will be provided with arguments that match the arguments of combine
by name.  It is necessary to request all arguments, except for `mode`, which is
optional.

`combine()` function is available for creating a cross product of various
options.  `times()` function exists for creating a product of N `combine()`-ed
results.  See below.
"""

from __future__ import absolute_import
from __future__ import division
from __future__ import print_function

from collections import OrderedDict
import sys
import types
import unittest
from absl.testing import parameterized
import six

from tensorflow.contrib import cluster_resolver
from tensorflow.contrib.distribute.python import mirrored_strategy as mirrored_lib
from tensorflow.contrib.distribute.python import one_device_strategy as one_device_lib
from tensorflow.contrib.distribute.python import tpu_strategy as tpu_lib
from tensorflow.contrib.optimizer_v2 import adagrad as adagrad_v2
from tensorflow.contrib.optimizer_v2 import adam as adam_v2
from tensorflow.contrib.optimizer_v2 import gradient_descent as gradient_descent_v2
from tensorflow.contrib.tpu.python.tpu import device_assignment as device_assignment_lib
from tensorflow.python.distribute import distribution_strategy_context
from tensorflow.python.eager import context
from tensorflow.python.framework import ops
from tensorflow.python.training import adagrad
from tensorflow.python.training import adam
from tensorflow.python.training import gradient_descent
from tensorflow.python.training import rmsprop
from tensorflow.python.util import tf_inspect


GPU_TEST = "test_gpu" in sys.argv[0]
TPU_TEST = "test_tpu" in sys.argv[0]


def generate(combinations):
  """A decorator for generating test cases of a test method or a test class.

  Args:
    combinations: a list of dictionaries created using combine() and times().

  Restrictions:
   -- the "mode" argument can be either "eager" or "graph".  It's "graph" by
      default.
   -- arguments of the test method must match by name to get the corresponding
      value of the combination.  Tests must accept all arguments except the
      "mode", "required_tpu" and "required_gpus".
   -- "distribution" argument is special and optional.  It is meant for passing
      instances of DistributionStrategy.  Each instance is to be passed as via
      `NamedDistribution`.  If using "distribution", "required_gpus" and
      "required_tpu" should be specified via the NamedDistribution instance,
      rather than as separate arguments.
   -- "required_tpu" argument is special and optional.  If not `None`, then the
      test will be skipped if TPUs aren't available.
   -- "required_gpus" argument is special and optional.  If not `None`, then the
      test will be skipped if the specified number of GPUs aren't available.

  Returns:
    a decorator that will cause the test method or the test class to be run
    under the specified conditions.

  Raises:
    ValueError - if "mode" argument wasn't either "eager" or "graph" or if other
      arguments were not accepted by the test method.
  """

  def decorator(test_method_or_class):
    """The decorator to be returned."""

    # Generate good test names that can be used with --test_filter.
    named_combinations = []
    for combination in combinations:
      # We use OrderedDicts in `combine()` and `times()` to ensure stable
      # order of keys in each dictionary.
      assert isinstance(combination, OrderedDict)
      name = "".join([
          "_{}_{}".format(
              "".join(filter(str.isalnum, key)),
              "".join(filter(str.isalnum, str(value))))
          for key, value in combination.items()
      ])
      named_combinations.append(
          OrderedDict(
              list(combination.items()) + [("testcase_name",
                                            "_test{}".format(name))]))

    if isinstance(test_method_or_class, type):
      class_object = test_method_or_class
      class_object._test_method_ids = test_method_ids = {}
      for name, test_method in six.iteritems(class_object.__dict__.copy()):
        if (name.startswith(unittest.TestLoader.testMethodPrefix) and
            isinstance(test_method, types.FunctionType)):
          delattr(class_object, name)
          methods = {}
          parameterized._update_class_dict_for_param_test_case(
              class_object.__name__, methods, test_method_ids, name,
              parameterized._ParameterizedTestIter(
                  _augment_with_special_arguments(test_method),
                  named_combinations, parameterized._NAMED, name))
          for method_name, method in six.iteritems(methods):
            setattr(class_object, method_name, method)

      return class_object
    else:
      test_method = _augment_with_special_arguments(test_method_or_class)
      return parameterized.named_parameters(*named_combinations)(test_method)

  return decorator


def _augment_with_special_arguments(test_method):
  def decorated(self, **kwargs):
    """A wrapped test method that treats some arguments in a special way."""
    mode = kwargs.pop("mode", "graph")

    distribution = kwargs.get("distribution", None)
    required_tpu = kwargs.pop("required_tpu", False)
    required_gpus = kwargs.pop("required_gpus", None)

    if distribution:
      assert required_gpus is None, (
          "Do not use `required_gpus` and `distribution` together.")
      assert required_tpu is False, (
          "Do not use `required_tpu` and `distribution` together.")
      required_gpus = distribution.required_gpus
      required_tpu = distribution.required_tpu

    if required_tpu and not TPU_TEST:
      self.skipTest("Test requires a TPU, but it's not available.")
    if not required_tpu and TPU_TEST:
      self.skipTest("Test that doesn't require a TPU.")

    if not required_gpus:
      if GPU_TEST:
        self.skipTest("Test that doesn't require GPUs.")
    elif context.num_gpus() < required_gpus:
      # TODO(priyag): Consider allowing tests in graph mode using soft
      # placement.
      self.skipTest(
          "{} GPUs are not available for this test. {} GPUs are available".
          format(required_gpus, context.num_gpus()))

    # At this point, `kwargs` doesn't have `required_gpus` or `required_tpu`
    # that the user might have specified.  `kwargs` still has `mode`, which
    # the test is allowed to accept or ignore.
    requested_arguments = tf_inspect.getfullargspec(test_method).args
    missing_arguments = set(list(kwargs.keys()) + ["self"]).difference(
        set(requested_arguments + ["mode"]))
    if missing_arguments:
      raise ValueError("The test is missing arguments {} .".format(
          missing_arguments))

    kwargs_to_pass = {}
    for arg in requested_arguments:
      if arg == "self":
        kwargs_to_pass[arg] = self
      else:
        kwargs_to_pass[arg] = kwargs[arg]

    if mode == "eager":
      with context.eager_mode():
        if distribution:
          kwargs_to_pass["distribution"] = distribution.strategy
        test_method(**kwargs_to_pass)
    elif mode == "graph":
      with ops.Graph().as_default(), context.graph_mode():
        if distribution:
          kwargs_to_pass["distribution"] = distribution.strategy
        test_method(**kwargs_to_pass)
    else:
      raise ValueError(
          "'mode' has to be either 'eager' or 'graph' and not {}".format(
              mode))
  return decorated


def combine(**kwargs):
  """Generate combinations based on its keyword arguments.

  Two sets of returned combinations can be concatenated using +.  Their product
  can be computed using `times()`.

  Args:
    **kwargs: keyword arguments of form `option=[possibilities, ...]`
         or `option=the_only_possibility`.

  Returns:
    a list of dictionaries for each combination. Keys in the dictionaries are
    the keyword argument names.  Each key has one value - one of the
    corresponding keyword argument values.
  """
  if not kwargs:
    return [OrderedDict()]

  sort_by_key = lambda k: k[0][0]
  kwargs = OrderedDict(sorted(kwargs.items(), key=sort_by_key))
  first = list(kwargs.items())[0]

  rest = dict(list(kwargs.items())[1:])
  rest_combined = combine(**rest)

  key = first[0]
  values = first[1]
  if not isinstance(values, list):
    values = [values]

  return [
      OrderedDict(sorted(list(combined.items()) + [(key, v)], key=sort_by_key))
      for v in values
      for combined in rest_combined
  ]


def times(*combined):
  """Generate a product of N sets of combinations.

  times(combine(a=[1,2]), combine(b=[3,4])) == combine(a=[1,2], b=[3,4])

  Args:
    *combined: N lists of dictionaries that specify combinations.

  Returns:
    a list of dictionaries for each combination.

  Raises:
    ValueError: if some of the inputs have overlapping keys.
  """
  assert combined

  if len(combined) == 1:
    return combined[0]

  first = combined[0]
  rest_combined = times(*combined[1:])

  combined_results = []
  for a in first:
    for b in rest_combined:
      if set(a.keys()).intersection(set(b.keys())):
        raise ValueError("Keys need to not overlap: {} vs {}".format(
            a.keys(), b.keys()))

      combined_results.append(OrderedDict(list(a.items()) + list(b.items())))
  return combined_results


class NamedObject(object):
  """A class that translates an object into a good test name."""

  def __init__(self, name, obj):
    self._name = name
    self._obj = obj

  def __getattr__(self, name):
    return getattr(self._obj, name)

  def __call__(self, *args, **kwargs):
    return self._obj(*args, **kwargs)

  def __repr__(self):
    return self._name


class NamedDistribution(object):
  """Translates DistributionStrategy and its data into a good name."""

  def __init__(self, name, distribution_fn, required_gpus=None,
               required_tpu=False):
    self._distribution_fn = distribution_fn
    self._name = name
    self._required_gpus = required_gpus
    self._required_tpu = required_tpu

  def __repr__(self):
    return self._name

  @property
  def strategy(self):
    return self._distribution_fn()

  @property
  def required_gpus(self):
    return self._required_gpus

  @property
  def required_tpu(self):
    return self._required_tpu


<<<<<<< HEAD
def _get_tpu_strategy_creator(steps_per_run):
  def _create_tpu_strategy():
    resolver = cluster_resolver.TPUClusterResolver("")
    tpu_lib.initialize_tpu_system(resolver)
    strategy = tpu_lib.TPUStrategy(resolver, steps_per_run=steps_per_run)
=======
def _get_tpu_strategy_creator(steps_per_run, use_single_core=False, **kwargs):
  def _create_tpu_strategy():
    resolver = cluster_resolver.TPUClusterResolver("")
    topology = tpu_lib.initialize_tpu_system(resolver)
    device_assignment = None
    if use_single_core:
      device_assignment = device_assignment_lib.DeviceAssignment(
          topology, core_assignment=device_assignment_lib.
          SINGLE_CORE_ASSIGNMENT)

    strategy = tpu_lib.TPUStrategy(resolver, steps_per_run=steps_per_run,
                                   device_assignment=device_assignment,
                                   **kwargs)
>>>>>>> e6dbfa17
    return strategy
  return _create_tpu_strategy


# pylint: disable=g-long-lambda
default_strategy = NamedDistribution(
    "Default",
    distribution_strategy_context._get_default_strategy,  # pylint: disable=protected-access
    required_gpus=None)
one_device_strategy = NamedDistribution(
    "OneDeviceCPU", lambda: one_device_lib.OneDeviceStrategy("/cpu:0"),
    required_gpus=None)
tpu_strategy = NamedDistribution(
    "TPU", _get_tpu_strategy_creator(steps_per_run=2),
    required_tpu=True)
tpu_strategy_one_step = NamedDistribution(
    "TPUOneStep", _get_tpu_strategy_creator(steps_per_run=1),
    required_tpu=True)
<<<<<<< HEAD
=======
tpu_strategy_loop_on_device_one_core = NamedDistribution(
    "TPULoopOnDeviceOneCore", _get_tpu_strategy_creator(
        steps_per_run=2, use_single_core=True,
        _disable_training_loop_on_host=True),
    required_tpu=True)
tpu_strategy_one_step_loop_on_device_one_core = NamedDistribution(
    "TPUOneStepLoopOnDeviceOneCore", _get_tpu_strategy_creator(
        steps_per_run=1, use_single_core=True,
        _disable_training_loop_on_host=True),
    required_tpu=True)
# TODO(b/122327153): Remove below two NamedDistributions.
tpu_strategy_loop_on_device = NamedDistribution(
    "TPULoopOnDevice", _get_tpu_strategy_creator(
        steps_per_run=2, _disable_training_loop_on_host=True),
    required_tpu=True)
tpu_strategy_one_step_loop_on_device = NamedDistribution(
    "TPUOneStepLoopOnDevice", _get_tpu_strategy_creator(
        steps_per_run=1, _disable_training_loop_on_host=True),
    required_tpu=True)
>>>>>>> e6dbfa17

mirrored_strategy_with_one_cpu = NamedDistribution(
    "Mirrored1CPU",
    lambda: mirrored_lib.MirroredStrategy(["/cpu:0"]))
mirrored_strategy_with_one_gpu = NamedDistribution(
    "Mirrored1GPU",
    lambda: mirrored_lib.MirroredStrategy(["/gpu:0"]),
    required_gpus=1)
mirrored_strategy_with_gpu_and_cpu = NamedDistribution(
    "MirroredCPUAndGPU",
    lambda: mirrored_lib.MirroredStrategy(["/gpu:0", "/cpu:0"]),
    required_gpus=1)
mirrored_strategy_with_two_gpus = NamedDistribution(
    "Mirrored2GPUs",
    lambda: mirrored_lib.MirroredStrategy(["/gpu:0", "/gpu:1"]),
    required_gpus=2)
core_mirrored_strategy_with_one_cpu = NamedDistribution(
    "CoreMirrored1CPU",
    lambda: mirrored_lib.CoreMirroredStrategy(["/cpu:0"]))
core_mirrored_strategy_with_one_gpu = NamedDistribution(
    "CoreMirrored1GPU",
    lambda: mirrored_lib.CoreMirroredStrategy(["/gpu:0"]),
    required_gpus=1)
core_mirrored_strategy_with_gpu_and_cpu = NamedDistribution(
    "CoreMirroredCPUAndGPU",
    lambda: mirrored_lib.CoreMirroredStrategy(["/gpu:0", "/cpu:0"]),
    required_gpus=1)
core_mirrored_strategy_with_two_gpus = NamedDistribution(
    "CoreMirrored2GPUs",
    lambda: mirrored_lib.CoreMirroredStrategy(["/gpu:0", "/gpu:1"]),
    required_gpus=2)


gradient_descent_optimizer_v1_fn = NamedObject(
    "GradientDescentV1", lambda: gradient_descent.GradientDescentOptimizer(0.2))
adagrad_optimizer_v1_fn = NamedObject(
    "AdagradV1", lambda: adagrad.AdagradOptimizer(0.001))
adam_optimizer_v1_fn = NamedObject("AdamV1",
                                   lambda: adam.AdamOptimizer(0.001, epsilon=1))
rmsprop_optimizer_v1_fn = NamedObject(
    "RmsPropV1", lambda: rmsprop.RMSPropOptimizer(0.001))

optimizers_v1 = [gradient_descent_optimizer_v1_fn, adagrad_optimizer_v1_fn]

gradient_descent_optimizer_v2_fn = NamedObject(
    "GradientDescentV2",
    lambda: gradient_descent_v2.GradientDescentOptimizer(0.2))
adagrad_optimizer_v2_fn = NamedObject(
    "AdagradV2", lambda: adagrad_v2.AdagradOptimizer(0.001))
adam_optimizer_v2_fn = NamedObject(
    "AdamV2", lambda: adam_v2.AdamOptimizer(0.001, epsilon=1))

optimizers_v2 = [gradient_descent_optimizer_v2_fn, adagrad_optimizer_v2_fn]

graph_and_eager_modes = ["graph", "eager"]


def distributions_and_v1_optimizers():
  """A common set of combination with DistributionStrategies and Optimizers."""
  return combine(
      distribution=[
          one_device_strategy,
          mirrored_strategy_with_gpu_and_cpu,
          mirrored_strategy_with_two_gpus,
          core_mirrored_strategy_with_gpu_and_cpu,
          core_mirrored_strategy_with_two_gpus,
      ],
      optimizer_fn=optimizers_v1)


def distributions_and_v2_optimizers():
  """DistributionStrategies and V2 Optimizers."""
  return combine(
      distribution=[
          one_device_strategy,
          mirrored_strategy_with_gpu_and_cpu,
          mirrored_strategy_with_two_gpus,
          core_mirrored_strategy_with_gpu_and_cpu,
          core_mirrored_strategy_with_two_gpus,
      ],
      optimizer_fn=optimizers_v2)<|MERGE_RESOLUTION|>--- conflicted
+++ resolved
@@ -322,13 +322,6 @@
     return self._required_tpu
 
 
-<<<<<<< HEAD
-def _get_tpu_strategy_creator(steps_per_run):
-  def _create_tpu_strategy():
-    resolver = cluster_resolver.TPUClusterResolver("")
-    tpu_lib.initialize_tpu_system(resolver)
-    strategy = tpu_lib.TPUStrategy(resolver, steps_per_run=steps_per_run)
-=======
 def _get_tpu_strategy_creator(steps_per_run, use_single_core=False, **kwargs):
   def _create_tpu_strategy():
     resolver = cluster_resolver.TPUClusterResolver("")
@@ -342,7 +335,6 @@
     strategy = tpu_lib.TPUStrategy(resolver, steps_per_run=steps_per_run,
                                    device_assignment=device_assignment,
                                    **kwargs)
->>>>>>> e6dbfa17
     return strategy
   return _create_tpu_strategy
 
@@ -361,8 +353,6 @@
 tpu_strategy_one_step = NamedDistribution(
     "TPUOneStep", _get_tpu_strategy_creator(steps_per_run=1),
     required_tpu=True)
-<<<<<<< HEAD
-=======
 tpu_strategy_loop_on_device_one_core = NamedDistribution(
     "TPULoopOnDeviceOneCore", _get_tpu_strategy_creator(
         steps_per_run=2, use_single_core=True,
@@ -382,7 +372,6 @@
     "TPUOneStepLoopOnDevice", _get_tpu_strategy_creator(
         steps_per_run=1, _disable_training_loop_on_host=True),
     required_tpu=True)
->>>>>>> e6dbfa17
 
 mirrored_strategy_with_one_cpu = NamedDistribution(
     "Mirrored1CPU",

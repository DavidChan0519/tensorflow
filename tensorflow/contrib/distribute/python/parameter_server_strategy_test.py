--- conflicted
+++ resolved
@@ -25,11 +25,8 @@
 from tensorflow.contrib.distribute.python import combinations
 from tensorflow.contrib.distribute.python import multi_worker_test_base
 from tensorflow.contrib.distribute.python import parameter_server_strategy
-from tensorflow.contrib.distribute.python import values
+from tensorflow.contrib.distribute.python import strategy_test_lib
 from tensorflow.core.protobuf import config_pb2
-<<<<<<< HEAD
-from tensorflow.python.distribute import multi_worker_util
-=======
 from tensorflow.python.data.ops import dataset_ops
 from tensorflow.python.distribute import device_util
 from tensorflow.python.distribute import distribute_lib
@@ -39,21 +36,22 @@
 from tensorflow.python.distribute import reduce_util
 from tensorflow.python.distribute import values
 from tensorflow.python.distribute.cluster_resolver import SimpleClusterResolver
->>>>>>> ca2d0b65
 from tensorflow.python.eager import backprop
 from tensorflow.python.eager import context
 from tensorflow.python.estimator import run_config
 from tensorflow.python.framework import constant_op
+from tensorflow.python.framework import errors
 from tensorflow.python.framework import ops
+from tensorflow.python.framework import tensor_util
 from tensorflow.python.layers import core
 from tensorflow.python.ops import array_ops
 from tensorflow.python.ops import control_flow_ops
 from tensorflow.python.ops import gradients
+from tensorflow.python.ops import partitioned_variables
+from tensorflow.python.ops import resource_variable_ops
 from tensorflow.python.ops import variable_scope
 from tensorflow.python.ops import variables
 from tensorflow.python.platform import test
-from tensorflow.python.training import device_util
-from tensorflow.python.training import distribution_strategy_context
 from tensorflow.python.training import training_util
 from tensorflow.python.training.server_lib import ClusterSpec
 
@@ -62,8 +60,6 @@
 PS = run_config.TaskType.PS
 
 
-<<<<<<< HEAD
-=======
 def _get_replica_id_integer():
   replica_id = ds_context.get_replica_context().replica_id_in_sync_group
   if isinstance(replica_id, ops.Tensor):
@@ -122,7 +118,6 @@
   return distribution, target, sess_config
 
 
->>>>>>> ca2d0b65
 class ParameterServerStrategyTestBase(
     multi_worker_test_base.MultiWorkerTestBase):
 
@@ -162,8 +157,7 @@
                              config=sess_config) as sess, \
          d.scope():
 
-      # Define a variable outside the call_for_each_replica scope. This is not
-      # recommended.
+      # Define a variable outside the call_for_each_replica scope.
       n = variable_scope.get_variable('n', initializer=10.0)
       self.assertEqual(n.device, '/job:ps/task:0')
 
@@ -171,9 +165,8 @@
         if num_gpus == 0:
           last_part_device = 'device:CPU:0'
         else:
-          last_part_device = (
-              'device:GPU:%d' %
-              distribution_strategy_context.get_replica_context().replica_id)
+          replica_id = _get_replica_id_integer()
+          last_part_device = ('device:GPU:%d' % replica_id)
 
         a = constant_op.constant(1.0)
         b = constant_op.constant(2.0)
@@ -197,7 +190,7 @@
                          '/job:worker/replica:0/task:0/%s' % last_part_device)
 
         # The colocate_vars_with can override the distribution's device.
-        with d.extended.colocate_vars_with(x):
+        with d.colocate_vars_with(x):
           y = variable_scope.get_variable(
               'y', initializer=20.0,
               aggregation=variable_scope.VariableAggregation.SUM)
@@ -243,7 +236,7 @@
         self.assertIn('/job:ps/', h.device)
         return y_add, z_add, f
 
-      y, z, f = d.extended.call_for_each_replica(model_fn)
+      y, z, f = d.call_for_each_replica(model_fn)
       self.assertNotEqual(y, None)
       self.assertNotEqual(z, None)
       self.assertNotEqual(f, None)
@@ -255,13 +248,11 @@
         self.assertEqual(z_val, 43.0)
         self.assertEqual(f_val, 46.0)
 
-<<<<<<< HEAD
-=======
   def _test_device_assignment_distributed_enable_partitioner(
       self, task_type, task_id, num_gpus, use_core_strategy=False):
     d, _, sess_config = self._get_test_objects(
         task_type, task_id, num_gpus, use_core_strategy=use_core_strategy)
-    num_shards = len(d.extended.parameter_devices)
+    num_shards = len(d.parameter_devices)
     partitioner = partitioned_variables.fixed_size_partitioner(num_shards)
     with ops.Graph().as_default(), \
          self.cached_session(target=self._default_target,
@@ -295,7 +286,7 @@
 
         return x_add
 
-      x = d.extended.call_for_each_replica(model_fn)
+      x = d.call_for_each_replica(model_fn)
 
       if context.num_gpus() >= 1:
         variables.global_variables_initializer().run()
@@ -306,7 +297,6 @@
           x_expect = [10.0 + 3 * num_gpus, 20.0 + 5 * num_gpus]
           self.assertEqual(x_val, x_expect)
 
->>>>>>> ca2d0b65
   def _test_device_assignment_local(self,
                                     d,
                                     compute_device='CPU',
@@ -321,18 +311,16 @@
         if 'CPU' in compute_device:
           replica_compute_device = '/device:CPU:0'
         else:
-          replica_compute_device = (
-              '/device:GPU:%d' %
-              distribution_strategy_context.get_replica_context().replica_id)
+          replica_id = _get_replica_id_integer()
+          replica_compute_device = ('/device:GPU:%d' % replica_id)
         replica_compute_device = device_util.canonicalize(
             replica_compute_device)
 
         if 'CPU' in variable_device:
           replica_variable_device = '/device:CPU:0'
         else:
-          replica_variable_device = (
-              '/device:GPU:%d' %
-              distribution_strategy_context.get_replica_context().replica_id)
+          replica_id = _get_replica_id_integer()
+          replica_variable_device = ('/device:GPU:%d' % replica_id)
         replica_variable_device = device_util.canonicalize(
             replica_variable_device)
 
@@ -356,7 +344,7 @@
         self.assertEqual(e.device, device_util.canonicalize('/device:GPU:2'))
 
         # The colocate_vars_with can override the distribution's device.
-        with d.extended.colocate_vars_with(x):
+        with d.colocate_vars_with(x):
           y = variable_scope.get_variable(
               'y', initializer=20.0,
               aggregation=variable_scope.VariableAggregation.SUM)
@@ -399,7 +387,7 @@
             device_util.canonicalize(h.device))
         return y_add, z_add, f
 
-      y, z, f = d.extended.call_for_each_replica(model_fn)
+      y, z, f = d.call_for_each_replica(model_fn)
       self.assertNotEqual(y, None)
       self.assertNotEqual(z, None)
       self.assertNotEqual(f, None)
@@ -417,17 +405,10 @@
                              num_gpus,
                              use_core_strategy=False):
     d, master_target, sess_config = self._get_test_objects(
-<<<<<<< HEAD
-        task_type, task_id, num_gpus)
-    if hasattr(d, '_cluster_spec') and d._cluster_spec:
-      num_workers = len(d._cluster_spec.as_dict().get(WORKER))
-      if 'chief' in d._cluster_spec.as_dict():
-=======
         task_type, task_id, num_gpus, use_core_strategy=use_core_strategy)
     if d.extended._cluster_spec:
       num_workers = len(d.extended._cluster_spec.as_dict().get(WORKER))
       if 'chief' in d.extended._cluster_spec.as_dict():
->>>>>>> ca2d0b65
         num_workers += 1
     else:
       num_workers = 1
@@ -457,10 +438,10 @@
         train_op = control_flow_ops.group(x_add, y_add, z_add)
         return x, y, z, train_op
 
-      x, y, z, train_op = d.extended.call_for_each_replica(model_fn)
+      x, y, z, train_op = d.call_for_each_replica(model_fn)
       train_op = d.group(train_op)
 
-      if context.num_gpus() < d._num_gpus_per_worker:
+      if context.num_gpus() < d.extended._num_gpus_per_worker:
         return True
 
       if task_id == 0:
@@ -485,11 +466,11 @@
       self._finish_condition.release()
 
       x_val, y_val, z_val = sess.run([x, y, z])
-      self.assertEqual(x_val, 10.0 + 1.0 * num_workers * d.num_replicas)
-      self.assertEqual(y_val, 20.0 + 1.0 * num_workers * d.num_replicas)
+      self.assertEqual(x_val, 10.0 + 1.0 * num_workers * d.num_replicas_in_sync)
+      self.assertEqual(y_val, 20.0 + 1.0 * num_workers * d.num_replicas_in_sync)
       self.assertEqual(z_val, 30.0 + 1.0 * num_workers)
-      return (x_val == 10.0 + 1.0 * num_workers * d.num_replicas and
-              y_val == 20.0 + 1.0 * num_workers * d.num_replicas and
+      return (x_val == 10.0 + 1.0 * num_workers * d.num_replicas_in_sync and
+              y_val == 20.0 + 1.0 * num_workers * d.num_replicas_in_sync and
               z_val == 30.0 + 1.0 * num_workers)
 
   def _test_minimize_loss_graph(self,
@@ -498,13 +479,6 @@
                                 num_gpus,
                                 use_core_strategy=False):
     d, master_target, sess_config = self._get_test_objects(
-<<<<<<< HEAD
-        task_type, task_id, num_gpus)
-    assert hasattr(d, '_cluster_spec') and d._cluster_spec
-    num_workers = len(d._cluster_spec.as_dict().get(WORKER))
-    if CHIEF in d._cluster_spec.as_dict():
-      num_workers += 1
-=======
         task_type, task_id, num_gpus, use_core_strategy=use_core_strategy)
     if task_type:
       # Multi-worker
@@ -515,7 +489,6 @@
     else:
       # local
       num_workers = 1
->>>>>>> ca2d0b65
 
     with ops.Graph().as_default(), \
          self.cached_session(target=master_target,
@@ -546,37 +519,30 @@
       def step():
         """Perform one optimization step."""
         # Run forward & backward to get gradients, variables list.
-<<<<<<< HEAD
-        g_v = d.call_for_each_replica(grad_fn, one)
-=======
-        g_v = d.extended.call_for_each_replica(grad_fn, args=(one,))
->>>>>>> ca2d0b65
+        g_v = d.call_for_each_replica(grad_fn, args=(one,))
         # Update the variables using the gradients and the update() function.
         before_list = []
         after_list = []
         for g, v in g_v:
-          fetched = d.read_var(v)
+          fetched = d.extended.read_var(v)
           before_list.append(fetched)
           with ops.control_dependencies([fetched]):
             # TODO(yuefengz): support non-Mirrored variable as destinations.
-            g = d.reduce(
-                variable_scope.VariableAggregation.SUM, g, destinations=v)
+            g = d.extended.reduce_to(
+                reduce_util.ReduceOp.SUM, g, destinations=v)
             with ops.control_dependencies(
-<<<<<<< HEAD
                 d.update(v, update, g, grouped=False)):
-              after_list.append(d.read_var(v))
-=======
-                d.extended.update(v, update, args=(g,), group=False)):
               after_list.append(d.extended.read_var(v))
->>>>>>> ca2d0b65
         return before_list, after_list
 
       before_out, after_out = step()
 
-      if context.num_gpus() < d._num_gpus_per_worker:
+      if context.num_gpus() < d.extended._num_gpus_per_worker:
         return True
 
-      if multi_worker_util.is_chief(d._cluster_spec, task_type, task_id):
+      if (not task_type or
+          multi_worker_util.is_chief(
+              d.extended._cluster_spec, task_type, task_id)):
         variables.global_variables_initializer().run()
 
       # Workers waiting for chief worker's initializing variables.
@@ -599,11 +565,6 @@
       self.assertLess(error_after, error_before)
       return error_after < error_before
 
-<<<<<<< HEAD
-
-class ParameterServerStrategyTest(ParameterServerStrategyTestBase,
-                                  parameterized.TestCase):
-=======
   def _test_input_fn_iterator(self,
                               task_type,
                               task_id,
@@ -642,12 +603,9 @@
         self.assertEqual(expected_value, computed_value)
 
 
-class ParameterServerStrategyTest(
-    ParameterServerStrategyTestBase,
-    strategy_test_lib.DistributionTestBase,
-    strategy_test_lib.TwoDeviceDistributionTestBase,
-    parameterized.TestCase):
->>>>>>> ca2d0b65
+class ParameterServerStrategyTest(ParameterServerStrategyTestBase,
+                                  strategy_test_lib.DistributionTestBase,
+                                  parameterized.TestCase):
 
   @classmethod
   def setUpClass(cls):
@@ -695,11 +653,6 @@
     self._test_device_assignment_distributed(
         'worker', 1, num_gpus, use_core_strategy=use_core_strategy)
 
-<<<<<<< HEAD
-  def testSimpleBetweenGraph(self):
-    self._run_between_graph_clients(self._test_simple_increment,
-                                    self._cluster_spec, context.num_gpus())
-=======
   @combinations.generate(
       combinations.combine(
           mode=['graph'], num_gpus=[0, 1, 2], use_core_strategy=[True, False]))
@@ -716,7 +669,6 @@
         self._cluster_spec,
         context.num_gpus(),
         use_core_strategy=use_core_strategy)
->>>>>>> ca2d0b65
 
   @combinations.generate(
       combinations.combine(
@@ -725,13 +677,6 @@
     self._test_simple_increment(None, 0, num_gpus, use_core_strategy)
 
   @combinations.generate(
-<<<<<<< HEAD
-      combinations.combine(mode=['graph'], num_gpus=[0, 1, 2]))
-  def testMinimizeLossGraph(self, num_gpus):
-    self._run_between_graph_clients(self._test_minimize_loss_graph,
-                                    self._cluster_spec, num_gpus)
-
-=======
       combinations.combine(
           mode=['graph'], num_gpus=[0, 1, 2], use_core_strategy=[True, False]))
   def testMinimizeLossGraphDistributed(self, num_gpus, use_core_strategy):
@@ -837,37 +782,6 @@
     # Verify isolate_session_state
     self.assertTrue(new_config.isolate_session_state)
 
-  def testAllReduceSum(self):
-    distribution = parameter_server_strategy.ParameterServerStrategy(
-        num_gpus_per_worker=2)
-    self._test_all_reduce_sum(distribution)
-
-  def testAllReduceSumGradients(self):
-    distribution = parameter_server_strategy.ParameterServerStrategy(
-        num_gpus_per_worker=2)
-    self._test_all_reduce_sum_gradients(distribution)
-
-  def testAllReduceSumGradientTape(self):
-    distribution = parameter_server_strategy.ParameterServerStrategy(
-        num_gpus_per_worker=2)
-    self._test_all_reduce_sum_gradient_tape(distribution)
-
-  def testAllReduceMean(self):
-    distribution = parameter_server_strategy.ParameterServerStrategy(
-        num_gpus_per_worker=2)
-    self._test_all_reduce_mean(distribution)
-
-  def testAllReduceMeanGradients(self):
-    distribution = parameter_server_strategy.ParameterServerStrategy(
-        num_gpus_per_worker=2)
-    self._test_all_reduce_mean_gradients(distribution)
-
-  def testAllReduceMeanGradientTape(self):
-    distribution = parameter_server_strategy.ParameterServerStrategy(
-        num_gpus_per_worker=2)
-    self._test_all_reduce_mean_gradient_tape(distribution)
-
->>>>>>> ca2d0b65
 
 class ParameterServerStrategyWithChiefTest(ParameterServerStrategyTestBase,
                                            parameterized.TestCase):
@@ -897,19 +811,12 @@
         num_gpus,
         use_core_strategy=use_core_strategy)
 
-<<<<<<< HEAD
-  def testGlobalStepIsWrapped(self):
-    distribution = parameter_server_strategy.ParameterServerStrategy(
-        num_gpus_per_worker=2)
-    with ops.Graph().as_default(), distribution.scope():
-=======
   @combinations.generate(
       combinations.combine(mode=['graph'], use_core_strategy=[True, False]))
   def testGlobalStepIsWrappedOnTwoGPUs(self, use_core_strategy):
     strategy, _, _ = create_test_objects(
         num_gpus=2, use_core_strategy=use_core_strategy)
     with ops.Graph().as_default(), strategy.scope():
->>>>>>> ca2d0b65
       created_step = training_util.create_global_step()
       get_step = training_util.get_global_step()
       self.assertEqual(created_step, get_step,
@@ -918,8 +825,6 @@
                              id(get_step), get_step.__class__.__name__)))
       self.assertIs(values.AggregatingVariable, type(created_step))
       self.assertIs(values.AggregatingVariable, type(get_step))
-<<<<<<< HEAD
-=======
       self.assertIs(strategy, created_step.distribute_strategy)
 
   @combinations.generate(
@@ -936,10 +841,7 @@
                              id(get_step), get_step.__class__.__name__)))
       self.assertIs(resource_variable_ops.ResourceVariable, type(created_step))
       self.assertIs(resource_variable_ops.ResourceVariable, type(get_step))
-      # All variables have an _distribute_strategy parameter. Only variable
-      # subclasses in distribution strategy expose it publicly.
-      self.assertFalse(hasattr(strategy, 'distribute_strategy'))
-      self.assertIs(strategy, created_step._distribute_strategy)
+      self.assertIs(strategy, created_step.distribute_strategy)
 
   @combinations.generate(
       combinations.combine(mode=['graph'], use_core_strategy=[True, False]))
@@ -947,36 +849,17 @@
     strategy, _, _ = create_test_objects(
         num_gpus=2, use_core_strategy=use_core_strategy)
     with ops.Graph().as_default(), strategy.scope():
->>>>>>> ca2d0b65
 
       def f():
         with backprop.GradientTape() as tape:
           v = variable_scope.get_variable('v', initializer=10.0)
           _ = v * v
         v, = tape.watched_variables()
-<<<<<<< HEAD
-        w = distribution.value_container(v)
-        self.assertIs(values.AggregatingVariable, type(w))
-      distribution.call_for_each_tower(f)
-=======
         w = strategy.extended.value_container(v)
         self.assertIs(values.AggregatingVariable, type(w))
 
       strategy.extended.call_for_each_replica(f)
 
 
-class LocalParameterServerStrategyTest(strategy_test_lib.DistributionTestBase,
-                                       parameterized.TestCase):
-
-  @combinations.generate(combinations.combine(mode=['graph', 'eager'],
-                                              use_core_strategy=[True, False],
-                                              required_gpus=2))
-  def testNumpyIterator(self, use_core_strategy):
-    strategy, _, _ = create_test_objects(
-        num_gpus=2, use_core_strategy=use_core_strategy)
-    self._test_numpy_iterator(strategy)
->>>>>>> ca2d0b65
-
-
 if __name__ == '__main__':
   test.main()
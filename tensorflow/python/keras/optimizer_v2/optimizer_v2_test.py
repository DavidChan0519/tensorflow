# Copyright 2018 The TensorFlow Authors. All Rights Reserved.
#
# Licensed under the Apache License, Version 2.0 (the "License");
# you may not use this file except in compliance with the License.
# You may obtain a copy of the License at
#
#     http://www.apache.org/licenses/LICENSE-2.0
#
# Unless required by applicable law or agreed to in writing, software
# distributed under the License is distributed on an "AS IS" BASIS,
# WITHOUT WARRANTIES OR CONDITIONS OF ANY KIND, either express or implied.
# See the License for the specific language governing permissions and
# limitations under the License.
# ==============================================================================
"""Functional test for OptimizerV2."""

from __future__ import absolute_import
from __future__ import division
from __future__ import print_function

import os
import tempfile

from absl.testing import parameterized
import numpy as np

from tensorflow.python import keras
from tensorflow.python.eager import context
from tensorflow.python.eager import def_function
from tensorflow.python.framework import constant_op
from tensorflow.python.framework import dtypes
from tensorflow.python.framework import ops
from tensorflow.python.framework import test_util
from tensorflow.python.keras import backend
from tensorflow.python.keras import callbacks
from tensorflow.python.keras import optimizers
from tensorflow.python.keras import testing_utils
from tensorflow.python.keras.engine import input_layer
from tensorflow.python.keras.engine import saving
from tensorflow.python.keras.engine import sequential
from tensorflow.python.keras.engine import training
from tensorflow.python.keras.layers import core
from tensorflow.python.keras.optimizer_v2 import adam
from tensorflow.python.keras.optimizer_v2 import gradient_descent
from tensorflow.python.keras.optimizer_v2 import optimizer_v2
from tensorflow.python.ops import array_ops
from tensorflow.python.ops import clip_ops
from tensorflow.python.ops import resource_variable_ops
from tensorflow.python.ops import state_ops
from tensorflow.python.ops import variables
from tensorflow.python.platform import gfile
from tensorflow.python.platform import test
from tensorflow.python.training import momentum
from tensorflow.python.training import training_util


class OptimizerTest(test.TestCase):

  @test_util.run_in_graph_and_eager_modes
  def testBasic(self):
    for _, dtype in enumerate([dtypes.half, dtypes.float32, dtypes.float64]):
      with self.cached_session():
        var0 = resource_variable_ops.ResourceVariable([1.0, 2.0], dtype=dtype)
        var1 = resource_variable_ops.ResourceVariable([3.0, 4.0], dtype=dtype)
        loss = lambda: 5 * var0 + 3 * var1  # pylint: disable=cell-var-from-loop
        sgd = gradient_descent.SGD(3.0)

        self.evaluate(variables.global_variables_initializer())
        # Fetch params to validate initial values
        self.assertAllClose([1.0, 2.0], self.evaluate(var0))
        self.assertAllClose([3.0, 4.0], self.evaluate(var1))
        # Run 1 step of sgd through optimizer
        opt_op = sgd.minimize(loss, var_list=[var0, var1])
        self.evaluate(variables.global_variables_initializer())
        self.evaluate(opt_op)
        # Validate updated params
        self.assertAllClose([-14., -13.], self.evaluate(var0))
        self.assertAllClose([-6., -5.], self.evaluate(var1))

  @test_util.run_in_graph_and_eager_modes
  def testAdaptiveLearningRate(self):
    for dtype in [dtypes.half, dtypes.float32, dtypes.float64]:
      var0 = resource_variable_ops.ResourceVariable([1.0, 2.0], dtype=dtype)
      var1 = resource_variable_ops.ResourceVariable([3.0, 4.0], dtype=dtype)

      def loss():
        return 5 * var0 + 3 * var1  # pylint: disable=cell-var-from-loop

      sgd = gradient_descent.SGD(1.0)

      self.evaluate(variables.global_variables_initializer())
      # Fetch params to validate initial values
      self.assertAllClose([1.0, 2.0], self.evaluate(var0))
      self.assertAllClose([3.0, 4.0], self.evaluate(var1))
      # Run 1 step of sgd through optimizer
      opt_op = sgd.minimize(loss, [var0, var1])
      self.evaluate(variables.global_variables_initializer())
      self.evaluate(opt_op)
      # Validate updated params
      # var0 = [1., 2.] - 1.0 * [5, 5]
      self.assertAllClose([-4., -3.], self.evaluate(var0))
      # var1 = [3., 4.] - 1.0 * [3, 3]
      self.assertAllClose([0., 1.], self.evaluate(var1))

      sgd.learning_rate = 0.5
      if context.executing_eagerly():
        sgd.minimize(loss, [var0, var1])
      else:
        self.evaluate(opt_op)
      # Validate updated params
      # var0 = [-4., -3.] - 0.5 * [5, 5]
      self.assertAllClose([-6.5, -5.5], self.evaluate(var0))
      # var1 = [0., 1.] - 0.5 * [3, 3]
      self.assertAllClose([-1.5, -0.5], self.evaluate(var1))

  @test_util.run_in_graph_and_eager_modes
  def testPrecomputedGradient(self):
    for dtype in [dtypes.half, dtypes.float32, dtypes.float64]:
      with self.cached_session():
        var0 = variables.Variable([1.0, 2.0], dtype=dtype)
        var1 = variables.Variable([3.0, 4.0], dtype=dtype)
        loss = lambda: 5 * var0 + 3 * var1  # pylint: disable=cell-var-from-loop
        grad_loss = constant_op.constant([42, -42], dtype=dtype)
        sgd = gradient_descent.SGD(3.0)

        self.evaluate(variables.global_variables_initializer())
        # Fetch params to validate initial values
        self.assertAllClose([1.0, 2.0], self.evaluate(var0))
        self.assertAllClose([3.0, 4.0], self.evaluate(var1))
        # Run 1 step of sgd through optimizer
        opt_op = sgd.minimize(loss, var_list=[var0, var1], grad_loss=grad_loss)
        self.evaluate(variables.global_variables_initializer())
        self.evaluate(opt_op)
        # Validate updated params
        self.assertAllClose([1.0 - 3 * 5 * 42.0, 2.0 - 3 * 5 * (-42.0)],
                            self.evaluate(var0))
        self.assertAllClose([3.0 - 3 * 3 * 42.0, 4.0 - 3 * 3 * (-42.0)],
                            self.evaluate(var1))

  @test_util.run_in_graph_and_eager_modes
  def testNoGradients(self):
    for _, dtype in enumerate([dtypes.half, dtypes.float32, dtypes.float64]):
      with self.cached_session():
        var0 = resource_variable_ops.ResourceVariable([1.0, 2.0], dtype=dtype)
        var1 = resource_variable_ops.ResourceVariable([3.0, 4.0], dtype=dtype)
        loss = lambda: 5 * var0  # pylint: disable=cell-var-from-loop
        sgd_op = gradient_descent.SGD(3.0)
        with self.assertRaisesRegexp(ValueError, 'No gradients'):
          # var1 has no gradient
          sgd_op.minimize(loss, var_list=[var1])

  @test_util.run_in_graph_and_eager_modes
  def testNoGradientsForAnyVariables_Minimize(self):
    for _, dtype in enumerate([dtypes.half, dtypes.float32, dtypes.float64]):
      with self.cached_session():
        var0 = resource_variable_ops.ResourceVariable([1.0, 2.0], dtype=dtype)
        var1 = resource_variable_ops.ResourceVariable([3.0, 4.0], dtype=dtype)
        loss = lambda: constant_op.constant(5.0)

        sgd_op = gradient_descent.SGD(3.0)
        with self.assertRaisesRegexp(ValueError,
                                     'No gradients provided for any variable'):
          sgd_op.minimize(loss, var_list=[var0, var1])

  @test_util.run_in_graph_and_eager_modes
  def testNoGradientsForAnyVariables_ApplyGradients(self):
    for _, dtype in enumerate([dtypes.half, dtypes.float32, dtypes.float64]):
      with self.cached_session():
        var0 = resource_variable_ops.ResourceVariable([1.0, 2.0], dtype=dtype)
        var1 = resource_variable_ops.ResourceVariable([3.0, 4.0], dtype=dtype)
        sgd_op = gradient_descent.SGD(3.0)
        with self.assertRaisesRegexp(ValueError,
                                     'No gradients provided for any variable'):
          sgd_op.apply_gradients([(None, var0), (None, var1)])

  @test_util.run_in_graph_and_eager_modes
  def testGradientsAsVariables(self):
    for i, dtype in enumerate([dtypes.half, dtypes.float32, dtypes.float64]):
      with self.cached_session():
        var0 = resource_variable_ops.ResourceVariable([1.0, 2.0], dtype=dtype)
        var1 = resource_variable_ops.ResourceVariable([3.0, 4.0], dtype=dtype)
        loss = lambda: 5 * var0 + 3 * var1  # pylint: disable=cell-var-from-loop

        sgd = gradient_descent.SGD(3.0)
        grads_and_vars = sgd._compute_gradients(loss, [var0, var1])
        # Convert gradients to tf.Variables
        converted_grads = [
            resource_variable_ops.ResourceVariable(
                array_ops.zeros([2], dtype), name='c_%d_%d' % (i, j))
            for j, gv in enumerate(grads_and_vars)
        ]
        convert_ops = [
            state_ops.assign(converted_grads[j], gv[0])
            for j, gv in enumerate(grads_and_vars)
        ]

        # Run convert_ops to achieve the gradients converting
        self.evaluate(variables.global_variables_initializer())
        self.evaluate(convert_ops)
        # Fetch params to validate initial values
        self.assertAllClose([1.0, 2.0], self.evaluate(var0))
        self.assertAllClose([3.0, 4.0], self.evaluate(var1))

        # Run 1 step of sgd through optimizer
        converted_grads_and_vars = list(zip(converted_grads, [var0, var1]))
        opt_op = sgd.apply_gradients(converted_grads_and_vars)
        self.evaluate(variables.global_variables_initializer())
        self.evaluate(convert_ops)
        self.evaluate(opt_op)

        # Validate updated params
        self.assertAllClose([-14., -13.], self.evaluate(var0))
        self.assertAllClose([-6., -5.], self.evaluate(var1))

  @test_util.run_in_graph_and_eager_modes
  def testComputeGradientsWithTensors(self):
    with self.cached_session():
      x = ops.convert_to_tensor(1.0)

      def f():
        return x * x

      sgd = gradient_descent.SGD(3.0)
      grads_and_vars = sgd._compute_gradients(f, [x])
      self.assertEqual(1, len(grads_and_vars))
      grad, x_as_var = grads_and_vars[0]
      self.assertIs(x, x_as_var)
      self.assertEqual(2.0, self.evaluate(grad))

      with self.assertRaises(NotImplementedError):
        sgd.apply_gradients(grads_and_vars)

  @test_util.run_in_graph_and_eager_modes
  def testConstraint(self):
    constraint_01 = lambda x: clip_ops.clip_by_value(x, -0.1, 0.)
    constraint_0 = lambda x: clip_ops.clip_by_value(x, 0., 1.)
    with self.cached_session():
      var0 = variables.Variable([1.0, 2.0],
                                constraint=constraint_01)
      var1 = variables.Variable([3.0, 4.0],
                                constraint=constraint_0)
      loss = lambda: 5 * var0 + 3 * var1
      sgd = gradient_descent.SGD(3.0)

      self.evaluate(variables.global_variables_initializer())
      # Fetch params to validate initial values
      self.assertAllClose([1.0, 2.0], self.evaluate(var0))
      self.assertAllClose([3.0, 4.0], self.evaluate(var1))
      # Run 1 step of sgd through optimizer
      opt_op = sgd.minimize(loss, var_list=[var0, var1])
      self.evaluate(variables.global_variables_initializer())
      self.evaluate(opt_op)
      # Validate updated params
      self.assertAllClose([-0.1, -0.1], self.evaluate(var0))
      self.assertAllClose([0., 0.], self.evaluate(var1))

  @test_util.run_in_graph_and_eager_modes
  def testIterationWithoutMinimize(self):
    with self.cached_session():
      sgd = gradient_descent.SGD(3.0)
      self.evaluate(sgd.iterations.initializer)
      self.assertEqual(0, self.evaluate(sgd.iterations))

  @test_util.run_in_graph_and_eager_modes
  def testConfig(self):
    with self.cached_session():
      opt = gradient_descent.SGD(learning_rate=1.0)
      config = opt.get_config()
      opt2 = gradient_descent.SGD.from_config(config)
      # assert both are equal float values.
      self.assertEqual(
          opt._get_hyper('learning_rate'), opt2._get_hyper('learning_rate'))
      var0 = variables.Variable([[1.0], [2.0]], dtype=dtypes.float32)
      loss = lambda: 3 * var0
      # learning rate variable created when calling minimize.
      opt.minimize(loss, [var0])
      self.evaluate(variables.global_variables_initializer())
      config = opt.get_config()
      opt3 = gradient_descent.SGD.from_config(config)
      self.assertEqual(
          self.evaluate(opt._get_hyper('learning_rate')),
          opt3._get_hyper('learning_rate'))

  @test_util.run_in_graph_and_eager_modes
  def testGradClipValue(self):
    with self.cached_session():
      var = resource_variable_ops.ResourceVariable([1.0, 2.0])
      loss = lambda: 3 * var
      opt = gradient_descent.SGD(learning_rate=1.0, clipvalue=1.0)
      opt_op = opt.minimize(loss, [var])
      self.evaluate(variables.global_variables_initializer())
      self.evaluate(opt_op)
      self.assertAllClose([0., 1.], self.evaluate(var))

  @test_util.run_in_graph_and_eager_modes
  def testGradClipNorm(self):
    with self.cached_session():
      var = resource_variable_ops.ResourceVariable([1.0])
      loss = lambda: 3 * var
      opt = gradient_descent.SGD(learning_rate=1.0, clipnorm=1.0)
      opt_op = opt.minimize(loss, [var])
      self.evaluate(variables.global_variables_initializer())
      self.evaluate(opt_op)
      self.assertAllClose([0.], self.evaluate(var))

  @test_util.run_in_graph_and_eager_modes
  def testInvalidClipNorm(self):
    with self.assertRaisesRegexp(ValueError, '>= 0'):
      gradient_descent.SGD(learning_rate=1.0, clipnorm=-1.0)

  @test_util.run_in_graph_and_eager_modes
  def testInvalidKwargs(self):
    with self.assertRaisesRegexp(TypeError, 'Unexpected keyword argument'):
      gradient_descent.SGD(learning_rate=1.0, invalidkwargs=1.0)

  @test_util.run_in_graph_and_eager_modes
  def testWeights(self):
    with self.cached_session():
      opt1 = adam.Adam(learning_rate=1.0)
      var1 = resource_variable_ops.ResourceVariable([1.0, 2.0],
                                                    dtype=dtypes.float32)
      loss1 = lambda: 3 * var1
      opt_op_1 = opt1.minimize(loss1, [var1])
      self.evaluate(variables.global_variables_initializer())
      config = opt1.get_config()
      opt2 = adam.Adam.from_config(config)
      var2 = resource_variable_ops.ResourceVariable([1.0, 2.0],
                                                    dtype=dtypes.float32)
      loss2 = lambda: 3 * var2
      opt_op_2 = opt2.minimize(loss2, [var2])
      weights = opt1.get_weights()

      # Assert set_weights and both variables get updated to same value.
      self.evaluate(variables.global_variables_initializer())
      opt2.set_weights(weights)
      self.evaluate([opt_op_1, opt_op_2])
      self.assertAllClose(self.evaluate(var1), self.evaluate(var2))
      self.assertEqual(1, self.evaluate(opt1.iterations))
      self.assertEqual(1, self.evaluate(opt2.iterations))

      var3 = resource_variable_ops.ResourceVariable([1.0, 2.0, 3.0],
                                                    dtype=dtypes.float32)
      var4 = resource_variable_ops.ResourceVariable([4.0, 5.0, 6.0],
                                                    dtype=dtypes.float32)
      loss3 = lambda: 3 * var3 + 5 * var4
      opt_op_3 = opt1.minimize(loss3, [var3, var4])

      # Assert set_weights with ValueError since weight list does not match.
      self.evaluate(variables.global_variables_initializer())
      weights = opt1.get_weights()
      with self.assertRaisesRegexp(ValueError, 'but the optimizer was'):
        opt2.set_weights(weights)

      # Assert set_weights and variables get updated to same value.
      var5 = resource_variable_ops.ResourceVariable([1.0, 2.0, 3.0],
                                                    dtype=dtypes.float32)
      var6 = resource_variable_ops.ResourceVariable([4.0, 5.0, 6.0],
                                                    dtype=dtypes.float32)
      loss4 = lambda: 3 * var5 + 5 * var6
      opt_op_4 = opt2.minimize(loss4, [var5, var6])
      self.evaluate(variables.global_variables_initializer())
      opt2.set_weights(weights)
      self.evaluate([opt_op_3, opt_op_4])
      self.assertAllClose(
          self.evaluate([var3, var4]), self.evaluate([var5, var6]))

  @test_util.run_in_graph_and_eager_modes
  def testGettingHyperParameters(self):
    opt = adam.Adam(learning_rate=1.0)
    var = resource_variable_ops.ResourceVariable([1.0, 2.0],
                                                 dtype=dtypes.float32)
    loss = lambda: 3 * var
    opt_op = opt.minimize(loss, [var])
    self.evaluate(variables.global_variables_initializer())
    self.evaluate(opt_op)

    lr = self.evaluate(opt.lr)
    self.assertEqual(1.0, lr)

    opt.lr = 2.0
    lr = self.evaluate(opt.lr)
    self.assertEqual(2.0, lr)

    self.evaluate(opt.lr.assign(3.0))
    lr = self.evaluate(opt.lr)
    self.assertEqual(3.0, lr)

    with self.assertRaises(AttributeError):
      opt.not_an_attr += 3

  @test_util.run_in_graph_and_eager_modes
  def testGettingHyperParametersWithLrInConstructor(self):
    opt = gradient_descent.SGD(lr=3.0)
    var = resource_variable_ops.ResourceVariable([1.0, 2.0],
                                                 dtype=dtypes.float32)
    loss = lambda: 3 * var
    opt_op = opt.minimize(loss, [var])
    self.evaluate(variables.global_variables_initializer())
    self.evaluate(opt_op)

    self.assertTrue(isinstance(opt.lr, resource_variable_ops.ResourceVariable))
    self.assertTrue(
        isinstance(opt.learning_rate, resource_variable_ops.ResourceVariable))

    lr = self.evaluate(opt.lr)
    self.assertEqual(3.0, lr)

    opt.lr = 2.0
    lr = self.evaluate(opt.lr)
    self.assertEqual(2.0, lr)

    self.evaluate(opt.lr.assign(4.0))
    lr = self.evaluate(opt.lr)
    self.assertEqual(4.0, lr)

  @test_util.run_in_graph_and_eager_modes
  def testOptimizerWithKerasModel(self):
    a = input_layer.Input(shape=(3,), name='input_a')
    b = input_layer.Input(shape=(3,), name='input_b')

    dense = core.Dense(4, name='dense')
    c = dense(a)
    d = dense(b)
    e = core.Dropout(0.5, name='dropout')(c)

    model = training.Model([a, b], [d, e])

    optimizer = gradient_descent.SGD(learning_rate=0.001)
    loss = 'mse'
    model.compile(optimizer, loss, metrics=['mae'])

    input_a_np = np.random.random((10, 3))
    input_b_np = np.random.random((10, 3))

    output_d_np = np.random.random((10, 4))
    output_e_np = np.random.random((10, 4))

    model.fit([input_a_np, input_b_np], [output_d_np, output_e_np],
              epochs=1,
              batch_size=5)

  @test_util.run_in_graph_and_eager_modes
  def testOptimizerWithCallbacks(self):
    input_np = np.random.random((10, 3))
    output_np = np.random.random((10, 4))
    a = input_layer.Input(shape=(3,), name='input_a')
    model = sequential.Sequential()
    model.add(core.Dense(4, name='dense'))
    model.add(core.Dropout(0.5, name='dropout'))
    model(a)
    optimizer = gradient_descent.SGD(learning_rate=0.1)
    model.compile(optimizer, loss='mse', metrics=['mae'])
    # This does not reduce the LR after the first epoch (due to low delta).
    cbks = [
        callbacks.ReduceLROnPlateau(
            monitor='val_loss', factor=0.1, min_delta=0, patience=1, cooldown=5)
    ]
    model.fit(
        input_np,
        output_np,
        batch_size=10,
        validation_data=(input_np, output_np),
        callbacks=cbks,
        epochs=5,
        verbose=0)
    self.assertAllClose(
        float(backend.get_value(model.optimizer.lr)), 0.1, atol=1e-4)

    # This should reduce the LR after the first epoch (due to high delta).
    cbks = [
        callbacks.ReduceLROnPlateau(
            monitor='val_loss',
            factor=0.1,
            min_delta=10,
            patience=1,
            cooldown=5)
    ]
    model.fit(
        input_np,
        output_np,
        batch_size=10,
        validation_data=(input_np, output_np),
        callbacks=cbks,
        epochs=5,
        verbose=2)
    self.assertAllClose(
        float(backend.get_value(model.optimizer.lr)), 0.01, atol=1e-4)

  def testOptimizerSetIterations(self):
    global_step = training_util.get_or_create_global_step()
    opt = adam.Adam(learning_rate=1.0)
    opt.iterations = global_step
    var = resource_variable_ops.ResourceVariable([1.0, 2.0],
                                                 dtype=dtypes.float32)
    loss = lambda: 3 * var
    opt_op = opt.minimize(loss, [var])
    self.evaluate(variables.global_variables_initializer())
    init_step_value = self.evaluate(global_step)
    self.evaluate(opt_op)
    new_step_value = self.evaluate(global_step)
    self.assertEqual(new_step_value, init_step_value + 1)


class OptimizersCompatibilityTest(test.TestCase, parameterized.TestCase):

  @parameterized.named_parameters(
      ('adadelta', 'adadelta', True), ('adagrad', 'adagrad', True),
      ('adam', 'adam', True), ('adamax', 'adamax', True),
      ('nadam', 'nadam', True), ('momentum', 'momentum', True),
      ('sgd', 'sgd', False))
  def testOptimizersCompatibility(self, opt_str, test_weights):
    np.random.seed(1331)
    with self.cached_session():
      train_samples = 20
      input_dim = 3
      num_classes = 2
      (x, y), _ = testing_utils.get_test_data(
          train_samples=train_samples,
          test_samples=10,
          input_shape=(input_dim,),
          num_classes=num_classes)
      y = keras.utils.to_categorical(y)

      num_hidden = 5
      model = testing_utils.get_small_sequential_mlp(
          num_hidden=num_hidden, num_classes=num_classes, input_dim=input_dim)

      old_mode = os.environ.get('TF2_BEHAVIOR', None)
      # Disable tf2 to create V1 optimizer.
      disable_tf2()
      if opt_str == 'momentum':
        opt_v1 = optimizers.SGD(momentum=0.9)
      else:
        opt_v1 = optimizers.get(opt_str)

      # Test compile and fit with v1 optimizer.
      model.compile(opt_v1, loss='categorical_crossentropy', metrics=[])
      model.fit(x, y, batch_size=5, epochs=1)
      model_dir = tempfile.mkdtemp()
      gfile.MakeDirs(model_dir)
      file_name = os.path.join(model_dir, 'model.h5')
      model.save(file_name)

      enable_tf2()
      # Test load and fit with v2 optimizer.
      model_2 = saving.load_model(file_name)
      opt_v2 = model_2.optimizer
      self.assertIsInstance(opt_v2, optimizer_v2.OptimizerV2)
      # set_weights is called inside load_model but exception is swallowed,
      # this call checks the weights can be set correctly.
      if test_weights:
        opt_v2.set_weights(opt_v1.get_weights())

<<<<<<< HEAD
      hist_1 = model.fit(x, y, batch_size=5, epochs=1, shuffle=False)
      hist_2 = model_2.fit(x, y, batch_size=5, epochs=1, shuffle=False)
      self.assertAllClose(model.get_weights(), model_2.get_weights())
      self.assertAllClose(model.get_weights(), model_2.get_weights())
      self.assertAllClose(hist_1.history['loss'], hist_2.history['loss'])
=======
      hist_1 = model_v1.fit(x, y, batch_size=5, epochs=1, shuffle=False)
      hist_2 = model_v2.fit(x, y, batch_size=5, epochs=1, shuffle=False)
      self.assertAllClose(model_v1.get_weights(), model_v2.get_weights(),
                          rtol=1e-5, atol=1e-5)
      self.assertAllClose(hist_1.history['loss'], hist_2.history['loss'],
                          rtol=1e-5, atol=1e-5)
>>>>>>> e6dbfa17

      if old_mode is not None:
        os.environ['TF2_BEHAVIOR'] = old_mode

  def testNumericEquivalenceForNesterovMomentum(self):
    np.random.seed(1331)
    with self.cached_session():
      train_samples = 20
      input_dim = 3
      num_classes = 2
      (x, y), _ = testing_utils.get_test_data(
          train_samples=train_samples,
          test_samples=10,
          input_shape=(input_dim,),
          num_classes=num_classes)
      y = keras.utils.to_categorical(y)

      num_hidden = 5
      model_k_v1 = testing_utils.get_small_sequential_mlp(
          num_hidden=num_hidden, num_classes=num_classes, input_dim=input_dim)
      model_k_v2 = testing_utils.get_small_sequential_mlp(
          num_hidden=num_hidden, num_classes=num_classes, input_dim=input_dim)
      model_k_v2.set_weights(model_k_v1.get_weights())
      model_tf = testing_utils.get_small_sequential_mlp(
          num_hidden=num_hidden, num_classes=num_classes, input_dim=input_dim)
      model_tf.set_weights(model_k_v2.get_weights())

      opt_k_v1 = optimizers.SGD(lr=0.001, momentum=0.9, nesterov=True)
      opt_k_v2 = gradient_descent.SGD(momentum=0.9, nesterov=True)
      opt_tf = momentum.MomentumOptimizer(
          learning_rate=0.001, momentum=0.9, use_nesterov=True)

      model_k_v1.compile(opt_k_v1, loss='categorical_crossentropy', metrics=[])
      model_k_v2.compile(opt_k_v2, loss='categorical_crossentropy', metrics=[])
      model_tf.compile(opt_tf, loss='categorical_crossentropy', metrics=[])

      hist_k_v1 = model_k_v1.fit(x, y, batch_size=5, epochs=10, shuffle=False)
      hist_k_v2 = model_k_v2.fit(x, y, batch_size=5, epochs=10, shuffle=False)
      hist_tf = model_tf.fit(x, y, batch_size=5, epochs=10, shuffle=False)

      self.assertAllClose(model_k_v1.get_weights(), model_tf.get_weights())
      self.assertAllClose(model_k_v1.get_weights(), model_k_v2.get_weights())
      self.assertAllClose(opt_k_v1.get_weights(), opt_k_v2.get_weights())
      self.assertAllClose(hist_k_v1.history['loss'], hist_tf.history['loss'])
      self.assertAllClose(hist_k_v1.history['loss'], hist_k_v2.history['loss'])

  def testNumericEquivalenceForAmsgrad(self):
    np.random.seed(1331)
    with self.cached_session():
      train_samples = 20
      input_dim = 3
      num_classes = 2
      (x, y), _ = testing_utils.get_test_data(
          train_samples=train_samples,
          test_samples=10,
          input_shape=(input_dim,),
          num_classes=num_classes)
      y = keras.utils.to_categorical(y)

      num_hidden = 5
      model_k_v1 = testing_utils.get_small_sequential_mlp(
          num_hidden=num_hidden, num_classes=num_classes, input_dim=input_dim)
      model_k_v2 = testing_utils.get_small_sequential_mlp(
          num_hidden=num_hidden, num_classes=num_classes, input_dim=input_dim)
      model_k_v2.set_weights(model_k_v1.get_weights())

      opt_k_v1 = optimizers.Adam(amsgrad=True)
      opt_k_v2 = adam.Adam(amsgrad=True)

      model_k_v1.compile(opt_k_v1, loss='categorical_crossentropy', metrics=[])
      model_k_v2.compile(opt_k_v2, loss='categorical_crossentropy', metrics=[])

      hist_k_v1 = model_k_v1.fit(x, y, batch_size=5, epochs=10, shuffle=False)
      hist_k_v2 = model_k_v2.fit(x, y, batch_size=5, epochs=10, shuffle=False)

      self.assertAllClose(model_k_v1.get_weights(), model_k_v2.get_weights())
      self.assertAllClose(opt_k_v1.get_weights(), opt_k_v2.get_weights())
      self.assertAllClose(hist_k_v1.history['loss'], hist_k_v2.history['loss'])


def disable_tf2():
  if 'TF2_BEHAVIOR' in os.environ:
    del os.environ['TF2_BEHAVIOR']


def enable_tf2():
  os.environ['TF2_BEHAVIOR'] = 'enabled'


# Note: These tests are kept in a separate class to avoid bugs in some
# distributions of Python that break AutoGraph which is used by tf.function.
class OptimizerWithFunctionTest(test.TestCase):

  def testBasic(self):
    with context.eager_mode():
      var = resource_variable_ops.ResourceVariable([1.0, 2.0],
                                                   dtype=dtypes.float32)
      loss = lambda: 3 * var
      opt = adam.Adam(learning_rate=1.0)

      @def_function.function
      def fn():
        opt.minimize(loss, [var])
        return var

      self.assertAllClose([0., 1.], fn(), atol=1e-4)
      self.assertAllClose([-1, 0.], fn(), atol=1e-4)


if __name__ == '__main__':
  test.main()<|MERGE_RESOLUTION|>--- conflicted
+++ resolved
@@ -18,10 +18,6 @@
 from __future__ import division
 from __future__ import print_function
 
-import os
-import tempfile
-
-from absl.testing import parameterized
 import numpy as np
 
 from tensorflow.python import keras
@@ -33,22 +29,25 @@
 from tensorflow.python.framework import test_util
 from tensorflow.python.keras import backend
 from tensorflow.python.keras import callbacks
+from tensorflow.python.keras import keras_parameterized
 from tensorflow.python.keras import optimizers
 from tensorflow.python.keras import testing_utils
 from tensorflow.python.keras.engine import input_layer
-from tensorflow.python.keras.engine import saving
 from tensorflow.python.keras.engine import sequential
 from tensorflow.python.keras.engine import training
 from tensorflow.python.keras.layers import core
+from tensorflow.python.keras.optimizer_v2 import adadelta
+from tensorflow.python.keras.optimizer_v2 import adagrad
 from tensorflow.python.keras.optimizer_v2 import adam
+from tensorflow.python.keras.optimizer_v2 import adamax
 from tensorflow.python.keras.optimizer_v2 import gradient_descent
-from tensorflow.python.keras.optimizer_v2 import optimizer_v2
+from tensorflow.python.keras.optimizer_v2 import nadam
+from tensorflow.python.keras.optimizer_v2 import rmsprop
 from tensorflow.python.ops import array_ops
 from tensorflow.python.ops import clip_ops
 from tensorflow.python.ops import resource_variable_ops
 from tensorflow.python.ops import state_ops
 from tensorflow.python.ops import variables
-from tensorflow.python.platform import gfile
 from tensorflow.python.platform import test
 from tensorflow.python.training import momentum
 from tensorflow.python.training import training_util
@@ -267,19 +266,19 @@
       opt = gradient_descent.SGD(learning_rate=1.0)
       config = opt.get_config()
       opt2 = gradient_descent.SGD.from_config(config)
+      lr = opt._get_hyper('learning_rate')
+      lr2 = opt2._get_hyper('learning_rate')
+      self.evaluate(variables.global_variables_initializer())
       # assert both are equal float values.
-      self.assertEqual(
-          opt._get_hyper('learning_rate'), opt2._get_hyper('learning_rate'))
+      self.assertEqual(self.evaluate(lr), self.evaluate(lr2))
       var0 = variables.Variable([[1.0], [2.0]], dtype=dtypes.float32)
       loss = lambda: 3 * var0
       # learning rate variable created when calling minimize.
       opt.minimize(loss, [var0])
-      self.evaluate(variables.global_variables_initializer())
-      config = opt.get_config()
       opt3 = gradient_descent.SGD.from_config(config)
-      self.assertEqual(
-          self.evaluate(opt._get_hyper('learning_rate')),
-          opt3._get_hyper('learning_rate'))
+      lr3 = opt3._get_hyper('learning_rate')
+      self.evaluate(variables.global_variables_initializer())
+      self.assertEqual(self.evaluate(lr), self.evaluate(lr3))
 
   @test_util.run_in_graph_and_eager_modes
   def testGradClipValue(self):
@@ -492,23 +491,20 @@
     opt.iterations = global_step
     var = resource_variable_ops.ResourceVariable([1.0, 2.0],
                                                  dtype=dtypes.float32)
+    self.evaluate(variables.global_variables_initializer())
+    init_step_value = self.evaluate(global_step)
     loss = lambda: 3 * var
     opt_op = opt.minimize(loss, [var])
     self.evaluate(variables.global_variables_initializer())
-    init_step_value = self.evaluate(global_step)
     self.evaluate(opt_op)
     new_step_value = self.evaluate(global_step)
     self.assertEqual(new_step_value, init_step_value + 1)
 
 
-class OptimizersCompatibilityTest(test.TestCase, parameterized.TestCase):
-
-  @parameterized.named_parameters(
-      ('adadelta', 'adadelta', True), ('adagrad', 'adagrad', True),
-      ('adam', 'adam', True), ('adamax', 'adamax', True),
-      ('nadam', 'nadam', True), ('momentum', 'momentum', True),
-      ('sgd', 'sgd', False))
-  def testOptimizersCompatibility(self, opt_str, test_weights):
+@keras_parameterized.run_with_all_model_types
+class OptimizersCompatibilityTest(keras_parameterized.TestCase):
+
+  def _testOptimizersCompatibility(self, opt_v1, opt_v2, test_weights=True):
     np.random.seed(1331)
     with self.cached_session():
       train_samples = 20
@@ -522,52 +518,65 @@
       y = keras.utils.to_categorical(y)
 
       num_hidden = 5
-      model = testing_utils.get_small_sequential_mlp(
+      model_v1 = testing_utils.get_small_sequential_mlp(
           num_hidden=num_hidden, num_classes=num_classes, input_dim=input_dim)
-
-      old_mode = os.environ.get('TF2_BEHAVIOR', None)
-      # Disable tf2 to create V1 optimizer.
-      disable_tf2()
-      if opt_str == 'momentum':
-        opt_v1 = optimizers.SGD(momentum=0.9)
-      else:
-        opt_v1 = optimizers.get(opt_str)
-
-      # Test compile and fit with v1 optimizer.
-      model.compile(opt_v1, loss='categorical_crossentropy', metrics=[])
-      model.fit(x, y, batch_size=5, epochs=1)
-      model_dir = tempfile.mkdtemp()
-      gfile.MakeDirs(model_dir)
-      file_name = os.path.join(model_dir, 'model.h5')
-      model.save(file_name)
-
-      enable_tf2()
-      # Test load and fit with v2 optimizer.
-      model_2 = saving.load_model(file_name)
-      opt_v2 = model_2.optimizer
-      self.assertIsInstance(opt_v2, optimizer_v2.OptimizerV2)
-      # set_weights is called inside load_model but exception is swallowed,
-      # this call checks the weights can be set correctly.
+      model_v1.compile(opt_v1, loss='categorical_crossentropy', metrics=[])
+      model_v1.fit(x, y, batch_size=5, epochs=1)
+
+      model_v2 = testing_utils.get_small_sequential_mlp(
+          num_hidden=num_hidden, num_classes=num_classes, input_dim=input_dim)
+      model_v2.set_weights(model_v1.get_weights())
+      model_v2.compile(opt_v2, loss='categorical_crossentropy', metrics=[])
+      model_v2._make_train_function()
       if test_weights:
         opt_v2.set_weights(opt_v1.get_weights())
 
-<<<<<<< HEAD
-      hist_1 = model.fit(x, y, batch_size=5, epochs=1, shuffle=False)
-      hist_2 = model_2.fit(x, y, batch_size=5, epochs=1, shuffle=False)
-      self.assertAllClose(model.get_weights(), model_2.get_weights())
-      self.assertAllClose(model.get_weights(), model_2.get_weights())
-      self.assertAllClose(hist_1.history['loss'], hist_2.history['loss'])
-=======
       hist_1 = model_v1.fit(x, y, batch_size=5, epochs=1, shuffle=False)
       hist_2 = model_v2.fit(x, y, batch_size=5, epochs=1, shuffle=False)
       self.assertAllClose(model_v1.get_weights(), model_v2.get_weights(),
                           rtol=1e-5, atol=1e-5)
       self.assertAllClose(hist_1.history['loss'], hist_2.history['loss'],
                           rtol=1e-5, atol=1e-5)
->>>>>>> e6dbfa17
-
-      if old_mode is not None:
-        os.environ['TF2_BEHAVIOR'] = old_mode
+
+  def testAdadeltaCompatibility(self):
+    opt_v1 = optimizers.Adadelta(lr=0.01)
+    opt_v2 = adadelta.Adadelta(learning_rate=0.01)
+    self._testOptimizersCompatibility(opt_v1, opt_v2)
+
+  def testAdagradCompatibility(self):
+    opt_v1 = optimizers.Adagrad(lr=0.01)
+    opt_v2 = adagrad.Adagrad(learning_rate=0.01)
+    self._testOptimizersCompatibility(opt_v1, opt_v2)
+
+  def testAdamCompatibility(self):
+    opt_v1 = optimizers.Adam()
+    opt_v2 = adam.Adam()
+    self._testOptimizersCompatibility(opt_v1, opt_v2)
+
+  def testAdamaxCompatibility(self):
+    opt_v1 = optimizers.Adamax(lr=0.01)
+    opt_v2 = adamax.Adamax(learning_rate=0.01)
+    self._testOptimizersCompatibility(opt_v1, opt_v2)
+
+  def testNadamCompatibility(self):
+    opt_v1 = optimizers.Nadam(lr=0.001)
+    opt_v2 = nadam.Nadam(learning_rate=0.001)
+    self._testOptimizersCompatibility(opt_v1, opt_v2)
+
+  def testMomentumCompatibility(self):
+    opt_v1 = optimizers.SGD(lr=0.01, momentum=0.9)
+    opt_v2 = gradient_descent.SGD(learning_rate=0.01, momentum=0.9)
+    self._testOptimizersCompatibility(opt_v1, opt_v2)
+
+  def testRMSpropCompatibility(self):
+    opt_v1 = optimizers.RMSprop()
+    opt_v2 = rmsprop.RMSprop()
+    self._testOptimizersCompatibility(opt_v1, opt_v2)
+
+  def testSGDCompatibility(self):
+    opt_v1 = optimizers.SGD(lr=0.01)
+    opt_v2 = gradient_descent.SGD(learning_rate=0.01)
+    self._testOptimizersCompatibility(opt_v1, opt_v2, False)
 
   def testNumericEquivalenceForNesterovMomentum(self):
     np.random.seed(1331)
@@ -645,15 +654,6 @@
       self.assertAllClose(hist_k_v1.history['loss'], hist_k_v2.history['loss'])
 
 
-def disable_tf2():
-  if 'TF2_BEHAVIOR' in os.environ:
-    del os.environ['TF2_BEHAVIOR']
-
-
-def enable_tf2():
-  os.environ['TF2_BEHAVIOR'] = 'enabled'
-
-
 # Note: These tests are kept in a separate class to avoid bugs in some
 # distributions of Python that break AutoGraph which is used by tf.function.
 class OptimizerWithFunctionTest(test.TestCase):

licenses(["notice"])  # Apache 2.0

load("//tensorflow:tensorflow.bzl", "tf_cc_test")
load("//tensorflow/core:platform/default/build_config.bzl", "tf_protos_all")

cc_library(
    name = "meta_optimizer",
    srcs = ["meta_optimizer.cc"],
    hdrs = [
        "meta_optimizer.h",
    ],
    visibility = ["//visibility:public"],
    deps = [
        "@com_google_absl//absl/container:flat_hash_map",
        "//tensorflow/core/grappler:grappler_item",
        "//tensorflow/core:lib",
        "//tensorflow/core/grappler/clusters:cluster",
        "//tensorflow/core/grappler/optimizers:arithmetic_optimizer",
        "//tensorflow/core/grappler/optimizers:model_pruner",
        "//tensorflow/core/grappler/optimizers:shape_optimizer",
        "//tensorflow/core/grappler/optimizers:dependency_optimizer",
        "//tensorflow/core/grappler/optimizers:function_optimizer",
        "//tensorflow/core/grappler/optimizers:custom_graph_optimizer",
        "//tensorflow/core/grappler/optimizers:custom_graph_optimizer_registry",
        "//tensorflow/core:lib_internal",
        "//tensorflow/core:ptr_util",
    ] + tf_protos_all(),
)

cc_library(
    name = "filter_fusion",
    srcs = ["filter_fusion.cc"],
    hdrs = [
        "filter_fusion.h",
    ],
    visibility = ["//visibility:public"],
    deps = [
        ":graph_utils",
        ":fusion_utils",
<<<<<<< HEAD
=======
        ":optimizer_base",
        "@com_google_absl//absl/container:flat_hash_set",
>>>>>>> e6dbfa17
        "//tensorflow/core/grappler:mutable_graph_view",
        "//tensorflow/core:lib",
        "//tensorflow/core/grappler:grappler_item",
        "//tensorflow/core/grappler:op_types",
        "//tensorflow/core/grappler:utils",
        "//tensorflow/core/grappler/clusters:cluster",
        "//tensorflow/core/grappler/utils:topological_sort",
        "//tensorflow/core/grappler/optimizers:custom_graph_optimizer",
        "//tensorflow/core/grappler/optimizers:custom_graph_optimizer_registry",
        "//tensorflow/core:lib_internal",
    ] + tf_protos_all(),
)

tf_cc_test(
    name = "filter_fusion_test",
    srcs = ["filter_fusion_test.cc"],
    visibility = ["//visibility:public"],
    deps = [
        ":filter_fusion",
        ":graph_test_utils",
        ":graph_utils",
        "//tensorflow/core:framework",
        "//tensorflow/core:test",
        "//tensorflow/core:test_main",
        "//tensorflow/core:testlib",
        "//tensorflow/core/grappler:grappler_item",
    ],
)

cc_library(
    name = "fusion_utils",
    srcs = ["fusion_utils.cc"],
    hdrs = [
        "fusion_utils.h",
    ],
    visibility = ["//visibility:public"],
    deps = [
        ":graph_utils",
        ":function_utils",
        "//tensorflow/core/grappler:mutable_graph_view",
        "//tensorflow/core:framework",
        "//tensorflow/core:lib",
        "//tensorflow/core/grappler:grappler_item",
        "//tensorflow/core/grappler:op_types",
        "//tensorflow/core/grappler:utils",
        "//tensorflow/core/kernels:functional_ops",
        "//tensorflow/core/kernels:control_flow_ops",
        "//tensorflow/core/grappler/optimizers:custom_graph_optimizer_registry",
        "//tensorflow/core:lib_internal",
    ] + tf_protos_all(),
)

tf_cc_test(
    name = "fusion_utils_test",
    srcs = ["fusion_utils_test.cc"],
    visibility = ["//visibility:public"],
    deps = [
        ":function_utils",
        ":fusion_utils",
        ":graph_utils",
        "//tensorflow/core:framework",
        "//tensorflow/core:test",
        "//tensorflow/core:test_main",
        "//tensorflow/core:testlib",
        "//tensorflow/core/grappler:grappler_item",
    ] + tf_protos_all(),
)

cc_library(
    name = "function_utils",
    srcs = ["function_utils.cc"],
    hdrs = [
        "function_utils.h",
    ],
    visibility = ["//visibility:public"],
    deps = [
        ":graph_utils",
        "//tensorflow/core:framework",
        "//tensorflow/core:lib",
        "//tensorflow/core/grappler:mutable_graph_view",
        "//tensorflow/core/grappler:utils",
        "//tensorflow/core:lib_internal",
    ] + tf_protos_all(),
)

tf_cc_test(
    name = "function_utils_test",
    srcs = ["function_utils_test.cc"],
    visibility = ["//visibility:public"],
    deps = [
        ":function_utils",
        "//tensorflow/core:framework",
        "//tensorflow/core:test",
        "//tensorflow/core:test_main",
        "//tensorflow/core:testlib",
        "//tensorflow/core/grappler:grappler_item",
        "//tensorflow/core/grappler/optimizers:custom_graph_optimizer",
        "//tensorflow/core/grappler/optimizers:custom_graph_optimizer_registry",
        "//tensorflow/core/kernels:cast_op",
        "//tensorflow/tools/graph_transforms:transform_utils",
    ],
)

cc_library(
    name = "graph_utils",
    srcs = ["graph_utils.cc"],
    hdrs = [
        "graph_utils.h",
    ],
    visibility = ["//visibility:public"],
    deps = [
        "//tensorflow/core:core_cpu",
        "//tensorflow/core:framework",
        "//tensorflow/core:lib",
        "//tensorflow/core/grappler:mutable_graph_view",
        "//tensorflow/core/grappler:utils",
        "//tensorflow/core:lib_internal",
    ] + tf_protos_all(),
)

tf_cc_test(
    name = "graph_utils_test",
    srcs = ["graph_utils_test.cc"],
    visibility = ["//visibility:public"],
    deps = [
        ":graph_utils",
        "//tensorflow/core:core_cpu",
        "//tensorflow/core:framework",
        "//tensorflow/core:test",
        "//tensorflow/core:test_main",
        "//tensorflow/core:testlib",
        "//tensorflow/core/grappler:grappler_item",
        "//tensorflow/core/grappler/optimizers:custom_graph_optimizer",
        "//tensorflow/core/grappler/optimizers:custom_graph_optimizer_registry",
    ],
)

cc_library(
    name = "graph_test_utils",
    testonly = 1,
    srcs = ["graph_test_utils.cc"],
    hdrs = [
        "graph_test_utils.h",
    ],
    visibility = ["//visibility:public"],
    deps = [
        "//tensorflow/core:framework",
        "//tensorflow/core:lib",
        "//tensorflow/core/grappler:mutable_graph_view",
        "//tensorflow/core/grappler:grappler_item",
        "//tensorflow/core/grappler:utils",
        "//tensorflow/core:testlib",
    ] + tf_protos_all(),
)

cc_library(
    name = "hoist_random_uniform",
    srcs = ["hoist_random_uniform.cc"],
    hdrs = [
        "hoist_random_uniform.h",
    ],
    visibility = ["//visibility:public"],
    deps = [
        ":function_utils",
        ":graph_utils",
<<<<<<< HEAD
=======
        ":optimizer_base",
        "@com_google_absl//absl/container:flat_hash_set",
>>>>>>> e6dbfa17
        "//tensorflow/core:lib",
        "//tensorflow/core/grappler:mutable_graph_view",
        "//tensorflow/core/grappler:grappler_item",
        "//tensorflow/core/grappler:op_types",
        "//tensorflow/core/grappler:utils",
        "//tensorflow/core/grappler/clusters:cluster",
        "//tensorflow/core/grappler/optimizers:custom_graph_optimizer",
        "//tensorflow/core/grappler/optimizers:custom_graph_optimizer_registry",
        "//tensorflow/core:lib_internal",
    ] + tf_protos_all(),
)

tf_cc_test(
    name = "hoist_random_uniform_test",
    srcs = ["hoist_random_uniform_test.cc"],
    visibility = ["//visibility:public"],
    deps = [
        ":graph_test_utils",
        ":graph_utils",
        ":hoist_random_uniform",
        "//tensorflow/core:framework",
        "//tensorflow/core:test",
        "//tensorflow/core:test_main",
        "//tensorflow/core:testlib",
        "//tensorflow/core/grappler:grappler_item",
    ] + tf_protos_all(),
)

cc_library(
    name = "latency_all_edges",
    srcs = ["latency_all_edges.cc"],
    hdrs = [
        "latency_all_edges.h",
    ],
    visibility = ["//visibility:public"],
    deps = [
        ":graph_utils",
        "//tensorflow/core/grappler:mutable_graph_view",
        "//tensorflow/core:lib",
        "//tensorflow/core/grappler:grappler_item",
        "//tensorflow/core/grappler:op_types",
        "//tensorflow/core/grappler:utils",
        "//tensorflow/core/grappler/clusters:cluster",
        "//tensorflow/core/grappler/optimizers:custom_graph_optimizer",
        "//tensorflow/core/grappler/optimizers:custom_graph_optimizer_registry",
    ] + tf_protos_all(),
)

cc_library(
    name = "make_numa_aware",
    srcs = ["make_numa_aware.cc"],
    hdrs = ["make_numa_aware.h"],
    visibility = ["//visibility:public"],
    deps = [
        ":graph_utils",
<<<<<<< HEAD
=======
        ":optimizer_base",
        "@com_google_absl//absl/container:flat_hash_set",
>>>>>>> e6dbfa17
        "//tensorflow/core/grappler:mutable_graph_view",
        "//tensorflow/core:lib",
        "//tensorflow/core/grappler:grappler_item",
        "//tensorflow/core/grappler:op_types",
        "//tensorflow/core/grappler:utils",
        "//tensorflow/core/grappler/clusters:cluster",
        "//tensorflow/core/grappler/optimizers:custom_graph_optimizer",
        "//tensorflow/core/grappler/optimizers:custom_graph_optimizer_registry",
    ] + tf_protos_all(),
)

tf_cc_test(
    name = "make_numa_aware_test",
    srcs = ["make_numa_aware_test.cc"],
    visibility = ["//visibility:public"],
    deps = [
        ":graph_test_utils",
        ":graph_utils",
        ":make_numa_aware",
        "//tensorflow/core:framework",
        "//tensorflow/core:test",
        "//tensorflow/core:test_main",
        "//tensorflow/core:testlib",
        "//tensorflow/core/grappler:grappler_item",
    ],
)

cc_library(
    name = "make_sloppy",
    srcs = ["make_sloppy.cc"],
    hdrs = ["make_sloppy.h"],
    visibility = ["//visibility:public"],
    deps = [
        "//tensorflow/core/grappler:grappler_item",
        "//tensorflow/core/grappler:mutable_graph_view",
        "//tensorflow/core/grappler:op_types",
        "//tensorflow/core/grappler/clusters:cluster",
        "//tensorflow/core/grappler/optimizers:custom_graph_optimizer",
        "//tensorflow/core/grappler/optimizers:custom_graph_optimizer_registry",
    ] + tf_protos_all(),
)

tf_cc_test(
    name = "make_sloppy_test",
    srcs = ["make_sloppy_test.cc"],
    visibility = ["//visibility:public"],
    deps = [
        ":graph_test_utils",
        ":graph_utils",
        ":make_sloppy",
        "//tensorflow/core:framework",
        "//tensorflow/core:test",
        "//tensorflow/core:test_main",
        "//tensorflow/core:testlib",
        "//tensorflow/core/grappler:grappler_item",
    ],
)

cc_library(
    name = "map_and_batch_fusion",
    srcs = ["map_and_batch_fusion.cc"],
    hdrs = [
        "map_and_batch_fusion.h",
    ],
    visibility = ["//visibility:public"],
    deps = [
        ":graph_utils",
<<<<<<< HEAD
=======
        ":optimizer_base",
        "@com_google_absl//absl/container:flat_hash_set",
>>>>>>> e6dbfa17
        "//tensorflow/core:lib",
        "//tensorflow/core/grappler:mutable_graph_view",
        "//tensorflow/core/grappler:grappler_item",
        "//tensorflow/core/grappler:op_types",
        "//tensorflow/core/grappler:utils",
        "//tensorflow/core/grappler/clusters:cluster",
        "//tensorflow/core/grappler/optimizers:custom_graph_optimizer",
        "//tensorflow/core/grappler/optimizers:custom_graph_optimizer_registry",
    ] + tf_protos_all(),
)

tf_cc_test(
    name = "map_and_batch_fusion_test",
    srcs = ["map_and_batch_fusion_test.cc"],
    visibility = ["//visibility:public"],
    deps = [
        ":graph_utils",
        ":map_and_batch_fusion",
        "//tensorflow/core:framework",
        "//tensorflow/core:test",
        "//tensorflow/core:test_main",
        "//tensorflow/core/grappler:grappler_item",
    ],
)

cc_library(
    name = "map_and_filter_fusion",
    srcs = ["map_and_filter_fusion.cc"],
    hdrs = [
        "map_and_filter_fusion.h",
    ],
    visibility = ["//visibility:public"],
    deps = [
        ":graph_utils",
        ":fusion_utils",
<<<<<<< HEAD
=======
        ":optimizer_base",
        "@com_google_absl//absl/container:flat_hash_set",
>>>>>>> e6dbfa17
        "//tensorflow/core:lib",
        "//tensorflow/core/grappler:mutable_graph_view",
        "//tensorflow/core/grappler:grappler_item",
        "//tensorflow/core/grappler:op_types",
        "//tensorflow/core/grappler:utils",
        "//tensorflow/core/grappler/clusters:cluster",
        "//tensorflow/core/grappler/optimizers:custom_graph_optimizer",
        "//tensorflow/core/grappler/utils:topological_sort",
        "//tensorflow/core/grappler/optimizers:custom_graph_optimizer_registry",
        "//tensorflow/core:lib_internal",
    ] + tf_protos_all(),
)

tf_cc_test(
    name = "map_and_filter_fusion_test",
    srcs = ["map_and_filter_fusion_test.cc"],
    visibility = ["//visibility:public"],
    deps = [
        ":graph_test_utils",
        ":graph_utils",
        ":map_and_filter_fusion",
        "//tensorflow/core:framework",
        "//tensorflow/core:test",
        "//tensorflow/core:test_main",
        "//tensorflow/core:testlib",
        "//tensorflow/core/grappler:grappler_item",
    ],
)

cc_library(
    name = "map_fusion",
    srcs = ["map_fusion.cc"],
    hdrs = [
        "map_fusion.h",
    ],
    visibility = ["//visibility:public"],
    deps = [
        ":graph_utils",
        ":fusion_utils",
<<<<<<< HEAD
=======
        ":optimizer_base",
        "@com_google_absl//absl/container:flat_hash_set",
>>>>>>> e6dbfa17
        "//tensorflow/core/grappler:mutable_graph_view",
        "//tensorflow/core:lib",
        "//tensorflow/core/grappler:grappler_item",
        "//tensorflow/core/grappler:op_types",
        "//tensorflow/core/grappler:utils",
        "//tensorflow/core/grappler/clusters:cluster",
        "//tensorflow/core/grappler/utils:topological_sort",
        "//tensorflow/core/grappler/optimizers:custom_graph_optimizer",
        "//tensorflow/core/grappler/optimizers:custom_graph_optimizer_registry",
        "//tensorflow/core:lib_internal",
    ] + tf_protos_all(),
)

tf_cc_test(
    name = "map_fusion_test",
    srcs = ["map_fusion_test.cc"],
    visibility = ["//visibility:public"],
    deps = [
        ":graph_test_utils",
        ":graph_utils",
        ":map_fusion",
        "//tensorflow/core:framework",
        "//tensorflow/core:test",
        "//tensorflow/core:test_main",
        "//tensorflow/core:testlib",
        "//tensorflow/core/grappler:grappler_item",
        "//tensorflow/core/kernels:control_flow_ops",
    ],
)

cc_library(
    name = "map_parallelization",
    srcs = ["map_parallelization.cc"],
    hdrs = [
        "map_parallelization.h",
    ],
    visibility = ["//visibility:public"],
    deps = [
        ":graph_utils",
<<<<<<< HEAD
=======
        ":optimizer_base",
        "@com_google_absl//absl/container:flat_hash_set",
>>>>>>> e6dbfa17
        "//tensorflow/core/grappler:mutable_graph_view",
        "//tensorflow/core:lib",
        "//tensorflow/core/grappler:grappler_item",
        "//tensorflow/core/grappler:op_types",
        "//tensorflow/core/grappler:utils",
        "//tensorflow/core/grappler/clusters:cluster",
        "//tensorflow/core/grappler/utils:topological_sort",
        "//tensorflow/core/grappler/optimizers:custom_graph_optimizer",
        "//tensorflow/core/grappler/optimizers:custom_graph_optimizer_registry",
    ] + tf_protos_all(),
)

tf_cc_test(
    name = "map_parallelization_test",
    srcs = ["map_parallelization_test.cc"],
    visibility = ["//visibility:public"],
    deps = [
        ":graph_test_utils",
        ":graph_utils",
        ":map_parallelization",
        "//tensorflow/core:framework",
        "//tensorflow/core:test",
        "//tensorflow/core:test_main",
        "//tensorflow/core:testlib",
        "//tensorflow/core/grappler:grappler_item",
    ],
)

cc_library(
    name = "map_vectorization",
    srcs = ["map_vectorization.cc"],
    hdrs = [
        "map_vectorization.h",
    ],
    visibility = ["//visibility:public"],
    deps = [
        ":function_utils",
        ":graph_utils",
        ":vectorization_utils",
        "@com_google_absl//absl/container:flat_hash_set",
        "//tensorflow/core:lib",
        "//tensorflow/core/grappler:mutable_graph_view",
        "//tensorflow/core/grappler:grappler_item",
        "//tensorflow/core/grappler:op_types",
        "//tensorflow/core/grappler:utils",
        "//tensorflow/core/grappler/clusters:cluster",
        "//tensorflow/core/grappler/optimizers:custom_graph_optimizer",
        "//tensorflow/core/grappler/optimizers:custom_graph_optimizer_registry",
        "//tensorflow/core:lib_internal",
    ] + tf_protos_all(),
)

tf_cc_test(
    name = "map_vectorization_test",
    srcs = ["map_vectorization_test.cc"],
    visibility = ["//visibility:public"],
    deps = [
        ":graph_utils",
        ":map_vectorization",
        "//tensorflow/core:framework",
        "//tensorflow/core:lib",
        "//tensorflow/core:test",
        "//tensorflow/core:test_main",
        "//tensorflow/core:testlib",
        "//tensorflow/core/grappler:grappler_item",
        "//tensorflow/core/kernels/data",
    ],
)

cc_library(
    name = "noop_elimination",
    srcs = ["noop_elimination.cc"],
    hdrs = [
        "noop_elimination.h",
    ],
    visibility = ["//visibility:public"],
    deps = [
        ":graph_utils",
<<<<<<< HEAD
=======
        ":optimizer_base",
        "@com_google_absl//absl/container:flat_hash_set",
>>>>>>> e6dbfa17
        "//tensorflow/core:lib",
        "//tensorflow/core/grappler:mutable_graph_view",
        "//tensorflow/core/grappler:grappler_item",
        "//tensorflow/core/grappler:op_types",
        "//tensorflow/core/grappler:utils",
        "//tensorflow/core/grappler/clusters:cluster",
        "//tensorflow/core/grappler/optimizers:custom_graph_optimizer",
        "//tensorflow/core/grappler/optimizers:custom_graph_optimizer_registry",
    ] + tf_protos_all(),
)

tf_cc_test(
    name = "noop_elimination_test",
    srcs = ["noop_elimination_test.cc"],
    visibility = ["//visibility:public"],
    deps = [
        ":graph_utils",
        ":noop_elimination",
        "//tensorflow/core:framework",
        "//tensorflow/core:test",
        "//tensorflow/core:test_main",
        "//tensorflow/core/grappler:grappler_item",
    ],
)

cc_library(
    name = "shuffle_and_repeat_fusion",
    srcs = ["shuffle_and_repeat_fusion.cc"],
    hdrs = [
        "shuffle_and_repeat_fusion.h",
    ],
    visibility = ["//visibility:public"],
    deps = [
        ":graph_utils",
<<<<<<< HEAD
=======
        ":optimizer_base",
        "@com_google_absl//absl/container:flat_hash_set",
>>>>>>> e6dbfa17
        "//tensorflow/core:lib",
        "//tensorflow/core/grappler:mutable_graph_view",
        "//tensorflow/core/grappler:grappler_item",
        "//tensorflow/core/grappler:op_types",
        "//tensorflow/core/grappler:utils",
        "//tensorflow/core/grappler/clusters:cluster",
        "//tensorflow/core/grappler/optimizers:custom_graph_optimizer",
        "//tensorflow/core/grappler/optimizers:custom_graph_optimizer_registry",
    ] + tf_protos_all(),
)

tf_cc_test(
    name = "shuffle_and_repeat_fusion_test",
    srcs = ["shuffle_and_repeat_fusion_test.cc"],
    visibility = ["//visibility:public"],
    deps = [
        ":graph_utils",
        ":shuffle_and_repeat_fusion",
        "//tensorflow/core:framework",
        "//tensorflow/core:test",
        "//tensorflow/core:test_main",
        "//tensorflow/core/grappler:grappler_item",
    ],
)

cc_library(
    name = "data",
    visibility = ["//visibility:public"],
    deps = [
        ":filter_fusion",
        ":hoist_random_uniform",
        ":latency_all_edges",
        ":make_numa_aware",
        ":make_sloppy",
        ":map_and_batch_fusion",
        ":map_and_filter_fusion",
        ":map_fusion",
        ":map_parallelization",
        ":map_vectorization",
        ":meta_optimizer",
        ":noop_elimination",
        ":shuffle_and_repeat_fusion",
    ],
    alwayslink = 1,
)

tf_cc_test(
    name = "latency_all_edges_test",
    srcs = ["latency_all_edges_test.cc"],
    deps = [
        ":graph_utils",
        ":latency_all_edges",
        "//tensorflow/core:framework",
        "//tensorflow/core:test",
        "//tensorflow/core:test_main",
        "//tensorflow/core:testlib",
        "//tensorflow/core/grappler:grappler_item",
    ],
)

cc_library(
    name = "vectorization_utils",
    srcs = ["vectorization_utils.cc"],
    hdrs = [
        "vectorization_utils.h",
    ],
    visibility = ["//visibility:public"],
    deps = [
        ":function_utils",
        ":graph_utils",
        "@com_google_absl//absl/container:flat_hash_set",
        "//tensorflow/cc:ops",
        "@com_google_absl//absl/strings",
        "//tensorflow/core:core_cpu",
        "//tensorflow/core:framework",
        "//tensorflow/core:lib",
        "//tensorflow/core:lib_internal",
        "//tensorflow/core/grappler:mutable_graph_view",
        "//tensorflow/core/grappler:utils",
        "//tensorflow/core/grappler/optimizers/data/vectorization",
        "//tensorflow/core/grappler/utils:functions",
    ] + tf_protos_all(),
)

tf_cc_test(
    name = "vectorization_utils_test",
    srcs = ["vectorization_utils_test.cc"],
    visibility = ["//visibility:public"],
    deps = [
        ":graph_utils",
        ":function_utils",
        ":vectorization_utils",
        "//tensorflow/core:core_cpu",
        "//tensorflow/core:framework",
        "//tensorflow/core:lib",
        "//tensorflow/core:test",
        "//tensorflow/core:test_main",
        "//tensorflow/core:testlib",
        "//tensorflow/core/grappler:grappler_item",
        "//tensorflow/core/grappler/optimizers:custom_graph_optimizer",
        "//tensorflow/core/grappler/optimizers:custom_graph_optimizer_registry",
        # For ops we need registered
        "//tensorflow/core/kernels/data:dataset_ops",
        "//tensorflow/core/kernels:cast_op",
        "//tensorflow/core/kernels:cwise_op",
        "//tensorflow/core/kernels:logging_ops",
        "//tensorflow/core/kernels:math",
        "//tensorflow/core/kernels:nn",
        "//tensorflow/core/kernels:parsing",
        "//tensorflow/tools/graph_transforms:transform_utils",
    ] + tf_protos_all(),
)<|MERGE_RESOLUTION|>--- conflicted
+++ resolved
@@ -3,621 +3,10 @@
 load("//tensorflow:tensorflow.bzl", "tf_cc_test")
 load("//tensorflow/core:platform/default/build_config.bzl", "tf_protos_all")
 
-cc_library(
-    name = "meta_optimizer",
-    srcs = ["meta_optimizer.cc"],
-    hdrs = [
-        "meta_optimizer.h",
-    ],
-    visibility = ["//visibility:public"],
-    deps = [
-        "@com_google_absl//absl/container:flat_hash_map",
-        "//tensorflow/core/grappler:grappler_item",
-        "//tensorflow/core:lib",
-        "//tensorflow/core/grappler/clusters:cluster",
-        "//tensorflow/core/grappler/optimizers:arithmetic_optimizer",
-        "//tensorflow/core/grappler/optimizers:model_pruner",
-        "//tensorflow/core/grappler/optimizers:shape_optimizer",
-        "//tensorflow/core/grappler/optimizers:dependency_optimizer",
-        "//tensorflow/core/grappler/optimizers:function_optimizer",
-        "//tensorflow/core/grappler/optimizers:custom_graph_optimizer",
-        "//tensorflow/core/grappler/optimizers:custom_graph_optimizer_registry",
-        "//tensorflow/core:lib_internal",
-        "//tensorflow/core:ptr_util",
-    ] + tf_protos_all(),
-)
-
-cc_library(
-    name = "filter_fusion",
-    srcs = ["filter_fusion.cc"],
-    hdrs = [
-        "filter_fusion.h",
-    ],
-    visibility = ["//visibility:public"],
-    deps = [
-        ":graph_utils",
-        ":fusion_utils",
-<<<<<<< HEAD
-=======
-        ":optimizer_base",
-        "@com_google_absl//absl/container:flat_hash_set",
->>>>>>> e6dbfa17
-        "//tensorflow/core/grappler:mutable_graph_view",
-        "//tensorflow/core:lib",
-        "//tensorflow/core/grappler:grappler_item",
-        "//tensorflow/core/grappler:op_types",
-        "//tensorflow/core/grappler:utils",
-        "//tensorflow/core/grappler/clusters:cluster",
-        "//tensorflow/core/grappler/utils:topological_sort",
-        "//tensorflow/core/grappler/optimizers:custom_graph_optimizer",
-        "//tensorflow/core/grappler/optimizers:custom_graph_optimizer_registry",
-        "//tensorflow/core:lib_internal",
-    ] + tf_protos_all(),
-)
-
-tf_cc_test(
-    name = "filter_fusion_test",
-    srcs = ["filter_fusion_test.cc"],
-    visibility = ["//visibility:public"],
-    deps = [
-        ":filter_fusion",
-        ":graph_test_utils",
-        ":graph_utils",
-        "//tensorflow/core:framework",
-        "//tensorflow/core:test",
-        "//tensorflow/core:test_main",
-        "//tensorflow/core:testlib",
-        "//tensorflow/core/grappler:grappler_item",
-    ],
-)
-
-cc_library(
-    name = "fusion_utils",
-    srcs = ["fusion_utils.cc"],
-    hdrs = [
-        "fusion_utils.h",
-    ],
-    visibility = ["//visibility:public"],
-    deps = [
-        ":graph_utils",
-        ":function_utils",
-        "//tensorflow/core/grappler:mutable_graph_view",
-        "//tensorflow/core:framework",
-        "//tensorflow/core:lib",
-        "//tensorflow/core/grappler:grappler_item",
-        "//tensorflow/core/grappler:op_types",
-        "//tensorflow/core/grappler:utils",
-        "//tensorflow/core/kernels:functional_ops",
-        "//tensorflow/core/kernels:control_flow_ops",
-        "//tensorflow/core/grappler/optimizers:custom_graph_optimizer_registry",
-        "//tensorflow/core:lib_internal",
-    ] + tf_protos_all(),
-)
-
-tf_cc_test(
-    name = "fusion_utils_test",
-    srcs = ["fusion_utils_test.cc"],
-    visibility = ["//visibility:public"],
-    deps = [
-        ":function_utils",
-        ":fusion_utils",
-        ":graph_utils",
-        "//tensorflow/core:framework",
-        "//tensorflow/core:test",
-        "//tensorflow/core:test_main",
-        "//tensorflow/core:testlib",
-        "//tensorflow/core/grappler:grappler_item",
-    ] + tf_protos_all(),
-)
-
-cc_library(
-    name = "function_utils",
-    srcs = ["function_utils.cc"],
-    hdrs = [
-        "function_utils.h",
-    ],
-    visibility = ["//visibility:public"],
-    deps = [
-        ":graph_utils",
-        "//tensorflow/core:framework",
-        "//tensorflow/core:lib",
-        "//tensorflow/core/grappler:mutable_graph_view",
-        "//tensorflow/core/grappler:utils",
-        "//tensorflow/core:lib_internal",
-    ] + tf_protos_all(),
-)
-
-tf_cc_test(
-    name = "function_utils_test",
-    srcs = ["function_utils_test.cc"],
-    visibility = ["//visibility:public"],
-    deps = [
-        ":function_utils",
-        "//tensorflow/core:framework",
-        "//tensorflow/core:test",
-        "//tensorflow/core:test_main",
-        "//tensorflow/core:testlib",
-        "//tensorflow/core/grappler:grappler_item",
-        "//tensorflow/core/grappler/optimizers:custom_graph_optimizer",
-        "//tensorflow/core/grappler/optimizers:custom_graph_optimizer_registry",
-        "//tensorflow/core/kernels:cast_op",
-        "//tensorflow/tools/graph_transforms:transform_utils",
-    ],
-)
-
-cc_library(
-    name = "graph_utils",
-    srcs = ["graph_utils.cc"],
-    hdrs = [
-        "graph_utils.h",
-    ],
-    visibility = ["//visibility:public"],
-    deps = [
-        "//tensorflow/core:core_cpu",
-        "//tensorflow/core:framework",
-        "//tensorflow/core:lib",
-        "//tensorflow/core/grappler:mutable_graph_view",
-        "//tensorflow/core/grappler:utils",
-        "//tensorflow/core:lib_internal",
-    ] + tf_protos_all(),
-)
-
-tf_cc_test(
-    name = "graph_utils_test",
-    srcs = ["graph_utils_test.cc"],
-    visibility = ["//visibility:public"],
-    deps = [
-        ":graph_utils",
-        "//tensorflow/core:core_cpu",
-        "//tensorflow/core:framework",
-        "//tensorflow/core:test",
-        "//tensorflow/core:test_main",
-        "//tensorflow/core:testlib",
-        "//tensorflow/core/grappler:grappler_item",
-        "//tensorflow/core/grappler/optimizers:custom_graph_optimizer",
-        "//tensorflow/core/grappler/optimizers:custom_graph_optimizer_registry",
-    ],
-)
-
-cc_library(
-    name = "graph_test_utils",
-    testonly = 1,
-    srcs = ["graph_test_utils.cc"],
-    hdrs = [
-        "graph_test_utils.h",
-    ],
-    visibility = ["//visibility:public"],
-    deps = [
-        "//tensorflow/core:framework",
-        "//tensorflow/core:lib",
-        "//tensorflow/core/grappler:mutable_graph_view",
-        "//tensorflow/core/grappler:grappler_item",
-        "//tensorflow/core/grappler:utils",
-        "//tensorflow/core:testlib",
-    ] + tf_protos_all(),
-)
-
-cc_library(
-    name = "hoist_random_uniform",
-    srcs = ["hoist_random_uniform.cc"],
-    hdrs = [
-        "hoist_random_uniform.h",
-    ],
-    visibility = ["//visibility:public"],
-    deps = [
-        ":function_utils",
-        ":graph_utils",
-<<<<<<< HEAD
-=======
-        ":optimizer_base",
-        "@com_google_absl//absl/container:flat_hash_set",
->>>>>>> e6dbfa17
-        "//tensorflow/core:lib",
-        "//tensorflow/core/grappler:mutable_graph_view",
-        "//tensorflow/core/grappler:grappler_item",
-        "//tensorflow/core/grappler:op_types",
-        "//tensorflow/core/grappler:utils",
-        "//tensorflow/core/grappler/clusters:cluster",
-        "//tensorflow/core/grappler/optimizers:custom_graph_optimizer",
-        "//tensorflow/core/grappler/optimizers:custom_graph_optimizer_registry",
-        "//tensorflow/core:lib_internal",
-    ] + tf_protos_all(),
-)
-
-tf_cc_test(
-    name = "hoist_random_uniform_test",
-    srcs = ["hoist_random_uniform_test.cc"],
-    visibility = ["//visibility:public"],
-    deps = [
-        ":graph_test_utils",
-        ":graph_utils",
-        ":hoist_random_uniform",
-        "//tensorflow/core:framework",
-        "//tensorflow/core:test",
-        "//tensorflow/core:test_main",
-        "//tensorflow/core:testlib",
-        "//tensorflow/core/grappler:grappler_item",
-    ] + tf_protos_all(),
-)
-
-cc_library(
-    name = "latency_all_edges",
-    srcs = ["latency_all_edges.cc"],
-    hdrs = [
-        "latency_all_edges.h",
-    ],
-    visibility = ["//visibility:public"],
-    deps = [
-        ":graph_utils",
-        "//tensorflow/core/grappler:mutable_graph_view",
-        "//tensorflow/core:lib",
-        "//tensorflow/core/grappler:grappler_item",
-        "//tensorflow/core/grappler:op_types",
-        "//tensorflow/core/grappler:utils",
-        "//tensorflow/core/grappler/clusters:cluster",
-        "//tensorflow/core/grappler/optimizers:custom_graph_optimizer",
-        "//tensorflow/core/grappler/optimizers:custom_graph_optimizer_registry",
-    ] + tf_protos_all(),
-)
-
-cc_library(
-    name = "make_numa_aware",
-    srcs = ["make_numa_aware.cc"],
-    hdrs = ["make_numa_aware.h"],
-    visibility = ["//visibility:public"],
-    deps = [
-        ":graph_utils",
-<<<<<<< HEAD
-=======
-        ":optimizer_base",
-        "@com_google_absl//absl/container:flat_hash_set",
->>>>>>> e6dbfa17
-        "//tensorflow/core/grappler:mutable_graph_view",
-        "//tensorflow/core:lib",
-        "//tensorflow/core/grappler:grappler_item",
-        "//tensorflow/core/grappler:op_types",
-        "//tensorflow/core/grappler:utils",
-        "//tensorflow/core/grappler/clusters:cluster",
-        "//tensorflow/core/grappler/optimizers:custom_graph_optimizer",
-        "//tensorflow/core/grappler/optimizers:custom_graph_optimizer_registry",
-    ] + tf_protos_all(),
-)
-
-tf_cc_test(
-    name = "make_numa_aware_test",
-    srcs = ["make_numa_aware_test.cc"],
-    visibility = ["//visibility:public"],
-    deps = [
-        ":graph_test_utils",
-        ":graph_utils",
-        ":make_numa_aware",
-        "//tensorflow/core:framework",
-        "//tensorflow/core:test",
-        "//tensorflow/core:test_main",
-        "//tensorflow/core:testlib",
-        "//tensorflow/core/grappler:grappler_item",
-    ],
-)
-
-cc_library(
-    name = "make_sloppy",
-    srcs = ["make_sloppy.cc"],
-    hdrs = ["make_sloppy.h"],
-    visibility = ["//visibility:public"],
-    deps = [
-        "//tensorflow/core/grappler:grappler_item",
-        "//tensorflow/core/grappler:mutable_graph_view",
-        "//tensorflow/core/grappler:op_types",
-        "//tensorflow/core/grappler/clusters:cluster",
-        "//tensorflow/core/grappler/optimizers:custom_graph_optimizer",
-        "//tensorflow/core/grappler/optimizers:custom_graph_optimizer_registry",
-    ] + tf_protos_all(),
-)
-
-tf_cc_test(
-    name = "make_sloppy_test",
-    srcs = ["make_sloppy_test.cc"],
-    visibility = ["//visibility:public"],
-    deps = [
-        ":graph_test_utils",
-        ":graph_utils",
-        ":make_sloppy",
-        "//tensorflow/core:framework",
-        "//tensorflow/core:test",
-        "//tensorflow/core:test_main",
-        "//tensorflow/core:testlib",
-        "//tensorflow/core/grappler:grappler_item",
-    ],
-)
-
-cc_library(
-    name = "map_and_batch_fusion",
-    srcs = ["map_and_batch_fusion.cc"],
-    hdrs = [
-        "map_and_batch_fusion.h",
-    ],
-    visibility = ["//visibility:public"],
-    deps = [
-        ":graph_utils",
-<<<<<<< HEAD
-=======
-        ":optimizer_base",
-        "@com_google_absl//absl/container:flat_hash_set",
->>>>>>> e6dbfa17
-        "//tensorflow/core:lib",
-        "//tensorflow/core/grappler:mutable_graph_view",
-        "//tensorflow/core/grappler:grappler_item",
-        "//tensorflow/core/grappler:op_types",
-        "//tensorflow/core/grappler:utils",
-        "//tensorflow/core/grappler/clusters:cluster",
-        "//tensorflow/core/grappler/optimizers:custom_graph_optimizer",
-        "//tensorflow/core/grappler/optimizers:custom_graph_optimizer_registry",
-    ] + tf_protos_all(),
-)
-
-tf_cc_test(
-    name = "map_and_batch_fusion_test",
-    srcs = ["map_and_batch_fusion_test.cc"],
-    visibility = ["//visibility:public"],
-    deps = [
-        ":graph_utils",
-        ":map_and_batch_fusion",
-        "//tensorflow/core:framework",
-        "//tensorflow/core:test",
-        "//tensorflow/core:test_main",
-        "//tensorflow/core/grappler:grappler_item",
-    ],
-)
-
-cc_library(
-    name = "map_and_filter_fusion",
-    srcs = ["map_and_filter_fusion.cc"],
-    hdrs = [
-        "map_and_filter_fusion.h",
-    ],
-    visibility = ["//visibility:public"],
-    deps = [
-        ":graph_utils",
-        ":fusion_utils",
-<<<<<<< HEAD
-=======
-        ":optimizer_base",
-        "@com_google_absl//absl/container:flat_hash_set",
->>>>>>> e6dbfa17
-        "//tensorflow/core:lib",
-        "//tensorflow/core/grappler:mutable_graph_view",
-        "//tensorflow/core/grappler:grappler_item",
-        "//tensorflow/core/grappler:op_types",
-        "//tensorflow/core/grappler:utils",
-        "//tensorflow/core/grappler/clusters:cluster",
-        "//tensorflow/core/grappler/optimizers:custom_graph_optimizer",
-        "//tensorflow/core/grappler/utils:topological_sort",
-        "//tensorflow/core/grappler/optimizers:custom_graph_optimizer_registry",
-        "//tensorflow/core:lib_internal",
-    ] + tf_protos_all(),
-)
-
-tf_cc_test(
-    name = "map_and_filter_fusion_test",
-    srcs = ["map_and_filter_fusion_test.cc"],
-    visibility = ["//visibility:public"],
-    deps = [
-        ":graph_test_utils",
-        ":graph_utils",
-        ":map_and_filter_fusion",
-        "//tensorflow/core:framework",
-        "//tensorflow/core:test",
-        "//tensorflow/core:test_main",
-        "//tensorflow/core:testlib",
-        "//tensorflow/core/grappler:grappler_item",
-    ],
-)
-
-cc_library(
-    name = "map_fusion",
-    srcs = ["map_fusion.cc"],
-    hdrs = [
-        "map_fusion.h",
-    ],
-    visibility = ["//visibility:public"],
-    deps = [
-        ":graph_utils",
-        ":fusion_utils",
-<<<<<<< HEAD
-=======
-        ":optimizer_base",
-        "@com_google_absl//absl/container:flat_hash_set",
->>>>>>> e6dbfa17
-        "//tensorflow/core/grappler:mutable_graph_view",
-        "//tensorflow/core:lib",
-        "//tensorflow/core/grappler:grappler_item",
-        "//tensorflow/core/grappler:op_types",
-        "//tensorflow/core/grappler:utils",
-        "//tensorflow/core/grappler/clusters:cluster",
-        "//tensorflow/core/grappler/utils:topological_sort",
-        "//tensorflow/core/grappler/optimizers:custom_graph_optimizer",
-        "//tensorflow/core/grappler/optimizers:custom_graph_optimizer_registry",
-        "//tensorflow/core:lib_internal",
-    ] + tf_protos_all(),
-)
-
-tf_cc_test(
-    name = "map_fusion_test",
-    srcs = ["map_fusion_test.cc"],
-    visibility = ["//visibility:public"],
-    deps = [
-        ":graph_test_utils",
-        ":graph_utils",
-        ":map_fusion",
-        "//tensorflow/core:framework",
-        "//tensorflow/core:test",
-        "//tensorflow/core:test_main",
-        "//tensorflow/core:testlib",
-        "//tensorflow/core/grappler:grappler_item",
-        "//tensorflow/core/kernels:control_flow_ops",
-    ],
-)
-
-cc_library(
-    name = "map_parallelization",
-    srcs = ["map_parallelization.cc"],
-    hdrs = [
-        "map_parallelization.h",
-    ],
-    visibility = ["//visibility:public"],
-    deps = [
-        ":graph_utils",
-<<<<<<< HEAD
-=======
-        ":optimizer_base",
-        "@com_google_absl//absl/container:flat_hash_set",
->>>>>>> e6dbfa17
-        "//tensorflow/core/grappler:mutable_graph_view",
-        "//tensorflow/core:lib",
-        "//tensorflow/core/grappler:grappler_item",
-        "//tensorflow/core/grappler:op_types",
-        "//tensorflow/core/grappler:utils",
-        "//tensorflow/core/grappler/clusters:cluster",
-        "//tensorflow/core/grappler/utils:topological_sort",
-        "//tensorflow/core/grappler/optimizers:custom_graph_optimizer",
-        "//tensorflow/core/grappler/optimizers:custom_graph_optimizer_registry",
-    ] + tf_protos_all(),
-)
-
-tf_cc_test(
-    name = "map_parallelization_test",
-    srcs = ["map_parallelization_test.cc"],
-    visibility = ["//visibility:public"],
-    deps = [
-        ":graph_test_utils",
-        ":graph_utils",
-        ":map_parallelization",
-        "//tensorflow/core:framework",
-        "//tensorflow/core:test",
-        "//tensorflow/core:test_main",
-        "//tensorflow/core:testlib",
-        "//tensorflow/core/grappler:grappler_item",
-    ],
-)
-
-cc_library(
-    name = "map_vectorization",
-    srcs = ["map_vectorization.cc"],
-    hdrs = [
-        "map_vectorization.h",
-    ],
-    visibility = ["//visibility:public"],
-    deps = [
-        ":function_utils",
-        ":graph_utils",
-        ":vectorization_utils",
-        "@com_google_absl//absl/container:flat_hash_set",
-        "//tensorflow/core:lib",
-        "//tensorflow/core/grappler:mutable_graph_view",
-        "//tensorflow/core/grappler:grappler_item",
-        "//tensorflow/core/grappler:op_types",
-        "//tensorflow/core/grappler:utils",
-        "//tensorflow/core/grappler/clusters:cluster",
-        "//tensorflow/core/grappler/optimizers:custom_graph_optimizer",
-        "//tensorflow/core/grappler/optimizers:custom_graph_optimizer_registry",
-        "//tensorflow/core:lib_internal",
-    ] + tf_protos_all(),
-)
-
-tf_cc_test(
-    name = "map_vectorization_test",
-    srcs = ["map_vectorization_test.cc"],
-    visibility = ["//visibility:public"],
-    deps = [
-        ":graph_utils",
-        ":map_vectorization",
-        "//tensorflow/core:framework",
-        "//tensorflow/core:lib",
-        "//tensorflow/core:test",
-        "//tensorflow/core:test_main",
-        "//tensorflow/core:testlib",
-        "//tensorflow/core/grappler:grappler_item",
-        "//tensorflow/core/kernels/data",
-    ],
-)
-
-cc_library(
-    name = "noop_elimination",
-    srcs = ["noop_elimination.cc"],
-    hdrs = [
-        "noop_elimination.h",
-    ],
-    visibility = ["//visibility:public"],
-    deps = [
-        ":graph_utils",
-<<<<<<< HEAD
-=======
-        ":optimizer_base",
-        "@com_google_absl//absl/container:flat_hash_set",
->>>>>>> e6dbfa17
-        "//tensorflow/core:lib",
-        "//tensorflow/core/grappler:mutable_graph_view",
-        "//tensorflow/core/grappler:grappler_item",
-        "//tensorflow/core/grappler:op_types",
-        "//tensorflow/core/grappler:utils",
-        "//tensorflow/core/grappler/clusters:cluster",
-        "//tensorflow/core/grappler/optimizers:custom_graph_optimizer",
-        "//tensorflow/core/grappler/optimizers:custom_graph_optimizer_registry",
-    ] + tf_protos_all(),
-)
-
-tf_cc_test(
-    name = "noop_elimination_test",
-    srcs = ["noop_elimination_test.cc"],
-    visibility = ["//visibility:public"],
-    deps = [
-        ":graph_utils",
-        ":noop_elimination",
-        "//tensorflow/core:framework",
-        "//tensorflow/core:test",
-        "//tensorflow/core:test_main",
-        "//tensorflow/core/grappler:grappler_item",
-    ],
-)
-
-cc_library(
-    name = "shuffle_and_repeat_fusion",
-    srcs = ["shuffle_and_repeat_fusion.cc"],
-    hdrs = [
-        "shuffle_and_repeat_fusion.h",
-    ],
-    visibility = ["//visibility:public"],
-    deps = [
-        ":graph_utils",
-<<<<<<< HEAD
-=======
-        ":optimizer_base",
-        "@com_google_absl//absl/container:flat_hash_set",
->>>>>>> e6dbfa17
-        "//tensorflow/core:lib",
-        "//tensorflow/core/grappler:mutable_graph_view",
-        "//tensorflow/core/grappler:grappler_item",
-        "//tensorflow/core/grappler:op_types",
-        "//tensorflow/core/grappler:utils",
-        "//tensorflow/core/grappler/clusters:cluster",
-        "//tensorflow/core/grappler/optimizers:custom_graph_optimizer",
-        "//tensorflow/core/grappler/optimizers:custom_graph_optimizer_registry",
-    ] + tf_protos_all(),
-)
-
-tf_cc_test(
-    name = "shuffle_and_repeat_fusion_test",
-    srcs = ["shuffle_and_repeat_fusion_test.cc"],
-    visibility = ["//visibility:public"],
-    deps = [
-        ":graph_utils",
-        ":shuffle_and_repeat_fusion",
-        "//tensorflow/core:framework",
-        "//tensorflow/core:test",
-        "//tensorflow/core:test_main",
-        "//tensorflow/core/grappler:grappler_item",
-    ],
-)
+package(default_visibility = [
+    "//tensorflow/core/grappler/optimizers/data:__subpackages__",
+    "//tensorflow/core/kernels/data:__pkg__",
+])
 
 cc_library(
     name = "data",
@@ -637,6 +26,219 @@
         ":noop_elimination",
         ":shuffle_and_repeat_fusion",
     ],
+)
+
+cc_library(
+    name = "filter_fusion",
+    srcs = ["filter_fusion.cc"],
+    hdrs = [
+        "filter_fusion.h",
+    ],
+    deps = [
+        ":graph_utils",
+        ":fusion_utils",
+        ":optimizer_base",
+        "@com_google_absl//absl/container:flat_hash_set",
+        "//tensorflow/core/grappler:mutable_graph_view",
+        "//tensorflow/core:lib",
+        "//tensorflow/core/grappler:grappler_item",
+        "//tensorflow/core/grappler:op_types",
+        "//tensorflow/core/grappler:utils",
+        "//tensorflow/core/grappler/clusters:cluster",
+        "//tensorflow/core/grappler/utils:topological_sort",
+        "//tensorflow/core/grappler/optimizers:custom_graph_optimizer_registry",
+        "//tensorflow/core:lib_internal",
+    ] + tf_protos_all(),
+    alwayslink = 1,
+)
+
+tf_cc_test(
+    name = "filter_fusion_test",
+    srcs = ["filter_fusion_test.cc"],
+    deps = [
+        ":filter_fusion",
+        ":graph_test_utils",
+        ":graph_utils",
+        "//tensorflow/core:framework",
+        "//tensorflow/core:test",
+        "//tensorflow/core:test_main",
+        "//tensorflow/core:testlib",
+        "//tensorflow/core/grappler:grappler_item",
+    ],
+)
+
+cc_library(
+    name = "fusion_utils",
+    srcs = ["fusion_utils.cc"],
+    hdrs = [
+        "fusion_utils.h",
+    ],
+    deps = [
+        ":graph_utils",
+        ":function_utils",
+        "//tensorflow/core/grappler:mutable_graph_view",
+        "//tensorflow/core:framework",
+        "//tensorflow/core:lib",
+        "//tensorflow/core/grappler:grappler_item",
+        "//tensorflow/core/grappler:op_types",
+        "//tensorflow/core/grappler:utils",
+        "//tensorflow/core/kernels:functional_ops",
+        "//tensorflow/core/kernels:control_flow_ops",
+        "//tensorflow/core/grappler/optimizers:custom_graph_optimizer_registry",
+        "//tensorflow/core:lib_internal",
+    ] + tf_protos_all(),
+)
+
+tf_cc_test(
+    name = "fusion_utils_test",
+    srcs = ["fusion_utils_test.cc"],
+    deps = [
+        ":function_utils",
+        ":fusion_utils",
+        ":graph_utils",
+        "//tensorflow/core:framework",
+        "//tensorflow/core:test",
+        "//tensorflow/core:test_main",
+        "//tensorflow/core:testlib",
+        "//tensorflow/core/grappler:grappler_item",
+    ] + tf_protos_all(),
+)
+
+cc_library(
+    name = "function_utils",
+    srcs = ["function_utils.cc"],
+    hdrs = [
+        "function_utils.h",
+    ],
+    deps = [
+        ":graph_utils",
+        "//tensorflow/core:framework",
+        "//tensorflow/core:lib",
+        "//tensorflow/core/grappler:mutable_graph_view",
+        "//tensorflow/core/grappler:utils",
+        "//tensorflow/core:lib_internal",
+    ] + tf_protos_all(),
+)
+
+tf_cc_test(
+    name = "function_utils_test",
+    srcs = ["function_utils_test.cc"],
+    deps = [
+        ":function_utils",
+        "//tensorflow/core:framework",
+        "//tensorflow/core:test",
+        "//tensorflow/core:test_main",
+        "//tensorflow/core:testlib",
+        "//tensorflow/core/grappler:grappler_item",
+        "//tensorflow/core/grappler/optimizers:custom_graph_optimizer_registry",
+        "//tensorflow/core/kernels:cast_op",
+        "//tensorflow/tools/graph_transforms:transform_utils",
+    ],
+)
+
+cc_library(
+    name = "graph_utils",
+    srcs = ["graph_utils.cc"],
+    hdrs = [
+        "graph_utils.h",
+    ],
+    deps = [
+        "//tensorflow/core:core_cpu",
+        "//tensorflow/core:framework",
+        "//tensorflow/core:lib",
+        "//tensorflow/core/grappler:mutable_graph_view",
+        "//tensorflow/core/grappler:utils",
+        "//tensorflow/core:lib_internal",
+    ] + tf_protos_all(),
+)
+
+tf_cc_test(
+    name = "graph_utils_test",
+    srcs = ["graph_utils_test.cc"],
+    deps = [
+        ":graph_utils",
+        "//tensorflow/core:core_cpu",
+        "//tensorflow/core:framework",
+        "//tensorflow/core:test",
+        "//tensorflow/core:test_main",
+        "//tensorflow/core:testlib",
+        "//tensorflow/core/grappler:grappler_item",
+        "//tensorflow/core/grappler/optimizers:custom_graph_optimizer_registry",
+    ],
+)
+
+cc_library(
+    name = "graph_test_utils",
+    testonly = 1,
+    srcs = ["graph_test_utils.cc"],
+    hdrs = [
+        "graph_test_utils.h",
+    ],
+    deps = [
+        "//tensorflow/core:framework",
+        "//tensorflow/core:lib",
+        "//tensorflow/core/grappler:mutable_graph_view",
+        "//tensorflow/core/grappler:grappler_item",
+        "//tensorflow/core/grappler:utils",
+        "//tensorflow/core:testlib",
+    ] + tf_protos_all(),
+)
+
+cc_library(
+    name = "hoist_random_uniform",
+    srcs = ["hoist_random_uniform.cc"],
+    hdrs = [
+        "hoist_random_uniform.h",
+    ],
+    deps = [
+        ":function_utils",
+        ":graph_utils",
+        ":optimizer_base",
+        "@com_google_absl//absl/container:flat_hash_set",
+        "//tensorflow/core:lib",
+        "//tensorflow/core/grappler:mutable_graph_view",
+        "//tensorflow/core/grappler:grappler_item",
+        "//tensorflow/core/grappler:op_types",
+        "//tensorflow/core/grappler:utils",
+        "//tensorflow/core/grappler/clusters:cluster",
+        "//tensorflow/core/grappler/optimizers:custom_graph_optimizer_registry",
+        "//tensorflow/core:lib_internal",
+    ] + tf_protos_all(),
+    alwayslink = 1,
+)
+
+tf_cc_test(
+    name = "hoist_random_uniform_test",
+    srcs = ["hoist_random_uniform_test.cc"],
+    deps = [
+        ":graph_test_utils",
+        ":graph_utils",
+        ":hoist_random_uniform",
+        "//tensorflow/core:framework",
+        "//tensorflow/core:test",
+        "//tensorflow/core:test_main",
+        "//tensorflow/core:testlib",
+        "//tensorflow/core/grappler:grappler_item",
+    ] + tf_protos_all(),
+)
+
+cc_library(
+    name = "latency_all_edges",
+    srcs = ["latency_all_edges.cc"],
+    hdrs = [
+        "latency_all_edges.h",
+    ],
+    deps = [
+        ":graph_utils",
+        ":optimizer_base",
+        "//tensorflow/core/grappler:mutable_graph_view",
+        "//tensorflow/core:lib",
+        "//tensorflow/core/grappler:grappler_item",
+        "//tensorflow/core/grappler:op_types",
+        "//tensorflow/core/grappler:utils",
+        "//tensorflow/core/grappler/clusters:cluster",
+        "//tensorflow/core/grappler/optimizers:custom_graph_optimizer_registry",
+    ] + tf_protos_all(),
     alwayslink = 1,
 )
 
@@ -655,12 +257,362 @@
 )
 
 cc_library(
+    name = "make_numa_aware",
+    srcs = ["make_numa_aware.cc"],
+    hdrs = ["make_numa_aware.h"],
+    deps = [
+        ":graph_utils",
+        ":optimizer_base",
+        "@com_google_absl//absl/container:flat_hash_set",
+        "//tensorflow/core/grappler:mutable_graph_view",
+        "//tensorflow/core/grappler:grappler_item",
+        "//tensorflow/core/grappler:op_types",
+        "//tensorflow/core/grappler/clusters:cluster",
+        "//tensorflow/core/grappler/optimizers:custom_graph_optimizer_registry",
+    ] + tf_protos_all(),
+    alwayslink = 1,
+)
+
+tf_cc_test(
+    name = "make_numa_aware_test",
+    srcs = ["make_numa_aware_test.cc"],
+    deps = [
+        ":graph_test_utils",
+        ":graph_utils",
+        ":make_numa_aware",
+        "//tensorflow/core:framework",
+        "//tensorflow/core:test",
+        "//tensorflow/core:test_main",
+        "//tensorflow/core:testlib",
+        "//tensorflow/core/grappler:grappler_item",
+    ],
+)
+
+cc_library(
+    name = "make_sloppy",
+    srcs = ["make_sloppy.cc"],
+    hdrs = ["make_sloppy.h"],
+    deps = [
+        ":optimizer_base",
+        "//tensorflow/core/grappler:grappler_item",
+        "//tensorflow/core/grappler:mutable_graph_view",
+        "//tensorflow/core/grappler:op_types",
+        "//tensorflow/core/grappler/clusters:cluster",
+        "//tensorflow/core/grappler/optimizers:custom_graph_optimizer_registry",
+    ] + tf_protos_all(),
+    alwayslink = 1,
+)
+
+tf_cc_test(
+    name = "make_sloppy_test",
+    srcs = ["make_sloppy_test.cc"],
+    deps = [
+        ":graph_test_utils",
+        ":graph_utils",
+        ":make_sloppy",
+        "//tensorflow/core:framework",
+        "//tensorflow/core:test",
+        "//tensorflow/core:test_main",
+        "//tensorflow/core:testlib",
+        "//tensorflow/core/grappler:grappler_item",
+    ],
+)
+
+cc_library(
+    name = "map_and_batch_fusion",
+    srcs = ["map_and_batch_fusion.cc"],
+    hdrs = [
+        "map_and_batch_fusion.h",
+    ],
+    deps = [
+        ":graph_utils",
+        ":optimizer_base",
+        "@com_google_absl//absl/container:flat_hash_set",
+        "//tensorflow/core:lib",
+        "//tensorflow/core/grappler:mutable_graph_view",
+        "//tensorflow/core/grappler:grappler_item",
+        "//tensorflow/core/grappler:op_types",
+        "//tensorflow/core/grappler:utils",
+        "//tensorflow/core/grappler/clusters:cluster",
+        "//tensorflow/core/grappler/optimizers:custom_graph_optimizer_registry",
+    ] + tf_protos_all(),
+    alwayslink = 1,
+)
+
+tf_cc_test(
+    name = "map_and_batch_fusion_test",
+    srcs = ["map_and_batch_fusion_test.cc"],
+    deps = [
+        ":graph_utils",
+        ":map_and_batch_fusion",
+        "//tensorflow/core:framework",
+        "//tensorflow/core:test",
+        "//tensorflow/core:test_main",
+        "//tensorflow/core/grappler:grappler_item",
+    ],
+)
+
+cc_library(
+    name = "map_and_filter_fusion",
+    srcs = ["map_and_filter_fusion.cc"],
+    hdrs = [
+        "map_and_filter_fusion.h",
+    ],
+    deps = [
+        ":graph_utils",
+        ":fusion_utils",
+        ":optimizer_base",
+        "@com_google_absl//absl/container:flat_hash_set",
+        "//tensorflow/core:lib",
+        "//tensorflow/core/grappler:mutable_graph_view",
+        "//tensorflow/core/grappler:grappler_item",
+        "//tensorflow/core/grappler:op_types",
+        "//tensorflow/core/grappler:utils",
+        "//tensorflow/core/grappler/clusters:cluster",
+        "//tensorflow/core/grappler/utils:topological_sort",
+        "//tensorflow/core/grappler/optimizers:custom_graph_optimizer_registry",
+        "//tensorflow/core:lib_internal",
+    ] + tf_protos_all(),
+    alwayslink = 1,
+)
+
+tf_cc_test(
+    name = "map_and_filter_fusion_test",
+    srcs = ["map_and_filter_fusion_test.cc"],
+    deps = [
+        ":graph_test_utils",
+        ":graph_utils",
+        ":map_and_filter_fusion",
+        "//tensorflow/core:framework",
+        "//tensorflow/core:test",
+        "//tensorflow/core:test_main",
+        "//tensorflow/core:testlib",
+        "//tensorflow/core/grappler:grappler_item",
+    ],
+)
+
+cc_library(
+    name = "map_fusion",
+    srcs = ["map_fusion.cc"],
+    hdrs = [
+        "map_fusion.h",
+    ],
+    deps = [
+        ":graph_utils",
+        ":fusion_utils",
+        ":optimizer_base",
+        "@com_google_absl//absl/container:flat_hash_set",
+        "//tensorflow/core/grappler:mutable_graph_view",
+        "//tensorflow/core:lib",
+        "//tensorflow/core/grappler:grappler_item",
+        "//tensorflow/core/grappler:op_types",
+        "//tensorflow/core/grappler:utils",
+        "//tensorflow/core/grappler/clusters:cluster",
+        "//tensorflow/core/grappler/utils:topological_sort",
+        "//tensorflow/core/grappler/optimizers:custom_graph_optimizer_registry",
+        "//tensorflow/core:lib_internal",
+    ] + tf_protos_all(),
+    alwayslink = 1,
+)
+
+tf_cc_test(
+    name = "map_fusion_test",
+    srcs = ["map_fusion_test.cc"],
+    deps = [
+        ":graph_test_utils",
+        ":graph_utils",
+        ":map_fusion",
+        "//tensorflow/core:framework",
+        "//tensorflow/core:test",
+        "//tensorflow/core:test_main",
+        "//tensorflow/core:testlib",
+        "//tensorflow/core/grappler:grappler_item",
+        "//tensorflow/core/kernels:control_flow_ops",
+    ],
+)
+
+cc_library(
+    name = "map_parallelization",
+    srcs = ["map_parallelization.cc"],
+    hdrs = [
+        "map_parallelization.h",
+    ],
+    deps = [
+        ":graph_utils",
+        ":optimizer_base",
+        "@com_google_absl//absl/container:flat_hash_set",
+        "//tensorflow/core/grappler:mutable_graph_view",
+        "//tensorflow/core/grappler:grappler_item",
+        "//tensorflow/core/grappler:op_types",
+        "//tensorflow/core/grappler:utils",
+        "//tensorflow/core/grappler/clusters:cluster",
+        "//tensorflow/core/grappler/optimizers:custom_graph_optimizer_registry",
+    ] + tf_protos_all(),
+    alwayslink = 1,
+)
+
+tf_cc_test(
+    name = "map_parallelization_test",
+    srcs = ["map_parallelization_test.cc"],
+    deps = [
+        ":graph_test_utils",
+        ":graph_utils",
+        ":map_parallelization",
+        "//tensorflow/core:framework",
+        "//tensorflow/core:test",
+        "//tensorflow/core:test_main",
+        "//tensorflow/core:testlib",
+        "//tensorflow/core/grappler:grappler_item",
+    ],
+)
+
+cc_library(
+    name = "map_vectorization",
+    srcs = ["map_vectorization.cc"],
+    hdrs = [
+        "map_vectorization.h",
+    ],
+    deps = [
+        ":function_utils",
+        ":graph_utils",
+        ":optimizer_base",
+        ":vectorization_utils",
+        "@com_google_absl//absl/container:flat_hash_set",
+        "//tensorflow/core:lib",
+        "//tensorflow/core/grappler:mutable_graph_view",
+        "//tensorflow/core/grappler:grappler_item",
+        "//tensorflow/core/grappler:op_types",
+        "//tensorflow/core/grappler:utils",
+        "//tensorflow/core/grappler/clusters:cluster",
+        "//tensorflow/core/grappler/optimizers:custom_graph_optimizer_registry",
+        "//tensorflow/core:lib_internal",
+    ] + tf_protos_all(),
+    alwayslink = 1,
+)
+
+tf_cc_test(
+    name = "map_vectorization_test",
+    srcs = ["map_vectorization_test.cc"],
+    deps = [
+        ":graph_utils",
+        ":map_vectorization",
+        "//tensorflow/core:framework",
+        "//tensorflow/core:lib",
+        "//tensorflow/core:test",
+        "//tensorflow/core:test_main",
+        "//tensorflow/core:testlib",
+        "//tensorflow/core/grappler:grappler_item",
+        "//tensorflow/core/kernels/data",
+    ],
+)
+
+cc_library(
+    name = "meta_optimizer",
+    srcs = ["meta_optimizer.cc"],
+    hdrs = ["meta_optimizer.h"],
+    deps = [
+        "@com_google_absl//absl/container:flat_hash_map",
+        "//tensorflow/core/grappler/clusters:cluster",
+        "//tensorflow/core/grappler/optimizers:arithmetic_optimizer",
+        "//tensorflow/core/grappler/optimizers:custom_graph_optimizer",
+        "//tensorflow/core/grappler/optimizers:custom_graph_optimizer_registry",
+        "//tensorflow/core/grappler/optimizers:dependency_optimizer",
+        "//tensorflow/core/grappler/optimizers:function_optimizer",
+        "//tensorflow/core/grappler/optimizers:model_pruner",
+        "//tensorflow/core/grappler/optimizers:shape_optimizer",
+        "//tensorflow/core/grappler:grappler_item",
+        "//tensorflow/core:lib_internal",
+        "//tensorflow/core:ptr_util",
+    ] + tf_protos_all(),
+    alwayslink = 1,
+)
+
+cc_library(
+    name = "noop_elimination",
+    srcs = ["noop_elimination.cc"],
+    hdrs = [
+        "noop_elimination.h",
+    ],
+    deps = [
+        ":graph_utils",
+        ":optimizer_base",
+        "@com_google_absl//absl/container:flat_hash_set",
+        "//tensorflow/core:lib",
+        "//tensorflow/core/grappler:mutable_graph_view",
+        "//tensorflow/core/grappler:grappler_item",
+        "//tensorflow/core/grappler:op_types",
+        "//tensorflow/core/grappler:utils",
+        "//tensorflow/core/grappler/clusters:cluster",
+        "//tensorflow/core/grappler/optimizers:custom_graph_optimizer_registry",
+    ] + tf_protos_all(),
+    alwayslink = 1,
+)
+
+tf_cc_test(
+    name = "noop_elimination_test",
+    srcs = ["noop_elimination_test.cc"],
+    deps = [
+        ":graph_utils",
+        ":noop_elimination",
+        "//tensorflow/core:framework",
+        "//tensorflow/core:test",
+        "//tensorflow/core:test_main",
+        "//tensorflow/core/grappler:grappler_item",
+    ],
+)
+
+cc_library(
+    name = "optimizer_base",
+    srcs = ["optimizer_base.cc"],
+    hdrs = [
+        "optimizer_base.h",
+    ],
+    deps = [
+        "//tensorflow/core:metrics",
+        "//tensorflow/core/grappler/optimizers:custom_graph_optimizer",
+    ],
+)
+
+cc_library(
+    name = "shuffle_and_repeat_fusion",
+    srcs = ["shuffle_and_repeat_fusion.cc"],
+    hdrs = [
+        "shuffle_and_repeat_fusion.h",
+    ],
+    deps = [
+        ":graph_utils",
+        ":optimizer_base",
+        "@com_google_absl//absl/container:flat_hash_set",
+        "//tensorflow/core:lib",
+        "//tensorflow/core/grappler:mutable_graph_view",
+        "//tensorflow/core/grappler:grappler_item",
+        "//tensorflow/core/grappler:op_types",
+        "//tensorflow/core/grappler:utils",
+        "//tensorflow/core/grappler/clusters:cluster",
+        "//tensorflow/core/grappler/optimizers:custom_graph_optimizer_registry",
+    ] + tf_protos_all(),
+    alwayslink = 1,
+)
+
+tf_cc_test(
+    name = "shuffle_and_repeat_fusion_test",
+    srcs = ["shuffle_and_repeat_fusion_test.cc"],
+    deps = [
+        ":graph_utils",
+        ":shuffle_and_repeat_fusion",
+        "//tensorflow/core:framework",
+        "//tensorflow/core:test",
+        "//tensorflow/core:test_main",
+        "//tensorflow/core/grappler:grappler_item",
+    ],
+)
+
+cc_library(
     name = "vectorization_utils",
     srcs = ["vectorization_utils.cc"],
     hdrs = [
         "vectorization_utils.h",
     ],
-    visibility = ["//visibility:public"],
     deps = [
         ":function_utils",
         ":graph_utils",
@@ -681,7 +633,6 @@
 tf_cc_test(
     name = "vectorization_utils_test",
     srcs = ["vectorization_utils_test.cc"],
-    visibility = ["//visibility:public"],
     deps = [
         ":graph_utils",
         ":function_utils",
@@ -693,7 +644,6 @@
         "//tensorflow/core:test_main",
         "//tensorflow/core:testlib",
         "//tensorflow/core/grappler:grappler_item",
-        "//tensorflow/core/grappler/optimizers:custom_graph_optimizer",
         "//tensorflow/core/grappler/optimizers:custom_graph_optimizer_registry",
         # For ops we need registered
         "//tensorflow/core/kernels/data:dataset_ops",

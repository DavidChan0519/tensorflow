# Copyright 2016 The TensorFlow Authors. All Rights Reserved.
#
# Licensed under the Apache License, Version 2.0 (the "License");
# you may not use this file except in compliance with the License.
# You may obtain a copy of the License at
#
#     http://www.apache.org/licenses/LICENSE-2.0
#
# Unless required by applicable law or agreed to in writing, software
# distributed under the License is distributed on an "AS IS" BASIS,
# WITHOUT WARRANTIES OR CONDITIONS OF ANY KIND, either express or implied.
# See the License for the specific language governing permissions and
# limitations under the License.
# ==============================================================================
"""Tests for Keras optimizers."""

from __future__ import absolute_import
from __future__ import division
from __future__ import print_function

import gc
import weakref

import numpy as np

from tensorflow.python import keras
from tensorflow.python.eager import context
from tensorflow.python.framework import ops
from tensorflow.python.framework import test_util
from tensorflow.python.keras import testing_utils
from tensorflow.python.platform import test
from tensorflow.python.training.adam import AdamOptimizer


def _get_model(input_dim, num_hidden, output_dim):
  model = keras.models.Sequential()
  model.add(keras.layers.Dense(num_hidden,
                               activation='relu',
                               input_shape=(input_dim,)))
  model.add(keras.layers.Dense(output_dim, activation='softmax'))
  return model


<<<<<<< HEAD
def _test_optimizer(optimizer, target=0.75):
  np.random.seed(1337)
  (x_train, y_train), _ = testing_utils.get_test_data(train_samples=1000,
                                                      test_samples=200,
                                                      input_shape=(10,),
                                                      num_classes=2)
  y_train = keras.utils.to_categorical(y_train)
  model = _get_model(x_train.shape[1], 20, y_train.shape[1])
  model.compile(loss='categorical_crossentropy',
                optimizer=optimizer,
                metrics=['accuracy'])
  np.testing.assert_equal(keras.backend.get_value(model.optimizer.iterations),
                          0)
  history = model.fit(x_train, y_train, epochs=2, batch_size=16, verbose=0)
  np.testing.assert_equal(keras.backend.get_value(model.optimizer.iterations),
                          126)  # 63 steps per epoch
  assert history.history['acc'][-1] >= target
  config = keras.optimizers.serialize(optimizer)
  optim = keras.optimizers.deserialize(config)
  new_config = keras.optimizers.serialize(optim)
  new_config['class_name'] = new_config['class_name'].lower()
  assert config == new_config

  # Test constraints.
  model = keras.models.Sequential()
  dense = keras.layers.Dense(10,
                             input_shape=(x_train.shape[1],),
                             kernel_constraint=lambda x: 0. * x + 1.,
                             bias_constraint=lambda x: 0. * x + 2.,
                             activation='relu')
  model.add(dense)
  model.add(keras.layers.Dense(y_train.shape[1], activation='softmax'))
  model.compile(loss='categorical_crossentropy',
                optimizer=optimizer,
                metrics=['accuracy'])
  np.testing.assert_equal(keras.backend.get_value(model.optimizer.iterations),
                          126)  # Using same optimizer from before
  model.train_on_batch(x_train[:10], y_train[:10])
  np.testing.assert_equal(keras.backend.get_value(model.optimizer.iterations),
                          127)
  kernel, bias = dense.get_weights()
  np.testing.assert_allclose(kernel, 1., atol=1e-3)
  np.testing.assert_allclose(bias, 2., atol=1e-3)


=======
>>>>>>> ca2d0b65
class KerasOptimizersTest(test.TestCase):

  def _test_optimizer(self, optimizer, target=0.75):
    np.random.seed(1337)
    (x_train, y_train), _ = testing_utils.get_test_data(
        train_samples=1000, test_samples=200, input_shape=(10,), num_classes=2)
    y_train = keras.utils.to_categorical(y_train)
    model = _get_model(x_train.shape[1], 20, y_train.shape[1])
    model.compile(
        loss='categorical_crossentropy',
        optimizer=optimizer,
        metrics=['accuracy'])
    np.testing.assert_equal(
        keras.backend.get_value(model.optimizer.iterations), 0)
    history = model.fit(x_train, y_train, epochs=2, batch_size=16, verbose=0)
    np.testing.assert_equal(
        keras.backend.get_value(model.optimizer.iterations),
        126)  # 63 steps per epoch
    self.assertGreaterEqual(history.history['acc'][-1], target)
    config = keras.optimizers.serialize(optimizer)
    optim = keras.optimizers.deserialize(config)
    new_config = keras.optimizers.serialize(optim)
    new_config['class_name'] = new_config['class_name'].lower()
    new_config['config'].pop('name', None)
    if 'amsgrad' not in config['config']:
      new_config['config'].pop('amsgrad', None)
    if 'decay' in new_config['config'] and 'schedule_decay' in config['config']:
      new_config['config']['schedule_decay'] = new_config['config'].pop('decay')
    if 'momentum' not in config['config']:
      new_config['config'].pop('momentum', None)
    if 'centered' not in config['config']:
      new_config['config'].pop('centered', None)
    self.assertDictEqual(config, new_config)

    # Test constraints.
    model = keras.models.Sequential()
    dense = keras.layers.Dense(
        10,
        input_shape=(x_train.shape[1],),
        kernel_constraint=lambda x: 0. * x + 1.,
        bias_constraint=lambda x: 0. * x + 2.,
        activation='relu')
    model.add(dense)
    model.add(keras.layers.Dense(y_train.shape[1], activation='softmax'))
    model.compile(
        loss='categorical_crossentropy',
        optimizer=optimizer,
        metrics=['accuracy'])
    np.testing.assert_equal(
        keras.backend.get_value(model.optimizer.iterations),
        126)  # Using same optimizer from before
    model.train_on_batch(x_train[:10], y_train[:10])
    np.testing.assert_equal(
        keras.backend.get_value(model.optimizer.iterations), 127)
    kernel, bias = dense.get_weights()
    np.testing.assert_allclose(kernel, 1., atol=1e-3)
    np.testing.assert_allclose(bias, 2., atol=1e-3)

  def test_sgd(self):
    with self.cached_session():
      self._test_optimizer(keras.optimizers.SGD())

  def test_momentum(self):
    with self.cached_session():
      self._test_optimizer(
          keras.optimizers.SGD(lr=0.01, momentum=0.9, nesterov=True))

  def test_rmsprop(self):
    with self.cached_session():
      self._test_optimizer(keras.optimizers.RMSprop())
      self._test_optimizer(keras.optimizers.RMSprop(decay=1e-3))

  def test_adagrad(self):
    with self.cached_session():
      self._test_optimizer(keras.optimizers.Adagrad())
      self._test_optimizer(keras.optimizers.Adagrad(decay=1e-3))

  def test_adadelta(self):
    with self.cached_session():
      self._test_optimizer(keras.optimizers.Adadelta(), target=0.6)
      # Accuracy seems dependent on the initialization. Even adding tf.Print
      # nodes in the graph seemed to affect the initialization seed, and hence
      # the accuracy.
      self._test_optimizer(keras.optimizers.Adadelta(decay=1e-3), target=0.4)

  def test_adam(self):
    with self.cached_session():
<<<<<<< HEAD
      _test_optimizer(keras.optimizers.Adam())
      _test_optimizer(keras.optimizers.Adam(decay=1e-3))
      _test_optimizer(keras.optimizers.Adam(amsgrad=True))
=======
      self._test_optimizer(keras.optimizers.Adam())
      # Accuracy seems dependent on the seed initialization.
      # TODO(b/121051441): fix test flakiness.
      self._test_optimizer(keras.optimizers.Adam(decay=1e-3), target=0.73)
      self._test_optimizer(keras.optimizers.Adam(amsgrad=True))
>>>>>>> ca2d0b65

  def test_adamax(self):
    with self.cached_session():
      self._test_optimizer(keras.optimizers.Adamax())
      self._test_optimizer(keras.optimizers.Adamax(decay=1e-3))

  def test_nadam(self):
    with self.cached_session():
      self._test_optimizer(keras.optimizers.Nadam())

  def test_clipnorm(self):
    with self.cached_session():
      self._test_optimizer(
          keras.optimizers.SGD(lr=0.01, momentum=0.9, clipnorm=0.5))

  def test_clipvalue(self):
    with self.cached_session():
      self._test_optimizer(
          keras.optimizers.SGD(lr=0.01, momentum=0.9, clipvalue=0.5))

  def test_tf_optimizer(self):
    optimizer = keras.optimizers.TFOptimizer(AdamOptimizer(0.01))
    model = keras.models.Sequential()
    model.add(keras.layers.Dense(
        2, input_shape=(3,), kernel_constraint=keras.constraints.MaxNorm(1)))
    # This is possible
    model.compile(loss='mean_squared_error', optimizer=optimizer)
    keras.backend.track_tf_optimizer(optimizer)
    model.fit(np.random.random((5, 3)),
              np.random.random((5, 2)),
              epochs=1,
              batch_size=5,
              verbose=0)
    # not supported
    with self.assertRaises(NotImplementedError):
      _ = optimizer.weights
    with self.assertRaises(NotImplementedError):
      optimizer.get_config()
    with self.assertRaises(NotImplementedError):
      optimizer.from_config(None)

  def test_optimizer_garbage_collection(self):
    graph = ops.Graph()
    with graph.as_default():
      optimizer = keras.optimizers.TFOptimizer(AdamOptimizer(0.01))
      keras.backend.track_tf_optimizer(optimizer)
      optimizer_weak = weakref.ref(optimizer)
    graph_weak = weakref.ref(graph)
    del graph, optimizer
    gc.collect()
    # Check that the weak references are dead now.
    self.assertIs(graph_weak(), None)
    self.assertIs(optimizer_weak(), None)

  def test_tf_optimizer_iterations(self):
    with self.cached_session():
      optimizer = keras.optimizers.TFOptimizer(AdamOptimizer(0.01))
      model = keras.models.Sequential()
      model.add(keras.layers.Dense(
          2, input_shape=(3,), kernel_constraint=keras.constraints.MaxNorm(1)))
      model.compile(loss='mean_squared_error', optimizer=optimizer)
      keras.backend.track_tf_optimizer(optimizer)
      self.assertEqual(keras.backend.get_value(model.optimizer.iterations), 0)

      model.fit(np.random.random((55, 3)),
                np.random.random((55, 2)),
                epochs=1,
                batch_size=5,
                verbose=0)
      self.assertEqual(keras.backend.get_value(model.optimizer.iterations), 11)

      if not context.executing_eagerly():
        # TODO(kathywu): investigate why training with an array input and
        # setting the argument steps_per_epoch does not work in eager mode.
        model.fit(np.random.random((20, 3)),
                  np.random.random((20, 2)),
                  steps_per_epoch=8,
                  verbose=0)
        self.assertEqual(
            keras.backend.get_value(model.optimizer.iterations), 19)

  def test_negative_clipvalue_or_clipnorm(self):
    with self.assertRaises(ValueError):
      _ = keras.optimizers.SGD(lr=0.01, clipvalue=-0.5)
    with self.assertRaises(ValueError):
      _ = keras.optimizers.Adam(clipnorm=-2.0)


if __name__ == '__main__':
  test.main()<|MERGE_RESOLUTION|>--- conflicted
+++ resolved
@@ -19,11 +19,14 @@
 from __future__ import print_function
 
 import gc
+import os
 import weakref
 
+from absl.testing import parameterized
 import numpy as np
 
 from tensorflow.python import keras
+from tensorflow.python import tf2
 from tensorflow.python.eager import context
 from tensorflow.python.framework import ops
 from tensorflow.python.framework import test_util
@@ -41,7 +44,6 @@
   return model
 
 
-<<<<<<< HEAD
 def _test_optimizer(optimizer, target=0.75):
   np.random.seed(1337)
   (x_train, y_train), _ = testing_utils.get_test_data(train_samples=1000,
@@ -63,6 +65,15 @@
   optim = keras.optimizers.deserialize(config)
   new_config = keras.optimizers.serialize(optim)
   new_config['class_name'] = new_config['class_name'].lower()
+  new_config['config'].pop('name', None)
+  if 'amsgrad' not in config['config']:
+    new_config['config'].pop('amsgrad', None)
+  if 'decay' in new_config['config'] and 'schedule_decay' in config['config']:
+    new_config['config']['schedule_decay'] = new_config['config'].pop('decay')
+  if 'momentum' not in config['config']:
+    new_config['config'].pop('momentum', None)
+  if 'centered' not in config['config']:
+    new_config['config'].pop('centered', None)
   assert config == new_config
 
   # Test constraints.
@@ -87,127 +98,62 @@
   np.testing.assert_allclose(bias, 2., atol=1e-3)
 
 
-=======
->>>>>>> ca2d0b65
 class KerasOptimizersTest(test.TestCase):
 
-  def _test_optimizer(self, optimizer, target=0.75):
-    np.random.seed(1337)
-    (x_train, y_train), _ = testing_utils.get_test_data(
-        train_samples=1000, test_samples=200, input_shape=(10,), num_classes=2)
-    y_train = keras.utils.to_categorical(y_train)
-    model = _get_model(x_train.shape[1], 20, y_train.shape[1])
-    model.compile(
-        loss='categorical_crossentropy',
-        optimizer=optimizer,
-        metrics=['accuracy'])
-    np.testing.assert_equal(
-        keras.backend.get_value(model.optimizer.iterations), 0)
-    history = model.fit(x_train, y_train, epochs=2, batch_size=16, verbose=0)
-    np.testing.assert_equal(
-        keras.backend.get_value(model.optimizer.iterations),
-        126)  # 63 steps per epoch
-    self.assertGreaterEqual(history.history['acc'][-1], target)
-    config = keras.optimizers.serialize(optimizer)
-    optim = keras.optimizers.deserialize(config)
-    new_config = keras.optimizers.serialize(optim)
-    new_config['class_name'] = new_config['class_name'].lower()
-    new_config['config'].pop('name', None)
-    if 'amsgrad' not in config['config']:
-      new_config['config'].pop('amsgrad', None)
-    if 'decay' in new_config['config'] and 'schedule_decay' in config['config']:
-      new_config['config']['schedule_decay'] = new_config['config'].pop('decay')
-    if 'momentum' not in config['config']:
-      new_config['config'].pop('momentum', None)
-    if 'centered' not in config['config']:
-      new_config['config'].pop('centered', None)
-    self.assertDictEqual(config, new_config)
-
-    # Test constraints.
-    model = keras.models.Sequential()
-    dense = keras.layers.Dense(
-        10,
-        input_shape=(x_train.shape[1],),
-        kernel_constraint=lambda x: 0. * x + 1.,
-        bias_constraint=lambda x: 0. * x + 2.,
-        activation='relu')
-    model.add(dense)
-    model.add(keras.layers.Dense(y_train.shape[1], activation='softmax'))
-    model.compile(
-        loss='categorical_crossentropy',
-        optimizer=optimizer,
-        metrics=['accuracy'])
-    np.testing.assert_equal(
-        keras.backend.get_value(model.optimizer.iterations),
-        126)  # Using same optimizer from before
-    model.train_on_batch(x_train[:10], y_train[:10])
-    np.testing.assert_equal(
-        keras.backend.get_value(model.optimizer.iterations), 127)
-    kernel, bias = dense.get_weights()
-    np.testing.assert_allclose(kernel, 1., atol=1e-3)
-    np.testing.assert_allclose(bias, 2., atol=1e-3)
-
   def test_sgd(self):
     with self.cached_session():
-      self._test_optimizer(keras.optimizers.SGD())
-
-  def test_momentum(self):
-    with self.cached_session():
-      self._test_optimizer(
-          keras.optimizers.SGD(lr=0.01, momentum=0.9, nesterov=True))
+      _test_optimizer(keras.optimizers.SGD(lr=0.01,
+                                           momentum=0.9,
+                                           nesterov=True))
 
   def test_rmsprop(self):
     with self.cached_session():
-      self._test_optimizer(keras.optimizers.RMSprop())
-      self._test_optimizer(keras.optimizers.RMSprop(decay=1e-3))
+      _test_optimizer(keras.optimizers.RMSprop())
+      _test_optimizer(keras.optimizers.RMSprop(decay=1e-3))
 
   def test_adagrad(self):
     with self.cached_session():
-      self._test_optimizer(keras.optimizers.Adagrad())
-      self._test_optimizer(keras.optimizers.Adagrad(decay=1e-3))
+      _test_optimizer(keras.optimizers.Adagrad())
+      _test_optimizer(keras.optimizers.Adagrad(decay=1e-3))
 
   def test_adadelta(self):
     with self.cached_session():
-      self._test_optimizer(keras.optimizers.Adadelta(), target=0.6)
+      _test_optimizer(keras.optimizers.Adadelta(), target=0.6)
       # Accuracy seems dependent on the initialization. Even adding tf.Print
       # nodes in the graph seemed to affect the initialization seed, and hence
       # the accuracy.
-      self._test_optimizer(keras.optimizers.Adadelta(decay=1e-3), target=0.4)
+      _test_optimizer(keras.optimizers.Adadelta(decay=1e-3), target=0.4)
 
   def test_adam(self):
     with self.cached_session():
-<<<<<<< HEAD
       _test_optimizer(keras.optimizers.Adam())
-      _test_optimizer(keras.optimizers.Adam(decay=1e-3))
-      _test_optimizer(keras.optimizers.Adam(amsgrad=True))
-=======
-      self._test_optimizer(keras.optimizers.Adam())
       # Accuracy seems dependent on the seed initialization.
       # TODO(b/121051441): fix test flakiness.
-      self._test_optimizer(keras.optimizers.Adam(decay=1e-3), target=0.73)
-      self._test_optimizer(keras.optimizers.Adam(amsgrad=True))
->>>>>>> ca2d0b65
+      _test_optimizer(keras.optimizers.Adam(decay=1e-3), target=0.73)
+      _test_optimizer(keras.optimizers.Adam(amsgrad=True))
 
   def test_adamax(self):
     with self.cached_session():
-      self._test_optimizer(keras.optimizers.Adamax())
-      self._test_optimizer(keras.optimizers.Adamax(decay=1e-3))
+      _test_optimizer(keras.optimizers.Adamax())
+      _test_optimizer(keras.optimizers.Adamax(decay=1e-3))
 
   def test_nadam(self):
     with self.cached_session():
-      self._test_optimizer(keras.optimizers.Nadam())
+      _test_optimizer(keras.optimizers.Nadam())
 
   def test_clipnorm(self):
     with self.cached_session():
-      self._test_optimizer(
-          keras.optimizers.SGD(lr=0.01, momentum=0.9, clipnorm=0.5))
+      _test_optimizer(keras.optimizers.SGD(lr=0.01,
+                                           momentum=0.9,
+                                           clipnorm=0.5))
 
   def test_clipvalue(self):
     with self.cached_session():
-      self._test_optimizer(
-          keras.optimizers.SGD(lr=0.01, momentum=0.9, clipvalue=0.5))
-
-  def test_tf_optimizer(self):
+      _test_optimizer(keras.optimizers.SGD(lr=0.01,
+                                           momentum=0.9,
+                                           clipvalue=0.5))
+
+  def test_tfoptimizer(self):
     optimizer = keras.optimizers.TFOptimizer(AdamOptimizer(0.01))
     model = keras.models.Sequential()
     model.add(keras.layers.Dense(
@@ -241,7 +187,8 @@
     self.assertIs(graph_weak(), None)
     self.assertIs(optimizer_weak(), None)
 
-  def test_tf_optimizer_iterations(self):
+  @test_util.run_in_graph_and_eager_modes
+  def test_tfoptimizer_iterations(self):
     with self.cached_session():
       optimizer = keras.optimizers.TFOptimizer(AdamOptimizer(0.01))
       model = keras.models.Sequential()
@@ -275,5 +222,40 @@
       _ = keras.optimizers.Adam(clipnorm=-2.0)
 
 
+@test_util.run_all_in_graph_and_eager_modes
+class KerasV2OptimizersTest(test.TestCase, parameterized.TestCase):
+
+  @parameterized.named_parameters(
+      ('adadelta_tf2', 'adadelta', True), ('adadelta_tf1', 'adadelta', False),
+      ('adagrad_tf2', 'adagrad', True), ('adagrad_tf1', 'adagrad', False),
+      ('adam_tf2', 'adam', True), ('adam_tf1', 'adam', False),
+      ('adamax_tf2', 'adamax', True), ('adamax_tf1', 'adamax', False),
+      ('sgd_tf2', 'sgd', True), ('sgd_tf1', 'sgd', False),
+      ('nadam_tf2', 'nadam', True), ('nadam_tf1', 'nadam', False),
+      ('rmsprop_tf2', 'rmsprop', True), ('rmsprop_tf1', 'rmsprop', False))
+  def test_load_from_string(self, optimizer_string, tf2mode):
+    old_mode = os.environ.get('TF2_BEHAVIOR', None)
+    if tf2mode:
+      os.environ['TF2_BEHAVIOR'] = 'enabled'
+    else:
+      if 'TF2_BEHAVIOR' in os.environ:
+        del os.environ['TF2_BEHAVIOR']
+
+    # Sanity check.
+    self.assertEqual(tf2.enabled(), tf2mode)
+
+    model = keras.models.Sequential()
+    model.add(keras.layers.Dense(1, input_shape=(10,)))
+    model.compile(optimizer_string, 'binary_crossentropy')
+
+    self.assertEqual(optimizer_string,
+                     model.optimizer.__class__.__name__.lower())
+
+    model.fit(np.ones((10, 10), 'float32'), np.ones((10, 1), 'float32'))
+
+    if old_mode is not None:
+      os.environ['TF2_BEHAVIOR'] = old_mode
+
+
 if __name__ == '__main__':
   test.main()
--- conflicted
+++ resolved
@@ -20,22 +20,27 @@
 
 import sys
 
+from absl.testing import parameterized
 import numpy as np
 
+from tensorflow.contrib.distribute.python import combinations
 from tensorflow.contrib.distribute.python import mirrored_strategy
 from tensorflow.contrib.distribute.python import multi_worker_test_base
 from tensorflow.contrib.distribute.python import strategy_test_lib
-from tensorflow.contrib.distribute.python import values
 from tensorflow.core.protobuf import config_pb2
 from tensorflow.python.data.ops import dataset_ops
+from tensorflow.python.distribute import device_util
+from tensorflow.python.distribute import distribution_strategy_context as ds_context
+from tensorflow.python.distribute import reduce_util
+from tensorflow.python.distribute import values
 from tensorflow.python.eager import backprop
 from tensorflow.python.eager import context
 from tensorflow.python.eager import function
 from tensorflow.python.eager import test
 from tensorflow.python.framework import constant_op
+from tensorflow.python.framework import func_graph
 from tensorflow.python.framework import dtypes
 from tensorflow.python.framework import ops
-from tensorflow.python.framework import test_util
 from tensorflow.python.keras.engine import training as keras_training
 from tensorflow.python.keras.layers import core as keras_core
 from tensorflow.python.layers import core
@@ -46,8 +51,6 @@
 from tensorflow.python.ops import state_ops
 from tensorflow.python.ops import variable_scope
 from tensorflow.python.ops import variables
-from tensorflow.python.training import device_util
-from tensorflow.python.training import distribution_strategy_context
 from tensorflow.python.training import gradient_descent
 from tensorflow.python.training import optimizer as optimizer_lib
 from tensorflow.python.training import server_lib
@@ -56,9 +59,6 @@
 GPU_TEST = "test_gpu" in sys.argv[0]
 
 
-<<<<<<< HEAD
-class MirroredTwoDeviceDistributionTest(strategy_test_lib.DistributionTestBase):
-=======
 @combinations.generate(combinations.combine(
     distribution=[
         combinations.mirrored_strategy_with_gpu_and_cpu,
@@ -66,136 +66,29 @@
         combinations.core_mirrored_strategy_with_gpu_and_cpu,
         combinations.core_mirrored_strategy_with_two_gpus],
     mode=["graph", "eager"]))
-class MirroredTwoDeviceDistributionTest(
-    strategy_test_lib.DistributionTestBase,
-    strategy_test_lib.TwoDeviceDistributionTestBase,
-    parameterized.TestCase):
->>>>>>> ca2d0b65
-
-  def _get_distribution_strategy(self):
-    devices = ["/device:CPU:0", "/device:GPU:0"]
-    if GPU_TEST:
-      self.assertGreater(context.num_gpus(), 0)
-      if context.num_gpus() > 1:
-        devices = ["/device:GPU:0", "/device:GPU:1"]
-    print(self.id().split(".")[-1], "devices:", ", ".join(devices))
-    return mirrored_strategy.MirroredStrategy(devices)
-
-  def testMinimizeLossEager(self):
-    if not GPU_TEST:
-      self.skipTest("Not GPU test")
-    self._test_minimize_loss_eager(self._get_distribution_strategy())
-
-  def testMinimizeLossGraph(self):
-    soft_placement = not GPU_TEST
-    print("testMinimizeLossGraph soft_placement:", soft_placement)
-    self._test_minimize_loss_graph(
-        self._get_distribution_strategy(), soft_placement=soft_placement)
-
-  def testMapReduce(self):
-    if not GPU_TEST:
-      self.skipTest("Not GPU test")
-    self._test_map_reduce(self._get_distribution_strategy())
-
-  def testDeviceIndex(self):
-    if not GPU_TEST:
-      self.skipTest("Not GPU test")
-    self._test_device_index(self._get_distribution_strategy())
-
-  def testReplicaId(self):
-    if not GPU_TEST:
-      self.skipTest("Not GPU test")
-    self._test_replica_id(self._get_distribution_strategy())
-
-  def testNumReplicas(self):
-    if not GPU_TEST:
-      self.skipTest("Not GPU test")
-    self.assertEqual(2, self._get_distribution_strategy().num_replicas)
-
-  def testNumReplicasInSync(self):
-    if not GPU_TEST:
-      self.skipTest("Not GPU test")
-    self.assertEqual(2, self._get_distribution_strategy().
-                     num_replicas_in_sync)
-
-  @test_util.run_in_graph_and_eager_modes
-  def testCallAndMergeExceptions(self):
-    if not GPU_TEST:
-      self.skipTest("Not GPU test")
-    self._test_call_and_merge_exceptions(self._get_distribution_strategy())
-
-  @test_util.run_in_graph_and_eager_modes
-  def testRunRegroupError(self):
-
-    def run_fn(device_id):
+class MirroredTwoDeviceDistributionTest(strategy_test_lib.DistributionTestBase,
+                                        parameterized.TestCase):
+
+  def testMinimizeLoss(self, distribution):
+    if context.executing_eagerly():
+      self._test_minimize_loss_eager(distribution)
+    else:
+      self._test_minimize_loss_graph(distribution)
+
+  def testReplicaId(self, distribution):
+    self._test_replica_id(distribution)
+
+  def testNumReplicasInSync(self, distribution):
+    self.assertEqual(2, distribution.num_replicas_in_sync)
+
+  def testCallAndMergeExceptions(self, distribution):
+    self._test_call_and_merge_exceptions(distribution)
+
+  def testRunRegroupError(self, distribution):
+    def run_fn():
+      replica_id = int(self.evaluate(_replica_id()))
       # Generates a list with different lengths on different devices.
       # Will fail in _regroup() (if more than one device).
-<<<<<<< HEAD
-      return list(range(device_id))
-
-    dist = self._get_distribution_strategy()
-    with dist.scope(), self.assertRaises(AssertionError):
-      dist.call_for_each_replica(run_fn, dist.worker_device_index)
-
-  @test_util.run_in_graph_and_eager_modes
-  def testReduceToCpu(self):
-    if not GPU_TEST:
-      self.skipTest("Not GPU test")
-
-    def run_fn(device_id):
-      return device_id
-
-    dist = self._get_distribution_strategy()
-    with dist.scope():
-      result = dist.call_for_each_replica(run_fn, dist.worker_device_index)
-      reduced = dist.reduce(
-          variable_scope.VariableAggregation.SUM,
-          result,
-          destinations="/device:CPU:0")
-      unwrapped = dist.unwrap(reduced)
-      self.assertEqual(1, len(unwrapped))
-      expected = sum(range(len(dist.worker_devices)))
-      self.assertEqual(expected, self.evaluate(unwrapped[0]))
-
-  @test_util.run_in_graph_and_eager_modes
-  def testReduceOnlyFirstReplicaUpdates(self):
-    if not GPU_TEST:
-      self.skipTest("Not GPU test")
-
-    def run_fn(device_id):
-      return constant_op.constant(3 + 5 * device_id)
-
-    dist = self._get_distribution_strategy()
-    with dist.scope():
-      result = dist.call_for_each_replica(run_fn, dist.worker_device_index)
-      reduced = dist.reduce(
-          variable_scope.VariableAggregation.ONLY_FIRST_REPLICA,
-          result,
-          destinations="/device:CPU:0")
-      unwrapped = dist.unwrap(reduced)
-      self.assertEqual(1, len(unwrapped))
-      self.assertEqual(3, self.evaluate(unwrapped[0]))
-
-  @test_util.run_in_graph_and_eager_modes()
-  def testReduceToMultipleDestinations(self):
-    if not GPU_TEST:
-      self.skipTest("Not GPU test")
-
-    devices = ["/device:GPU:0"]
-    if GPU_TEST:
-      self.assertGreater(context.num_gpus(), 0)
-    print(self.id().split(".")[-1], "devices:", ", ".join(devices))
-
-    dist = mirrored_strategy.MirroredStrategy(devices)
-    with dist.scope():
-      reduced = dist.reduce(
-          variable_scope.VariableAggregation.SUM,
-          1.0,
-          destinations=["/device:CPU:0", "/device:GPU:0"])
-      unwrapped = dist.unwrap(reduced)
-      self.assertEqual(2, len(unwrapped))
-      self.assertEqual(1.0, self.evaluate(unwrapped[0]))
-=======
       return list(range(replica_id))
 
     with distribution.scope(), self.assertRaises(AssertionError):
@@ -221,29 +114,8 @@
     self._test_input_fn_iterator(iterator, distribution.extended.worker_devices,
                                  expected_values)
 
-  def testNumpyIterator(self, distribution):
-    self._test_numpy_iterator(distribution)
-
   def testGlobalStepUpdate(self, distribution):
     self._test_global_step_update(distribution)
-
-  def testAllReduceSum(self, distribution):
-    self._test_all_reduce_sum(distribution)
-
-  def testAllReduceSumGradients(self, distribution):
-    self._test_all_reduce_sum_gradients(distribution)
-
-  def testAllReduceSumGradientTape(self, distribution):
-    self._test_all_reduce_sum_gradient_tape(distribution)
-
-  def testAllReduceMean(self, distribution):
-    self._test_all_reduce_mean(distribution)
-
-  def testAllReduceMeanGradients(self, distribution):
-    self._test_all_reduce_mean_gradients(distribution)
-
-  def testAllReduceMeanGradientTape(self, distribution):
-    self._test_all_reduce_mean_gradient_tape(distribution)
 
 
 def one_device_combinations():
@@ -256,41 +128,24 @@
       mode=["graph", "eager"])
 
 
-@combinations.generate(one_device_combinations())
 class MirroredOneDeviceDistributionTest(
     strategy_test_lib.DistributionTestBase,
-    strategy_test_lib.OneDeviceDistributionTestBase,
     parameterized.TestCase):
 
+  @combinations.generate(one_device_combinations())
   def testMinimizeLoss(self, distribution):
     if context.executing_eagerly():
       self._test_minimize_loss_eager(distribution)
     else:
       self._test_minimize_loss_graph(distribution)
 
+  @combinations.generate(one_device_combinations())
   def testReplicaId(self, distribution):
     self._test_replica_id(distribution)
 
+  @combinations.generate(one_device_combinations())
   def testCallAndMergeExceptions(self, distribution):
     self._test_call_and_merge_exceptions(distribution)
-
-  def testAllReduceSum(self, distribution):
-    self._test_all_reduce_sum(distribution)
-
-  def testAllReduceSumGradients(self, distribution):
-    self._test_all_reduce_sum_gradients(distribution)
-
-  def testAllReduceSumGradientTape(self, distribution):
-    self._test_all_reduce_sum_gradient_tape(distribution)
-
-  def testAllReduceMean(self, distribution):
-    self._test_all_reduce_mean(distribution)
-
-  def testAllReduceMeanGradients(self, distribution):
-    self._test_all_reduce_mean_gradients(distribution)
-
-  def testAllReduceMeanGradientTape(self, distribution):
-    self._test_all_reduce_mean_gradient_tape(distribution)
 
 
 class MirroredStrategyVariableCreatorStackTest(
@@ -310,15 +165,60 @@
       with variable_scope.variable_creator_scope(thread_creator_fn):
         # Create a variable in this scope.
         v = variable_scope.variable(1.0)
->>>>>>> ca2d0b65
-
-
+
+        # This will pause the current thread, and execute the other thread.
+        ds_context.get_replica_context().merge_call(lambda _: _)
+      return v
+
+    def main_thread_creator(next_creator, *args, **kwargs):
+      # We are not using the underlying next_creator for test purposes.
+      del next_creator, args, kwargs
+      return "main_thread"
+
+    with context.graph_mode(), \
+        distribution.scope(), \
+        variable_scope.variable_creator_scope(main_thread_creator):
+      result = distribution.extended.call_for_each_replica(model_fn)
+      result = distribution.unwrap(result)
+      expected = ("main_thread:thread_0", "main_thread:thread_1")
+      self.assertEqual(expected, result)
+
+@combinations.generate(combinations.combine(
+    distribution=[
+        combinations.mirrored_strategy_with_gpu_and_cpu,
+        combinations.core_mirrored_strategy_with_gpu_and_cpu],
+    mode=["graph", "eager"]))
+class MirroredStrategyCallForEachReplicaTest(test.TestCase):
+
+  def testExecutingEagerlyOutsideFunction(self, distribution):
+    """Verify we preserve the value of executing_eagerly_outside_functions()."""
+    def model_fn():
+      return ops.executing_eagerly_outside_functions()
+
+    originally = ops.executing_eagerly_outside_functions()
+    with distribution.scope():
+      in_scope = ops.executing_eagerly_outside_functions()
+      in_model_fn = distribution.extended.call_for_each_replica(model_fn)
+      unwrapped = distribution.unwrap(in_model_fn)
+      self.assertEqual(in_scope, unwrapped[0])
+      self.assertEqual(in_scope, originally)
+
+    # Verify this all again, but this time in a FuncGraph.
+    with func_graph.FuncGraph("fg").as_default(), distribution.scope():
+      in_scope = ops.executing_eagerly_outside_functions()
+      in_model_fn = distribution.extended.call_for_each_replica(model_fn)
+      unwrapped = distribution.unwrap(in_model_fn)
+      self.assertEqual(in_scope, unwrapped[0])
+      self.assertEqual(in_scope, originally)
+
+
+@combinations.generate(combinations.combine(
+    distribution=[
+        combinations.mirrored_strategy_with_gpu_and_cpu,
+        combinations.core_mirrored_strategy_with_gpu_and_cpu],
+    mode=["graph", "eager"]))
 class MirroredStrategyVariableCreationTest(test.TestCase):
 
-<<<<<<< HEAD
-  config = config_pb2.ConfigProto()
-  config.allow_soft_placement = True
-=======
   # TODO(priyag): Modify more tests to use this helper and check more
   # properties.
   def _test_mv_properties(self, var, name, strategy):
@@ -327,129 +227,91 @@
     self.assertIs(strategy, var.distribute_strategy)
     for d in var.devices:
       self.assertEqual(d, var.get(d).device)
-      self.assertIs(strategy, var.get(d)._distribute_strategy)  # pylint: disable=protected-access
+      self.assertIs(strategy, var.get(d).distribute_strategy)
 
   def testVariableInFuncGraph(self, distribution):
     def model_fn():
       v = variable_scope.variable(2.0, name="bar")
       ds_context.get_replica_context().merge_call(lambda _: _)
       return v
->>>>>>> ca2d0b65
-
-  def _skip_eager_if_gpus_less_than(self, num_gpus):
-    if context.num_gpus() < num_gpus and context.executing_eagerly():
-      self.skipTest("Enough GPUs not available for this test in eager mode.")
-
-  @test_util.run_in_graph_and_eager_modes(config=config)
-  def testSingleVariable(self):
-    self._skip_eager_if_gpus_less_than(1)
-
+
+    with func_graph.FuncGraph("fg").as_default(), distribution.scope():
+      v1 = variable_scope.variable(1.0, name="foo")
+      v2 = distribution.extended.call_for_each_replica(model_fn)
+
+    self._test_mv_properties(v1, "foo:0", distribution)
+    self._test_mv_properties(v2, "bar:0", distribution)
+
+  def testSingleVariable(self, distribution):
     def model_fn():
       # This variable should be created only once across the threads because of
-      # special variable_creator functions used by `dist.call_for_each_replica`.
+      # special variable_creator functions used by
+      # `distribution.extended.call_for_each_replica`.
       v = variable_scope.variable(1.0, name="foo")
-      distribution_strategy_context.get_replica_context().merge_call(
-          lambda _: _)
+      ds_context.get_replica_context().merge_call(lambda _: _)
       return v
 
-    dist = mirrored_strategy.MirroredStrategy(
-        ["/device:GPU:0", "/device:CPU:0"])
-
-    with dist.scope():
-      result = dist.call_for_each_replica(model_fn, run_concurrently=False)
-      self.assertIsInstance(result, values.MirroredVariable)
-      self.assertEquals("foo:0", result.name)
-
-  @test_util.run_in_graph_and_eager_modes(config=config)
-  def testUnnamedVariable(self):
-    self._skip_eager_if_gpus_less_than(1)
-
+    with distribution.scope():
+      result = distribution.extended.call_for_each_replica(model_fn)
+      self._test_mv_properties(result, "foo:0", distribution)
+
+  def testUnnamedVariable(self, distribution):
     def model_fn():
       v = variable_scope.variable(1.0)
-      distribution_strategy_context.get_replica_context().merge_call(
-          lambda _: _)
+      ds_context.get_replica_context().merge_call(lambda _: _)
       return v
 
-    dist = mirrored_strategy.MirroredStrategy(
-        ["/device:GPU:0", "/device:CPU:0"])
-
-    with dist.scope():
-      result = dist.call_for_each_replica(model_fn, run_concurrently=False)
-      self.assertIsInstance(result, values.MirroredVariable)
-      # Default name of "Variable" will be used.
-      self.assertEquals("Variable:0", result.name)
-
-  @test_util.run_in_graph_and_eager_modes(config=config)
-  def testMultipleVariables(self):
-    self._skip_eager_if_gpus_less_than(1)
-
+    with distribution.scope():
+      result = distribution.extended.call_for_each_replica(model_fn)
+      self._test_mv_properties(result, "Variable:0", distribution)
+
+  def testMultipleVariables(self, distribution):
     def model_fn():
       vs = []
       for i in range(5):
         vs.append(variable_scope.variable(1.0, name="foo" + str(i)))
-      distribution_strategy_context.get_replica_context().merge_call(
-          lambda _: _)
+      ds_context.get_replica_context().merge_call(lambda _: _)
       return vs
 
-    dist = mirrored_strategy.MirroredStrategy(
-        ["/device:GPU:0", "/device:CPU:0"])
-
-    with dist.scope():
-      result = dist.call_for_each_replica(model_fn, run_concurrently=False)
+    with distribution.scope():
+      result = distribution.extended.call_for_each_replica(model_fn)
       for i, v in enumerate(result):
-        self.assertIsInstance(v, values.MirroredVariable)
-        self.assertEquals("foo" + str(i) + ":0", v.name)
-
-  @test_util.run_in_graph_and_eager_modes(config=config)
-  def testMultipleVariablesWithSameCanonicalName(self):
-    self._skip_eager_if_gpus_less_than(1)
-
+        self._test_mv_properties(v, "foo" + str(i) + ":0", distribution)
+
+  def testMultipleVariablesWithSameCanonicalName(self, distribution):
     def model_fn():
       vs = []
       vs.append(variable_scope.variable(1.0, name="foo/bar"))
       vs.append(variable_scope.variable(1.0, name="foo_1/bar"))
       vs.append(variable_scope.variable(1.0, name="foo_1/bar_1"))
       vs.append(variable_scope.variable(1.0, name="foo/bar_1"))
-      distribution_strategy_context.get_replica_context().merge_call(
-          lambda _: _)
+      ds_context.get_replica_context().merge_call(lambda _: _)
       return vs
 
-    dist = mirrored_strategy.MirroredStrategy(
-        ["/device:GPU:0", "/device:CPU:0"])
-
-    with dist.scope():
-      result = dist.call_for_each_replica(model_fn, run_concurrently=False)
+    with distribution.scope():
+      result = distribution.extended.call_for_each_replica(model_fn)
       for v in result:
         self.assertIsInstance(v, values.MirroredVariable)
-      self.assertEquals(4, len(result))
-      self.assertEquals("foo/bar:0", result[0].name)
-      self.assertEquals("foo_1/bar:0", result[1].name)
-      self.assertEquals("foo_1/bar_1:0", result[2].name)
-      self.assertEquals("foo/bar_1:0", result[3].name)
-
-  @test_util.run_in_graph_and_eager_modes(config=config)
-  def testVariableWithSameCanonicalNameAcrossThreads(self):
-    self._skip_eager_if_gpus_less_than(1)
-
-    def model_fn(device_id):
-      v = variable_scope.variable(1.0, name="foo_" + str(device_id))
-      distribution_strategy_context.get_replica_context().merge_call(
-          lambda _: _)
+      self.assertEqual(4, len(result))
+      self.assertEqual("foo/bar:0", result[0].name)
+      self.assertEqual("foo_1/bar:0", result[1].name)
+      self.assertEqual("foo_1/bar_1:0", result[2].name)
+      self.assertEqual("foo/bar_1:0", result[3].name)
+
+  def testVariableWithSameCanonicalNameAcrossThreads(self, distribution):
+    def model_fn():
+      replica_id = self.evaluate(_replica_id())
+      v = variable_scope.variable(1.0, name="foo_" + str(replica_id))
+      ds_context.get_replica_context().merge_call(lambda _: _)
       return v
 
-    dist = mirrored_strategy.MirroredStrategy(
-        ["/device:GPU:0", "/device:CPU:0"])
-
-    with dist.scope():
-      result = dist.call_for_each_replica(
-          model_fn, dist.worker_device_index, run_concurrently=False)
+    with distribution.scope():
+      result = distribution.extended.call_for_each_replica(model_fn)
       self.assertIsInstance(result, values.MirroredVariable)
       # The resulting mirrored variable will use the name from the first device.
-      self.assertEquals("foo_0:0", result.name)
-
-  @test_util.run_in_graph_and_eager_modes(config=config)
-  def testWithLayers(self):
-    self._skip_eager_if_gpus_less_than(1)
+      self.assertEqual("foo_0:0", result.name)
+
+  def testWithLayers(self, distribution):
     def model_fn(features):
       with variable_scope.variable_scope("common"):
         layer1 = core.Dense(1)
@@ -457,17 +319,14 @@
         layer2 = core.Dense(1)
         layer2(features)
         # This will pause the current thread, and execute the other thread.
-        distribution_strategy_context.get_replica_context().merge_call(
-            lambda _: _)
+        ds_context.get_replica_context().merge_call(lambda _: _)
         layer3 = core.Dense(1)
         layer3(features)
         return [(layer1.kernel, layer1.bias),
                 (layer2.kernel, layer2.bias),
                 (layer3.kernel, layer3.bias)]
 
-    dist = mirrored_strategy.MirroredStrategy(
-        ["/device:GPU:0", "/device:CPU:0"])
-    ds = dist.distribute_dataset(
+    ds = distribution.distribute_dataset(
         lambda: dataset_ops.Dataset.from_tensors([[1.]]).repeat(10))
     if context.executing_eagerly():
       iterator = ds.make_one_shot_iterator()
@@ -477,27 +336,23 @@
 
     features = iterator.get_next()
 
-    with dist.scope():
-      result = dist.call_for_each_replica(
-          model_fn, features, run_concurrently=False)
+    with distribution.scope():
+      result = distribution.extended.call_for_each_replica(
+          model_fn, args=(features,))
       suffixes = ["", "_1", "_2"]
       for (kernel, bias), suffix in zip(result, suffixes):
         self.assertIsInstance(kernel, values.MirroredVariable)
-        self.assertEquals("common/dense" + suffix + "/kernel:0", kernel.name)
+        self.assertEqual("common/dense" + suffix + "/kernel:0", kernel.name)
         self.assertIsInstance(bias, values.MirroredVariable)
-        self.assertEquals("common/dense" + suffix + "/bias:0", bias.name)
-
-  @test_util.run_in_graph_and_eager_modes(config=config)
-  def testWithVariableAndVariableScope(self):
-    self._skip_eager_if_gpus_less_than(1)
-
+        self.assertEqual("common/dense" + suffix + "/bias:0", bias.name)
+
+  def testWithVariableAndVariableScope(self, distribution):
     def model_fn():
       v0 = variable_scope.variable(1.0, name="var0", aggregation=None)
       with variable_scope.variable_scope("common"):
         v1 = variable_scope.variable(1.0, name="var1")
         # This will pause the current thread, and execute the other thread.
-        distribution_strategy_context.get_replica_context().merge_call(
-            lambda _: _)
+        ds_context.get_replica_context().merge_call(lambda _: _)
         v2 = variable_scope.variable(
             1.0,
             name="var2",
@@ -511,37 +366,31 @@
 
       return v0, v1, v2, v3
 
-    devices = ["/device:CPU:0", "/device:GPU:0"]
-    dist = mirrored_strategy.MirroredStrategy(devices)
-    with dist.scope():
+    with distribution.scope():
       v = variable_scope.variable(1.0, name="var-main0")
-      self.assertEquals("var-main0:0", v.name)
-
-      result = dist.call_for_each_replica(model_fn, run_concurrently=False)
-      self.assertEquals(4, len(result))
+      self.assertEqual("var-main0:0", v.name)
+
+      result = distribution.extended.call_for_each_replica(model_fn)
+      self.assertEqual(4, len(result))
       v0, v1, v2, v3 = result
       self.assertIsInstance(v0, values.MirroredVariable)
-      self.assertEquals("var0:0", v0.name)
+      self.assertEqual("var0:0", v0.name)
       self.assertIsInstance(v1, values.MirroredVariable)
-      self.assertEquals("common/var1:0", v1.name)
+      self.assertEqual("common/var1:0", v1.name)
       self.assertIsInstance(v2, values.ReplicaLocalVariable)
-      self.assertEquals("common/var2:0", v2.name)
-      self.assertEquals(variable_scope.VariableAggregation.SUM, v2.aggregation)
+      self.assertEqual("common/var2:0", v2.name)
+      self.assertEqual(variable_scope.VariableAggregation.SUM, v2.aggregation)
       self.assertIsInstance(v3, values.MirroredVariable)
-      self.assertEquals("common/var3:0", v3.name)
-      self.assertEquals(variable_scope.VariableAggregation.MEAN, v3.aggregation)
-
-  @test_util.run_in_graph_and_eager_modes(config=config)
-  def testWithGetVariableAndVariableScope(self):
-    self._skip_eager_if_gpus_less_than(1)
-
+      self.assertEqual("common/var3:0", v3.name)
+      self.assertEqual(variable_scope.VariableAggregation.MEAN, v3.aggregation)
+
+  def testWithGetVariableAndVariableScope(self, distribution):
     def model_fn():
       v0 = variable_scope.get_variable("var0", [1])
       with variable_scope.variable_scope("common"):
         v1 = variable_scope.get_variable("var1", [1])
         # This will pause the current thread, and execute the other thread.
-        distribution_strategy_context.get_replica_context().merge_call(
-            lambda _: _)
+        ds_context.get_replica_context().merge_call(lambda _: _)
         v2 = variable_scope.get_variable(
             "var2", [1],
             synchronization=variable_scope.VariableSynchronization.ON_READ,
@@ -553,33 +402,28 @@
 
       return v0, v1, v2, v3
 
-    devices = ["/device:CPU:0", "/device:GPU:0"]
-    dist = mirrored_strategy.MirroredStrategy(devices)
-    with dist.scope():
+    with distribution.scope():
       with variable_scope.variable_scope("main"):
         v = variable_scope.get_variable("var-main0", [1])
-        self.assertEquals("main/var-main0:0", v.name)
-
-        result = dist.call_for_each_replica(model_fn, run_concurrently=False)
-        self.assertEquals(4, len(result))
+        self.assertEqual("main/var-main0:0", v.name)
+
+        result = distribution.extended.call_for_each_replica(model_fn)
+        self.assertEqual(4, len(result))
         v0, v1, v2, v3 = result
         self.assertIsInstance(v0, values.MirroredVariable)
-        self.assertEquals("main/var0:0", v0.name)
+        self.assertEqual("main/var0:0", v0.name)
         self.assertIsInstance(v1, values.MirroredVariable)
-        self.assertEquals("main/common/var1:0", v1.name)
+        self.assertEqual("main/common/var1:0", v1.name)
         self.assertIsInstance(v2, values.ReplicaLocalVariable)
-        self.assertEquals("main/common/var2:0", v2.name)
-        self.assertEquals(variable_scope.VariableAggregation.SUM,
-                          v2.aggregation)
+        self.assertEqual("main/common/var2:0", v2.name)
+        self.assertEqual(variable_scope.VariableAggregation.SUM,
+                         v2.aggregation)
         self.assertIsInstance(v3, values.MirroredVariable)
-        self.assertEquals("main/common/var3:0", v3.name)
-        self.assertEquals(variable_scope.VariableAggregation.MEAN,
-                          v3.aggregation)
-
-  @test_util.run_in_graph_and_eager_modes(config=config)
-  def testOnlyFirstReplicaUpdatesVariables(self):
-    self._skip_eager_if_gpus_less_than(1)
-
+        self.assertEqual("main/common/var3:0", v3.name)
+        self.assertEqual(variable_scope.VariableAggregation.MEAN,
+                         v3.aggregation)
+
+  def testOnlyFirstReplicaUpdatesVariables(self, distribution):
     def create_fn():
       aggregation = variable_scope.VariableAggregation.ONLY_FIRST_REPLICA
       v0 = variable_scope.variable(
@@ -595,71 +439,73 @@
       return v0, v1
 
     devices = ["/device:GPU:0", "/device:CPU:0"]
-    dist = mirrored_strategy.MirroredStrategy(devices)
-    with dist.scope():
-      v0, v1 = dist.call_for_each_replica(create_fn, run_concurrently=False)
+    with distribution.scope():
+      v0, v1 = distribution.extended.call_for_each_replica(create_fn)
       self.evaluate(v0.initializer)
       self.assertEqual(2.0, self.evaluate(v0.get(devices[0])))
       self.assertEqual(2.0, self.evaluate(v0.get(devices[1])))
-      self.assertEqual(2.0, self.evaluate(dist.read_var(v0)))
+      self.assertEqual(2.0, self.evaluate(distribution.extended.read_var(v0)))
       self.evaluate(v1.initializer)
       self.assertEqual(3.0, self.evaluate(v1.get(devices[0])))
       self.assertEqual(3.0, self.evaluate(v1.get(devices[1])))
-      self.assertEqual(3.0, self.evaluate(dist.read_var(v1)))
+      self.assertEqual(3.0, self.evaluate(distribution.extended.read_var(v1)))
+
+      def replica_id_plus_one():
+        return math_ops.cast(_replica_id() + 1, dtype=dtypes.float32)
 
       # Update using the assign_add member function.
-      def update_member_fn(device_id):
-        update0 = v0.assign_add(5.0 * (device_id + 1))
-        update1 = v1.assign_add(7.0 * (device_id + 1))
+      def update_member_fn():
+        update0 = v0.assign_add(5.0 * replica_id_plus_one())
+        update1 = v1.assign_add(7.0 * replica_id_plus_one())
         return update0, update1
 
-      update0a, update1a = dist.call_for_each_replica(
-          update_member_fn, dist.worker_device_index, run_concurrently=False)
+      update0a, update1a = distribution.extended.call_for_each_replica(
+          update_member_fn)
 
       # Update "sync on read" variable.
-      self.evaluate(dist.group(update0a))
+      self.evaluate(distribution.group(update0a))
       self.assertEqual(2.0 + 5.0, self.evaluate(v0.get(devices[0])))
       # Writes are not synchronized for "sync on read" variables,
       # so device[1] can end up with a different value.
       self.assertEqual(2.0 + 2*5.0, self.evaluate(v0.get(devices[1])))
       # Always reads from device 0.
-      self.assertEqual(2.0 + 5.0, self.evaluate(dist.read_var(v0)))
+      self.assertEqual(2.0 + 5.0, self.evaluate(
+          distribution.extended.read_var(v0)))
 
       # Update "sync on write" variable.
-      self.evaluate(dist.group(update1a))
+      self.evaluate(distribution.group(update1a))
       self.assertEqual(3.0 + 7.0, self.evaluate(v1.get(devices[0])))
       # Writes are synchronized for v1, only the argument to assign_add on
       # device[0] is used.
       self.assertEqual(3.0 + 7.0, self.evaluate(v1.get(devices[1])))
-      self.assertEqual(3.0 + 7.0, self.evaluate(dist.read_var(v1)))
+      self.assertEqual(3.0 + 7.0, self.evaluate(
+          distribution.extended.read_var(v1)))
 
       # Update using state_ops.assign_add global function.
-      def update_state_ops_fn(device_id):
-        update0 = state_ops.assign_add(v0, 11.0 * (device_id + 1))
-        update1 = state_ops.assign_add(v1, 13.0 * (device_id + 1))
+      def update_state_ops_fn():
+        update0 = state_ops.assign_add(v0, 11.0 * replica_id_plus_one())
+        update1 = state_ops.assign_add(v1, 13.0 * replica_id_plus_one())
         return update0, update1
 
-      update0b, update1b = dist.call_for_each_replica(
-          update_state_ops_fn, dist.worker_device_index, run_concurrently=False)
-      self.evaluate(dist.group(update0b))
+      update0b, update1b = distribution.extended.call_for_each_replica(
+          update_state_ops_fn)
+      self.evaluate(distribution.group(update0b))
 
       # Update "sync on read" variable.
       self.assertEqual(2.0 + 5.0 + 11.0, self.evaluate(v0.get(devices[0])))
       self.assertEqual(2.0 + 2*5.0 + 2*11.0, self.evaluate(v0.get(devices[1])))
-      self.assertEqual(2.0 + 5.0 + 11.0, self.evaluate(dist.read_var(v0)))
+      self.assertEqual(2.0 + 5.0 + 11.0, self.evaluate(
+          distribution.extended.read_var(v0)))
 
       # Update "sync on write" variable.
-      self.evaluate(dist.group(update1b))
+      self.evaluate(distribution.group(update1b))
       self.assertEqual(3.0 + 7.0 + 13.0, self.evaluate(v1.get(devices[0])))
       self.assertEqual(3.0 + 7.0 + 13.0, self.evaluate(v1.get(devices[1])))
-      self.assertEqual(3.0 + 7.0 + 13.0, self.evaluate(dist.read_var(v1)))
-
-  @test_util.run_in_graph_and_eager_modes(config=config)
-  def testNoneSynchronizationWithGetVariable(self):
-    self._skip_eager_if_gpus_less_than(1)
-    devices = ["/device:CPU:0", "/device:GPU:0"]
-    dist = mirrored_strategy.MirroredStrategy(devices)
-    with dist.scope():
+      self.assertEqual(3.0 + 7.0 + 13.0, self.evaluate(
+          distribution.extended.read_var(v1)))
+
+  def testNoneSynchronizationWithGetVariable(self, distribution):
+    with distribution.scope():
       with self.assertRaisesRegexp(
           ValueError, "`NONE` variable synchronization mode is not "
           "supported with `Mirrored` distribution strategy. Please change "
@@ -668,12 +514,8 @@
             "v", [1],
             synchronization=variable_scope.VariableSynchronization.NONE)
 
-  @test_util.run_in_graph_and_eager_modes(config=config)
-  def testNoneSynchronizationWithVariable(self):
-    self._skip_eager_if_gpus_less_than(1)
-    devices = ["/device:CPU:0", "/device:GPU:0"]
-    dist = mirrored_strategy.MirroredStrategy(devices)
-    with dist.scope():
+  def testNoneSynchronizationWithVariable(self, distribution):
+    with distribution.scope():
       with self.assertRaisesRegexp(
           ValueError, "`NONE` variable synchronization mode is not "
           "supported with `Mirrored` distribution strategy. Please change "
@@ -683,23 +525,15 @@
             name="v",
             synchronization=variable_scope.VariableSynchronization.NONE)
 
-  @test_util.run_in_graph_and_eager_modes(config=config)
-  def testInvalidSynchronizationWithVariable(self):
-    self._skip_eager_if_gpus_less_than(1)
-    devices = ["/device:CPU:0", "/device:GPU:0"]
-    dist = mirrored_strategy.MirroredStrategy(devices)
-    with dist.scope():
+  def testInvalidSynchronizationWithVariable(self, distribution):
+    with distribution.scope():
       with self.assertRaisesRegexp(
           ValueError, "Invalid variable synchronization mode: Invalid for "
           "variable: v"):
         variable_scope.variable(1.0, name="v", synchronization="Invalid")
 
-  @test_util.run_in_graph_and_eager_modes(config=config)
-  def testInvalidAggregationWithGetVariable(self):
-    self._skip_eager_if_gpus_less_than(1)
-    devices = ["/device:CPU:0", "/device:GPU:0"]
-    dist = mirrored_strategy.MirroredStrategy(devices)
-    with dist.scope():
+  def testInvalidAggregationWithGetVariable(self, distribution):
+    with distribution.scope():
       with self.assertRaisesRegexp(
           ValueError, "Invalid variable aggregation mode: invalid for "
           "variable: v"):
@@ -708,12 +542,8 @@
             synchronization=variable_scope.VariableSynchronization.ON_WRITE,
             aggregation="invalid")
 
-  @test_util.run_in_graph_and_eager_modes(config=config)
-  def testInvalidAggregationWithVariable(self):
-    self._skip_eager_if_gpus_less_than(1)
-    devices = ["/device:CPU:0", "/device:GPU:0"]
-    dist = mirrored_strategy.MirroredStrategy(devices)
-    with dist.scope():
+  def testInvalidAggregationWithVariable(self, distribution):
+    with distribution.scope():
       with self.assertRaisesRegexp(
           ValueError, "Invalid variable aggregation mode: invalid for "
           "variable: v"):
@@ -723,55 +553,26 @@
             synchronization=variable_scope.VariableSynchronization.ON_WRITE,
             aggregation="invalid")
 
-  @test_util.run_in_graph_and_eager_modes(config=config)
-  def testThreeDevices(self):
-    self._skip_eager_if_gpus_less_than(2)
-
-    def model_fn():
-      v = variable_scope.variable(1.0, name="foo")
-      distribution_strategy_context.get_replica_context().merge_call(
-          lambda _: _)
-      return v
-
-    dist = mirrored_strategy.MirroredStrategy(
-        ["/device:GPU:0", "/device:GPU:1", "/device:CPU:0"])
-
-    with dist.scope():
-      result = dist.call_for_each_replica(model_fn, run_concurrently=False)
-      self.assertIsInstance(result, values.MirroredVariable)
-      self.assertEquals("foo:0", result.name)
-
-  @test_util.run_in_graph_and_eager_modes(config=config)
-  def testNonMatchingVariableCreation(self):
-    self._skip_eager_if_gpus_less_than(1)
-
+  def testNonMatchingVariableCreation(self, distribution):
     def model_fn(name):
       v = variable_scope.variable(1.0, name=name)
-      distribution_strategy_context.get_replica_context().merge_call(
-          lambda _: _)
+      ds_context.get_replica_context().merge_call(lambda _: _)
       return v
 
-    dist = mirrored_strategy.MirroredStrategy(
-        ["/device:GPU:0", "/device:CPU:0"])
-
-    with dist.scope():
-      names = values.DistributedValues({
-          "/device:CPU:0": "foo",
-          "/device:GPU:0": "bar"
-      })
+    with distribution.scope():
+      device_map = values.ReplicaDeviceMap(("/device:CPU:0", "/device:GPU:0"))
+      names = values.DistributedValues(device_map, ("foo", "bar"))
       with self.assertRaises(RuntimeError):
-        _ = dist.call_for_each_replica(model_fn, names, run_concurrently=False)
-
-  @test_util.run_in_graph_and_eager_modes(config=config)
-  def testReplicaLocalVariable(self):
-    self._skip_eager_if_gpus_less_than(1)
-
+        _ = distribution.extended.call_for_each_replica(model_fn, args=(names,))
+
+  def testReplicaLocalVariable(self, distribution):
     all_v_sum = {}
     all_v_mean = {}
     components_sum = {}
     components_mean = {}
 
-    def model_fn(device_id):
+    def model_fn():
+      replica_id = self.evaluate(_replica_id())
       v_sum = variable_scope.variable(
           1.0,
           synchronization=variable_scope.VariableSynchronization.ON_READ,
@@ -782,26 +583,22 @@
           aggregation=variable_scope.VariableAggregation.MEAN)
       self.assertTrue(isinstance(v_sum, values.ReplicaLocalVariable))
       self.assertTrue(isinstance(v_mean, values.ReplicaLocalVariable))
-      updates = [v_sum.assign_add(2.0 + device_id),
-                 v_mean.assign(6.0 * device_id)]
-      all_v_sum[device_id] = v_sum
-      all_v_mean[device_id] = v_mean
+      updates = [v_sum.assign_add(2.0 + replica_id),
+                 v_mean.assign(6.0 * replica_id)]
+      all_v_sum[replica_id] = v_sum
+      all_v_mean[replica_id] = v_mean
       c_sum = v_sum.get()
       c_mean = v_mean.get()
-      components_sum[device_id] = c_sum
-      components_mean[device_id] = c_mean
+      components_sum[replica_id] = c_sum
+      components_mean[replica_id] = c_mean
       self.assertIsNot(v_sum, c_sum)
       self.assertIsNot(v_mean, c_mean)
       return updates, v_sum, v_mean, c_sum, c_mean
 
-    dist = mirrored_strategy.MirroredStrategy(
-        ["/device:GPU:0", "/device:CPU:0"])
-
-    with dist.scope():
+    with distribution.scope():
       # Create "sum" and "mean" versions of ReplicaLocalVariables.
       ret_ops, ret_v_sum, ret_v_mean, regrouped_sum, regrouped_mean = (
-          dist.call_for_each_replica(
-              model_fn, dist.worker_device_index, run_concurrently=False))
+          distribution.extended.call_for_each_replica(model_fn))
       # Should see the same wrapping instance in all replicas.
       self.assertIs(all_v_sum[0], ret_v_sum)
       self.assertIs(all_v_mean[0], ret_v_mean)
@@ -816,10 +613,10 @@
 
       # Apply updates
       self.evaluate(variables.global_variables_initializer())
-      self.evaluate([y for x in ret_ops for y in dist.unwrap(x)])
+      self.evaluate([y for x in ret_ops for y in distribution.unwrap(x)])
       expected_sum = 0.0
       expected_mean = 0.0
-      for i, d in enumerate(dist.worker_devices):
+      for i, d in enumerate(distribution.extended.worker_devices):
         # Should see different values on different devices.
         v_sum_value = self.evaluate(ret_v_sum.get(d).read_value())
         v_mean_value = self.evaluate(ret_v_mean.get(d).read_value())
@@ -829,135 +626,22 @@
         expected = i * 6.0
         self.assertEqual(expected, v_mean_value)
         expected_mean += expected
-      expected_mean /= len(dist.worker_devices)
+      expected_mean /= len(distribution.extended.worker_devices)
 
       # Without get(device), should return the value you get by
       # applying the reduction across all replicas (whether you use
       # read_var(), get(), or nothing).
-      self.assertEqual(expected_sum, self.evaluate(dist.read_var(ret_v_sum)))
-      self.assertEqual(expected_mean, self.evaluate(dist.read_var(ret_v_mean)))
+      self.assertEqual(expected_sum, self.evaluate(
+          distribution.extended.read_var(ret_v_sum)))
+      self.assertEqual(expected_mean, self.evaluate(
+          distribution.extended.read_var(ret_v_mean)))
       self.assertEqual(expected_sum, self.evaluate(ret_v_sum.get()))
       self.assertEqual(expected_mean, self.evaluate(ret_v_mean.get()))
       self.assertEqual(expected_sum, self.evaluate(ret_v_sum))
       self.assertEqual(expected_mean, self.evaluate(ret_v_mean))
 
-  # NOTE(priyag): Names and name scopes are ignored in eager, hence we are not
-  # testing this in eager mode.
-
-  def testNameScope(self):
-    def model_fn():
-      with ops.name_scope("foo"):
-        a = constant_op.constant(1.0, name="a")
-        distribution_strategy_context.get_replica_context().merge_call(
-            lambda _: _)
-        b = constant_op.constant(1.0, name="b")
-      return a, b
-
-    dist = mirrored_strategy.MirroredStrategy(
-        ["/device:GPU:0", "/device:CPU:0"])
-
-    with context.graph_mode(), dist.scope():
-      with ops.name_scope("main"):
-        result = dist.call_for_each_replica(model_fn, run_concurrently=False)
-        self.assertEquals(2, len(result))
-        for v, name in zip(result, ["a", "b"]):
-          self.assertIsInstance(v, values.DistributedValues)
-          v0, v1 = dist.unwrap(v)
-          self.assertEquals("main/foo/" + name + ":0", v0.name)
-          self.assertEquals("main/replica_1/foo/" + name + ":0", v1.name)
-
-  def testWithDefaultName(self):
-    def model_fn():
-      with ops.name_scope(None, "foo"):
-        a = constant_op.constant(1.0, name="a")
-        distribution_strategy_context.get_replica_context().merge_call(
-            lambda _: _)
-        b = constant_op.constant(2.0, name="b")
-      return a, b
-
-    dist = mirrored_strategy.MirroredStrategy(
-        ["/device:GPU:0", "/device:CPU:0"])
-
-    with context.graph_mode(), dist.scope():
-      result = dist.call_for_each_replica(model_fn, run_concurrently=False)
-      self.assertEquals(2, len(result))
-      for v, name in zip(result, ["a", "b"]):
-        self.assertIsInstance(v, values.DistributedValues)
-        v0, v1 = dist.unwrap(v)
-        self.assertEquals("foo/" + name + ":0", v0.name)
-        self.assertEquals("replica_1/foo/" + name + ":0", v1.name)
-
-  # variable_scope.variable() respects name scopes when creating
-  # variables. On the other hand variable_scope.get_variable() ignores name
-  # scopes when creating variables. We test both methods of creating variables
-  # to make sure that we have the same variable names in both cases.
-  def testNameScopeWithVariable(self):
-    def in_cross_replica(_):
-      c = variable_scope.variable(1.0, name="c")
-      return c
-
-    def model_fn():
-      b = variable_scope.variable(1.0, name="b")
-      with ops.name_scope("foo"):
-        c = distribution_strategy_context.get_replica_context().merge_call(
-            in_cross_replica)
-      return b, c
-
-    dist = mirrored_strategy.MirroredStrategy(
-        ["/device:GPU:0", "/device:CPU:0"])
-
-    with context.graph_mode(), dist.scope():
-      with ops.name_scope("main"):
-        a = variable_scope.variable(1.0, name="a")
-        result = dist.call_for_each_replica(model_fn, run_concurrently=False)
-      result_b = result[0]
-      result_c = result[1]
-      self.assertIsInstance(result_b, values.DistributedValues)
-      self.assertIsInstance(result_c, values.DistributedValues)
-      a0, a1 = dist.unwrap(a)
-      b0, b1 = dist.unwrap(result_b)
-      c0, c1 = dist.unwrap(result_c)
-      self.assertEquals("main/a:0", a0.name)
-      self.assertEquals("main/a/replica_1:0", a1.name)
-      self.assertEquals("main/b:0", b0.name)
-      self.assertEquals("main/b/replica_1:0", b1.name)
-      self.assertEquals("main/foo/c:0", c0.name)
-      self.assertEquals("main/foo/c/replica_1:0", c1.name)
-
-  def testNameScopeWithGetVariable(self):
-    def in_cross_replica(_):
-      c = variable_scope.get_variable("c", [1])
-      return c
-
-    def model_fn():
-      b = variable_scope.get_variable("b", [1])
-      with ops.name_scope("foo"):
-        c = distribution_strategy_context.get_replica_context().merge_call(
-            in_cross_replica)
-      return b, c
-
-    dist = mirrored_strategy.MirroredStrategy(
-        ["/device:GPU:0", "/device:CPU:0"])
-
-    with context.graph_mode(), dist.scope():
-      with ops.name_scope("main"):
-        a = variable_scope.get_variable("a", [1])
-        result = dist.call_for_each_replica(model_fn, run_concurrently=False)
-      result_b = result[0]
-      result_c = result[1]
-      self.assertIsInstance(result_b, values.DistributedValues)
-      self.assertIsInstance(result_c, values.DistributedValues)
-      a0, a1 = dist.unwrap(a)
-      b0, b1 = dist.unwrap(result_b)
-      c0, c1 = dist.unwrap(result_c)
-      self.assertEquals("a:0", a0.name)
-      self.assertEquals("a/replica_1:0", a1.name)
-      self.assertEquals("b:0", b0.name)
-      self.assertEquals("b/replica_1:0", b1.name)
-      self.assertEquals("c:0", c0.name)
-      self.assertEquals("c/replica_1:0", c1.name)
-
-  def testDynamicRnnVariables(self):
+  # TODO(priyag): Update this test to work in eager mode as well.
+  def testDynamicRnnVariables(self, distribution):
     def model_fn():
       inputs = constant_op.constant(2 * [2 * [[0.0, 1.0, 2.0, 3.0, 4.0]]])
       cell_fw = rnn_cell_impl.LSTMCell(300)
@@ -969,81 +653,217 @@
           dtype=dtypes.float32)
       return outputs
 
-    dist = mirrored_strategy.MirroredStrategy(
-        ["/device:GPU:0", "/device:CPU:0"])
-
-    with context.graph_mode(), dist.scope():
-      result = dist.call_for_each_replica(model_fn, run_concurrently=False)
+    with context.graph_mode(), distribution.scope():
+      result = distribution.extended.call_for_each_replica(model_fn)
       # Two variables are created by the RNN layer.
-      self.assertEquals(2, len(result))
+      self.assertEqual(2, len(result))
       for v in result:
         self.assertIsInstance(v, values.DistributedValues)
-        _, v1 = dist.unwrap(v)
-        self.assertStartsWith(v1.name, "replica_1/")
-
-  @test_util.run_in_graph_and_eager_modes(config=config)
-  def testReplicaLocalVariableUpdate(self):
-    with context.graph_mode():
-
-      def model_fn():
-        v_sum = variable_scope.variable(
-            1.0,
-            synchronization=variable_scope.VariableSynchronization.ON_READ,
-            aggregation=variable_scope.VariableAggregation.SUM)
-        self.assertTrue(isinstance(v_sum, values.ReplicaLocalVariable))
-        return v_sum
-
-      dist = mirrored_strategy.MirroredStrategy(
-          ["/device:GPU:0", "/device:GPU:1"])
-
-      def update(var, value):
-        return var.assign(value)
-
-      with dist.scope():
-        ret_v_sum = dist.call_for_each_replica(model_fn, run_concurrently=False)
-        update_ops = dist.update(ret_v_sum, update, 5.0, grouped=False)
-
-        # Initialize variables.
-        self.evaluate(variables.global_variables_initializer())
-        # Assert that the aggregated value of the replica local vars is the sum
-        # of the individual values before running the update ops.
-        self.assertEquals(1.0, self.evaluate(
-            ret_v_sum.get(dist._devices[0]).read_value()))
-        self.assertEquals(2.0, self.evaluate(ret_v_sum))
-
-        # Apply updates.
-        self.evaluate(update_ops)
-        # Assert that the aggregated value of the replica local vars is the sum
-        # of the individual values after running the update ops.
-        self.assertEquals(5.0, self.evaluate(
-            ret_v_sum.get(dist._devices[0]).read_value()))
-        self.assertEquals(10.0, self.evaluate(ret_v_sum))
-
-
+        _, v1 = distribution.unwrap(v)
+        self.assertStartsWith(v1._op.name, "replica_1/")
+
+  def testReplicaLocalVariableUpdate(self, distribution):
+    def model_fn():
+      v_sum = variable_scope.variable(
+          1.0,
+          synchronization=variable_scope.VariableSynchronization.ON_READ,
+          aggregation=variable_scope.VariableAggregation.SUM)
+      self.assertTrue(isinstance(v_sum, values.ReplicaLocalVariable))
+      return v_sum
+
+    def update(var, value):
+      return var.assign(value)
+
+    with distribution.scope():
+      ret_v_sum = distribution.extended.call_for_each_replica(model_fn)
+
+      # Initialize variables.
+      self.evaluate(variables.global_variables_initializer())
+      # Assert that the aggregated value of the replica local vars is the sum
+      # of the individual values before running the update ops.
+      self.assertEqual(1.0, self.evaluate(ret_v_sum.get(
+          distribution.extended.worker_devices[0]).read_value()))
+      self.assertEqual(2.0, self.evaluate(ret_v_sum))
+
+      # Apply updates.
+      update_ops = distribution.extended.update(
+          ret_v_sum, update, args=(5.0,), group=False)
+      self.evaluate(update_ops)
+      # Assert that the aggregated value of the replica local vars is the sum
+      # of the individual values after running the update ops.
+      self.assertEqual(5.0, self.evaluate(ret_v_sum.get(
+          distribution.extended.worker_devices[0]).read_value()))
+      self.assertEqual(10.0, self.evaluate(ret_v_sum))
+
+  def testVarDistributeStrategy(self, distribution):
+    with distribution.scope():
+      mirrored = variable_scope.variable(1.0)
+      replica_local = variable_scope.variable(
+          1.0,
+          synchronization=variable_scope.VariableSynchronization.ON_READ)
+      self.assertIs(distribution, mirrored.distribute_strategy)
+      self.assertIs(distribution, replica_local.distribute_strategy)
+
+
+@combinations.generate(combinations.combine(
+    distribution=[
+        combinations.mirrored_strategy_with_gpu_and_cpu,
+        combinations.core_mirrored_strategy_with_gpu_and_cpu],
+    mode=["graph"]))
+class MirroredStrategyNameScopeTest(test.TestCase):
+  # NOTE(priyag): Names and name scopes are ignored in eager, hence we are not
+  # testing this in eager mode.
+
+  def testNameScope(self, distribution):
+    def model_fn():
+      with ops.name_scope("foo"):
+        a = constant_op.constant(1.0, name="a")
+        ds_context.get_replica_context().merge_call(lambda _: _)
+        b = constant_op.constant(1.0, name="b")
+      return a, b
+
+    with context.graph_mode(), distribution.scope():
+      with ops.name_scope("main"):
+        result = distribution.extended.call_for_each_replica(model_fn)
+        self.assertEqual(2, len(result))
+        for v, name in zip(result, ["a", "b"]):
+          self.assertIsInstance(v, values.DistributedValues)
+          v0, v1 = distribution.unwrap(v)
+          self.assertEqual("main/foo/" + name + ":0", v0.name)
+          self.assertEqual("main/replica_1/foo/" + name + ":0", v1.name)
+
+  def testWithDefaultName(self, distribution):
+    def model_fn():
+      with ops.name_scope(None, "foo"):
+        a = constant_op.constant(1.0, name="a")
+        ds_context.get_replica_context().merge_call(lambda _: _)
+        b = constant_op.constant(2.0, name="b")
+      return a, b
+
+    with context.graph_mode(), distribution.scope():
+      result = distribution.extended.call_for_each_replica(model_fn)
+      self.assertEqual(2, len(result))
+      for v, name in zip(result, ["a", "b"]):
+        self.assertIsInstance(v, values.DistributedValues)
+        v0, v1 = distribution.unwrap(v)
+        self.assertEqual("foo/" + name + ":0", v0.name)
+        self.assertEqual("replica_1/foo/" + name + ":0", v1.name)
+
+  # variable_scope.variable() respects name scopes when creating
+  # variables. On the other hand variable_scope.get_variable() ignores name
+  # scopes when creating variables. We test both methods of creating variables
+  # to make sure that we have the same variable names in both cases.
+  def testNameScopeWithVariable(self, distribution):
+    def in_cross_replica(_):
+      c = variable_scope.variable(1.0, name="c")
+      return c
+
+    def model_fn():
+      b = variable_scope.variable(1.0, name="b")
+      with ops.name_scope("foo"):
+        c = ds_context.get_replica_context().merge_call(in_cross_replica)
+      return b, c
+
+    with context.graph_mode(), distribution.scope():
+      with ops.name_scope("main"):
+        a = variable_scope.variable(1.0, name="a")
+        result = distribution.extended.call_for_each_replica(model_fn)
+      result_b = result[0]
+      result_c = result[1]
+      self.assertIsInstance(result_b, values.DistributedValues)
+      self.assertIsInstance(result_c, values.DistributedValues)
+      a0, a1 = distribution.unwrap(a)
+      b0, b1 = distribution.unwrap(result_b)
+      c0, c1 = distribution.unwrap(result_c)
+      self.assertEqual("main/a:0", a0.name)
+      self.assertEqual("main/a/replica_1:0", a1.name)
+      self.assertEqual("main/b:0", b0.name)
+      self.assertEqual("main/b/replica_1:0", b1.name)
+      self.assertEqual("main/foo/c:0", c0.name)
+      self.assertEqual("main/foo/c/replica_1:0", c1.name)
+
+  def testNameScopeWithGetVariable(self, distribution):
+    def in_cross_replica(_):
+      c = variable_scope.get_variable("c", [1])
+      return c
+
+    def model_fn():
+      b = variable_scope.get_variable("b", [1])
+      with ops.name_scope("foo"):
+        c = ds_context.get_replica_context().merge_call(in_cross_replica)
+      return b, c
+
+    with context.graph_mode(), distribution.scope():
+      with ops.name_scope("main"):
+        a = variable_scope.get_variable("a", [1])
+        result = distribution.extended.call_for_each_replica(model_fn)
+      result_b = result[0]
+      result_c = result[1]
+      self.assertIsInstance(result_b, values.DistributedValues)
+      self.assertIsInstance(result_c, values.DistributedValues)
+      a0, a1 = distribution.unwrap(a)
+      b0, b1 = distribution.unwrap(result_b)
+      c0, c1 = distribution.unwrap(result_c)
+      self.assertEqual("a:0", a0.name)
+      self.assertEqual("a/replica_1:0", a1.name)
+      self.assertEqual("b:0", b0.name)
+      self.assertEqual("b/replica_1:0", b1.name)
+      self.assertEqual("c:0", c0.name)
+      self.assertEqual("c/replica_1:0", c1.name)
+
+
+@combinations.generate(
+    combinations.combine(
+        distribution=[
+            combinations.NamedDistribution(
+                "Mirrored3Devices",
+                # pylint: disable=g-long-lambda
+                lambda: mirrored_strategy.MirroredStrategy(
+                    ["/device:GPU:0", "/device:GPU:1", "/device:CPU:0"]),
+                required_gpus=2),
+            combinations.NamedDistribution(
+                "CoreMirrored3Devices",
+                # pylint: disable=g-long-lambda
+                lambda: mirrored_strategy.CoreMirroredStrategy(
+                    ["/device:GPU:0", "/device:GPU:1", "/device:CPU:0"]),
+                required_gpus=2)
+        ],
+        mode=["graph", "eager"]))
+class MirroredThreeDeviceDistributionTest(
+    strategy_test_lib.DistributionTestBase,
+    parameterized.TestCase):
+
+  def testThreeDevices(self, distribution):
+    def model_fn():
+      v = variable_scope.variable(1.0, name="foo")
+      ds_context.get_replica_context().merge_call(lambda _: _)
+      return v
+
+    with distribution.scope():
+      result = distribution.extended.call_for_each_replica(model_fn)
+      self.assertIsInstance(result, values.MirroredVariable)
+      self.assertEqual("foo:0", result.name)
+
+
+@combinations.generate(combinations.combine(
+    distribution=[
+        combinations.mirrored_strategy_with_gpu_and_cpu,
+        combinations.core_mirrored_strategy_with_gpu_and_cpu],
+    mode=["graph", "eager"]))
 class MirroredVariableUpdateTest(test.TestCase):
   # The following tests check assign, assign_add and assign_sub on Mirrored
   # variables in replica and cross replica context.
-  config = config_pb2.ConfigProto()
-  config.allow_soft_placement = True
-
-  def _skip_eager_if_gpus_less_than(self, num_gpus):
-    if context.num_gpus() < num_gpus and context.executing_eagerly():
-      self.skipTest("Enough GPUs not available for this test in eager mode.")
-
-  @test_util.run_in_graph_and_eager_modes(config=config)
-  def testAssignMirroredVarReplicaContextWithoutAggregationType(self):
+
+  def testAssignMirroredVarReplicaContextWithoutAggregationType(self,
+                                                                distribution):
     # Test that we always have an aggregation type set on the mirrored variable
     # if we assign to it in replica mode.
-    self._skip_eager_if_gpus_less_than(1)
     def var_fn():
       v = variable_scope.variable(1.0, name="foo")
       return v
 
-    dist = mirrored_strategy.MirroredStrategy(
-        ["/device:GPU:0", "/device:CPU:0"])
-
-    with dist.scope():
-      mirrored_var = dist.call_for_each_replica(var_fn, run_concurrently=False)
+    with distribution.scope():
+      mirrored_var = distribution.extended.call_for_each_replica(var_fn)
       self.assertIsInstance(mirrored_var, values.MirroredVariable)
       self.evaluate(variables.global_variables_initializer())
 
@@ -1053,23 +873,19 @@
       with self.assertRaisesRegexp(
           ValueError, "You must specify an aggregation method to update a "
                       "MirroredVariable in Replica Context."):
-        self.evaluate(dist.unwrap(dist.call_for_each_replica(model_fn)))
-
-  @test_util.run_in_graph_and_eager_modes(config=config)
-  def testAssignMirroredVarReplicaContextWithSum(self):
-    # Test that we don't reduce a non-per-device value with the "sum"
+        self.evaluate(distribution.unwrap(
+            distribution.extended.call_for_each_replica(model_fn)))
+
+  def testAssignMirroredVarReplicaContextWithSum(self, distribution):
+    # Test that we don't reduce a non-per-replica value with the "sum"
     # aggregation type.
-    self._skip_eager_if_gpus_less_than(1)
     def var_fn():
       v = variable_scope.variable(
           1.0, name="foo", aggregation=variable_scope.VariableAggregation.SUM)
       return v
 
-    dist = mirrored_strategy.MirroredStrategy(
-        ["/device:GPU:0", "/device:CPU:0"])
-
-    with dist.scope():
-      mirrored_var = dist.call_for_each_replica(var_fn, run_concurrently=False)
+    with distribution.scope():
+      mirrored_var = distribution.extended.call_for_each_replica(var_fn)
       self.assertIsInstance(mirrored_var, values.MirroredVariable)
       self.evaluate(variables.global_variables_initializer())
 
@@ -1078,225 +894,184 @@
 
       with self.assertRaisesRegexp(
           ValueError, "A non-DistributedValues value 5.0 cannot be reduced "
-          "with the given aggregation VariableAggregation.SUM."):
-        self.evaluate(dist.unwrap(dist.call_for_each_replica(model_fn)))
-
-  @test_util.run_in_graph_and_eager_modes(config=config)
-  def testAssignMirroredVarCrossDeviceContext(self):
-    self._skip_eager_if_gpus_less_than(1)
+          "with the given reduce op ReduceOp.SUM."):
+        self.evaluate(distribution.unwrap(
+            distribution.extended.call_for_each_replica(model_fn)))
+
+  def testAssignMirroredVarCrossDeviceContext(self, distribution):
     def var_fn():
       return variable_scope.variable(1.0, name="foo")
 
-    dist = mirrored_strategy.MirroredStrategy(
-        ["/device:GPU:0", "/device:CPU:0"])
-
-    with dist.scope():
-      mirrored_var = dist.call_for_each_replica(var_fn, run_concurrently=False)
+    with distribution.scope():
+      mirrored_var = distribution.extended.call_for_each_replica(var_fn)
       self.assertIsInstance(mirrored_var, values.MirroredVariable)
       self.evaluate(variables.global_variables_initializer())
-      self.assertEquals(1.0, self.evaluate(mirrored_var))
+      self.assertEqual(1.0, self.evaluate(mirrored_var))
       mirrored_var_result = self.evaluate(mirrored_var.assign(6.0))
-      self.assertEquals(6.0, mirrored_var_result)
-
-  @test_util.run_in_graph_and_eager_modes(config=config)
-  def testAssignMirroredVarReplicaContext(self):
-    self._skip_eager_if_gpus_less_than(1)
+      self.assertEqual(6.0, mirrored_var_result)
+
+  def testAssignMirroredVarReplicaContext(self, distribution):
     def var_fn():
       return variable_scope.variable(
           1.0, name="foo", aggregation=variable_scope.VariableAggregation.MEAN)
 
-    dist = mirrored_strategy.MirroredStrategy(
-        ["/device:GPU:0", "/device:CPU:0"])
-
-    with dist.scope():
-      mirrored_var = dist.call_for_each_replica(var_fn, run_concurrently=False)
+    with distribution.scope():
+      mirrored_var = distribution.extended.call_for_each_replica(var_fn)
       self.assertIsInstance(mirrored_var, values.MirroredVariable)
       self.evaluate(variables.global_variables_initializer())
-      self.assertEquals(1.0, self.evaluate(mirrored_var))
+      self.assertEqual(1.0, self.evaluate(mirrored_var))
 
       def model_fn():
         value = math_ops.cast(
-            distribution_strategy_context.get_replica_context().replica_id,
+            ds_context.get_replica_context().replica_id_in_sync_group,
             mirrored_var.dtype)
         return mirrored_var.assign(value)
 
-      self.evaluate(dist.unwrap(dist.call_for_each_replica(
-          model_fn, run_concurrently=False)))
-      self.assertEquals(0.5, self.evaluate(mirrored_var))
-
-  @test_util.run_in_graph_and_eager_modes(config=config)
-  def testAssignMirroredVarReplicaContextWithSingleValue(self):
-    self._skip_eager_if_gpus_less_than(1)
+      self.evaluate(distribution.unwrap(
+          distribution.extended.call_for_each_replica(model_fn)))
+      self.assertEqual(0.5, self.evaluate(mirrored_var))
+
+  def testAssignMirroredVarReplicaContextWithSingleValue(self, distribution):
     def var_fn():
       return variable_scope.variable(
           1.0, name="foo", aggregation=variable_scope.VariableAggregation.MEAN)
 
-    dist = mirrored_strategy.MirroredStrategy(
-        ["/device:GPU:0", "/device:CPU:0"])
-
-    with dist.scope():
-      mirrored_var = dist.call_for_each_replica(var_fn, run_concurrently=False)
+    with distribution.scope():
+      mirrored_var = distribution.extended.call_for_each_replica(var_fn)
       self.assertIsInstance(mirrored_var, values.MirroredVariable)
       self.evaluate(variables.global_variables_initializer())
-      self.assertEquals(1.0, self.evaluate(mirrored_var))
+      self.assertEqual(1.0, self.evaluate(mirrored_var))
 
       def model_fn():
         return mirrored_var.assign(5.0)
 
-      self.evaluate(dist.unwrap(dist.call_for_each_replica(
-          model_fn, run_concurrently=False)))
-      self.assertEquals(5.0, self.evaluate(mirrored_var))
-
-  @test_util.run_in_graph_and_eager_modes(config=config)
-  def testAssignAddMirroredVarCrossDeviceContext(self):
-    self._skip_eager_if_gpus_less_than(1)
+      self.evaluate(distribution.unwrap(
+          distribution.extended.call_for_each_replica(model_fn)))
+      self.assertEqual(5.0, self.evaluate(mirrored_var))
+
+  def testAssignAddMirroredVarCrossDeviceContext(self, distribution):
     def var_fn():
       return variable_scope.variable(1.0, name="foo")
 
-    dist = mirrored_strategy.MirroredStrategy(
-        ["/device:GPU:0", "/device:CPU:0"])
-
-    with dist.scope():
-      mirrored_var = dist.call_for_each_replica(var_fn, run_concurrently=False)
+    with distribution.scope():
+      mirrored_var = distribution.extended.call_for_each_replica(var_fn)
       self.assertIsInstance(mirrored_var, values.MirroredVariable)
       self.evaluate(variables.global_variables_initializer())
-      self.assertEquals(1.0, self.evaluate(mirrored_var))
+      self.assertEqual(1.0, self.evaluate(mirrored_var))
 
       # read_value == True
       mirrored_var_result = self.evaluate(
           mirrored_var.assign_add(6.0, read_value=True))
-      self.assertEquals(7.0, mirrored_var_result)
-      self.assertEquals(7.0, self.evaluate(mirrored_var.get("/device:CPU:0")))
-      self.assertEquals(7.0, self.evaluate(mirrored_var.get("/device:GPU:0")))
+      self.assertEqual(7.0, mirrored_var_result)
+      self.assertEqual(7.0, self.evaluate(mirrored_var.get("/device:CPU:0")))
+      self.assertEqual(7.0, self.evaluate(mirrored_var.get("/device:GPU:0")))
 
       # read_value == False
       self.evaluate(mirrored_var.assign_add(2.0, read_value=False))
-      self.assertEquals(9.0, self.evaluate(mirrored_var.get("/device:CPU:0")))
-      self.assertEquals(9.0, self.evaluate(mirrored_var.get("/device:GPU:0")))
-
-  @test_util.run_in_graph_and_eager_modes(config=config)
-  def testAssignAddMirroredVarReplicaContext(self):
-    self._skip_eager_if_gpus_less_than(1)
+      self.assertEqual(9.0, self.evaluate(mirrored_var.get("/device:CPU:0")))
+      self.assertEqual(9.0, self.evaluate(mirrored_var.get("/device:GPU:0")))
+
+  def testAssignAddMirroredVarReplicaContext(self, distribution):
     def var_fn():
       return variable_scope.variable(
           1.0, name="foo", aggregation=variable_scope.VariableAggregation.MEAN)
 
-    dist = mirrored_strategy.MirroredStrategy(
-        ["/device:GPU:0", "/device:CPU:0"])
-
-    with dist.scope():
-      mirrored_var = dist.call_for_each_replica(var_fn, run_concurrently=False)
+    with distribution.scope():
+      mirrored_var = distribution.extended.call_for_each_replica(var_fn)
       self.assertIsInstance(mirrored_var, values.MirroredVariable)
       self.evaluate(variables.global_variables_initializer())
-      self.assertEquals(1.0, self.evaluate(mirrored_var))
+      self.assertEqual(1.0, self.evaluate(mirrored_var))
 
       def model_fn():
         value = math_ops.cast(
-            distribution_strategy_context.get_replica_context().replica_id,
+            ds_context.get_replica_context().replica_id_in_sync_group,
             mirrored_var.dtype)
         return mirrored_var.assign_add(value)
 
-      self.evaluate(dist.unwrap(dist.call_for_each_replica(
-          model_fn, run_concurrently=False)))
-      self.assertEquals(1.5, self.evaluate(mirrored_var))
-
-  @test_util.run_in_graph_and_eager_modes(config=config)
-  def testAssignAddMirroredVarReplicaContextWithSingleValue(self):
-    self._skip_eager_if_gpus_less_than(1)
+      self.evaluate(distribution.unwrap(
+          distribution.extended.call_for_each_replica(model_fn)))
+      self.assertEqual(1.5, self.evaluate(mirrored_var))
+
+  def testAssignAddMirroredVarReplicaContextWithSingleValue(self, distribution):
     def var_fn():
       return variable_scope.variable(
           1.0, name="foo", aggregation=variable_scope.VariableAggregation.MEAN)
 
-    dist = mirrored_strategy.MirroredStrategy(
-        ["/device:GPU:0", "/device:CPU:0"])
-
-    with dist.scope():
-      mirrored_var = dist.call_for_each_replica(var_fn, run_concurrently=False)
+    with distribution.scope():
+      mirrored_var = distribution.extended.call_for_each_replica(var_fn)
       self.assertIsInstance(mirrored_var, values.MirroredVariable)
       self.evaluate(variables.global_variables_initializer())
-      self.assertEquals(1.0, self.evaluate(mirrored_var))
+      self.assertEqual(1.0, self.evaluate(mirrored_var))
 
       def model_fn():
         return mirrored_var.assign_add(5.0)
 
-      self.evaluate(dist.unwrap(dist.call_for_each_replica(
-          model_fn, run_concurrently=False)))
-      self.assertEquals(6.0, self.evaluate(mirrored_var))
-
-  @test_util.run_in_graph_and_eager_modes(config=config)
-  def testAssignSubMirroredVarCrossDeviceContext(self):
-    self._skip_eager_if_gpus_less_than(1)
+      self.evaluate(distribution.unwrap(
+          distribution.extended.call_for_each_replica(model_fn)))
+      self.assertEqual(6.0, self.evaluate(mirrored_var))
+
+  def testAssignSubMirroredVarCrossDeviceContext(self, distribution):
     def var_fn():
       return variable_scope.variable(5.0, name="foo")
 
-    dist = mirrored_strategy.MirroredStrategy(
-        ["/device:GPU:0", "/device:CPU:0"])
-
-    with dist.scope():
-      mirrored_var = dist.call_for_each_replica(var_fn, run_concurrently=False)
+    with distribution.scope():
+      mirrored_var = distribution.extended.call_for_each_replica(var_fn)
       self.assertIsInstance(mirrored_var, values.MirroredVariable)
       self.evaluate(variables.global_variables_initializer())
-      self.assertEquals(5.0, self.evaluate(mirrored_var))
+      self.assertEqual(5.0, self.evaluate(mirrored_var))
       mirrored_var_result = self.evaluate(mirrored_var.assign_sub(2.0))
-      self.assertEquals(3.0, mirrored_var_result)
-      self.assertEquals(3.0, self.evaluate(mirrored_var.get("/device:GPU:0")))
-      self.assertEquals(3.0, self.evaluate(mirrored_var.get("/device:CPU:0")))
-
-  @test_util.run_in_graph_and_eager_modes(config=config)
-  def testAssignSubMirroredVarReplicaContext(self):
-    self._skip_eager_if_gpus_less_than(1)
+      self.assertEqual(3.0, mirrored_var_result)
+      self.assertEqual(3.0, self.evaluate(mirrored_var.get("/device:GPU:0")))
+      self.assertEqual(3.0, self.evaluate(mirrored_var.get("/device:CPU:0")))
+
+  def testAssignSubMirroredVarReplicaContext(self, distribution):
     def var_fn():
       return variable_scope.variable(
           5.0, name="foo", aggregation=variable_scope.VariableAggregation.MEAN)
 
-    dist = mirrored_strategy.MirroredStrategy(
-        ["/device:GPU:0", "/device:CPU:0"])
-
-    with dist.scope():
-      mirrored_var = dist.call_for_each_replica(var_fn, run_concurrently=False)
+    with distribution.scope():
+      mirrored_var = distribution.extended.call_for_each_replica(var_fn)
       self.assertIsInstance(mirrored_var, values.MirroredVariable)
       self.evaluate(variables.global_variables_initializer())
-      self.assertEquals(5.0, self.evaluate(mirrored_var))
+      self.assertEqual(5.0, self.evaluate(mirrored_var))
 
       def model_fn():
         value = math_ops.cast(
-            distribution_strategy_context.get_replica_context().replica_id,
+            ds_context.get_replica_context().replica_id_in_sync_group,
             mirrored_var.dtype)
         return mirrored_var.assign_sub(value)
 
-      self.evaluate(dist.unwrap(dist.call_for_each_replica(
-          model_fn, run_concurrently=False)))
-      self.assertEquals(4.5, self.evaluate(mirrored_var))
-
-  @test_util.run_in_graph_and_eager_modes(config=config)
-  def testAssignSubMirroredVarReplicaContextWithSingleValue(self):
-    self._skip_eager_if_gpus_less_than(1)
+      self.evaluate(distribution.unwrap(
+          distribution.extended.call_for_each_replica(model_fn)))
+      self.assertEqual(4.5, self.evaluate(mirrored_var))
+
+  def testAssignSubMirroredVarReplicaContextWithSingleValue(self, distribution):
     def var_fn():
       return variable_scope.variable(
           5.0, name="foo", aggregation=variable_scope.VariableAggregation.MEAN)
 
-    dist = mirrored_strategy.MirroredStrategy(
-        ["/device:GPU:0", "/device:CPU:0"])
-
-    with dist.scope():
-      mirrored_var = dist.call_for_each_replica(var_fn, run_concurrently=False)
+    with distribution.scope():
+      mirrored_var = distribution.extended.call_for_each_replica(var_fn)
       self.assertIsInstance(mirrored_var, values.MirroredVariable)
       self.evaluate(variables.global_variables_initializer())
-      self.assertEquals(5.0, self.evaluate(mirrored_var))
+      self.assertEqual(5.0, self.evaluate(mirrored_var))
 
       def model_fn():
         return mirrored_var.assign_sub(1.0)
 
-      self.evaluate(dist.unwrap(dist.call_for_each_replica(
-          model_fn, run_concurrently=False)))
-      self.assertEquals(4.0, self.evaluate(mirrored_var))
-
-
+      self.evaluate(distribution.unwrap(
+          distribution.extended.call_for_each_replica(model_fn)))
+      self.assertEqual(4.0, self.evaluate(mirrored_var))
+
+
+@combinations.generate(combinations.combine(
+    distribution=[
+        combinations.mirrored_strategy_with_gpu_and_cpu,
+        combinations.core_mirrored_strategy_with_gpu_and_cpu],
+    mode=["graph", "eager"]))
 class MirroredAndReplicaLocalVariableInitializerTest(test.TestCase):
-  config = config_pb2.ConfigProto()
-  config.allow_soft_placement = True
-
-  def testAssignMirroredVarInitializer(self):
+
+  def testAssignMirroredVarInitializer(self, distribution):
     # This test is not eager compatible since in eager variables are initialized
     # upon construction instead of once the initialization op is run.
     with context.graph_mode():
@@ -1304,17 +1079,14 @@
         v = variable_scope.variable(1.0, name="foo")
         return v
 
-      dist = mirrored_strategy.MirroredStrategy(
-          ["/device:GPU:0", "/device:CPU:0"])
-
-      with dist.scope():
-        mirrored_var = dist.call_for_each_replica(var_fn)
+      with distribution.scope():
+        mirrored_var = distribution.extended.call_for_each_replica(var_fn)
         self.assertIsInstance(mirrored_var, values.MirroredVariable)
         self.assertFalse(self.evaluate(mirrored_var.is_initialized()))
         self.evaluate(mirrored_var.initializer)
         self.assertTrue(self.evaluate(mirrored_var.is_initialized()))
 
-  def testAssignReplicaLocalVarInitializer(self):
+  def testAssignReplicaLocalVarInitializer(self, distribution):
     # This test is not eager compatible since in eager variables are initialized
     # upon construction instead of once the initialization op is run.
     with context.graph_mode():
@@ -1326,11 +1098,9 @@
         self.assertTrue(isinstance(v_sum, values.ReplicaLocalVariable))
         return v_sum
 
-      dist = mirrored_strategy.MirroredStrategy(
-          ["/device:GPU:0", "/device:CPU:0"])
-
-      with dist.scope():
-        replica_local_var = dist.call_for_each_replica(model_fn)
+      with distribution.scope():
+        replica_local_var = distribution.extended.call_for_each_replica(
+            model_fn)
         self.assertTrue(isinstance(replica_local_var,
                                    values.ReplicaLocalVariable))
         self.assertFalse(self.evaluate(replica_local_var.is_initialized()))
@@ -1338,17 +1108,14 @@
         self.assertTrue(self.evaluate(replica_local_var.is_initialized()))
 
 
+@combinations.generate(combinations.combine(
+    distribution=[
+        combinations.mirrored_strategy_with_gpu_and_cpu,
+        combinations.core_mirrored_strategy_with_gpu_and_cpu],
+    mode=["graph", "eager"]))
 class ReplicaLocalVariableAssignTest(test.TestCase):
-  config = config_pb2.ConfigProto()
-  config.allow_soft_placement = True
-
-  def _skip_eager_if_gpus_less_than(self, num_gpus):
-    if context.num_gpus() < num_gpus and context.executing_eagerly():
-      self.skipTest("Not enough GPUs available for this test in eager mode.")
-
-  @test_util.run_in_graph_and_eager_modes(config=config)
-  def testAssignReplicaLocalVarSumAggregation(self):
-    self._skip_eager_if_gpus_less_than(1)
+
+  def testAssignReplicaLocalVarSumAggregation(self, distribution):
     def model_fn():
       v_sum = variable_scope.variable(
           1.0,
@@ -1356,19 +1123,16 @@
           aggregation=variable_scope.VariableAggregation.SUM)
       return v_sum
 
-    dist = mirrored_strategy.MirroredStrategy(
-        ["/device:GPU:0", "/device:CPU:0"])
-
-    with dist.scope():
-      replica_local_var = dist.call_for_each_replica(model_fn,
-                                                     run_concurrently=False)
+    with distribution.scope():
+      replica_local_var = distribution.extended.call_for_each_replica(model_fn)
       self.assertTrue(isinstance(replica_local_var,
                                  values.ReplicaLocalVariable))
       self.evaluate(variables.global_variables_initializer())
       # Each replica has a value of 1.0 assigned to it in replica context.
       # When we read the value using `read_var` we should see the SUM of each of
       # values on each of the replicas.
-      self.assertEqual(2.0, self.evaluate(dist.read_var(replica_local_var)))
+      self.assertEqual(2.0, self.evaluate(
+          distribution.extended.read_var(replica_local_var)))
       # Assigning 6.0 in cross replica context will assign a value of
       # 6.0/num_replicas to each replica.
       tlv_ops = replica_local_var.assign(6.0)
@@ -1376,11 +1140,10 @@
       # On reading the replica local var we should get the assigned value back.
       # The value on all the replicas are added before being returned by
       # `read_var`.
-      self.assertEqual(6.0, self.evaluate(dist.read_var(replica_local_var)))
-
-  @test_util.run_in_graph_and_eager_modes(config=config)
-  def testAssignReplicaLocalVarMeanAggregation(self):
-    self._skip_eager_if_gpus_less_than(1)
+      self.assertEqual(6.0, self.evaluate(
+          distribution.extended.read_var(replica_local_var)))
+
+  def testAssignReplicaLocalVarMeanAggregation(self, distribution):
     def model_fn():
       v_sum = variable_scope.variable(
           1.0,
@@ -1388,24 +1151,22 @@
           aggregation=variable_scope.VariableAggregation.MEAN)
       return v_sum
 
-    dist = mirrored_strategy.MirroredStrategy(
-        ["/device:GPU:0", "/device:CPU:0"])
-
-    with dist.scope():
-      replica_local_var = dist.call_for_each_replica(model_fn,
-                                                     run_concurrently=False)
+    with distribution.scope():
+      replica_local_var = distribution.extended.call_for_each_replica(model_fn)
       self.assertTrue(isinstance(replica_local_var,
                                  values.ReplicaLocalVariable))
       self.evaluate(variables.global_variables_initializer())
       # Each replica has a value of 1.0 assigned to it in replica context.
       # When we read the value using `read_var` we should see the MEAN of values
       # on all replicas which is the value assigned in replica context.
-      self.assertEqual(1.0, self.evaluate(dist.read_var(replica_local_var)))
+      self.assertEqual(1.0, self.evaluate(
+          distribution.extended.read_var(replica_local_var)))
       tlv_ops = replica_local_var.assign(6.0)
       self.evaluate(tlv_ops)
       # On reading the replica local var we should get the MEAN of all values
       # which is equal to the value assigned.
-      self.assertEqual(6.0, self.evaluate(dist.read_var(replica_local_var)))
+      self.assertEqual(6.0, self.evaluate(
+          distribution.extended.read_var(replica_local_var)))
 
 
 class MockModel(object):
@@ -1439,48 +1200,45 @@
     return self.fc(inputs)
 
 
+@combinations.generate(combinations.combine(
+    distribution=[
+        combinations.mirrored_strategy_with_gpu_and_cpu,
+        combinations.core_mirrored_strategy_with_gpu_and_cpu],
+    mode=["graph", "eager"]))
 class MirroredStrategyDefunTest(test.TestCase):
 
-  def _skip_eager_if_gpus_less_than(self, num_gpus):
-    if context.num_gpus() < num_gpus and context.executing_eagerly():
-      self.skipTest("Not enough GPUs available for this test in eager mode.")
-
-  def _call_and_check(self, model_fn, inputs, expected_result, defuns,
-                      two_variables=False):
+  def _call_and_check(self, distribution, model_fn, inputs, expected_result,
+                      defuns, two_variables=False):
     cpu_dev = device_util.canonicalize("CPU:0")
     gpu_dev = device_util.canonicalize("GPU:0")
     devices = [cpu_dev, gpu_dev]
-    dist = mirrored_strategy.MirroredStrategy(devices)
-
-    with dist.scope():
+
+    with distribution.scope():
       mock_model = MockModel(two_variables)
       self.evaluate(variables.global_variables_initializer())
 
-      result = dist.call_for_each_replica(model_fn, mock_model, *inputs,
-                                          run_concurrently=False)
-      for device in devices:
-        device_result = values.select_device(device, result)
-        device_expected_result = values.select_device(device, expected_result)
+      result = distribution.extended.call_for_each_replica(
+          model_fn, args=[mock_model] + inputs)
+      for r in range(len(devices)):
+        device_result = values.select_replica(r, result)
+        device_expected_result = values.select_replica(r, expected_result)
         self.assertAllClose(device_expected_result,
                             self.evaluate(device_result))
 
       for defun in defuns:
-        # `Function`s are specialized to the current device stack, so
+        # PolymorphicFunctions are specialized to the current device stack, so
         # call_for_each has one trace per device. To check that the expected set
         # of variables was accessed on each trace, we first retrieve each
         # device-specific graph function.
-        per_device_graph_functions = dist.call_for_each_replica(
-            defun.get_concrete_function,
-            mock_model, *inputs, run_concurrently=False)
+        per_replica_graph_functions = (
+            distribution.extended.call_for_each_replica(
+                defun.get_concrete_function, args=[mock_model] + inputs))
         for device in devices:
-          graph_function = per_device_graph_functions.get(device=device)
+          graph_function = per_replica_graph_functions.get(device=device)
           self.assertEqual(set(mock_model.variables),
                            set(graph_function.graph.variables))
 
-  @test_util.run_in_graph_and_eager_modes()
-  def testVariableInDefun(self):
-    self._skip_eager_if_gpus_less_than(1)
-
+  def testVariableInDefun(self, distribution):
     @function.defun
     def times_two(mock_model):
       return mock_model()
@@ -1488,12 +1246,9 @@
     def model_fn(mock_model):
       return times_two(mock_model)
 
-    self._call_and_check(model_fn, [], 2.5, [times_two])
-
-  @test_util.run_in_graph_and_eager_modes()
-  def testVariableInNestedDefun(self):
-    self._skip_eager_if_gpus_less_than(1)
-
+    self._call_and_check(distribution, model_fn, [], 2.5, [times_two])
+
+  def testVariableInNestedDefun(self, distribution):
     @function.defun
     def times_two(mock_model):
       return mock_model()
@@ -1505,12 +1260,10 @@
     def model_fn(mock_model):
       return two_x_plus_one(mock_model)
 
-    self._call_and_check(model_fn, [], 3.5, [times_two, two_x_plus_one])
-
-  @test_util.run_in_graph_and_eager_modes()
-  def testTwoVariablesInNestedDefun(self):
-    self._skip_eager_if_gpus_less_than(1)
-
+    self._call_and_check(distribution, model_fn, [], 3.5,
+                         [times_two, two_x_plus_one])
+
+  def testTwoVariablesInNestedDefun(self, distribution):
     @function.defun
     def fn1(mock_model):
       return mock_model()
@@ -1522,12 +1275,10 @@
     def model_fn(mock_model):
       return fn2(mock_model)
 
-    self._call_and_check(model_fn, [], 5.5, [fn1, fn2], two_variables=True)
-
-  @test_util.run_in_graph_and_eager_modes()
-  def testGradientTapeOverNestedDefuns(self):
-    self._skip_eager_if_gpus_less_than(1)
-
+    self._call_and_check(distribution, model_fn, [], 5.5, [fn1, fn2],
+                         two_variables=True)
+
+  def testGradientTapeOverNestedDefuns(self, distribution):
     @function.defun
     def fn1(mock_model):
       return mock_model()
@@ -1543,32 +1294,21 @@
                              [v.get() for v in mock_model.variables])
       return grads
 
-    self._call_and_check(model_fn, [], [2.0, 1.0], [fn1, fn2],
+    self._call_and_check(distribution, model_fn, [], [2.0, 1.0], [fn1, fn2],
                          two_variables=True)
 
-  @test_util.run_in_graph_and_eager_modes()
-  def testPassPerDevice(self):
-    self._skip_eager_if_gpus_less_than(1)
-
+  def testPassPerReplica(self, distribution):
     @function.defun
     def fn1(mock_model, factor):
       return mock_model(factor)
 
-    factors = values.PerDevice({"CPU:0": 5.0, "GPU:0": 3.0})
-    expected_result = values.PerDevice({"CPU:0": 5.0 * 1.25,
-                                        "GPU:0": 3.0 * 1.25})
-    self._call_and_check(fn1, [factors], expected_result, [fn1])
-
-  @test_util.run_in_graph_and_eager_modes()
-  def testTrain(self):
-    self._skip_eager_if_gpus_less_than(1)
-
-    cpu_dev = device_util.canonicalize("CPU:0")
-    gpu_dev = device_util.canonicalize("GPU:0")
-    devices = [cpu_dev, gpu_dev]
-    dist = mirrored_strategy.MirroredStrategy(devices)
-
-    with dist.scope():
+    device_map = values.ReplicaDeviceMap(("/device:CPU:0", "/device:GPU:0"))
+    factors = values.PerReplica(device_map, (5.0, 3.0))
+    expected_result = values.PerReplica(device_map, (5.0 * 1.25, 3.0 * 1.25))
+    self._call_and_check(distribution, fn1, [factors], expected_result, [fn1])
+
+  def testTrain(self, distribution):
+    with distribution.scope():
       mock_model = MiniModel()
       mock_model.call = function.defun(mock_model.call)
 
@@ -1578,11 +1318,11 @@
 
       gradients_fn = backprop.implicit_grad(loss_fn)
       gradients_fn = optimizer_lib.get_filtered_grad_fn(gradients_fn)
-      grads_and_vars = dist.call_for_each_replica(
-          gradients_fn, None, run_concurrently=False)
+      grads_and_vars = distribution.extended.call_for_each_replica(
+          gradients_fn, args=(None,))
 
       optimizer = gradient_descent.GradientDescentOptimizer(0.25)
-      update_ops = optimizer._distributed_apply(dist, grads_and_vars)  # pylint: disable=protected-access
+      update_ops = optimizer._distributed_apply(distribution, grads_and_vars)  # pylint: disable=protected-access
 
       if not context.executing_eagerly():
         self.evaluate(variables.global_variables_initializer())
@@ -1594,30 +1334,82 @@
       self.assertAllEqual([0.5], updated_var_values[1])
 
 
+@combinations.generate(
+    combinations.combine(
+        distribution=[
+            combinations.NamedDistribution(
+                "Mirrored",
+                # pylint: disable=g-long-lambda
+                lambda: mirrored_strategy.MirroredStrategy(num_gpus_per_worker=
+                                                           context.num_gpus()),
+                required_gpus=1),
+            combinations.NamedDistribution(
+                "CoreMirrored",
+                # pylint: disable=g-long-lambda
+                lambda: mirrored_strategy.CoreMirroredStrategy(
+                    mirrored_strategy.all_local_devices()),
+                required_gpus=1)
+        ],
+        mode=["graph"]))
 class MultiWorkerMirroredStrategyTest(
     multi_worker_test_base.MultiWorkerTestBase,
     strategy_test_lib.DistributionTestBase):
 
-  def _get_distribution_strategy(self):
+  def _configure_distribution_strategy(self, distribution):
     cluster_spec = server_lib.ClusterSpec({
         "worker": ["/job:worker/task:0", "/job:worker/task:1"]
     })
-    strategy = mirrored_strategy.MirroredStrategy(num_gpus=context.num_gpus())
-    strategy.configure(cluster_spec=cluster_spec)
-    return strategy
-
-  def test_num_replicas_in_sync(self):
-    if not GPU_TEST:
-      self.skipTest("Not GPU test")
-
-    strategy = self._get_distribution_strategy()
+    distribution.configure(cluster_spec=cluster_spec)
+
+  def test_num_replicas_in_sync(self, distribution):
+    self._configure_distribution_strategy(distribution)
     # We calculate the total number of gpus across the workers(2) specified in
     # the cluster spec.
-    self.assertEqual(context.num_gpus() * 2, strategy.num_replicas_in_sync)
-
-  def testMinimizeLossGraph(self):
-    self._test_minimize_loss_graph(self._get_distribution_strategy(),
-                                   learning_rate=0.05)
+    self.assertEqual(context.num_gpus() * 2, distribution.num_replicas_in_sync)
+
+  def testMinimizeLossGraph(self, distribution):
+    self._configure_distribution_strategy(distribution)
+    self._test_minimize_loss_graph(distribution, learning_rate=0.05)
+
+  def testDeviceScope(self, distribution):
+    """Test the device scope of multi-worker MirroredStrategy."""
+    self._configure_distribution_strategy(distribution)
+    with distribution.scope():
+      a = constant_op.constant(1.)
+      with ops.device("/cpu:0"):
+        b = constant_op.constant(1.)
+      self.assertEqual(a.device, "/job:worker/task:0")
+      self.assertEqual(b.device, "/job:worker/task:0/device:CPU:0")
+
+  def testMakeInputFnIterator(self, distribution):
+    self._configure_distribution_strategy(distribution)
+    dataset_fn = lambda: dataset_ops.Dataset.range(100)
+    num_gpus = context.num_gpus()
+    num_workers = 2
+
+    expected_values = [[i+j for j in range(num_gpus)] * num_workers
+                       for i in range(0, 100, num_gpus)]
+
+    with context.graph_mode(), self.cached_session() as sess:
+      # `expected_input_pipeline_id` is None because the input_fn will be called
+      # multiple times, each with a different input_pipeline_id.
+      input_fn = self._input_fn_to_test_input_context(
+          dataset_fn,
+          expected_num_replicas_in_sync=num_workers*num_gpus,
+          expected_num_input_pipelines=num_workers,
+          expected_input_pipeline_id=None)
+      iterator = distribution.make_input_fn_iterator(input_fn)
+      self._test_input_fn_iterator(
+          iterator, distribution.extended.worker_devices, expected_values, sess)
+
+  def testUpdateConfigProto(self, distribution):
+    distribution.configure(cluster_spec={"worker": ["fake1", "fake2"]})
+
+    config_proto = config_pb2.ConfigProto()
+    new_config = distribution.update_config_proto(config_proto)
+
+    # Verify isolate_session_state
+    self.assertTrue(new_config.isolate_session_state)
 
 
 class MultiWorkerMirroredStrategyTestWithChief(
@@ -1637,6 +1429,19 @@
     strategy.configure(cluster_spec=self._cluster_spec)
     self._test_minimize_loss_graph(strategy, learning_rate=0.05)
 
+  def testMinimizeLossGraphCoreMirroredStrategy(self):
+    strategy = mirrored_strategy.CoreMirroredStrategy(
+        mirrored_strategy.all_local_devices())
+    strategy.configure(cluster_spec=self._cluster_spec)
+    self._test_minimize_loss_graph(strategy, learning_rate=0.05)
+
+
+def _replica_id():
+  replica_id = ds_context.get_replica_context().replica_id_in_sync_group
+  if not isinstance(replica_id, ops.Tensor):
+    replica_id = constant_op.constant(replica_id)
+  return replica_id
+
 
 if __name__ == "__main__":
   test.main()
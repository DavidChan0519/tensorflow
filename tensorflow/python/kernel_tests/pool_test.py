# Copyright 2016 The TensorFlow Authors. All Rights Reserved.
#
# Licensed under the Apache License, Version 2.0 (the "License");
# you may not use this file except in compliance with the License.
# You may obtain a copy of the License at
#
#     http://www.apache.org/licenses/LICENSE-2.0
#
# Unless required by applicable law or agreed to in writing, software
# distributed under the License is distributed on an "AS IS" BASIS,
# WITHOUT WARRANTIES OR CONDITIONS OF ANY KIND, either express or implied.
# See the License for the specific language governing permissions and
# limitations under the License.
# ==============================================================================
"""Tests for unified pooling functionality in tensorflow.ops.nn."""

from __future__ import absolute_import
from __future__ import division
from __future__ import print_function

import math

import numpy as np

from tensorflow.python.framework import constant_op
from tensorflow.python.framework import dtypes
from tensorflow.python.ops import gradient_checker
from tensorflow.python.ops import nn_ops
import tensorflow.python.ops.nn_grad  # pylint: disable=unused-import
from tensorflow.python.platform import test


def pool_direct_single_axis(
    input,  # pylint: disable=redefined-builtin
    axis,
    window_size,
    pooling_type,
    padding,
    dilation_rate,
    stride):
  """Numpy implementation of pooling along a single axis.

  This is intended for testing only, and therefore isn't particularly efficient.

  See pool_direct below for the meaning of the arguments.

  Args:
    input: numpy array.
    axis: axis along which to perform pooling.
    window_size: int >= 1.  Size of pooling window within axis.
    pooling_type: either "MAX" or "AVG".
    padding: either "SAME" or "VALID".
    dilation_rate: int >= 1.  Dilation factor for window, i.e. stride at which
      to sample input.
    stride: int >= 1.  Stride at which to generate output.

  Returns:
    pooling output array of rank N+2.

  Raises:
    ValueError: if arguments are invalid.
  """
  effective_window_size = (window_size - 1) * dilation_rate + 1
  input_size = input.shape[axis]
  if padding == "SAME":
    output_size = int(math.ceil(input_size / stride))
    total_padding_amount = max(
        0, (output_size - 1) * stride + effective_window_size - input_size)
    before_padding = total_padding_amount // 2
  elif padding == "VALID":
    output_size = int(
        math.ceil((input_size - effective_window_size + 1) / stride))
    before_padding = 0
  else:
    raise ValueError("Unsupported padding type: %r" % (padding,))

  output_shape = input.shape[:axis] + (output_size,) + input.shape[axis + 1:]
  output = np.zeros(output_shape, input.dtype)
  initial_dim_selector = tuple(np.s_[:] for _ in range(axis))
  if pooling_type == "MAX":
    pooling_func = np.max
  elif pooling_type == "AVG":
    pooling_func = np.mean
  else:
    raise ValueError("Unsupported pooling type: %r" % (pooling_type,))
  for output_pos in range(output_size):
    input_start_pos = output_pos * stride - before_padding
    input_end_pos = min(input_start_pos + effective_window_size, input_size)
    if input_start_pos < 0:
      input_start_pos += dilation_rate
    input_slice = np.s_[input_start_pos:input_end_pos:dilation_rate]

    output[initial_dim_selector + (output_pos,)] = pooling_func(
        input[initial_dim_selector + (input_slice,)], axis=axis)
  return output


def pool_direct(
    input,  # pylint: disable=redefined-builtin
    window_shape,
    pooling_type,
    padding,  # pylint: disable=redefined-builtin
    dilation_rate,
    strides,
    data_format=None):
  """Numpy implementation of pooling.

  This is intended for testing only, and therefore isn't particularly efficient.

  See tensorflow.nn.pool.

  Args:
    input: numpy array of rank N+2.
    window_shape: Sequence of N ints >= 1.
    pooling_type: either "MAX" or "AVG".
    padding: either "SAME" or "VALID".
    dilation_rate: Sequence of N ints >= 1.
    strides: Sequence of N ints >= 1.
    data_format: If specified and starts with "NC", indicates that second
      dimension, rather than the last dimension, specifies the channel.

  Returns:
    pooling output array of rank N+2.

  Raises:
    ValueError: if arguments are invalid.
  """
  if data_format is None or not data_format.startswith("NC"):
    spatial_start_dim = 1
  else:
    spatial_start_dim = 2
  output = input
  for i in range(len(window_shape)):
    output = pool_direct_single_axis(
        input=output,
        axis=i + spatial_start_dim,
        window_size=window_shape[i],
        pooling_type=pooling_type,
        padding=padding,
        dilation_rate=dilation_rate[i],
        stride=strides[i])
  return output


class PoolingTest(test.TestCase):

  def _test(self, input_shape, **kwargs):
    # Use negative numbers to make sure there isn't any zero padding getting
    # used.
    x = -np.arange(
        np.prod(input_shape), dtype=np.float32).reshape(input_shape) - 1
    y1 = pool_direct(input=x, **kwargs)
    y2 = nn_ops.pool(input=x, **kwargs)
    self.assertAllClose(y1, y2.eval(), rtol=1e-2, atol=1e-2)

  def testPoolSimple(self):
    with self.session(use_gpu=test.is_gpu_available()):
      for padding in ["SAME", "VALID"]:
        for pooling_type in ["MAX", "AVG"]:
          self._test(
              input_shape=[1, 1, 10, 1],
              window_shape=[1, 3],
              padding=padding,
              pooling_type=pooling_type,
              dilation_rate=[1, 1],
              strides=[1, 2])

  def testPool1D(self):
    with self.session(use_gpu=test.is_gpu_available()):
      for padding in ["SAME", "VALID"]:
        for pooling_type in ["MAX", "AVG"]:
          for input_shape in [[2, 9, 2], [2, 10, 2]]:
            for window_shape in [[1], [2], [3]]:
              if padding != "SAME":
                for dilation_rate in [[1], [2], [3]]:
                  self._test(
                      input_shape=input_shape,
                      window_shape=window_shape,
                      padding=padding,
                      pooling_type=pooling_type,
                      dilation_rate=dilation_rate,
                      strides=[1])
              for strides in [[1], [2], [3]]:
                if np.any(np.array(strides) > window_shape):
                  continue
                self._test(
                    input_shape=input_shape,
                    window_shape=window_shape,
                    padding=padding,
                    pooling_type=pooling_type,
                    dilation_rate=[1],
                    strides=strides)

  def testPool2D(self):
    with self.session(use_gpu=test.is_gpu_available()):
      for padding in ["SAME", "VALID"]:
        for pooling_type in ["MAX", "AVG"]:
          for input_shape in [[2, 9, 10, 2], [2, 10, 9, 2]]:
            for window_shape in [[1, 1], [2, 1], [2, 3]]:
              if padding != "SAME":
                for dilation_rate in [[1, 1], [2, 1], [1, 2], [2, 3]]:
                  self._test(
                      input_shape=input_shape,
                      window_shape=window_shape,
                      padding=padding,
                      pooling_type=pooling_type,
                      dilation_rate=dilation_rate,
                      strides=[1, 1])
              for strides in [[1, 1], [2, 1], [1, 2], [2, 3]]:
                if np.any(np.array(strides) > window_shape):
                  continue
                self._test(
                    input_shape=input_shape,
                    window_shape=window_shape,
                    padding=padding,
                    pooling_type=pooling_type,
                    dilation_rate=[1, 1],
                    strides=strides)

  def testPool3D(self):
    with self.session(use_gpu=test.is_gpu_available()):
      for padding in ["SAME", "VALID"]:
        for pooling_type in ["MAX", "AVG"]:
          for input_shape in [[2, 9, 10, 11, 2], [2, 10, 9, 11, 2]]:
            for window_shape in [[1, 1, 1], [2, 1, 2], [2, 3, 2]]:
              if padding != "SAME":
                for dilation_rate in [[1, 1, 1], [2, 1, 2], [1, 2, 2],
                                      [2, 3, 3]]:
                  self._test(
                      input_shape=input_shape,
                      window_shape=window_shape,
                      padding=padding,
                      pooling_type=pooling_type,
                      dilation_rate=dilation_rate,
                      strides=[1, 1, 1])
              for strides in [[1, 1, 1], [2, 1, 2], [1, 2, 2], [2, 3, 3]]:
                if np.any(np.array(strides) > window_shape):
                  continue
                self._test(
                    input_shape=input_shape,
                    window_shape=window_shape,
                    padding=padding,
                    pooling_type=pooling_type,
                    dilation_rate=[1, 1, 1],
                    strides=strides)

  def testPoolNC(self):
    if test.is_gpu_available(cuda_only=True):
      # "NC*" format is currently only supported on CUDA.
      with self.session(use_gpu=True):
        for padding in ["SAME", "VALID"]:
          self._test(
              input_shape=[2, 2, 9],
              window_shape=[2],
              padding=padding,
              pooling_type="MAX",
              strides=[1],
              dilation_rate=[1],
              data_format="NCW")
          self._test(
              input_shape=[2, 2, 9],
              window_shape=[2],
              padding=padding,
              pooling_type="MAX",
              strides=[2],
              dilation_rate=[1],
              data_format="NCW")
          self._test(
              input_shape=[2, 2, 7, 9],
              window_shape=[2, 2],
              padding=padding,
              pooling_type="MAX",
              strides=[1, 2],
              dilation_rate=[1, 1],
              data_format="NCHW")
          self._test(
              input_shape=[2, 2, 7, 5, 3],
              window_shape=[2, 2, 2],
              padding=padding,
              pooling_type="MAX",
              strides=[1, 2, 1],
              dilation_rate=[1, 1, 1],
              data_format="NCDHW")
        self._test(
            input_shape=[2, 2, 7, 9],
            window_shape=[2, 2],
            padding="VALID",
            pooling_type="MAX",
            strides=[1, 1],
            dilation_rate=[2, 2],
            data_format="NCHW")

  def _test_gradient(self, input_shape, **kwargs):
    x_val = -np.arange(
        np.prod(input_shape), dtype=np.float32).reshape(input_shape) - 1
    x = constant_op.constant(x_val, name="x", dtype=dtypes.float32)
    output = nn_ops.pool(input=x, **kwargs)
    y_shape = output.get_shape().as_list()
    err = gradient_checker.compute_gradient_error(
        [x], [input_shape], output, y_shape, x_init_value=[x_val])
    err_tolerance = 1e-2
    self.assertLess(err, err_tolerance)

<<<<<<< HEAD
=======
  @test_util.run_deprecated_v1
  @test_util.disable_xla("This test never passed for XLA")  # Much larger error
>>>>>>> ca2d0b65
  def testGradient1D(self):
    with self.session(use_gpu=test.is_gpu_available()):
      for padding in ["SAME", "VALID"]:
        for pooling_type in ["AVG", "MAX"]:
          for input_shape in [[2, 5, 2], [1, 4, 1]]:
            for window_shape in [[1], [2]]:
              if padding != "SAME":
                for dilation_rate in [[1], [2]]:
                  self._test_gradient(
                      input_shape=input_shape,
                      window_shape=window_shape,
                      padding=padding,
                      pooling_type=pooling_type,
                      dilation_rate=dilation_rate,
                      strides=[1])
              for strides in [[1], [2]]:
                if np.any(np.array(strides) > window_shape):
                  continue
                self._test(
                    input_shape=input_shape,
                    window_shape=window_shape,
                    padding=padding,
                    pooling_type=pooling_type,
                    dilation_rate=[1],
                    strides=strides)

  def testGradient2D(self):
    with self.session(use_gpu=test.is_gpu_available()):
      for padding in ["SAME", "VALID"]:
        for pooling_type in ["AVG", "MAX"]:
          for input_shape in [[2, 4, 5, 2], [1, 5, 4, 1]]:
            for window_shape in [[1, 1], [2, 1], [2, 2]]:
              if padding != "SAME":
                for dilation_rate in [[1, 1], [2, 1], [2, 2]]:
                  self._test_gradient(
                      input_shape=input_shape,
                      window_shape=window_shape,
                      padding=padding,
                      pooling_type=pooling_type,
                      dilation_rate=dilation_rate,
                      strides=[1, 1])
              for strides in [[1, 1], [2, 1], [1, 2], [2, 2]]:
                if np.any(np.array(strides) > window_shape):
                  continue
                self._test(
                    input_shape=input_shape,
                    window_shape=window_shape,
                    padding=padding,
                    pooling_type=pooling_type,
                    dilation_rate=[1, 1],
                    strides=strides)

  def testGradient3D(self):
    with self.session(use_gpu=test.is_gpu_available()):
      for padding in ["SAME", "VALID"]:
        for pooling_type in ["AVG", "MAX"]:
          for input_shape in [[1, 3, 5, 4, 1], [1, 5, 4, 3, 1]]:
            for window_shape in [[1, 1, 1], [2, 1, 2], [2, 2, 2]]:
              if padding != "SAME":
                for dilation_rate in [[1, 1, 1], [2, 1, 2], [2, 2, 2]]:
                  self._test_gradient(
                      input_shape=input_shape,
                      window_shape=window_shape,
                      padding=padding,
                      pooling_type=pooling_type,
                      dilation_rate=dilation_rate,
                      strides=[1, 1, 1])
              for strides in [[1, 1, 1], [2, 1, 2], [2, 2, 2]]:
                if np.any(np.array(strides) > window_shape):
                  continue
                self._test(
                    input_shape=input_shape,
                    window_shape=window_shape,
                    padding=padding,
                    pooling_type=pooling_type,
                    dilation_rate=[1, 1, 1],
                    strides=strides)


if __name__ == "__main__":
  test.main()<|MERGE_RESOLUTION|>--- conflicted
+++ resolved
@@ -24,6 +24,7 @@
 
 from tensorflow.python.framework import constant_op
 from tensorflow.python.framework import dtypes
+from tensorflow.python.framework import test_util
 from tensorflow.python.ops import gradient_checker
 from tensorflow.python.ops import nn_ops
 import tensorflow.python.ops.nn_grad  # pylint: disable=unused-import
@@ -151,7 +152,7 @@
         np.prod(input_shape), dtype=np.float32).reshape(input_shape) - 1
     y1 = pool_direct(input=x, **kwargs)
     y2 = nn_ops.pool(input=x, **kwargs)
-    self.assertAllClose(y1, y2.eval(), rtol=1e-2, atol=1e-2)
+    self.assertAllClose(y1, self.evaluate(y2), rtol=1e-2, atol=1e-2)
 
   def testPoolSimple(self):
     with self.session(use_gpu=test.is_gpu_available()):
@@ -301,11 +302,7 @@
     err_tolerance = 1e-2
     self.assertLess(err, err_tolerance)
 
-<<<<<<< HEAD
-=======
   @test_util.run_deprecated_v1
-  @test_util.disable_xla("This test never passed for XLA")  # Much larger error
->>>>>>> ca2d0b65
   def testGradient1D(self):
     with self.session(use_gpu=test.is_gpu_available()):
       for padding in ["SAME", "VALID"]:
@@ -332,6 +329,7 @@
                     dilation_rate=[1],
                     strides=strides)
 
+  @test_util.run_deprecated_v1
   def testGradient2D(self):
     with self.session(use_gpu=test.is_gpu_available()):
       for padding in ["SAME", "VALID"]:
@@ -358,6 +356,7 @@
                     dilation_rate=[1, 1],
                     strides=strides)
 
+  @test_util.run_deprecated_v1
   def testGradient3D(self):
     with self.session(use_gpu=test.is_gpu_available()):
       for padding in ["SAME", "VALID"]:

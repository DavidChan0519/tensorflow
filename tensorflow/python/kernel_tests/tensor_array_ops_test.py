--- conflicted
+++ resolved
@@ -32,6 +32,7 @@
 from tensorflow.python.framework import test_util
 from tensorflow.python.ops import array_ops
 from tensorflow.python.ops import control_flow_ops
+from tensorflow.python.ops import control_flow_util
 from tensorflow.python.ops import data_flow_ops
 from tensorflow.python.ops import gen_data_flow_ops
 from tensorflow.python.ops import gradients_impl
@@ -63,6 +64,8 @@
       dtype=dtype, tensor_array_name=name, size=size, infer_shape=infer_shape)
 
 
+@test_util.run_all_in_graph_and_eager_modes
+@test_util.with_control_flow_v2
 class TensorArrayTest(test.TestCase):
 
   @classmethod
@@ -123,11 +126,9 @@
     self._testTensorArrayWritePack(dtypes.complex128)
     self._testTensorArrayWritePack(dtypes.string)
 
-  @test_util.run_in_graph_and_eager_modes
   def testTensorArrayWritePack(self):
     self._testTensorArrayWritePackMaybeLegacy()
 
-  @test_util.run_in_graph_and_eager_modes
   def testEmptyTensorArrayPack(self):
     with self.session(use_gpu=True):
       ta = tensor_array_ops.TensorArray(
@@ -161,7 +162,7 @@
           convert([[4.0, 5.0], [104.0, 105.0], [204.0, 205.0], [6.0, 7.0],
                    [106.0, 107.0], [8.0, 9.0]]), c0)
 
-  @test_util.run_in_graph_and_eager_modes
+  @test_util.run_deprecated_v1
   def testTensorArrayWriteConcat(self):
     self._testTensorArrayWriteConcat(dtypes.float32)
     self._testTensorArrayWriteConcat(dtypes.float64)
@@ -184,12 +185,8 @@
       self.assertAllEqual([[0.0, 0.0], [4.0, 5.0], [0.0, 0.0]],
                           self.evaluate(ta.write(1, [[4.0, 5.0]]).concat()))
 
-<<<<<<< HEAD
-  @test_util.run_in_graph_and_eager_modes
-=======
-  @test_util.disable_control_flow_v2("b/122324791")
-  @test_util.run_v1_only("b/122324791")
->>>>>>> ca2d0b65
+  @test_util.disable_control_flow_v2("b/118890905")
+  @test_util.run_v1_only("b/118890905")
   def testTensorArrayReadOrPackNotAllValuesAvailableFillsZeros(self):
     self._testTensorArrayReadOrPackNotAllValuesAvailableFillsZeros()
 
@@ -205,12 +202,8 @@
     self.assertAllEqual([[0.0, 0.0], [4.0, 5.0], [0.0, 0.0]],
                         self.evaluate(ta.write(1, [[4.0, 5.0]]).concat()))
 
-<<<<<<< HEAD
-  @test_util.run_in_graph_and_eager_modes
-=======
-  @test_util.disable_control_flow_v2("b/122324791")
-  @test_util.run_v1_only("b/122324791")
->>>>>>> ca2d0b65
+  @test_util.disable_control_flow_v2("b/118890905")
+  @test_util.run_v1_only("b/118890905")
   def testTensorArrayReadOrPackNotAllValuesAvailableInferShapeFillsZeros(self):
     self._testTensorArrayReadOrPackNotAllValuesAvailableInferShapeFillsZeros()
 
@@ -261,7 +254,6 @@
     self._testTensorArrayUnpackRead(dtypes.complex128)
     self._testTensorArrayUnpackRead(dtypes.string)
 
-  @test_util.run_in_graph_and_eager_modes
   def testTensorArrayUnpackRead(self):
     self._testTensorArrayUnpackReadMaybeLegacy()
 
@@ -307,7 +299,7 @@
       self.assertAllEqual(convert([]).reshape(0, 2), d1)
       self.assertAllEqual(convert([[3.0, 301.0]]), d2)
 
-  @test_util.run_in_graph_and_eager_modes
+  @test_util.run_deprecated_v1
   def testTensorArraySplitRead(self):
     self._testTensorArraySplitRead(dtypes.float32)
     self._testTensorArraySplitRead(dtypes.float64)
@@ -317,7 +309,9 @@
     self._testTensorArraySplitRead(dtypes.complex128)
     self._testTensorArraySplitRead(dtypes.string)
 
-  def testTensorGradArrayWriteRead(self):
+  @test_util.disable_control_flow_v2("v2 does not support TensorArray.grad.")
+  @test_util.run_v1_only("v2 does not support TensorArray.grad.")
+  def testSkipEagerTensorGradArrayWriteRead(self):
     with self.session(use_gpu=True) as session:
       ta = tensor_array_ops.TensorArray(
           dtype=dtypes.float32,
@@ -350,7 +344,29 @@
       self.assertAllEqual([[2.0]], g_d1)
       self.assertAllEqual(-2.0, g_d2)
 
-  def testTensorGradArrayDynamicWriteRead(self):
+  @test_util.run_deprecated_v1
+  def testSkipEagerTensorArrayGradGrad(self):
+    if not control_flow_util.ENABLE_CONTROL_FLOW_V2:
+      self.skipTest("Legacy TensorArray does not support double derivatives.")
+    with self.test_session(use_gpu=True) as session:
+      x = constant_op.constant(4.0)
+
+      ta = tensor_array_ops.TensorArray(
+          dtype=dtypes.float32,
+          tensor_array_name="foo",
+          size=1,
+          infer_shape=False)
+      w0 = ta.write(0, x)
+      r0 = w0.read(0)
+      y = r0 * r0
+
+      g1 = gradients_impl.gradients(ys=[y], xs=[x])
+      g2 = gradients_impl.gradients(ys=[g1], xs=[x])
+      self.assertAllEqual([2.0], session.run(g2))
+
+  @test_util.disable_control_flow_v2("v2 does not support TensorArray.grad.")
+  @test_util.run_v1_only("v2 does not support TensorArray.grad.")
+  def testSkipEagerTensorGradArrayDynamicWriteRead(self):
     with self.session(use_gpu=True) as session:
       ta = tensor_array_ops.TensorArray(
           dtype=dtypes.float32,
@@ -391,7 +407,9 @@
       self.assertAllEqual(3, vs)
       self.assertAllEqual(3, g_vs)
 
-  def testTensorGradAccessTwiceReceiveSameObject(self):
+  @test_util.disable_control_flow_v2("v2 does not support TensorArray.grad.")
+  @test_util.run_v1_only("v2 does not support TensorArray.grad.")
+  def testSkipEagerTensorGradAccessTwiceReceiveSameObject(self):
     with self.session(use_gpu=True) as session:
       ta = tensor_array_ops.TensorArray(
           dtype=dtypes.float32, tensor_array_name="foo", size=3)
@@ -407,26 +425,39 @@
       self.assertAllEqual(t_g_ta_0, t_g_ta_1)
       self.assertAllEqual([[4.0, 5.0]], d_r1_0)
 
-  @test_util.run_in_graph_and_eager_modes
   def testTensorArrayWriteWrongIndexOrDataTypeFails(self):
     with self.session(use_gpu=True):
       ta = _make_ta(3, "foo", dtype=dtypes.float32)
       # Test writing the wrong datatype
-      with self.assertRaisesOpError(
-          "TensorArray dtype is (float|float32) but Op is trying to write "
-          "dtype string"):
+      if (control_flow_util.ENABLE_CONTROL_FLOW_V2 and
+          not context.executing_eagerly()):
+        error_msg = ("Invalid data types; op elements string but list elements "
+                     "float")
+      else:
+        error_msg = (
+            "TensorArray dtype is (float|float32) but Op is trying to write "
+            "dtype string")
+      with self.assertRaisesOpError(error_msg):
         self.evaluate(ta.write(0, "wrong_type_scalar").flow)
 
-      with self.assertRaisesOpError("index -1"):
+      if (control_flow_util.ENABLE_CONTROL_FLOW_V2 and
+          not context.executing_eagerly()):
+        error_msg = "Trying to modify element -1 in a list with 3 elements."
+      else:
+        error_msg = "index -1"
+      with self.assertRaisesOpError(error_msg):
         self.evaluate(ta.write(-1, 3.0).flow)
 
+      if (control_flow_util.ENABLE_CONTROL_FLOW_V2 and
+          not context.executing_eagerly()):
+        error_msg = "Trying to modify element 3 in a list with 3 elements"
+      else:
+        error_msg = ("Tried to write to index 3 but array is not "
+                     "resizeable and size is: 3")
       # Test reading from too large an index
-      with self.assertRaisesOpError(
-          "Tried to write to index 3 but array is not "
-          "resizeable and size is: 3"):
+      with self.assertRaisesOpError(error_msg):
         self.evaluate(ta.write(3, 3.0).flow)
 
-  @test_util.run_in_graph_and_eager_modes
   def testTensorArrayReadWrongIndexOrDataTypeFails(self):
     with self.session(use_gpu=True):
       ta = _make_ta(3, "foo", dtype=dtypes.float32)
@@ -434,23 +465,35 @@
       w0 = ta.write(0, [[4.0, 5.0]])
 
       # Test reading wrong datatype (only possible when constructing graphs).
-      if not context.executing_eagerly():
+      if (not context.executing_eagerly() and
+          not control_flow_util.ENABLE_CONTROL_FLOW_V2):
         r0_bad = gen_data_flow_ops.tensor_array_read_v3(
             handle=w0.handle, index=0, dtype=dtypes.float64, flow_in=w0.flow)
         with self.assertRaisesOpError(
             "TensorArray dtype is float but Op requested dtype double."):
-          r0_bad.eval()
-
+          self.evaluate(r0_bad)
+
+      if (control_flow_util.ENABLE_CONTROL_FLOW_V2 and
+          not context.executing_eagerly()):
+        error_msg = "Trying to access element -1 in a list with 3 elements."
+      else:
+        error_msg = "index -1"
       # Test reading from a negative index, which is not allowed
-      with self.assertRaisesOpError("index -1"):
+      with self.assertRaisesOpError(error_msg):
         self.evaluate(ta.read(-1))
 
+      if (control_flow_util.ENABLE_CONTROL_FLOW_V2 and
+          not context.executing_eagerly()):
+        error_msg = "Trying to access element 3 in a list with 3 elements."
+      else:
+        error_msg = "Tried to read from index 3 but array size is: 3"
       # Test reading from too large an index
-      with self.assertRaisesOpError(
-          "Tried to read from index 3 but array size is: 3"):
+      with self.assertRaisesOpError(error_msg):
         self.evaluate(ta.read(3))
 
-  def testTensorArrayWriteMultipleFails(self):
+  @test_util.disable_control_flow_v2("v2 allows multiple writes.")
+  @test_util.run_v1_only("v2 allows multiple writes.")
+  def testSkipEagerTensorArrayWriteMultipleFails(self):
     with self.session(use_gpu=True):
       ta = tensor_array_ops.TensorArray(
           dtype=dtypes.float32, tensor_array_name="foo", size=3)
@@ -460,7 +503,6 @@
           "it has already been written to."):
         self.evaluate(ta.write(2, 3.0).write(2, 3.0).flow)
 
-  @test_util.run_in_graph_and_eager_modes
   def testTensorArrayConcatIncompatibleShapesFails(self):
     with self.session(use_gpu=True):
       ta = tensor_array_ops.TensorArray(
@@ -492,7 +534,6 @@
       with self.assertRaisesOpError("shape"):
         self.evaluate(w3.concat())
 
-  @test_util.run_in_graph_and_eager_modes
   def testTensorArraySplitIncompatibleShapesFails(self):
     with self.session(use_gpu=True):
       in_eager_mode = context.executing_eagerly()
@@ -505,22 +546,32 @@
           lengths = array_ops.placeholder(dtypes.int64)
           ta.split([1.0, 2.0, 3.0], lengths).flow.eval(feed_dict={lengths: 1})
 
-      with self.assertRaisesOpError(
-          r"Expected sum of lengths to be equal to values.shape\[0\], "
-          r"but sum of lengths is 1 and value's shape is: \[3\]"):
+      error_msg = ("Unused values in tensor. Length of tensor: 3 Values used: 1"
+                   if control_flow_util.ENABLE_CONTROL_FLOW_V2 and
+                   not in_eager_mode else
+                   r"Expected sum of lengths to be equal to values.shape\[0\], "
+                   r"but sum of lengths is 1 and value's shape is: \[3\]")
+      with self.assertRaisesOpError(error_msg):
         self.evaluate(ta.split([1.0, 2.0, 3.0], [1]).flow)
 
       ta = _make_ta(1, "baz")
-      with self.assertRaisesOpError(
-          r"Expected value to be at least a vector, but received shape: \[\]"):
-        self.evaluate(ta.split(1.0, [1]).flow)
-
-      ta = _make_ta(2, "buz")
-      with self.assertRaisesOpError(
-          r"TensorArray's size is not equal to the size of lengths "
-          r"\(2 vs. 1\), and the TensorArray is not marked as "
-          r"dynamically resizeable"):
-        self.evaluate(ta.split([1.0], [1]).flow)
+      if control_flow_util.ENABLE_CONTROL_FLOW_V2 and not in_eager_mode:
+        with self.assertRaisesRegexp(
+            ValueError, "Shape must be at least rank 1 but is rank 0"):
+          self.evaluate(ta.split(1.0, [1]).flow)
+      else:
+        with self.assertRaisesOpError(
+            r"Expected value to be at least a vector, but received shape: \[\]"
+        ):
+          self.evaluate(ta.split(1.0, [1]).flow)
+
+      if not control_flow_util.ENABLE_CONTROL_FLOW_V2 or in_eager_mode:
+        ta = _make_ta(2, "buz")
+        with self.assertRaisesOpError(
+            r"TensorArray's size is not equal to the size of lengths "
+            r"\(2 vs. 1\), and the TensorArray is not marked as "
+            r"dynamically resizeable"):
+          self.evaluate(ta.split([1.0], [1]).flow)
 
   def _testTensorArrayWriteGradientAddMultipleAdds(self, dtype):
     with self.cached_session(use_gpu=True):
@@ -556,12 +607,16 @@
           r"existing shape is \[\] but the new input shape is \[1\]"):
         wb1_grad.flow.eval()
 
-  def testTensorArrayWriteGradientAddMultipleAdds(self):
+  @test_util.disable_control_flow_v2("v2 does not support TensorArray.grad.")
+  @test_util.run_v1_only("v2 does not support TensorArray.grad.")
+  def testSkipEagerTensorArrayWriteGradientAddMultipleAdds(self):
     for dtype in (dtypes.int32, dtypes.int64, dtypes.float32, dtypes.float64,
                   dtypes.complex64, dtypes.complex128):
       self._testTensorArrayWriteGradientAddMultipleAdds(dtype)
 
-  def testTensorArrayGradWithShapeKnownElementShape(self):
+  @test_util.disable_control_flow_v2("Low level legacy TA op test.")
+  @test_util.run_v1_only("Low level legacy TA op test.")
+  def testSkipEagerTensorArrayGradWithShapeKnownElementShape(self):
     with self.session(use_gpu=True) as sess:
       ta = tensor_array_ops.TensorArray(
           size=3,
@@ -590,7 +645,9 @@
       self.assertAllClose(fed_value,
                           sess.run(read_value, feed_dict={value: fed_value}))
 
-  def testTensorArrayGradWithShapeUnknownElementShape(self):
+  @test_util.disable_control_flow_v2("Low level legacy TA op test.")
+  @test_util.run_v1_only("Low level legacy TA op test.")
+  def testSkipEagerTensorArrayGradWithShapeUnknownElementShape(self):
     with self.session(use_gpu=True) as sess:
       ta = tensor_array_ops.TensorArray(
           size=3, dtype=dtypes.float32,
@@ -613,7 +670,6 @@
       self.assertAllClose(fed_value,
                           sess.run(read_value, feed_dict={value: fed_value}))
 
-  @test_util.run_in_graph_and_eager_modes
   def testMultiTensorArray(self):
     with self.session(use_gpu=True):
       h1 = tensor_array_ops.TensorArray(
@@ -677,7 +733,8 @@
       self.assertAllEqual(c([[3.0, 2.0]]), grad_vals[0])
       self.assertAllEqual(c(-2.0), grad_vals[1])
 
-  def testTensorArrayGradientWriteRead(self):
+  @test_util.run_deprecated_v1
+  def testSkipEagerTensorArrayGradientWriteRead(self):
     for dtype in (np.float32, np.float64, np.complex64, np.complex128):
       self._testTensorArrayGradientWriteReadType(dtype)
 
@@ -708,15 +765,17 @@
                 [-0.5, 1.5],  # read(0) gradient
                 [20.0, 30.0, 40.0, 50.0]
             ])  # concat gradient
-      grad_vals = sess.run(grad_r)  # 2 + 2 entries
+      grad_vals = self.evaluate(grad_r)  # 2 + 2 entries
 
       self.assertAllClose([2.0 - 0.5 + 20.0, 3.0 + 1.5 + 30.0], grad_vals[0])
       self.assertAllEqual([4.0 + 40.0, 5.0 + 50.0], grad_vals[1])
 
-  def testTensorArrayGradientWritePackConcatAndRead(self):
+  @test_util.run_deprecated_v1
+  def testSkipEagerTensorArrayGradientWritePackConcatAndRead(self):
     self._testTensorArrayGradientWritePackConcatAndRead()
 
-  @test_util.run_in_graph_and_eager_modes
+  @test_util.disable_control_flow_v2("v2 does not support clear_after_read.")
+  @test_util.run_v1_only("v2 does not support clear_after_read.")
   def testTensorArrayReadTwice(self):
     with self.session(use_gpu=True):
       value = constant_op.constant([[1.0, -1.0], [10.0, -10.0]])
@@ -770,10 +829,12 @@
       self.assertEqual(len(grad_vals), 1)
       self.assertAllEqual([[2.0 - 1.5, 3.0 + 1.5], [4.0, 5.0]], grad_vals[0])
 
-  def testTensorArrayGradientUnpackRead(self):
+  @test_util.run_deprecated_v1
+  def testSkipEagerTensorArrayGradientUnpackRead(self):
     self._testTensorArrayGradientUnpackRead()
 
-  def testTensorArrayGradientSplitConcat(self):
+  @test_util.run_deprecated_v1
+  def testSkipEagerTensorArrayGradientSplitConcat(self):
     with self.session(use_gpu=True) as session:
       ta = tensor_array_ops.TensorArray(
           dtype=dtypes.float32, tensor_array_name="foo", size=2,
@@ -818,17 +879,16 @@
       self.assertEqual(len(grad_vals), 1)
       self.assertAllEqual([[2.0, 3.0], [4.0, 5.0]], grad_vals[0])
 
-  def testTensorArrayGradientDynamicUnpackRead(self):
+  @test_util.run_deprecated_v1
+  def testSkipEagerTensorArrayGradientDynamicUnpackRead(self):
     self._testTensorArrayGradientDynamicUnpackRead()
 
-  @test_util.run_in_graph_and_eager_modes
   def testCloseTensorArray(self):
     with self.session(use_gpu=True):
       ta = tensor_array_ops.TensorArray(
           dtype=dtypes.float32, tensor_array_name="foo", size=3)
       self.evaluate(ta.close())
 
-  @test_util.run_in_graph_and_eager_modes
   def testSizeTensorArray(self):
     with self.session(use_gpu=True):
       ta = tensor_array_ops.TensorArray(
@@ -836,7 +896,6 @@
       s = ta.size()
       self.assertAllEqual(3, self.evaluate(s))
 
-  @test_util.run_in_graph_and_eager_modes
   def testWriteCloseTensorArray(self):
     with self.session(use_gpu=True):
       ta = tensor_array_ops.TensorArray(
@@ -896,7 +955,7 @@
         v0_grad = gradients_impl.gradients([vout], [v0], [grad_val])[0]
         state0_grad = gradients_impl.gradients([vout], [state0], [grad_val])[0]
         var_grad = gradients_impl.gradients([vout], [var], [grad_val])[0]
-        variables.global_variables_initializer().run()
+        self.evaluate(variables.global_variables_initializer())
 
       state0_t, var_t, v0_t, vout_t, v0_grad_t, var_grad_t, state0_grad_t = (
           self.evaluate(
@@ -934,7 +993,6 @@
       self.assertAllClose(grad_val.sum(axis=0), var_grad_t)
       self.assertAllClose(grad_val.sum(axis=0), state0_grad_t)
 
-  @test_util.run_in_graph_and_eager_modes
   def testWhileLoopWritePackGradients(self):
     self._testWhileLoopWritePackGradients(
         dynamic_size=False, dtype=dtypes.float32)
@@ -942,19 +1000,11 @@
     # self._testWhileLoopWritePackGradients(
     #     dynamic_size=False, dtype=tf.int64)
 
-<<<<<<< HEAD
-  def testWhileLoopDynamicWritePackGradients(self):
-    self._testWhileLoopWritePackGradients(
-        dynamic_size=True, dtype=dtypes.float32)
-
-  @test_util.run_in_graph_and_eager_modes
-=======
   @test_util.run_v1_only("b/117943489")
   def testSkipEagerWhileLoopDynamicWritePackGradients(self):
     self._testWhileLoopWritePackGradients(
         dynamic_size=True, dtype=dtypes.float32)
 
->>>>>>> ca2d0b65
   def testGradSerialTwoLoops(self):
     with self.session(use_gpu=True):
       def loop(x):
@@ -994,7 +1044,8 @@
         grad = gradients_impl.gradients(loop(x), [x])[0]
       self.assertAllClose(31.0, self.evaluate(grad))
 
-  def testSumOfTwoReadVariablesWithoutRepeatGrad(self):
+  @test_util.run_deprecated_v1
+  def testSkipEagerSumOfTwoReadVariablesWithoutRepeatGrad(self):
     with self.session(use_gpu=True) as session:
       a = array_ops.identity(
           np.arange(
@@ -1029,7 +1080,8 @@
   def _grad_source_for_name(self, name):
     return tensor_array_grad._GetGradSource(constant_op.constant(0, name=name))
 
-  def testGetGradSource_Invalid(self):
+  @test_util.run_deprecated_v1
+  def testSkipEagerGetGradSource_Invalid(self):
     with self.assertRaises(ValueError):
       self._grad_source_for_name("")
     with self.assertRaises(ValueError):
@@ -1037,7 +1089,8 @@
     with self.assertRaises(ValueError):
       self._grad_source_for_name("foo/bar")
 
-  def testGetGradSource_NoEnclosingScope(self):
+  @test_util.run_deprecated_v1
+  def testSkipEagerGetGradSource_NoEnclosingScope(self):
     self.assertEqual("gradients:0", self._grad_source_for_name("gradients"))
     self.assertEqual("gradients_0:0", self._grad_source_for_name("gradients_0"))
     self.assertEqual("gradients", self._grad_source_for_name("gradients/foo"))
@@ -1048,7 +1101,8 @@
     self.assertEqual("gradients_0",
                      self._grad_source_for_name("gradients_0/foo/bar"))
 
-  def testGetGradSource_EnclosingScope(self):
+  @test_util.run_deprecated_v1
+  def testSkipEagerGetGradSource_EnclosingScope(self):
     self.assertEqual("foo/gradients:0",
                      self._grad_source_for_name("foo/gradients"))
     self.assertEqual("foo/gradients_0:0",
@@ -1062,12 +1116,14 @@
     self.assertEqual("foo/bar/gradients_0",
                      self._grad_source_for_name("foo/bar/gradients_0/baz"))
 
-  def testGetGradSource_NestedUsesInnermost(self):
+  @test_util.run_deprecated_v1
+  def testSkipEagerGetGradSource_NestedUsesInnermost(self):
     self.assertEqual(
         "foo/gradients/bar/gradients_0",
         self._grad_source_for_name("foo/gradients/bar/gradients_0/baz"))
 
-  def testWriteShape(self):
+  @test_util.run_deprecated_v1
+  def testSkipEagerWriteShape(self):
     with self.session(use_gpu=True):
       ta = tensor_array_ops.TensorArray(
           dtype=dtypes.float32, tensor_array_name="foo", size=3)
@@ -1091,7 +1147,8 @@
       with self.assertRaises(ValueError):
         w0.write(0, c2)
 
-  def testPartlyUnknownShape(self):
+  @test_util.run_deprecated_v1
+  def testSkipEagerPartlyUnknownShape(self):
     with self.session(use_gpu=True):
       ta = tensor_array_ops.TensorArray(
           dtype=dtypes.float32, tensor_array_name="foo", size=6)
@@ -1131,7 +1188,6 @@
       r5 = w5.read(0)
       self.assertAllEqual([5, 4, 2, 3], r5.get_shape().as_list())
 
-  @test_util.run_in_graph_and_eager_modes
   def _testUnpackShape(self):
     with self.cached_session(use_gpu=True):
       ta = tensor_array_ops.TensorArray(
@@ -1165,14 +1221,11 @@
       with self.assertRaises(ValueError):
         w1.write(4, c2)
 
-<<<<<<< HEAD
-=======
   @test_util.run_v1_only("b/117943489")
->>>>>>> ca2d0b65
   def testUnpackShape(self):
     self._testUnpackShape()
 
-  @test_util.run_in_graph_and_eager_modes
+  @test_util.run_deprecated_v1
   def testSplitShape(self):
     with self.session(use_gpu=True):
       ta = tensor_array_ops.TensorArray(
@@ -1199,11 +1252,13 @@
         self.assertEqual((2, 2), w0.read(1).get_shape())
       else:
         self.assertEqual(r0.get_shape().ndims, None)
-        self.assertEqual(
-            tensor_shape.TensorShape(
-                ta1.handle.op.get_attr("element_shape")).ndims, None)
-
-  def testWriteUnknownShape(self):
+        if not control_flow_util.ENABLE_CONTROL_FLOW_V2:
+          self.assertEqual(
+              tensor_shape.TensorShape(
+                  ta1.handle.op.get_attr("element_shape")).ndims, None)
+
+  @test_util.run_deprecated_v1
+  def testSkipEagerWriteUnknownShape(self):
     with self.session(use_gpu=True):
       ta = tensor_array_ops.TensorArray(
           dtype=dtypes.float32,
@@ -1226,7 +1281,11 @@
       grad_r0_vals = session.run(grad_r0)[0]
       self.assertAllEqual(grad_r0_vals, [1.0, 0.0])
 
-  def testGradientWhenNotAllComponentsRead(self):
+  # TODO(srbs): Figure out how to enable this. This is probably failing
+  # because we are trying to stack a TensorList with invalid tensors.
+  # That is because we do not receive gradients for all list indices.
+  # Figure out how TensorArray handles this.
+  def disabletestGradientWhenNotAllComponentsRead(self):
     self._testGradientWhenNotAllComponentsRead()
 
   def _testTensorArrayUnpackDynamic(self):
@@ -1237,23 +1296,16 @@
       w0 = ta.unstack(x)
       w1 = w0.write(3, 4.0)
       r = w1.stack()
-      self.assertAllEqual(np.array([1.0, 2.0, 3.0, 4.0]), r.eval())
+      self.assertAllEqual(np.array([1.0, 2.0, 3.0, 4.0]), self.evaluate(r))
       grad = gradients_impl.gradients(ys=[r], xs=[x])
-      self.assertAllEqual(np.array([1.0, 1.0, 1.0]), sess.run(grad)[0])
-
-<<<<<<< HEAD
-  def testTensorArrayUnpackDynamic(self):
-    self._testTensorArrayUnpackDynamic()
-
-  def testTensorArraySplitDynamic(self):
-=======
+      self.assertAllEqual(np.array([1.0, 1.0, 1.0]), self.evaluate(grad)[0])
+
   @test_util.run_v1_only("b/117943489")
   def testSkipEagerTensorArrayUnpackDynamic(self):
     self._testTensorArrayUnpackDynamic()
 
   @test_util.run_v1_only("b/117943489")
   def testSkipEagerTensorArraySplitDynamic(self):
->>>>>>> ca2d0b65
     with self.session(use_gpu=True) as sess:
       ta = tensor_array_ops.TensorArray(
           dtype=dtypes.float32, size=3, dynamic_size=True)
@@ -1261,30 +1313,26 @@
       w0 = ta.split(x, [1, 1, 1])
       w1 = w0.write(3, [4.0])
       r = w1.concat()
-      self.assertAllEqual(np.array([1.0, 2.0, 3.0, 4.0]), r.eval())
+      self.assertAllEqual(np.array([1.0, 2.0, 3.0, 4.0]), self.evaluate(r))
       grad = gradients_impl.gradients(ys=[r], xs=[x])
-      self.assertAllEqual(np.array([1.0, 1.0, 1.0]), sess.run(grad)[0])
+      self.assertAllEqual(np.array([1.0, 1.0, 1.0]), self.evaluate(grad)[0])
 
   def _testTensorArrayEvalEmpty(self):
     with self.cached_session(use_gpu=True):
       ta = tensor_array_ops.TensorArray(
           dtype=dtypes.float32, size=0, dynamic_size=False, infer_shape=False)
-<<<<<<< HEAD
-=======
-      v2_msg = ("Tried to stack elements of a empty list with non-fully-defined"
-                " element_shape")
+      v2_msg = ("Tried to stack elements of a empty list with "
+                "non-fully-defined shape")
       v1_msg = (
           "TensorArray has size zero, but element shape <unknown> is not "
           "fully defined. Currently only static shapes are supported when "
           "packing zero-size TensorArrays.")
->>>>>>> ca2d0b65
       with self.assertRaisesOpError(
-          "TensorArray has size zero, but element shape <unknown> is not fully "
-          "defined. Currently only static shapes are supported when packing "
-          "zero-size TensorArrays."):
+          v2_msg if control_flow_util.ENABLE_CONTROL_FLOW_V2 else v1_msg):
         ta.stack().eval()
 
-  def testTensorArrayEvalEmpty(self):
+  @test_util.run_v1_only("b/120545219")
+  def testSkipEagerTensorArrayEvalEmpty(self):
     self._testTensorArrayEvalEmpty()
 
   # this test is ill-defined for Eager mode --- unpacking an empty tensor
@@ -1301,24 +1349,17 @@
         ta.unstack(array_ops.zeros([0, 3, 5])).mark_used()
       packed = ta.stack()
       concatenated = ta.concat()
-      self.assertAllEqual([0, 3, 5], packed.eval().shape)
+      self.assertAllEqual([0, 3, 5], self.evaluate(packed).shape)
       # Concatenating zero tensors along their first dimension gives a
       # first dimension of zero
-      self.assertAllEqual([0, 5], concatenated.eval().shape)
-
-<<<<<<< HEAD
-  def testTensorArrayEvalEmptyWithDefault(self):
-    self._testTensorArrayEvalEmptyWithDefault()
-
-  def testTensorArrayScatterReadAndGradients(self):
-=======
+      self.assertAllEqual([0, 5], self.evaluate(concatenated).shape)
+
   @test_util.run_v1_only("b/117943489")
   def testSkipEagerTensorArrayEvalEmptyWithDefault(self):
     self._testTensorArrayEvalEmptyWithDefault()
 
   @test_util.run_v1_only("b/117943489")
   def testSkipEagerTensorArrayScatterReadAndGradients(self):
->>>>>>> ca2d0b65
     with self.session(use_gpu=True) as session:
       ta = tensor_array_ops.TensorArray(
           dtype=dtypes.float32,
@@ -1344,11 +1385,8 @@
       self.assertAllEqual([10.0, -10.0], read_vals[1])
       self.assertAllEqual([[2.0, 3.0], [4.0, 5.0]], grad_vals[0])
 
-<<<<<<< HEAD
-  @test_util.run_in_graph_and_eager_modes
-=======
+  @test_util.disable_control_flow_v2("b/118890905")
   @test_util.run_v1_only("b/118890905")
->>>>>>> ca2d0b65
   def testTensorArrayWriteGatherAndGradients(self):
     with self.session(use_gpu=True) as session:
       ta = tensor_array_ops.TensorArray(
@@ -1385,7 +1423,9 @@
       self.assertAllEqual([[1.0, -1.0], [8.0, -8.0]], g_vals[0])
       self.assertAllEqual(expected_grad, grad_vals[0])
 
-  def testTensorArrayGetsDeviceFromFirstWrite(self):
+  @test_util.disable_control_flow_v2("colocate_with not supported in v2.")
+  @test_util.run_v1_only("b/120545219")
+  def testSkipEagerTensorArrayGetsDeviceFromFirstWrite(self):
     with ops.device("/job:worker/task:0/cpu:0"):
       # this initial device will be ignored.
       ta = tensor_array_ops.TensorArray(dtype=dtypes.float32, size=2)
@@ -1433,7 +1473,9 @@
         self.assertFalse(
             [s for s in dev_stats[d] if "/TensorArray" in s.node_name])
 
-  def testTensorArrayGetsDeviceFromFirstWriteInWhileLoop(self):
+  @test_util.disable_control_flow_v2("colocate_with not supported in v2.")
+  @test_util.run_v1_only("b/120545219")
+  def testSkipEagerTensorArrayGetsDeviceFromFirstWriteInWhileLoop(self):
     with ops.device("/job:worker/task:0/cpu:0"):
       ta = tensor_array_ops.TensorArray(dtype=dtypes.float32, size=2)
 
@@ -1457,12 +1499,14 @@
     for d in dev_stats:
       if "/task:1/" in d:
         self.assertTrue(
-            [s for s in dev_stats[d] if "/TensorArray" in s.node_name])
+            [s for s in dev_stats[d] if "TensorArray" == s.node_name])
       else:
         self.assertFalse(
-            [s for s in dev_stats[d] if "/TensorArray" in s.node_name])
-
-  def testTensorArrayDisabledColocateWithFirstWriteCall(self):
+            [s for s in dev_stats[d] if "TensorArray" == s.node_name])
+
+  @test_util.disable_control_flow_v2("colocate_with not supported in v2.")
+  @test_util.run_v1_only("b/120545219")
+  def testSkipEagerTensorArrayDisabledColocateWithFirstWriteCall(self):
     with ops.device("/job:worker/task:0/cpu:0"):
       ta = tensor_array_ops.TensorArray(
           dtype=dtypes.float32, size=2, colocate_with_first_write_call=False)
@@ -1487,12 +1531,11 @@
     for d in dev_stats:
       if "/task:0/" in d and "CPU" in d:  # Skip any GPU node stats
         self.assertTrue(
-            [s for s in dev_stats[d] if "/TensorArray" in s.node_name])
+            [s for s in dev_stats[d] if "TensorArray" == s.node_name])
       else:
         self.assertFalse(
-            [s for s in dev_stats[d] if "/TensorArray" in s.node_name])
-
-  @test_util.run_in_graph_and_eager_modes
+            [s for s in dev_stats[d] if "TensorArray" == s.node_name])
+
   def testTensorArrayIdentity(self):
     with self.session(use_gpu=True):
       ta0 = tensor_array_ops.TensorArray(dtype=dtypes.float32, size=2,
@@ -1530,7 +1573,7 @@
       self.assertEqual(tensor_shape.scalar(), read1.get_shape())
 
       if not context.executing_eagerly():
-        variables.global_variables_initializer().run()
+        self.evaluate(variables.global_variables_initializer())
 
       read0_v, read1_v, size0_v, size1_v = self.evaluate((read0, read1, size0,
                                                           size1))
@@ -1545,7 +1588,8 @@
       self.assertEqual(size0_v, 2)
       self.assertEqual(size1_v, 4)
 
-  def testTensorArrayGradYsInCorrectScope(self):
+  @test_util.run_deprecated_v1
+  def testSkipEagerTensorArrayGradYsInCorrectScope(self):
     n_time = 1
     n_dim = 1
     x = constant_op.constant([[1.42]])
@@ -1560,10 +1604,10 @@
       # wrap it in the correct name scope.
       dx, = gradients_impl.gradients(ys=[y], xs=[x], grad_ys=[dy])
       with self.cached_session(use_gpu=True) as sess:
-        vdx, vdy = sess.run([dx, dy])
+        vdx, vdy = self.evaluate([dx, dy])
       self.assertAllClose(vdx, vdy)
 
-  def testTensorArrayInt64GPU(self):
+  def testSkipEagerTensorArrayInt64GPU(self):
     if not test.is_gpu_available():
       return
     with self.session(use_gpu=True, force_gpu=True) as sess:

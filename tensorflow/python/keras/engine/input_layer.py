# Copyright 2015 The TensorFlow Authors. All Rights Reserved.
#
# Licensed under the Apache License, Version 2.0 (the "License");
# you may not use this file except in compliance with the License.
# You may obtain a copy of the License at
#
#     http://www.apache.org/licenses/LICENSE-2.0
#
# Unless required by applicable law or agreed to in writing, software
# distributed under the License is distributed on an "AS IS" BASIS,
# WITHOUT WARRANTIES OR CONDITIONS OF ANY KIND, either express or implied.
# See the License for the specific language governing permissions and
# limitations under the License.
# ==============================================================================
# pylint: disable=protected-access
"""Input layer code (`Input` and `InputLayer`).
"""
from __future__ import absolute_import
from __future__ import division
from __future__ import print_function

from tensorflow.python.eager import context
from tensorflow.python.framework import tensor_shape
from tensorflow.python.keras import backend as K
from tensorflow.python.keras.engine import base_layer
from tensorflow.python.ops import array_ops
from tensorflow.python.util.tf_export import tf_export


@tf_export('keras.layers.InputLayer')
class InputLayer(base_layer.Layer):
  """Layer to be used as an entry point into a Network (a graph of layers).

  It can either wrap an existing tensor (pass an `input_tensor` argument)
  or create its a placeholder tensor (pass arguments `input_shape`, and
  optionally, `dtype`).

  It is generally recommend to use the functional layer API via `Input`,
  (which creates an `InputLayer`) without directly using `InputLayer`.

  Arguments:
      input_shape: Shape tuple (not including the batch axis), or `TensorShape`
        instance (not including the batch axis).
      batch_size: Optional input batch size (integer or None).
      dtype: Datatype of the input.
      input_tensor: Optional tensor to use as layer input
          instead of creating a placeholder.
      sparse: Boolean, whether the placeholder created
          is meant to be sparse.
      name: Name of the layer (string).
  """

  def __init__(self,
               input_shape=None,
               batch_size=None,
               dtype=None,
               input_tensor=None,
               sparse=False,
               name=None,
               **kwargs):
    if 'batch_input_shape' in kwargs:
      batch_input_shape = kwargs.pop('batch_input_shape')
      if input_shape and batch_input_shape:
        raise ValueError('Only provide the input_shape OR '
                         'batch_input_shape argument to '
                         'InputLayer, not both at the same time.')
      batch_size = batch_input_shape[0]
      input_shape = batch_input_shape[1:]
    if kwargs:
      raise ValueError('Unrecognized keyword arguments:', kwargs.keys())

    if not name:
      prefix = 'input'
      name = prefix + '_' + str(K.get_uid(prefix))

    if not dtype:
      if input_tensor is None:
        dtype = K.floatx()
      else:
<<<<<<< HEAD
        dtype = K.dtype(input_tensor)
=======
        dtype = backend.dtype(input_tensor)
    elif input_tensor is not None and input_tensor.dtype != dtype:
      raise ValueError('`input_tensor.dtype` differs from `dtype`: %s vs. %s' %
                       (input_tensor.dtype, dtype))
>>>>>>> ca2d0b65
    super(InputLayer, self).__init__(dtype=dtype, name=name)
    self.built = True
    self.sparse = sparse
    self.batch_size = batch_size
    self.supports_masking = True

    if isinstance(input_shape, tensor_shape.TensorShape):
      input_shape = tuple(input_shape.as_list())

    if input_tensor is None:
      if input_shape is not None:
        batch_input_shape = (batch_size,) + tuple(input_shape)
      else:
        batch_input_shape = None

      if context.executing_eagerly():
        # In eager mode, create a temporary placeholder to call the layer on.
        input_tensor = base_layer.DeferredTensor(  # pylint: disable=protected-access
            shape=batch_input_shape,
            dtype=dtype,
            name=self.name)
      else:
        # In graph mode, create a graph placeholder to call the layer on.
        if sparse:
          input_tensor = array_ops.sparse_placeholder(
              shape=batch_input_shape,
              dtype=dtype,
              name=self.name)
        else:
          input_tensor = array_ops.placeholder(
              shape=batch_input_shape,
              dtype=dtype,
              name=self.name)

      # For compatibility with Keras API.
      self.is_placeholder = True
      self._batch_input_shape = batch_input_shape
    else:
      # For compatibility with Keras API.
      self.is_placeholder = False
      self._batch_input_shape = tuple(input_tensor.get_shape().as_list())

      if context.executing_eagerly():
        raise ValueError('You should not pass an input tensor when executing '
                         'in eager mode. For example, instead of creating an '
                         'InputLayer, you should instantiate your model and '
                         'directly call it on your input.')

    # Create an input node to add to self.outbound_node
    # and set output_tensors' _keras_history.
    input_tensor._keras_history = (self, 0, 0)  # pylint: disable=protected-access
    base_layer.Node(
        self,
        inbound_layers=[],
        node_indices=[],
        tensor_indices=[],
        input_tensors=[input_tensor],
        output_tensors=[input_tensor])

  def get_config(self):
    config = {
        'batch_input_shape': self._batch_input_shape,
        'dtype': self.dtype,
        'sparse': self.sparse,
        'name': self.name
    }
    return config


@tf_export('keras.layers.Input', 'keras.Input')
def Input(  # pylint: disable=invalid-name
    shape=None,
    batch_size=None,
    name=None,
    dtype=None,
    sparse=False,
    tensor=None,
    **kwargs):
  """`Input()` is used to instantiate a Keras tensor.

  A Keras tensor is a tensor object from the underlying backend
  (Theano or TensorFlow), which we augment with certain
  attributes that allow us to build a Keras model
  just by knowing the inputs and outputs of the model.

  For instance, if a, b and c are Keras tensors,
  it becomes possible to do:
  `model = Model(input=[a, b], output=c)`

  The added Keras attribute is:
      `_keras_history`: Last layer applied to the tensor.
          the entire layer graph is retrievable from that layer,
          recursively.

  Arguments:
      shape: A shape tuple (integers), not including the batch size.
          For instance, `shape=(32,)` indicates that the expected input
          will be batches of 32-dimensional vectors.
      batch_size: optional static batch size (integer).
      name: An optional name string for the layer.
          Should be unique in a model (do not reuse the same name twice).
          It will be autogenerated if it isn't provided.
      dtype: The data type expected by the input, as a string
          (`float32`, `float64`, `int32`...)
      sparse: A boolean specifying whether the placeholder
          to be created is sparse.
      tensor: Optional existing tensor to wrap into the `Input` layer.
          If set, the layer will not create a placeholder tensor.
      **kwargs: deprecated arguments support.

  Returns:
      A tensor.

  Example:

      ```python
      # this is a logistic regression in Keras
      x = Input(shape=(32,))
      y = Dense(16, activation='softmax')(x)
      model = Model(x, y)
      ```

  Raises:
    ValueError: in case of invalid arguments.
  """
  if 'batch_shape' in kwargs:
    batch_shape = kwargs.pop('batch_shape')
    if shape and batch_shape:
      raise ValueError('Only provide the shape OR '
                       'batch_shape argument to '
                       'Input, not both at the same time.')
    batch_size = batch_shape[0]
    shape = batch_shape[1:]
  if kwargs:
    raise ValueError('Unrecognized keyword arguments:', kwargs.keys())

  if dtype is None:
    dtype = K.floatx()
  if shape is None and tensor is None:
    raise ValueError('Please provide to Input either a `shape`'
                     ' or a `tensor` argument. Note that '
                     '`shape` does not include the batch '
                     'dimension.')
  input_layer = InputLayer(
      input_shape=shape,
      batch_size=batch_size,
      name=name,
      dtype=dtype,
      sparse=sparse,
      input_tensor=tensor)
  # Return tensor including `_keras_history`.
  # Note that in this case train_output and test_output are the same pointer.
  outputs = input_layer._inbound_nodes[0].output_tensors
  if len(outputs) == 1:
    return outputs[0]
  else:
    return outputs<|MERGE_RESOLUTION|>--- conflicted
+++ resolved
@@ -19,15 +19,14 @@
 from __future__ import division
 from __future__ import print_function
 
-from tensorflow.python.eager import context
 from tensorflow.python.framework import tensor_shape
-from tensorflow.python.keras import backend as K
+from tensorflow.python.keras import backend
 from tensorflow.python.keras.engine import base_layer
-from tensorflow.python.ops import array_ops
-from tensorflow.python.util.tf_export import tf_export
-
-
-@tf_export('keras.layers.InputLayer')
+from tensorflow.python.keras.utils import tf_utils
+from tensorflow.python.util.tf_export import keras_export
+
+
+@keras_export('keras.layers.InputLayer')
 class InputLayer(base_layer.Layer):
   """Layer to be used as an entry point into a Network (a graph of layers).
 
@@ -71,20 +70,16 @@
 
     if not name:
       prefix = 'input'
-      name = prefix + '_' + str(K.get_uid(prefix))
+      name = prefix + '_' + str(backend.get_uid(prefix))
 
     if not dtype:
       if input_tensor is None:
-        dtype = K.floatx()
+        dtype = backend.floatx()
       else:
-<<<<<<< HEAD
-        dtype = K.dtype(input_tensor)
-=======
         dtype = backend.dtype(input_tensor)
     elif input_tensor is not None and input_tensor.dtype != dtype:
       raise ValueError('`input_tensor.dtype` differs from `dtype`: %s vs. %s' %
                        (input_tensor.dtype, dtype))
->>>>>>> ca2d0b65
     super(InputLayer, self).__init__(dtype=dtype, name=name)
     self.built = True
     self.sparse = sparse
@@ -99,39 +94,31 @@
         batch_input_shape = (batch_size,) + tuple(input_shape)
       else:
         batch_input_shape = None
-
-      if context.executing_eagerly():
-        # In eager mode, create a temporary placeholder to call the layer on.
-        input_tensor = base_layer.DeferredTensor(  # pylint: disable=protected-access
-            shape=batch_input_shape,
-            dtype=dtype,
-            name=self.name)
-      else:
+      graph = backend.get_graph()
+      with graph.as_default():
         # In graph mode, create a graph placeholder to call the layer on.
         if sparse:
-          input_tensor = array_ops.sparse_placeholder(
+          input_tensor = backend.placeholder(
+              shape=batch_input_shape,
+              dtype=dtype,
+              name=self.name,
+              sparse=True)
+        else:
+          input_tensor = backend.placeholder(
               shape=batch_input_shape,
               dtype=dtype,
               name=self.name)
-        else:
-          input_tensor = array_ops.placeholder(
-              shape=batch_input_shape,
-              dtype=dtype,
-              name=self.name)
-
-      # For compatibility with Keras API.
+
       self.is_placeholder = True
       self._batch_input_shape = batch_input_shape
     else:
-      # For compatibility with Keras API.
+      if not tf_utils.is_symbolic_tensor(input_tensor):
+        raise ValueError('You should not pass an EagerTensor to `Input`. '
+                         'For example, instead of creating an '
+                         'InputLayer, you should instantiate your model and '
+                         'directly call it on your input.')
       self.is_placeholder = False
       self._batch_input_shape = tuple(input_tensor.get_shape().as_list())
-
-      if context.executing_eagerly():
-        raise ValueError('You should not pass an input tensor when executing '
-                         'in eager mode. For example, instead of creating an '
-                         'InputLayer, you should instantiate your model and '
-                         'directly call it on your input.')
 
     # Create an input node to add to self.outbound_node
     # and set output_tensors' _keras_history.
@@ -154,7 +141,7 @@
     return config
 
 
-@tf_export('keras.layers.Input', 'keras.Input')
+@keras_export('keras.layers.Input', 'keras.Input')
 def Input(  # pylint: disable=invalid-name
     shape=None,
     batch_size=None,
@@ -207,6 +194,16 @@
       model = Model(x, y)
       ```
 
+      Note that even if eager execution is enabled,
+      `Input` produces a symbolic tensor (i.e. a placeholder).
+      This symbolic tensor can be used with other
+      TensorFlow ops, as such:
+
+      ```python
+      x = Input(shape=(32,))
+      y = tf.square(x)
+      ```
+
   Raises:
     ValueError: in case of invalid arguments.
   """
@@ -221,8 +218,6 @@
   if kwargs:
     raise ValueError('Unrecognized keyword arguments:', kwargs.keys())
 
-  if dtype is None:
-    dtype = K.floatx()
   if shape is None and tensor is None:
     raise ValueError('Please provide to Input either a `shape`'
                      ' or a `tensor` argument. Note that '

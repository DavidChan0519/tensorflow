--- conflicted
+++ resolved
@@ -162,21 +162,9 @@
 
 cc_library(
     name = "hlo_reachability",
-<<<<<<< HEAD
-    srcs = [
-        "hlo_reachability.cc",
-    ],
-    hdrs = [
-        "hlo_reachability.h",
-    ],
-    deps = [
-        "//tensorflow/compiler/xla:shape_util",
-        "//tensorflow/compiler/xla:status_macros",
-=======
     srcs = ["hlo_reachability.cc"],
     hdrs = ["hlo_reachability.h"],
     deps = [
->>>>>>> 7b228043
         "//tensorflow/compiler/xla:types",
         "//tensorflow/compiler/xla:util",
         "//tensorflow/core:lib",

--- conflicted
+++ resolved
@@ -18,151 +18,33 @@
 from __future__ import division
 from __future__ import print_function
 
-<<<<<<< HEAD
-import numpy as np
-
-from tensorflow.python.eager import context
-from tensorflow.python.framework import ops
-from tensorflow.python.framework import tensor_util
-from tensorflow.python.framework import test_util
-from tensorflow.python.keras.engine import base_layer
-from tensorflow.python.keras.engine import training_utils
-from tensorflow.python.platform import test
-
-
-class TrainingUtilTest(test.TestCase):
-
-  @test_util.run_in_graph_and_eager_modes
-  def test_convert_to_iterator_single_numpy(self):
-    batch_size = 2
-    a = np.ones([10, 10])
-    iterator, steps_per_epoch = training_utils.convert_to_iterator(
-        x=a, batch_size=batch_size)
-    self.assertEquals(steps_per_epoch, 5)
-
-    expected_batch = a[:batch_size, :]
-    actual_batch, = iterator.get_next()
-    self.assertAllEqual(expected_batch, actual_batch)
-
-  @test_util.run_in_graph_and_eager_modes
-  def test_convert_to_iterator_single_tensor(self):
-    batch_size = 2
-    a = ops.convert_to_tensor(np.ones([10, 10]))
-    iterator, steps_per_epoch = training_utils.convert_to_iterator(
-        x=a, batch_size=batch_size)
-    self.assertEquals(steps_per_epoch, 5)
-
-    expected_batch = a[:batch_size, :]
-    actual_batch, = iterator.get_next()
-    self.assertAllEqual(expected_batch, actual_batch)
-
-  @test_util.run_in_graph_and_eager_modes
-  def test_convert_to_iterator_y(self):
-    batch_size = 2
-    a = np.ones([10, 100])
-    b = np.ones([10, 10])
-    iterator, steps_per_epoch = training_utils.convert_to_iterator(
-        x=a, y=b, batch_size=batch_size)
-    self.assertEquals(steps_per_epoch, 5)
-
-    expected_x = a[:batch_size, :]
-    expected_y = b[:batch_size, :]
-    actual_x, actual_y = iterator.get_next()
-    self.assertAllEqual(expected_x, actual_x)
-    self.assertAllEqual(expected_y, actual_y)
-
-  @test_util.run_in_graph_and_eager_modes
-  def test_convert_to_iterator_sample_weights(self):
-    batch_size = 2
-    a = ops.convert_to_tensor(np.ones([10, 100]))
-    b = ops.convert_to_tensor(np.ones([10, 10]))
-    sw = ops.convert_to_tensor(np.ones([10]))
-    iterator, steps_per_epoch = training_utils.convert_to_iterator(
-        x=a, y=b, sample_weights=sw, batch_size=batch_size)
-    self.assertEquals(steps_per_epoch, 5)
-
-    expected_x = a[:batch_size, :]
-    expected_y = b[:batch_size, :]
-    expected_sw = sw[:batch_size]
-    actual_x, actual_y, actual_sw = iterator.get_next()
-    self.assertAllEqual(expected_x, actual_x)
-    self.assertAllEqual(expected_y, actual_y)
-    self.assertAllEqual(expected_sw, actual_sw)
-
-  @test_util.run_in_graph_and_eager_modes
-  def test_convert_to_iterator_nested(self):
-    batch_size = 2
-    x = {'1': np.ones([10, 100]), '2': [np.zeros([10, 10]), np.ones([10, 20])]}
-    iterator, steps_per_epoch = training_utils.convert_to_iterator(
-        x=x, batch_size=batch_size)
-    self.assertEquals(steps_per_epoch, 5)
-
-    expected_x1 = x['1'][:batch_size, :]
-    expected_x2_0 = x['2'][0][:batch_size, :]
-    expected_x2_1 = x['2'][1][:batch_size, :]
-
-    actual_x, = iterator.get_next()
-    actual_x1 = actual_x['1'][:batch_size, :]
-    actual_x2_0 = actual_x['2'][0][:batch_size, :]
-    actual_x2_1 = actual_x['2'][1][:batch_size, :]
-
-    self.assertAllEqual(expected_x1, actual_x1)
-    self.assertAllEqual(expected_x2_0, actual_x2_0)
-    self.assertAllEqual(expected_x2_1, actual_x2_1)
-
-  @test_util.run_in_graph_and_eager_modes
-  def test_convert_to_iterator_epochs(self):
-    batch_size = 2
-    a = np.ones([10, 10])
-    iterator, steps_per_epoch = training_utils.convert_to_iterator(
-        x=a, batch_size=batch_size, epochs=2)
-    self.assertEquals(steps_per_epoch, 5)
-
-    expected_batch = a[:batch_size, :]
-    # loop through one whole epoch
-    for _ in range(6):
-      actual_batch, = iterator.get_next()
-    self.assertAllEqual(expected_batch, actual_batch)
-
-  @test_util.run_in_graph_and_eager_modes
-  def test_convert_to_iterator_insufficient_info(self):
-    # with batch_size and steps_per_epoch not set
-    with self.assertRaises(ValueError):
-      a = np.ones([10, 10])
-      _ = training_utils.convert_to_iterator(x=a)
-
-  def test_nested_all(self):
-    nested_data = {'a': True, 'b': [True, True, (False, True)]}
-    all_true = training_utils._nested_all(nested_data, lambda x: x)
-    self.assertEquals(all_true, False)
-
-    nested_data = {'a': True, 'b': [True, True, (True, True)]}
-    all_true = training_utils._nested_all(nested_data, lambda x: x)
-    self.assertEquals(all_true, True)
-
-  def test_nested_any(self):
-    nested_data = [False, {'a': False, 'b': (False, True)}]
-    any_true = training_utils._nested_any(nested_data, lambda x: x)
-    self.assertEquals(any_true, True)
-
-    nested_data = [False, {'a': False, 'b': (False, False)}]
-    any_true = training_utils._nested_any(nested_data, lambda x: x)
-    self.assertEquals(any_true, False)
-=======
+import os
+
 from absl.testing import parameterized
 import numpy as np
 
 
+from tensorflow.python import keras
+from tensorflow.python.client import session as session_lib
 from tensorflow.python.data.ops import dataset_ops
 from tensorflow.python.data.ops import readers
 from tensorflow.python.eager import context
+from tensorflow.python.eager import def_function
+from tensorflow.python.framework import dtypes
+from tensorflow.python.framework import ops
+from tensorflow.python.framework import tensor_spec
 from tensorflow.python.framework import tensor_util
+from tensorflow.python.keras import backend as K
 from tensorflow.python.keras import keras_parameterized
+from tensorflow.python.keras import testing_utils
 from tensorflow.python.keras.engine import training_utils
 from tensorflow.python.keras.utils import tf_utils
+from tensorflow.python.ops import array_ops
 from tensorflow.python.platform import test
-from tensorflow.python.platform import tf_logging as logging
->>>>>>> ca2d0b65
+from tensorflow.python.saved_model import loader
+from tensorflow.python.saved_model import save as save_lib
+from tensorflow.python.saved_model import signature_constants
+from tensorflow.python.saved_model import tag_constants
 
 
 class ModelInputsTest(test.TestCase):
@@ -170,40 +52,28 @@
   def test_single_thing(self):
     a = np.ones(10)
     model_inputs = training_utils.ModelInputs(a)
-    self.assertEquals(['input_1'], model_inputs.get_input_names())
-    vals = model_inputs.get_input_values()
-    self.assertAllEqual(np.ones(10), vals)
-    self.assertFalse(tensor_util.is_tensor(vals))
+    self.assertEqual(['input_1'], model_inputs.get_input_names())
     vals = model_inputs.get_symbolic_inputs()
     self.assertTrue(tensor_util.is_tensor(vals))
     vals = model_inputs.get_symbolic_inputs(return_single_as_list=True)
-    self.assertEquals(1, len(vals))
+    self.assertEqual(1, len(vals))
     self.assertTrue(tensor_util.is_tensor(vals[0]))
 
   def test_single_thing_eager(self):
     with context.eager_mode():
       a = np.ones(10)
       model_inputs = training_utils.ModelInputs(a)
-      self.assertEquals(['input_1'], model_inputs.get_input_names())
-      vals = model_inputs.get_input_values()
-      self.assertAllEqual(np.ones(10), vals)
-      self.assertTrue(tensor_util.is_tensor(vals))
-      vals = model_inputs.get_symbolic_inputs()
-      self.assertTrue(isinstance(vals, base_layer.DeferredTensor))
+      self.assertEqual(['input_1'], model_inputs.get_input_names())
+      val = model_inputs.get_symbolic_inputs()
+      self.assertTrue(tf_utils.is_symbolic_tensor(val))
       vals = model_inputs.get_symbolic_inputs(return_single_as_list=True)
-      self.assertEquals(1, len(vals))
-      self.assertTrue(isinstance(vals[0], base_layer.DeferredTensor))
+      self.assertEqual(1, len(vals))
+      self.assertTrue(tf_utils.is_symbolic_tensor(vals[0]))
 
   def test_list(self):
     a = [np.ones(10), np.ones(20)]
     model_inputs = training_utils.ModelInputs(a)
-    self.assertEquals(['input_1', 'input_2'], model_inputs.get_input_names())
-    vals = model_inputs.get_input_values()
-    self.assertEqual(2, len(vals))
-    self.assertAllEqual(np.ones(10), vals[0])
-    self.assertAllEqual(np.ones(20), vals[1])
-    self.assertFalse(tensor_util.is_tensor(vals[0]))
-    self.assertFalse(tensor_util.is_tensor(vals[1]))
+    self.assertEqual(['input_1', 'input_2'], model_inputs.get_input_names())
     vals = model_inputs.get_symbolic_inputs()
     self.assertTrue(tensor_util.is_tensor(vals[0]))
     self.assertTrue(tensor_util.is_tensor(vals[1]))
@@ -212,26 +82,15 @@
     with context.eager_mode():
       a = [np.ones(10), np.ones(20)]
       model_inputs = training_utils.ModelInputs(a)
-      self.assertEquals(['input_1', 'input_2'], model_inputs.get_input_names())
-      vals = model_inputs.get_input_values()
-      self.assertEqual(2, len(vals))
-      self.assertAllEqual(np.ones(10), vals[0])
-      self.assertAllEqual(np.ones(20), vals[1])
-      self.assertTrue(tensor_util.is_tensor(vals[0]))
-      self.assertTrue(tensor_util.is_tensor(vals[1]))
+      self.assertEqual(['input_1', 'input_2'], model_inputs.get_input_names())
       vals = model_inputs.get_symbolic_inputs()
-      self.assertTrue(isinstance(vals[0], base_layer.DeferredTensor))
-      self.assertTrue(isinstance(vals[1], base_layer.DeferredTensor))
+      self.assertTrue(tf_utils.is_symbolic_tensor(vals[0]))
+      self.assertTrue(tf_utils.is_symbolic_tensor(vals[1]))
 
   def test_dict(self):
     a = {'b': np.ones(10), 'a': np.ones(20)}
     model_inputs = training_utils.ModelInputs(a)
-    self.assertEquals(['a', 'b'], model_inputs.get_input_names())
-    vals = model_inputs.get_input_values()
-    self.assertAllEqual(np.ones(20), vals['a'])
-    self.assertAllEqual(np.ones(10), vals['b'])
-    self.assertFalse(tensor_util.is_tensor(vals['a']))
-    self.assertFalse(tensor_util.is_tensor(vals['b']))
+    self.assertEqual(['a', 'b'], model_inputs.get_input_names())
     vals = model_inputs.get_symbolic_inputs()
     self.assertTrue(tensor_util.is_tensor(vals['a']))
     self.assertTrue(tensor_util.is_tensor(vals['b']))
@@ -240,19 +99,174 @@
     with context.eager_mode():
       a = {'b': np.ones(10), 'a': np.ones(20)}
       model_inputs = training_utils.ModelInputs(a)
-      self.assertEquals(['a', 'b'], model_inputs.get_input_names())
-      vals = model_inputs.get_input_values()
-      self.assertAllEqual(np.ones(20), vals['a'])
-      self.assertAllEqual(np.ones(10), vals['b'])
-      self.assertTrue(tensor_util.is_tensor(vals['a']))
-      self.assertTrue(tensor_util.is_tensor(vals['b']))
+      self.assertEqual(['a', 'b'], model_inputs.get_input_names())
       vals = model_inputs.get_symbolic_inputs()
-<<<<<<< HEAD
-      self.assertTrue(isinstance(vals['a'], base_layer.DeferredTensor))
-      self.assertTrue(isinstance(vals['b'], base_layer.DeferredTensor))
-=======
       self.assertTrue(tf_utils.is_symbolic_tensor(vals['a']))
       self.assertTrue(tf_utils.is_symbolic_tensor(vals['b']))
+
+
+class TraceModelCallTest(keras_parameterized.TestCase):
+
+  def _assert_all_close(self, expected, actual):
+    if not context.executing_eagerly():
+      with self.cached_session() as sess:
+        K._initialize_variables(sess)
+        self.assertAllClose(expected, actual)
+    else:
+      self.assertAllClose(expected, actual)
+
+  @keras_parameterized.run_with_all_model_types
+  @keras_parameterized.run_all_keras_modes
+  def test_trace_model_outputs(self):
+    input_dim = 5 if testing_utils.get_model_type() == 'functional' else None
+    model = testing_utils.get_small_mlp(10, 3, input_dim)
+    inputs = array_ops.ones((8, 5))
+
+    if input_dim is None:
+      with self.assertRaisesRegexp(ValueError,
+                                   'input shapes have not been set'):
+        training_utils.trace_model_call(model)
+      model._set_inputs(inputs)
+
+    fn = training_utils.trace_model_call(model)
+    signature_outputs = fn(inputs)
+    expected_outputs = {model.output_names[0]: model(inputs)}
+
+    self._assert_all_close(expected_outputs, signature_outputs)
+
+  @keras_parameterized.run_with_all_model_types
+  @keras_parameterized.run_all_keras_modes
+  def test_trace_model_outputs_after_fitting(self):
+    input_dim = 5 if testing_utils.get_model_type() == 'functional' else None
+    model = testing_utils.get_small_mlp(10, 3, input_dim)
+    model.compile(optimizer='sgd', loss='mse')
+    model.fit(x=np.random.random((8, 5)),
+              y=np.random.random((8, 3)), epochs=2)
+
+    inputs = array_ops.ones((8, 5))
+
+    fn = training_utils.trace_model_call(model)
+    signature_outputs = fn(inputs)
+    expected_outputs = {model.output_names[0]: model(inputs)}
+
+    self._assert_all_close(expected_outputs, signature_outputs)
+
+  @keras_parameterized.run_with_all_model_types(exclude_models='sequential')
+  @keras_parameterized.run_all_keras_modes
+  def test_trace_multi_io_model_outputs(self):
+    input_dim = 5
+    num_classes = 3
+    num_classes_b = 4
+    input_a = keras.layers.Input(shape=(input_dim,), name='input_a')
+    input_b = keras.layers.Input(shape=(input_dim,), name='input_b')
+
+    dense = keras.layers.Dense(num_classes, name='dense')
+    dense2 = keras.layers.Dense(num_classes_b, name='dense2')
+    dropout = keras.layers.Dropout(0.5, name='dropout')
+    branch_a = [input_a, dense]
+    branch_b = [input_b, dense, dense2, dropout]
+
+    model = testing_utils.get_multi_io_model(branch_a, branch_b)
+
+    input_a_np = np.random.random((10, input_dim)).astype(np.float32)
+    input_b_np = np.random.random((10, input_dim)).astype(np.float32)
+
+    if testing_utils.get_model_type() == 'subclass':
+      with self.assertRaisesRegexp(ValueError,
+                                   'input shapes have not been set'):
+        training_utils.trace_model_call(model)
+
+    model.compile(optimizer='sgd', loss='mse')
+    model.fit(x=[np.random.random((8, input_dim)).astype(np.float32),
+                 np.random.random((8, input_dim)).astype(np.float32)],
+              y=[np.random.random((8, num_classes)).astype(np.float32),
+                 np.random.random((8, num_classes_b)).astype(np.float32)],
+              epochs=2)
+
+    fn = training_utils.trace_model_call(model)
+    signature_outputs = fn([input_a_np, input_b_np])
+    outputs = model([input_a_np, input_b_np])
+    expected_outputs = {model.output_names[0]: outputs[0],
+                        model.output_names[1]: outputs[1]}
+
+    self._assert_all_close(expected_outputs, signature_outputs)
+
+  @keras_parameterized.run_all_keras_modes
+  def test_specify_input_signature(self):
+    model = testing_utils.get_small_sequential_mlp(10, 3, None)
+    inputs = array_ops.ones((8, 5))
+
+    with self.assertRaisesRegexp(ValueError, 'input shapes have not been set'):
+      training_utils.trace_model_call(model)
+
+    fn = training_utils.trace_model_call(
+        model, [tensor_spec.TensorSpec(shape=[None, 5], dtype=dtypes.float32)])
+    signature_outputs = fn(inputs)
+    expected_outputs = {model.output_names[0]: model(inputs)}
+    self._assert_all_close(expected_outputs, signature_outputs)
+
+  @keras_parameterized.run_all_keras_modes
+  def test_subclassed_model_with_input_signature(self):
+
+    class Model(keras.Model):
+
+      def __init__(self):
+        super(Model, self).__init__()
+        self.dense = keras.layers.Dense(3, name='dense')
+
+      @def_function.function(
+          input_signature=[[tensor_spec.TensorSpec([None, 5], dtypes.float32),
+                            tensor_spec.TensorSpec([None], dtypes.float32)]],)
+      def call(self, inputs, *args):
+        x, y = inputs
+        return self.dense(x) + y
+
+    model = Model()
+    fn = training_utils.trace_model_call(model)
+    x = array_ops.ones((8, 5), dtype=dtypes.float32)
+    y = array_ops.ones((3,), dtype=dtypes.float32)
+    expected_outputs = {'output_1': model([x, y])}
+    signature_outputs = fn([x, y])
+    self._assert_all_close(expected_outputs, signature_outputs)
+
+
+def _import_and_infer(save_dir, inputs):
+  """Import a SavedModel into a TF 1.x-style graph and run `signature_key`."""
+  graph = ops.Graph()
+  with graph.as_default(), session_lib.Session() as session:
+    model = loader.load(session, [tag_constants.SERVING], save_dir)
+    signature = model.signature_def[
+        signature_constants.DEFAULT_SERVING_SIGNATURE_DEF_KEY]
+    assert set(inputs.keys()) == set(signature.inputs.keys())
+    feed_dict = {}
+    for arg_name in inputs.keys():
+      feed_dict[graph.get_tensor_by_name(signature.inputs[arg_name].name)] = (
+          inputs[arg_name])
+    output_dict = {}
+    for output_name, output_tensor_info in signature.outputs.items():
+      output_dict[output_name] = graph.get_tensor_by_name(
+          output_tensor_info.name)
+    return session.run(output_dict, feed_dict=feed_dict)
+
+
+class ModelSaveTest(keras_parameterized.TestCase):
+
+  @keras_parameterized.run_with_all_model_types
+  @keras_parameterized.run_all_keras_modes(always_skip_v1=True)
+  def test_model_save(self):
+    input_dim = 5
+    model = testing_utils.get_small_mlp(10, 3, input_dim)
+    inputs = array_ops.ones((8, 5))
+
+    if testing_utils.get_model_type() == 'subclass':
+      model._set_inputs(inputs)
+
+    save_dir = os.path.join(self.get_temp_dir(), 'saved_model')
+    save_lib.save(model, save_dir)
+
+    self.assertAllClose(
+        {model.output_names[0]: model.predict_on_batch(inputs)},
+        _import_and_infer(save_dir, {model.input_names[0]: np.ones((8, 5))}))
 
 
 class DatasetUtilsTest(test.TestCase, parameterized.TestCase):
@@ -352,19 +366,6 @@
       with self.assertRaises(expected_error):
         training_utils.assert_not_shuffled(dataset_fn())
 
-  def test_verify_dataset_shuffled(self):
-    dataset = dataset_ops.Dataset.range(5)
-    training_utils.assert_not_shuffled(dataset)
-
-    with test.mock.patch.object(logging, 'warning') as mock_log:
-      training_utils.verify_dataset_shuffled(dataset)
-      self.assertRegexpMatches(
-          str(mock_log.call_args),
-          'input dataset `x` is not shuffled.')
-
-    shuffled_dataset = dataset.shuffle(10)
-    training_utils.verify_dataset_shuffled(shuffled_dataset)
-
 
 class StandardizeWeightsTest(keras_parameterized.TestCase):
 
@@ -388,7 +389,6 @@
                                                  class_weights)
     expected = sample_weights * np.array([0.5, 1., 0.5, 0.5, 1.5])
     self.assertAllClose(weights, expected)
->>>>>>> ca2d0b65
 
 
 if __name__ == '__main__':

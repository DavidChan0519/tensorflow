--- conflicted
+++ resolved
@@ -24,7 +24,7 @@
 from tensorflow.python.data.ops import dataset_ops
 from tensorflow.python.framework import constant_op
 from tensorflow.python.framework import dtypes
-from tensorflow.python.framework import errors
+from tensorflow.python.framework import test_util
 from tensorflow.python.ops import math_ops
 from tensorflow.python.platform import test
 
@@ -58,6 +58,7 @@
   return tuple(tests)
 
 
+@test_util.run_all_in_graph_and_eager_modes
 class FilterFusionTest(test_base.DatasetTestBase, parameterized.TestCase):
 
   @parameterized.named_parameters(*_filter_fusion_test_cases())
@@ -70,33 +71,24 @@
 
     dataset = dataset.cache()
     options = dataset_ops.Options()
-<<<<<<< HEAD
-    options.experimental_filter_fusion = True
-=======
-    options.experimental_optimization.apply_default_optimizations = False
     options.experimental_optimization.filter_fusion = True
->>>>>>> ca2d0b65
     dataset = dataset.with_options(options)
-    iterator = dataset.make_one_shot_iterator()
-    get_next = iterator.get_next()
-    with self.cached_session() as sess:
-      for x in range(5):
-        r = map_function(x)
-        filtered = False
-        for predicate in predicates:
-          if isinstance(r, tuple):
-            b = predicate(*r)  # Pass tuple as multiple arguments.
-          else:
-            b = predicate(r)
-          if not sess.run(b):
-            filtered = True
-            break
+    expected_output = []
+    for x in range(5):
+      r = map_function(x)
+      filtered = False
+      for predicate in predicates:
+        if isinstance(r, tuple):
+          b = predicate(*r)  # Pass tuple as multiple arguments.
+        else:
+          b = predicate(r)
+        if not self.evaluate(b):
+          filtered = True
+          break
 
-        if not filtered:
-          result = sess.run(get_next)
-          self.assertAllEqual(r, result)
-      with self.assertRaises(errors.OutOfRangeError):
-        sess.run(get_next)
+      if not filtered:
+        expected_output.append(r)
+    self.assertDatasetProduces(dataset, expected_output=expected_output)
 
 
 if __name__ == "__main__":

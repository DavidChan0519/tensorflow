# Copyright 2015 The TensorFlow Authors. All Rights Reserved.
#
# Licensed under the Apache License, Version 2.0 (the "License");
# you may not use this file except in compliance with the License.
# You may obtain a copy of the License at
#
#     http://www.apache.org/licenses/LICENSE-2.0
#
# Unless required by applicable law or agreed to in writing, software
# distributed under the License is distributed on an "AS IS" BASIS,
# WITHOUT WARRANTIES OR CONDITIONS OF ANY KIND, either express or implied.
# See the License for the specific language governing permissions and
# limitations under the License.
# ==============================================================================
"""Library of dtypes (Tensor element types)."""
from __future__ import absolute_import
from __future__ import division
from __future__ import print_function

import numpy as np

from tensorflow.core.framework import types_pb2
from tensorflow.python import pywrap_tensorflow
from tensorflow.python.util.tf_export import tf_export

_np_bfloat16 = pywrap_tensorflow.TF_bfloat16_type()


@tf_export("dtypes.DType", "DType")
class DType(object):
  """Represents the type of the elements in a `Tensor`.

  The following `DType` objects are defined:

  * `tf.float16`: 16-bit half-precision floating-point.
  * `tf.float32`: 32-bit single-precision floating-point.
  * `tf.float64`: 64-bit double-precision floating-point.
  * `tf.bfloat16`: 16-bit truncated floating-point.
  * `tf.complex64`: 64-bit single-precision complex.
  * `tf.complex128`: 128-bit double-precision complex.
  * `tf.int8`: 8-bit signed integer.
  * `tf.uint8`: 8-bit unsigned integer.
  * `tf.uint16`: 16-bit unsigned integer.
  * `tf.uint32`: 32-bit unsigned integer.
  * `tf.uint64`: 64-bit unsigned integer.
  * `tf.int16`: 16-bit signed integer.
  * `tf.int32`: 32-bit signed integer.
  * `tf.int64`: 64-bit signed integer.
  * `tf.bool`: Boolean.
  * `tf.string`: String.
  * `tf.qint8`: Quantized 8-bit signed integer.
  * `tf.quint8`: Quantized 8-bit unsigned integer.
  * `tf.qint16`: Quantized 16-bit signed integer.
  * `tf.quint16`: Quantized 16-bit unsigned integer.
  * `tf.qint32`: Quantized 32-bit signed integer.
  * `tf.resource`: Handle to a mutable resource.
  * `tf.variant`: Values of arbitrary types.

  In addition, variants of these types with the `_ref` suffix are
  defined for reference-typed tensors.

  The `tf.as_dtype()` function converts numpy types and string type
  names to a `DType` object.
  """

  def __init__(self, type_enum):
    """Creates a new `DataType`.

    NOTE(mrry): In normal circumstances, you should not need to
    construct a `DataType` object directly. Instead, use the
    `tf.as_dtype()` function.

    Args:
      type_enum: A `types_pb2.DataType` enum value.

    Raises:
      TypeError: If `type_enum` is not a value `types_pb2.DataType`.

    """
    # TODO(mrry): Make the necessary changes (using __new__) to ensure
    # that calling this returns one of the interned values.
    type_enum = int(type_enum)
    if (type_enum not in types_pb2.DataType.values() or
        type_enum == types_pb2.DT_INVALID):
      raise TypeError(
          "type_enum is not a valid types_pb2.DataType: %s" % type_enum)
    self._type_enum = type_enum

  @property
  def _is_ref_dtype(self):
    """Returns `True` if this `DType` represents a reference type."""
    return self._type_enum > 100

  @property
  def _as_ref(self):
    """Returns a reference `DType` based on this `DType`."""
    if self._is_ref_dtype:
      return self
    else:
      return _INTERN_TABLE[self._type_enum + 100]

  @property
  def base_dtype(self):
    """Returns a non-reference `DType` based on this `DType`."""
    if self._is_ref_dtype:
      return _INTERN_TABLE[self._type_enum - 100]
    else:
      return self

  @property
  def real_dtype(self):
    """Returns the dtype correspond to this dtype's real part."""
    base = self.base_dtype
    if base == complex64:
      return float32
    elif base == complex128:
      return float64
    else:
      return self

  @property
  def is_numpy_compatible(self):
    return self._type_enum not in _NUMPY_INCOMPATIBLE

  @property
  def as_numpy_dtype(self):
    """Returns a `numpy.dtype` based on this `DType`."""
    return _TF_TO_NP[self._type_enum]

  @property
  def as_datatype_enum(self):
    """Returns a `types_pb2.DataType` enum value based on this `DType`."""
    return self._type_enum

  @property
  def is_bool(self):
    """Returns whether this is a boolean data type"""
    return self.base_dtype == bool

  @property
  def is_integer(self):
    """Returns whether this is a (non-quantized) integer type."""
    return (self.is_numpy_compatible and not self.is_quantized and
            np.issubdtype(self.as_numpy_dtype, np.integer))

  @property
  def is_floating(self):
    """Returns whether this is a (non-quantized, real) floating point type."""
    return ((self.is_numpy_compatible and
             np.issubdtype(self.as_numpy_dtype, np.floating)) or
            self.base_dtype == bfloat16)

  @property
  def is_complex(self):
    """Returns whether this is a complex floating point type."""
    return self.base_dtype in (complex64, complex128)

  @property
  def is_quantized(self):
    """Returns whether this is a quantized data type."""
    return self.base_dtype in _QUANTIZED_DTYPES_NO_REF

  @property
  def is_unsigned(self):
    """Returns whether this type is unsigned.

    Non-numeric, unordered, and quantized types are not considered unsigned, and
    this function returns `False`.

    Returns:
      Whether a `DType` is unsigned.
    """
    try:
      return self.min == 0
    except TypeError:
      return False

  @property
  def min(self):
    """Returns the minimum representable value in this data type.

    Raises:
      TypeError: if this is a non-numeric, unordered, or quantized type.

    """
    if (self.is_quantized or
        self.base_dtype in (bool, string, complex64, complex128)):
      raise TypeError("Cannot find minimum value of %s." % self)

    # there is no simple way to get the min value of a dtype, we have to check
    # float and int types separately
    try:
      return np.finfo(self.as_numpy_dtype()).min
    except:  # bare except as possible raises by finfo not documented
      try:
        return np.iinfo(self.as_numpy_dtype()).min
      except:
        if self.base_dtype == bfloat16:
          return _np_bfloat16(float.fromhex("-0x1.FEp127"))
        raise TypeError("Cannot find minimum value of %s." % self)

  @property
  def max(self):
    """Returns the maximum representable value in this data type.

    Raises:
      TypeError: if this is a non-numeric, unordered, or quantized type.

    """
    if (self.is_quantized or
        self.base_dtype in (bool, string, complex64, complex128)):
      raise TypeError("Cannot find maximum value of %s." % self)

    # there is no simple way to get the max value of a dtype, we have to check
    # float and int types separately
    try:
      return np.finfo(self.as_numpy_dtype()).max
    except:  # bare except as possible raises by finfo not documented
      try:
        return np.iinfo(self.as_numpy_dtype()).max
      except:
        if self.base_dtype == bfloat16:
          return _np_bfloat16(float.fromhex("0x1.FEp127"))
        raise TypeError("Cannot find maximum value of %s." % self)

  @property
  def limits(self, clip_negative=True):
    """Return intensity limits, i.e. (min, max) tuple, of the dtype.
    Args:
      clip_negative : bool, optional
          If True, clip the negative range (i.e. return 0 for min intensity)
          even if the image dtype allows negative values.
    Returns
      min, max : tuple
        Lower and upper intensity limits.
    """
    min, max = dtype_range[self.as_numpy_dtype]  # pylint: disable=redefined-builtin
    if clip_negative:
      min = 0  # pylint: disable=redefined-builtin
    return min, max

  def is_compatible_with(self, other):
    """Returns True if the `other` DType will be converted to this DType.

    The conversion rules are as follows:

    ```python
    DType(T)       .is_compatible_with(DType(T))        == True
    DType(T)       .is_compatible_with(DType(T).as_ref) == True
    DType(T).as_ref.is_compatible_with(DType(T))        == False
    DType(T).as_ref.is_compatible_with(DType(T).as_ref) == True
    ```

    Args:
      other: A `DType` (or object that may be converted to a `DType`).

    Returns:
      True if a Tensor of the `other` `DType` will be implicitly converted to
      this `DType`.
    """
    other = as_dtype(other)
    return self._type_enum in (other.as_datatype_enum,
                               other.base_dtype.as_datatype_enum)

  def __eq__(self, other):
    """Returns True iff this DType refers to the same type as `other`."""
    if other is None:
      return False
    try:
      dtype = as_dtype(other).as_datatype_enum
      return self._type_enum == dtype  # pylint: disable=protected-access
    except TypeError:
      return False

  def __ne__(self, other):
    """Returns True iff self != other."""
    return not self.__eq__(other)

  @property
  def name(self):
    """Returns the string name for this `DType`."""
    return _TYPE_TO_STRING[self._type_enum]

  def __int__(self):
    return self._type_enum

  def __str__(self):
    return "<dtype: %r>" % self.name

  def __repr__(self):
    return "tf." + self.name

  def __hash__(self):
    return self._type_enum

  def __reduce__(self):
    return as_dtype, (self.name,)

  @property
  def size(self):
    if (self._type_enum == types_pb2.DT_VARIANT or
        self._type_enum == types_pb2.DT_RESOURCE):
      return 1
    return np.dtype(self.as_numpy_dtype).itemsize


# Define data type range of numpy dtype
dtype_range = {
    np.bool_: (False, True),
    np.bool8: (False, True),
    np.uint8: (0, 255),
    np.uint16: (0, 65535),
    np.int8: (-128, 127),
    np.int16: (-32768, 32767),
    np.int64: (-2**63, 2**63 - 1),
    np.uint64: (0, 2**64 - 1),
    np.int32: (-2**31, 2**31 - 1),
    np.uint32: (0, 2**32 - 1),
    np.float32: (-1, 1),
    np.float64: (-1, 1)
}

# Define standard wrappers for the types_pb2.DataType enum.
resource = DType(types_pb2.DT_RESOURCE)
tf_export("dtypes.resource", "resource").export_constant(__name__, "resource")
variant = DType(types_pb2.DT_VARIANT)
tf_export("dtypes.variant", "variant").export_constant(__name__, "variant")
float16 = DType(types_pb2.DT_HALF)
tf_export("dtypes.float16", "float16").export_constant(__name__, "float16")
half = float16
tf_export("dtypes.half", "half").export_constant(__name__, "half")
float32 = DType(types_pb2.DT_FLOAT)
tf_export("dtypes.float32", "float32").export_constant(__name__, "float32")
float64 = DType(types_pb2.DT_DOUBLE)
tf_export("dtypes.float64", "float64").export_constant(__name__, "float64")
double = float64
tf_export("dtypes.double", "double").export_constant(__name__, "double")
int32 = DType(types_pb2.DT_INT32)
tf_export("dtypes.int32", "int32").export_constant(__name__, "int32")
uint8 = DType(types_pb2.DT_UINT8)
tf_export("dtypes.uint8", "uint8").export_constant(__name__, "uint8")
uint16 = DType(types_pb2.DT_UINT16)
tf_export("dtypes.uint16", "uint16").export_constant(__name__, "uint16")
uint32 = DType(types_pb2.DT_UINT32)
tf_export("dtypes.uint32", "uint32").export_constant(__name__, "uint32")
uint64 = DType(types_pb2.DT_UINT64)
tf_export("dtypes.uint64", "uint64").export_constant(__name__, "uint64")
int16 = DType(types_pb2.DT_INT16)
tf_export("dtypes.uint16", "int16").export_constant(__name__, "int16")
int8 = DType(types_pb2.DT_INT8)
tf_export("dtypes.int8", "int8").export_constant(__name__, "int8")
string = DType(types_pb2.DT_STRING)
tf_export("dtypes.string", "string").export_constant(__name__, "string")
complex64 = DType(types_pb2.DT_COMPLEX64)
tf_export("dtypes.complex64", "complex64").export_constant(
    __name__, "complex64")
complex128 = DType(types_pb2.DT_COMPLEX128)
tf_export("dtypes.complex128", "complex128").export_constant(
    __name__, "complex128")
int64 = DType(types_pb2.DT_INT64)
tf_export("dtypes.int64", "int64").export_constant(__name__, "int64")
bool = DType(types_pb2.DT_BOOL)  # pylint: disable=redefined-builtin
tf_export("dtypes.bool", "bool").export_constant(__name__, "bool")
qint8 = DType(types_pb2.DT_QINT8)
tf_export("dtypes.qint8", "qint8").export_constant(__name__, "qint8")
quint8 = DType(types_pb2.DT_QUINT8)
tf_export("dtypes.quint8", "quint8").export_constant(__name__, "quint8")
qint16 = DType(types_pb2.DT_QINT16)
tf_export("dtypes.qint16", "qint16").export_constant(__name__, "qint16")
quint16 = DType(types_pb2.DT_QUINT16)
tf_export("dtypes.quint16", "quint16").export_constant(__name__, "quint16")
qint32 = DType(types_pb2.DT_QINT32)
tf_export("dtypes.qint32", "qint32").export_constant(__name__, "qint32")
resource_ref = DType(types_pb2.DT_RESOURCE_REF)
variant_ref = DType(types_pb2.DT_VARIANT_REF)
bfloat16 = DType(types_pb2.DT_BFLOAT16)
tf_export("dtypes.bfloat16", "bfloat16").export_constant(__name__, "bfloat16")
float16_ref = DType(types_pb2.DT_HALF_REF)
half_ref = float16_ref
float32_ref = DType(types_pb2.DT_FLOAT_REF)
float64_ref = DType(types_pb2.DT_DOUBLE_REF)
double_ref = float64_ref
int32_ref = DType(types_pb2.DT_INT32_REF)
uint32_ref = DType(types_pb2.DT_UINT32_REF)
uint8_ref = DType(types_pb2.DT_UINT8_REF)
uint16_ref = DType(types_pb2.DT_UINT16_REF)
int16_ref = DType(types_pb2.DT_INT16_REF)
int8_ref = DType(types_pb2.DT_INT8_REF)
string_ref = DType(types_pb2.DT_STRING_REF)
complex64_ref = DType(types_pb2.DT_COMPLEX64_REF)
complex128_ref = DType(types_pb2.DT_COMPLEX128_REF)
int64_ref = DType(types_pb2.DT_INT64_REF)
uint64_ref = DType(types_pb2.DT_UINT64_REF)
bool_ref = DType(types_pb2.DT_BOOL_REF)
qint8_ref = DType(types_pb2.DT_QINT8_REF)
quint8_ref = DType(types_pb2.DT_QUINT8_REF)
qint16_ref = DType(types_pb2.DT_QINT16_REF)
quint16_ref = DType(types_pb2.DT_QUINT16_REF)
qint32_ref = DType(types_pb2.DT_QINT32_REF)
bfloat16_ref = DType(types_pb2.DT_BFLOAT16_REF)

_NUMPY_INCOMPATIBLE = frozenset([
    types_pb2.DT_VARIANT, types_pb2.DT_VARIANT_REF, types_pb2.DT_RESOURCE,
    types_pb2.DT_RESOURCE_REF
])

# Maintain an intern table so that we don't have to create a large
# number of small objects.
_INTERN_TABLE = {
    types_pb2.DT_HALF: float16,
    types_pb2.DT_FLOAT: float32,
    types_pb2.DT_DOUBLE: float64,
    types_pb2.DT_INT32: int32,
    types_pb2.DT_UINT8: uint8,
    types_pb2.DT_UINT16: uint16,
    types_pb2.DT_UINT32: uint32,
    types_pb2.DT_UINT64: uint64,
    types_pb2.DT_INT16: int16,
    types_pb2.DT_INT8: int8,
    types_pb2.DT_STRING: string,
    types_pb2.DT_COMPLEX64: complex64,
    types_pb2.DT_COMPLEX128: complex128,
    types_pb2.DT_INT64: int64,
    types_pb2.DT_BOOL: bool,
    types_pb2.DT_QINT8: qint8,
    types_pb2.DT_QUINT8: quint8,
    types_pb2.DT_QINT16: qint16,
    types_pb2.DT_QUINT16: quint16,
    types_pb2.DT_QINT32: qint32,
    types_pb2.DT_BFLOAT16: bfloat16,
    types_pb2.DT_RESOURCE: resource,
    types_pb2.DT_VARIANT: variant,
    types_pb2.DT_HALF_REF: float16_ref,
    types_pb2.DT_FLOAT_REF: float32_ref,
    types_pb2.DT_DOUBLE_REF: float64_ref,
    types_pb2.DT_INT32_REF: int32_ref,
    types_pb2.DT_UINT32_REF: uint32_ref,
    types_pb2.DT_UINT8_REF: uint8_ref,
    types_pb2.DT_UINT16_REF: uint16_ref,
    types_pb2.DT_INT16_REF: int16_ref,
    types_pb2.DT_INT8_REF: int8_ref,
    types_pb2.DT_STRING_REF: string_ref,
    types_pb2.DT_COMPLEX64_REF: complex64_ref,
    types_pb2.DT_COMPLEX128_REF: complex128_ref,
    types_pb2.DT_INT64_REF: int64_ref,
    types_pb2.DT_UINT64_REF: uint64_ref,
    types_pb2.DT_BOOL_REF: bool_ref,
    types_pb2.DT_QINT8_REF: qint8_ref,
    types_pb2.DT_QUINT8_REF: quint8_ref,
    types_pb2.DT_QINT16_REF: qint16_ref,
    types_pb2.DT_QUINT16_REF: quint16_ref,
    types_pb2.DT_QINT32_REF: qint32_ref,
    types_pb2.DT_BFLOAT16_REF: bfloat16_ref,
    types_pb2.DT_RESOURCE_REF: resource_ref,
    types_pb2.DT_VARIANT_REF: variant_ref,
}

# Standard mappings between types_pb2.DataType values and string names.
_TYPE_TO_STRING = {
    types_pb2.DT_HALF: "float16",
    types_pb2.DT_FLOAT: "float32",
    types_pb2.DT_DOUBLE: "float64",
    types_pb2.DT_INT32: "int32",
    types_pb2.DT_UINT8: "uint8",
    types_pb2.DT_UINT16: "uint16",
    types_pb2.DT_UINT32: "uint32",
    types_pb2.DT_UINT64: "uint64",
    types_pb2.DT_INT16: "int16",
    types_pb2.DT_INT8: "int8",
    types_pb2.DT_STRING: "string",
    types_pb2.DT_COMPLEX64: "complex64",
    types_pb2.DT_COMPLEX128: "complex128",
    types_pb2.DT_INT64: "int64",
    types_pb2.DT_BOOL: "bool",
    types_pb2.DT_QINT8: "qint8",
    types_pb2.DT_QUINT8: "quint8",
    types_pb2.DT_QINT16: "qint16",
    types_pb2.DT_QUINT16: "quint16",
    types_pb2.DT_QINT32: "qint32",
    types_pb2.DT_BFLOAT16: "bfloat16",
    types_pb2.DT_RESOURCE: "resource",
    types_pb2.DT_VARIANT: "variant",
    types_pb2.DT_HALF_REF: "float16_ref",
    types_pb2.DT_FLOAT_REF: "float32_ref",
    types_pb2.DT_DOUBLE_REF: "float64_ref",
    types_pb2.DT_INT32_REF: "int32_ref",
    types_pb2.DT_UINT32_REF: "uint32_ref",
    types_pb2.DT_UINT8_REF: "uint8_ref",
    types_pb2.DT_UINT16_REF: "uint16_ref",
    types_pb2.DT_INT16_REF: "int16_ref",
    types_pb2.DT_INT8_REF: "int8_ref",
    types_pb2.DT_STRING_REF: "string_ref",
    types_pb2.DT_COMPLEX64_REF: "complex64_ref",
    types_pb2.DT_COMPLEX128_REF: "complex128_ref",
    types_pb2.DT_INT64_REF: "int64_ref",
    types_pb2.DT_UINT64_REF: "uint64_ref",
    types_pb2.DT_BOOL_REF: "bool_ref",
    types_pb2.DT_QINT8_REF: "qint8_ref",
    types_pb2.DT_QUINT8_REF: "quint8_ref",
    types_pb2.DT_QINT16_REF: "qint16_ref",
    types_pb2.DT_QUINT16_REF: "quint16_ref",
    types_pb2.DT_QINT32_REF: "qint32_ref",
    types_pb2.DT_BFLOAT16_REF: "bfloat16_ref",
    types_pb2.DT_RESOURCE_REF: "resource_ref",
    types_pb2.DT_VARIANT_REF: "variant_ref",
}
_STRING_TO_TF = {
    value: _INTERN_TABLE[key]
    for key, value in _TYPE_TO_STRING.items()
}
# Add non-canonical aliases.
_STRING_TO_TF["half"] = float16
_STRING_TO_TF["half_ref"] = float16_ref
_STRING_TO_TF["float"] = float32
_STRING_TO_TF["float_ref"] = float32_ref
_STRING_TO_TF["double"] = float64
_STRING_TO_TF["double_ref"] = float64_ref

# Numpy representation for quantized dtypes.
#
# These are magic strings that are used in the swig wrapper to identify
# quantized types.
# TODO(mrry,keveman): Investigate Numpy type registration to replace this
# hard-coding of names.
_np_qint8 = np.dtype([("qint8", np.int8, 1)])
_np_quint8 = np.dtype([("quint8", np.uint8, 1)])
_np_qint16 = np.dtype([("qint16", np.int16, 1)])
_np_quint16 = np.dtype([("quint16", np.uint16, 1)])
_np_qint32 = np.dtype([("qint32", np.int32, 1)])

# _np_bfloat16 is defined by a module import.

# Custom struct dtype for directly-fed ResourceHandles of supported type(s).
np_resource = np.dtype([("resource", np.ubyte, 1)])

# Standard mappings between types_pb2.DataType values and numpy.dtypes.
<<<<<<< HEAD
_NP_TO_TF = frozenset([
    (np.float16, float16),
    (np.float32, float32),
    (np.float64, float64),
    (np.int32, int32),
    (np.int64, int64),
    (np.uint8, uint8),
    (np.uint16, uint16),
    (np.uint32, uint32),
    (np.uint64, uint64),
    (np.int16, int16),
    (np.int8, int8),
    (np.complex64, complex64),
    (np.complex128, complex128),
    (np.object, string),
    (np.bool, bool),
    (_np_qint8, qint8),
    (_np_quint8, quint8),
    (_np_qint16, qint16),
    (_np_quint16, quint16),
    (_np_qint32, qint32),
    (_np_bfloat16, bfloat16),
])
=======
_NP_TO_TF = {
    np.float16: float16,
    np.float32: float32,
    np.float64: float64,
    np.int32: int32,
    np.int64: int64,
    np.uint8: uint8,
    np.uint16: uint16,
    np.uint32: uint32,
    np.uint64: uint64,
    np.int16: int16,
    np.int8: int8,
    np.complex64: complex64,
    np.complex128: complex128,
    np.object_: string,
    np.string_: string,
    np.unicode_: string,
    np.bool_: bool,
    _np_qint8: qint8,
    _np_quint8: quint8,
    _np_qint16: qint16,
    _np_quint16: quint16,
    _np_qint32: qint32,
    _np_bfloat16: bfloat16,
}

# On Python 2.X `np.longlong` could be a distinct type used for long
# integers e.g. 42L. See numpy/numpy#9799.
for pdt in [
    np.longlong,
    np.ulonglong,
]:
  if pdt not in _NP_TO_TF:
    _NP_TO_TF[pdt] = next(
        _NP_TO_TF[dt] for dt in _NP_TO_TF if dt == pdt().dtype)

>>>>>>> ca2d0b65
_TF_TO_NP = {
    types_pb2.DT_HALF:
        np.float16,
    types_pb2.DT_FLOAT:
        np.float32,
    types_pb2.DT_DOUBLE:
        np.float64,
    types_pb2.DT_INT32:
        np.int32,
    types_pb2.DT_UINT8:
        np.uint8,
    types_pb2.DT_UINT16:
        np.uint16,
    types_pb2.DT_UINT32:
        np.uint32,
    types_pb2.DT_UINT64:
        np.uint64,
    types_pb2.DT_INT16:
        np.int16,
    types_pb2.DT_INT8:
        np.int8,
    # NOTE(touts): For strings we use np.object as it supports variable length
    # strings.
    types_pb2.DT_STRING:
        np.object,
    types_pb2.DT_COMPLEX64:
        np.complex64,
    types_pb2.DT_COMPLEX128:
        np.complex128,
    types_pb2.DT_INT64:
        np.int64,
    types_pb2.DT_BOOL:
        np.bool,
    types_pb2.DT_QINT8:
        _np_qint8,
    types_pb2.DT_QUINT8:
        _np_quint8,
    types_pb2.DT_QINT16:
        _np_qint16,
    types_pb2.DT_QUINT16:
        _np_quint16,
    types_pb2.DT_QINT32:
        _np_qint32,
    types_pb2.DT_BFLOAT16:
        _np_bfloat16,

    # Ref types
    types_pb2.DT_HALF_REF:
        np.float16,
    types_pb2.DT_FLOAT_REF:
        np.float32,
    types_pb2.DT_DOUBLE_REF:
        np.float64,
    types_pb2.DT_INT32_REF:
        np.int32,
    types_pb2.DT_UINT32_REF:
        np.uint32,
    types_pb2.DT_UINT8_REF:
        np.uint8,
    types_pb2.DT_UINT16_REF:
        np.uint16,
    types_pb2.DT_INT16_REF:
        np.int16,
    types_pb2.DT_INT8_REF:
        np.int8,
    types_pb2.DT_STRING_REF:
        np.object,
    types_pb2.DT_COMPLEX64_REF:
        np.complex64,
    types_pb2.DT_COMPLEX128_REF:
        np.complex128,
    types_pb2.DT_INT64_REF:
        np.int64,
    types_pb2.DT_UINT64_REF:
        np.uint64,
    types_pb2.DT_BOOL_REF:
        np.bool,
    types_pb2.DT_QINT8_REF:
        _np_qint8,
    types_pb2.DT_QUINT8_REF:
        _np_quint8,
    types_pb2.DT_QINT16_REF:
        _np_qint16,
    types_pb2.DT_QUINT16_REF:
        _np_quint16,
    types_pb2.DT_QINT32_REF:
        _np_qint32,
    types_pb2.DT_BFLOAT16_REF:
        _np_bfloat16,
}

_QUANTIZED_DTYPES_NO_REF = frozenset([qint8, quint8, qint16, quint16, qint32])
_QUANTIZED_DTYPES_REF = frozenset(
    [qint8_ref, quint8_ref, qint16_ref, quint16_ref, qint32_ref])
QUANTIZED_DTYPES = _QUANTIZED_DTYPES_REF.union(_QUANTIZED_DTYPES_NO_REF)
tf_export("dtypes.QUANTIZED_DTYPES", "QUANTIZED_DTYPES").export_constant(
    __name__, "QUANTIZED_DTYPES")

_PYTHON_TO_TF = {
    float: float32,
    bool: bool,
}

_ANY_TO_TF = {}
_ANY_TO_TF.update(_INTERN_TABLE)
_ANY_TO_TF.update(_STRING_TO_TF)
_ANY_TO_TF.update(_PYTHON_TO_TF)
_ANY_TO_TF.update(_NP_TO_TF)

# Ensure no collisions.
assert len(_ANY_TO_TF) == sum(len(d) for d in [
    _INTERN_TABLE,
    _STRING_TO_TF,
    _PYTHON_TO_TF,
    _NP_TO_TF
])


@tf_export("dtypes.as_dtype", "as_dtype")
def as_dtype(type_value):
  """Converts the given `type_value` to a `DType`.

  Args:
    type_value: A value that can be converted to a `tf.DType` object. This may
      currently be a `tf.DType` object, a [`DataType`
      enum](https://www.tensorflow.org/code/tensorflow/core/framework/types.proto),
      a string type name, or a `numpy.dtype`.

  Returns:
    A `DType` corresponding to `type_value`.

  Raises:
    TypeError: If `type_value` cannot be converted to a `DType`.
  """
  if isinstance(type_value, DType):
    return type_value

  if isinstance(type_value, np.dtype):
    try:
      return _NP_TO_TF[type_value.type]
    except KeyError:
      pass

  try:
    return _ANY_TO_TF[type_value]
  except KeyError:
    pass

  raise TypeError(
      "Cannot convert value %r to a TensorFlow DType." % type_value)<|MERGE_RESOLUTION|>--- conflicted
+++ resolved
@@ -18,6 +18,7 @@
 from __future__ import print_function
 
 import numpy as np
+from six.moves import builtins
 
 from tensorflow.core.framework import types_pb2
 from tensorflow.python import pywrap_tensorflow
@@ -346,7 +347,7 @@
 uint64 = DType(types_pb2.DT_UINT64)
 tf_export("dtypes.uint64", "uint64").export_constant(__name__, "uint64")
 int16 = DType(types_pb2.DT_INT16)
-tf_export("dtypes.uint16", "int16").export_constant(__name__, "int16")
+tf_export("dtypes.int16", "int16").export_constant(__name__, "int16")
 int8 = DType(types_pb2.DT_INT8)
 tf_export("dtypes.int8", "int8").export_constant(__name__, "int8")
 string = DType(types_pb2.DT_STRING)
@@ -534,7 +535,6 @@
 np_resource = np.dtype([("resource", np.ubyte, 1)])
 
 # Standard mappings between types_pb2.DataType values and numpy.dtypes.
-<<<<<<< HEAD
 _NP_TO_TF = frozenset([
     (np.float16, float16),
     (np.float32, float32),
@@ -549,8 +549,8 @@
     (np.int8, int8),
     (np.complex64, complex64),
     (np.complex128, complex128),
-    (np.object, string),
-    (np.bool, bool),
+    (np.object_, string),
+    (np.bool_, bool),
     (_np_qint8, qint8),
     (_np_quint8, quint8),
     (_np_qint16, qint16),
@@ -558,44 +558,6 @@
     (_np_qint32, qint32),
     (_np_bfloat16, bfloat16),
 ])
-=======
-_NP_TO_TF = {
-    np.float16: float16,
-    np.float32: float32,
-    np.float64: float64,
-    np.int32: int32,
-    np.int64: int64,
-    np.uint8: uint8,
-    np.uint16: uint16,
-    np.uint32: uint32,
-    np.uint64: uint64,
-    np.int16: int16,
-    np.int8: int8,
-    np.complex64: complex64,
-    np.complex128: complex128,
-    np.object_: string,
-    np.string_: string,
-    np.unicode_: string,
-    np.bool_: bool,
-    _np_qint8: qint8,
-    _np_quint8: quint8,
-    _np_qint16: qint16,
-    _np_quint16: quint16,
-    _np_qint32: qint32,
-    _np_bfloat16: bfloat16,
-}
-
-# On Python 2.X `np.longlong` could be a distinct type used for long
-# integers e.g. 42L. See numpy/numpy#9799.
-for pdt in [
-    np.longlong,
-    np.ulonglong,
-]:
-  if pdt not in _NP_TO_TF:
-    _NP_TO_TF[pdt] = next(
-        _NP_TO_TF[dt] for dt in _NP_TO_TF if dt == pdt().dtype)
-
->>>>>>> ca2d0b65
 _TF_TO_NP = {
     types_pb2.DT_HALF:
         np.float16,
@@ -691,27 +653,16 @@
 _QUANTIZED_DTYPES_REF = frozenset(
     [qint8_ref, quint8_ref, qint16_ref, quint16_ref, qint32_ref])
 QUANTIZED_DTYPES = _QUANTIZED_DTYPES_REF.union(_QUANTIZED_DTYPES_NO_REF)
-tf_export("dtypes.QUANTIZED_DTYPES", "QUANTIZED_DTYPES").export_constant(
-    __name__, "QUANTIZED_DTYPES")
+tf_export(
+    "dtypes.QUANTIZED_DTYPES",
+    v1=["dtypes.QUANTIZED_DTYPES", "QUANTIZED_DTYPES"]).export_constant(
+        __name__, "QUANTIZED_DTYPES")
 
 _PYTHON_TO_TF = {
-    float: float32,
-    bool: bool,
+    builtins.float: float32,
+    builtins.bool: bool,
+    builtins.object: string
 }
-
-_ANY_TO_TF = {}
-_ANY_TO_TF.update(_INTERN_TABLE)
-_ANY_TO_TF.update(_STRING_TO_TF)
-_ANY_TO_TF.update(_PYTHON_TO_TF)
-_ANY_TO_TF.update(_NP_TO_TF)
-
-# Ensure no collisions.
-assert len(_ANY_TO_TF) == sum(len(d) for d in [
-    _INTERN_TABLE,
-    _STRING_TO_TF,
-    _PYTHON_TO_TF,
-    _NP_TO_TF
-])
 
 
 @tf_export("dtypes.as_dtype", "as_dtype")
@@ -733,16 +684,36 @@
   if isinstance(type_value, DType):
     return type_value
 
-  if isinstance(type_value, np.dtype):
-    try:
-      return _NP_TO_TF[type_value.type]
-    except KeyError:
-      pass
-
   try:
-    return _ANY_TO_TF[type_value]
+    return _INTERN_TABLE[type_value]
   except KeyError:
     pass
 
-  raise TypeError(
-      "Cannot convert value %r to a TensorFlow DType." % type_value)+  try:
+    return _STRING_TO_TF[type_value]
+  except KeyError:
+    pass
+
+  try:
+    return _PYTHON_TO_TF[type_value]
+  except KeyError:
+    pass
+
+  if isinstance(type_value, np.dtype):
+    # The numpy dtype for strings is variable length. We can not compare
+    # dtype with a single constant (np.string does not exist) to decide
+    # dtype is a "string" type. We need to compare the dtype.type to be
+    # sure it's a string type.
+    if type_value.type == np.string_ or type_value.type == np.unicode_:
+      return string
+
+  if isinstance(type_value, (type, np.dtype)):
+    for key, val in _NP_TO_TF:
+      try:
+        if key == type_value:
+          return val
+      except TypeError as e:
+        raise TypeError("Cannot convert {} to a dtype. {}".format(
+            type_value, e))
+
+  raise TypeError("Cannot convert value %r to a TensorFlow DType." % type_value)
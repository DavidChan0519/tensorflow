# Copyright 2018 The TensorFlow Authors. All Rights Reserved.
#
# Licensed under the Apache License, Version 2.0 (the "License");
# you may not use this file except in compliance with the License.
# You may obtain a copy of the License at
#
#     http://www.apache.org/licenses/LICENSE-2.0
#
# Unless required by applicable law or agreed to in writing, software
# distributed under the License is distributed on an "AS IS" BASIS,
# WITHOUT WARRANTIES OR CONDITIONS OF ANY KIND, either express or implied.
# See the License for the specific language governing permissions and
# limitations under the License.
# ==============================================================================
"""Class CollectiveAllReduceStrategy implementing DistributionStrategy."""

from __future__ import absolute_import
from __future__ import division
from __future__ import print_function

from tensorflow.contrib.distribute.python import cross_tower_ops as cross_tower_ops_lib
from tensorflow.contrib.distribute.python import cross_tower_utils
from tensorflow.contrib.distribute.python import mirrored_strategy
from tensorflow.contrib.distribute.python import values
from tensorflow.core.protobuf import rewriter_config_pb2
from tensorflow.python.distribute import multi_worker_util
<<<<<<< HEAD
=======
from tensorflow.python.distribute import numpy_dataset
from tensorflow.python.distribute import values
>>>>>>> ca2d0b65
from tensorflow.python.eager import context
from tensorflow.python.eager import tape
from tensorflow.python.framework import ops
from tensorflow.python.ops import array_ops
from tensorflow.python.ops import collective_ops
from tensorflow.python.platform import tf_logging as logging


# TODO(yuefengz): support in-graph replication.
class CollectiveAllReduceStrategy(mirrored_strategy.MirroredStrategy):
  """Distribution strategy that uses collective ops for all-reduce.

  It is similar to the MirroredStrategy but it uses collective ops for
  reduction.

  When `cluster_spec` is given by the `configure` method, it turns into the
  mulit-worker version that works on multiple workers with between-graph
  replication.

  Note: `configure` will be called by higher-level APIs if running in
  distributed environment.
  """

  def __init__(self, num_gpus_per_worker=0):
    """Initializes the object.

    Args:
      num_gpus_per_worker: number of local GPUs or GPUs per worker, the default
        is 0 meaning CPU only.
    """
    self._num_gpus_per_worker = num_gpus_per_worker
    self._initialize_local_worker(num_gpus_per_worker)

  def _initialize_local_worker(self, num_gpus_per_worker):
    """Initializes the object for local training."""
    self._is_chief = True
    self._num_workers = 1

    if num_gpus_per_worker:
      local_devices = [
          "/device:GPU:%d" % i for i in range(num_gpus_per_worker)
      ]
    else:
<<<<<<< HEAD
      local_devices = ["/device:CPU:0"]

    self._collective_keys = cross_tower_utils.CollectiveKeys()
    super(CollectiveAllReduceStrategy, self).__init__(
        devices=local_devices,
        cross_tower_ops=cross_tower_ops_lib.CollectiveAllReduce(
            num_workers=1,
            num_gpus_per_worker=num_gpus_per_worker,
            collective_keys=self._collective_keys))
=======
      local_devices = ("/device:CPU:0",)
    self._worker_device = device_util.canonicalize("/device:CPU:0")
    self._host_input_device = numpy_dataset.SingleDevice(self._worker_device)

    self._collective_keys = cross_device_utils.CollectiveKeys()
    self._initialize_local(local_devices)
    # TODO(yuefengz): remove num_gpus_per_worker from CollectiveAllReduce.
    self._cross_device_ops = cross_device_ops_lib.CollectiveAllReduce(
        num_workers=self._num_workers,
        num_gpus_per_worker=num_gpus_per_worker,
        collective_keys=self._collective_keys)
>>>>>>> ca2d0b65

    self._cluster_spec = None
    self._task_type = None
    self._task_id = None

    logging.info("CollectiveAllReduceStrategy with local_devices = %r",
                 local_devices)

  def _initialize_multi_worker(self, num_gpus_per_worker, cluster_spec,
                               task_type, task_id):
    """Initializes the object for multi-worker training."""
    if task_type is None or task_id is None:
      raise ValueError("When `cluster_spec` is given, you must also specify "
                       "`task_type` and `task_id`")
    if task_type not in ["chief", "worker"]:
      raise ValueError(
          "Unrecognized task_type: %r, valid task types are: \"chief\", "
          "\"worker\"." % task_type)
    cluster_spec = multi_worker_util.normalize_cluster_spec(cluster_spec)
    self._num_workers = len(cluster_spec.as_dict().get("worker", [])) + len(
        cluster_spec.as_dict().get("chief", []))
    if not self._num_workers:
      raise ValueError("No `worker` or `chief` tasks can be found in "
                       "`cluster_spec`.")

    self._is_chief = multi_worker_util.is_chief(cluster_spec, task_type,
                                                task_id)

<<<<<<< HEAD
    worker_device = "/job:%s/task:%d" % (task_type, task_id)
=======
    self._worker_device = "/job:%s/task:%d" % (task_type, task_id)
    self._host_input_device = numpy_dataset.SingleDevice(self._worker_device)
>>>>>>> ca2d0b65
    if num_gpus_per_worker:
      local_devices = [
          "%s/device:GPU:%d" % (worker_device, i)
          for i in range(num_gpus_per_worker)
      ]
    else:
      local_devices = [worker_device]

    self._collective_keys = cross_tower_utils.CollectiveKeys()
    super(CollectiveAllReduceStrategy, self).__init__(
        devices=local_devices,
        cross_tower_ops=cross_tower_ops_lib.CollectiveAllReduce(
            num_workers=self._num_workers,
            num_gpus_per_worker=num_gpus_per_worker,
            collective_keys=self._collective_keys))

    # Add a default device so that ops without specified devices will not end up
    # on other workers.
    self._default_device = "/job:%s/task:%d" % (task_type, task_id)

    self._cluster_spec = multi_worker_util.normalize_cluster_spec(cluster_spec)
    self._task_type = task_type
    self._task_id = task_id

    logging.info(
        "Multi-worker CollectiveAllReduceStrategy with "
        "cluster_spec = %r, task_type = %r, task_id = %r, "
        "num_workers = %r, local_devices = %r", cluster_spec.as_dict(),
        task_type, task_id, self._num_workers, local_devices)

  def _create_variable(self, next_creator, *args, **kwargs):
    colocate_with = kwargs.pop("colocate_with", None)
<<<<<<< HEAD
    devices = self._get_devices_from(colocate_with)
    group_size = len(devices) * self._num_workers
    group_key = self._collective_keys.get_group_key(self._devices)

    def _real_mirrored_creator(devices, *args, **kwargs):
      """Creates one MirroredVariable on the current worker."""
      index = {}
=======
    if colocate_with is None:
      device_map = self._device_map
      logical_device = 0  # TODO(josh11b): Get logical device from scope here.
    elif isinstance(colocate_with, numpy_dataset.SingleDevice):
      with ops.device(colocate_with.device):
        return next_creator(*args, **kwargs)
    else:
      device_map = colocate_with.device_map
      logical_device = colocate_with.logical_device

    def _real_mirrored_creator(devices, *args, **kwargs):
      """Creates one MirroredVariable on the current worker."""
>>>>>>> ca2d0b65
      unique_var_name = ops.get_default_graph().unique_name(
          kwargs["name"], mark_as_used=False).rstrip("/")
      # pylint: disable=protected-access
      collective_instance_key = self._collective_keys.get_instance_key(
          key_id=unique_var_name)
      # Only the first device participles in the broadcast of initial values.
      group_key = self._collective_keys.get_group_key([devices[0]])
      group_size = self._num_workers
      if "initial_value" not in kwargs:
        raise ValueError("Initial value must be specified.")
      initial_value = kwargs["initial_value"]
      if callable(initial_value):
        initial_value_fn = initial_value
      else:
        initial_value_fn = lambda: initial_value

      value_list = []
      for i, d in enumerate(devices):
        with ops.init_scope(), ops.device(d):
          if i == 0:
            # The initial value fn makes sure variables all initialized to
            # same values. The first device of the chief worker will send their
            # variable values to other workers.
            def _overridden_initial_value_fn(device=d, index=i):  # pylint: disable=g-missing-docstring
              with ops.device(device):
                initial_value = initial_value_fn()
                assert not callable(initial_value)
                initial_value = ops.convert_to_tensor(initial_value)

                assert index == 0, index
                if self._num_workers > 1:
                  if self._is_chief:
                    bcast_send = collective_ops.broadcast_send(
                        initial_value, initial_value.shape, initial_value.dtype,
                        group_size, group_key, collective_instance_key)
                    with ops.control_dependencies([bcast_send]):
                      return array_ops.identity(initial_value)
                  else:
                    return collective_ops.broadcast_recv(
                        initial_value.shape, initial_value.dtype, group_size,
                        group_key, collective_instance_key)
                return initial_value
          else:
            # Give replicas meaningful distinct names:
            var0name = index[devices[0]].name.split(":")[0]
            # We append a / to variable names created on replicas with id > 0 to
            # ensure that we ignore the name scope and instead use the given
            # name as the absolute name of the variable.
            kwargs["name"] = "%s/replica_%d/" % (var0name, i)

            # Variables on non-first replica get initial values from the
            # variables created on the first device of each worker.
            def _overridden_initial_value_fn(device=d, index=i):
              assert index > 0
              with ops.device(device):
                if context.executing_eagerly():
                  return array_ops.identity(value_list[0].value())
                else:
                  return array_ops.identity(value_list[0].initial_value)

          kwargs["initial_value"] = _overridden_initial_value_fn
          with context.context().device_policy(context.DEVICE_PLACEMENT_SILENT):
            # Don't record operations (e.g. other variable reads) during
            # variable creation.
            with tape.stop_recording():
              v = next_creator(*args, **kwargs)

          if i == 0:
            actual_var_name = v.name.split(":")[0]
            assert unique_var_name == actual_var_name, "%r vs %r" % (
                unique_var_name, actual_var_name)
          assert not isinstance(v, values.DistributedVariable)
          index[d] = v
      return index

    # pylint: disable=protected-access
    return mirrored_strategy._create_mirrored_variable(
        devices, _real_mirrored_creator, *args, **kwargs)

  def distribute_dataset(self, dataset_fn):
    """Distributes the dataset to each local GPU."""
    # TODO(yuefengz): shard the dataset.
    return values.PerDeviceDataset(
        self._call_dataset_fn(dataset_fn), self._devices, True)

  def configure(self,
                session_config=None,
                cluster_spec=None,
                task_type=None,
                task_id=None):
    """Configures the object.

    Args:
      session_config: a `tf.ConfigProto`
      cluster_spec: a dict, ClusterDef or ClusterSpec object specifying the
        cluster configurations.
      task_type: the current task type, such as "worker".
      task_id: the current task id.

    Raises:
      ValueError: if `task_type` is not in the `cluster_spec`.
    """
    if not self._cluster_spec and cluster_spec:
      # If a `cluster_spec` is already passed in, do nothing here.
      # TODO(yuefengz): check `cluster_spec` is the same if this object has
      # already been initialized with a `cluster_spec`.
      self._initialize_multi_worker(self._num_gpus_per_worker, cluster_spec,
                                    task_type, task_id)

    if not session_config:
      return

    # Enable the scoped allocator optimization for CollectiveOps.  This
    # optimization converts many small all-reduces into fewer larger
    # all-reduces.
    rewrite_options = session_config.graph_options.rewrite_options
    rewrite_options.scoped_allocator_optimization = (
        rewriter_config_pb2.RewriterConfig.ON)
    # We turn on ScopedAllocator only for CollectiveReduce op, i.e. enable_op =
    # ["CollectiveReduce"].  Since we can't assign to a repeated proto field, we
    # clear and then append.
    del rewrite_options.scoped_allocator_opts.enable_op[:]
    rewrite_options.scoped_allocator_opts.enable_op.append("CollectiveReduce")

    if not self._cluster_spec:
      return

    assert self._task_type
    assert self._task_id is not None

    # Collective group leader is needed for collective ops to coordinate
    # workers.
    if "chief" in self._cluster_spec.jobs:
      session_config.experimental.collective_group_leader = (
          "/job:chief/replica:0/task:0")
    else:
      if "worker" not in self._cluster_spec.jobs:
        raise ValueError(
            "You must have `chief` or `worker` jobs in the `cluster_spec`.")
      session_config.experimental.collective_group_leader = (
          "/job:worker/replica:0/task:0")

    # The device filters prevent communication between workers.
    del session_config.device_filters[:]
    session_config.device_filters.append(
        "/job:%s/task:%d" % (self._task_type, self._task_id))

  @property
  def between_graph(self):
    return True

  @property
  def should_init(self):
    return True

  @property
  def should_checkpoint(self):
    return self._is_chief

  @property
  def should_save_summary(self):
    return self._is_chief

  @property
<<<<<<< HEAD
  def num_replicas_in_sync(self):
    return len(self._devices) * self._num_workers
=======
  def _num_replicas_in_sync(self):
    return len(self.worker_devices) * self._num_workers

  # TODO(priyag): Delete this once all strategies use global batch size.
  @property
  def _global_batch_size(self):
    """`make_dataset_iterator` and `make_numpy_iterator` use global batch size.

    `distribute_dataset` and `make_input_fn_iterator` assume per-replica
    batching.

    Returns:
      Boolean.
    """
    return True
>>>>>>> ca2d0b65
<|MERGE_RESOLUTION|>--- conflicted
+++ resolved
@@ -18,19 +18,18 @@
 from __future__ import division
 from __future__ import print_function
 
-from tensorflow.contrib.distribute.python import cross_tower_ops as cross_tower_ops_lib
-from tensorflow.contrib.distribute.python import cross_tower_utils
+import copy
+
 from tensorflow.contrib.distribute.python import mirrored_strategy
-from tensorflow.contrib.distribute.python import values
 from tensorflow.core.protobuf import rewriter_config_pb2
+from tensorflow.python.distribute import cross_device_ops as cross_device_ops_lib
+from tensorflow.python.distribute import cross_device_utils
+from tensorflow.python.distribute import device_util
+from tensorflow.python.distribute import distribute_lib
+from tensorflow.python.distribute import input_lib
 from tensorflow.python.distribute import multi_worker_util
-<<<<<<< HEAD
-=======
-from tensorflow.python.distribute import numpy_dataset
 from tensorflow.python.distribute import values
->>>>>>> ca2d0b65
 from tensorflow.python.eager import context
-from tensorflow.python.eager import tape
 from tensorflow.python.framework import ops
 from tensorflow.python.ops import array_ops
 from tensorflow.python.ops import collective_ops
@@ -38,7 +37,7 @@
 
 
 # TODO(yuefengz): support in-graph replication.
-class CollectiveAllReduceStrategy(mirrored_strategy.MirroredStrategy):
+class CollectiveAllReduceStrategy(distribute_lib.DistributionStrategy):
   """Distribution strategy that uses collective ops for all-reduce.
 
   It is similar to the MirroredStrategy but it uses collective ops for
@@ -59,8 +58,21 @@
       num_gpus_per_worker: number of local GPUs or GPUs per worker, the default
         is 0 meaning CPU only.
     """
+    super(CollectiveAllReduceStrategy, self).__init__(
+        CollectiveAllReduceExtended(self, num_gpus_per_worker))
+
+
+class CollectiveAllReduceExtended(mirrored_strategy.MirroredExtended):
+  """Implementation of CollectiveAllReduceStrategy."""
+
+  def __init__(self, container_strategy, num_gpus_per_worker):
+    distribute_lib.DistributionStrategyExtended.__init__(
+        self, container_strategy)
+    self._cross_device_ops = None
     self._num_gpus_per_worker = num_gpus_per_worker
     self._initialize_local_worker(num_gpus_per_worker)
+    assert isinstance(self._get_cross_device_ops(),
+                      cross_device_ops_lib.CollectiveAllReduce)
 
   def _initialize_local_worker(self, num_gpus_per_worker):
     """Initializes the object for local training."""
@@ -68,33 +80,19 @@
     self._num_workers = 1
 
     if num_gpus_per_worker:
-      local_devices = [
+      local_devices = tuple(
           "/device:GPU:%d" % i for i in range(num_gpus_per_worker)
-      ]
-    else:
-<<<<<<< HEAD
-      local_devices = ["/device:CPU:0"]
-
-    self._collective_keys = cross_tower_utils.CollectiveKeys()
-    super(CollectiveAllReduceStrategy, self).__init__(
-        devices=local_devices,
-        cross_tower_ops=cross_tower_ops_lib.CollectiveAllReduce(
-            num_workers=1,
-            num_gpus_per_worker=num_gpus_per_worker,
-            collective_keys=self._collective_keys))
-=======
+      )
+    else:
       local_devices = ("/device:CPU:0",)
     self._worker_device = device_util.canonicalize("/device:CPU:0")
-    self._host_input_device = numpy_dataset.SingleDevice(self._worker_device)
 
     self._collective_keys = cross_device_utils.CollectiveKeys()
     self._initialize_local(local_devices)
-    # TODO(yuefengz): remove num_gpus_per_worker from CollectiveAllReduce.
     self._cross_device_ops = cross_device_ops_lib.CollectiveAllReduce(
         num_workers=self._num_workers,
         num_gpus_per_worker=num_gpus_per_worker,
         collective_keys=self._collective_keys)
->>>>>>> ca2d0b65
 
     self._cluster_spec = None
     self._task_type = None
@@ -109,13 +107,12 @@
     if task_type is None or task_id is None:
       raise ValueError("When `cluster_spec` is given, you must also specify "
                        "`task_type` and `task_id`")
-    if task_type not in ["chief", "worker"]:
+    if task_type not in ("chief", "worker"):
       raise ValueError(
           "Unrecognized task_type: %r, valid task types are: \"chief\", "
           "\"worker\"." % task_type)
     cluster_spec = multi_worker_util.normalize_cluster_spec(cluster_spec)
-    self._num_workers = len(cluster_spec.as_dict().get("worker", [])) + len(
-        cluster_spec.as_dict().get("chief", []))
+    self._num_workers = multi_worker_util.worker_count(cluster_spec, task_type)
     if not self._num_workers:
       raise ValueError("No `worker` or `chief` tasks can be found in "
                        "`cluster_spec`.")
@@ -123,27 +120,23 @@
     self._is_chief = multi_worker_util.is_chief(cluster_spec, task_type,
                                                 task_id)
 
-<<<<<<< HEAD
-    worker_device = "/job:%s/task:%d" % (task_type, task_id)
-=======
     self._worker_device = "/job:%s/task:%d" % (task_type, task_id)
-    self._host_input_device = numpy_dataset.SingleDevice(self._worker_device)
->>>>>>> ca2d0b65
     if num_gpus_per_worker:
-      local_devices = [
-          "%s/device:GPU:%d" % (worker_device, i)
+      local_devices = tuple(
+          "%s/device:GPU:%d" % (self._worker_device, i)
           for i in range(num_gpus_per_worker)
-      ]
-    else:
-      local_devices = [worker_device]
-
-    self._collective_keys = cross_tower_utils.CollectiveKeys()
-    super(CollectiveAllReduceStrategy, self).__init__(
-        devices=local_devices,
-        cross_tower_ops=cross_tower_ops_lib.CollectiveAllReduce(
-            num_workers=self._num_workers,
-            num_gpus_per_worker=num_gpus_per_worker,
-            collective_keys=self._collective_keys))
+      )
+    else:
+      local_devices = (self._worker_device,)
+
+    self._collective_keys = cross_device_utils.CollectiveKeys()
+    self._initialize_local(local_devices)
+    self._input_workers = input_lib.InputWorkers(
+        self._device_map, [(self._worker_device, self.worker_devices)])
+    self._cross_device_ops = cross_device_ops_lib.CollectiveAllReduce(
+        num_workers=self._num_workers,
+        num_gpus_per_worker=num_gpus_per_worker,
+        collective_keys=self._collective_keys)
 
     # Add a default device so that ops without specified devices will not end up
     # on other workers.
@@ -161,36 +154,22 @@
 
   def _create_variable(self, next_creator, *args, **kwargs):
     colocate_with = kwargs.pop("colocate_with", None)
-<<<<<<< HEAD
-    devices = self._get_devices_from(colocate_with)
-    group_size = len(devices) * self._num_workers
-    group_key = self._collective_keys.get_group_key(self._devices)
-
-    def _real_mirrored_creator(devices, *args, **kwargs):
-      """Creates one MirroredVariable on the current worker."""
-      index = {}
-=======
     if colocate_with is None:
       device_map = self._device_map
       logical_device = 0  # TODO(josh11b): Get logical device from scope here.
-    elif isinstance(colocate_with, numpy_dataset.SingleDevice):
-      with ops.device(colocate_with.device):
-        return next_creator(*args, **kwargs)
     else:
       device_map = colocate_with.device_map
       logical_device = colocate_with.logical_device
+    group_size = device_map.num_replicas_in_graph * self._num_workers
+    group_key = self._collective_keys.get_group_key(self.worker_devices)
 
     def _real_mirrored_creator(devices, *args, **kwargs):
       """Creates one MirroredVariable on the current worker."""
->>>>>>> ca2d0b65
+      value_list = []
       unique_var_name = ops.get_default_graph().unique_name(
           kwargs["name"], mark_as_used=False).rstrip("/")
-      # pylint: disable=protected-access
       collective_instance_key = self._collective_keys.get_instance_key(
           key_id=unique_var_name)
-      # Only the first device participles in the broadcast of initial values.
-      group_key = self._collective_keys.get_group_key([devices[0]])
-      group_size = self._num_workers
       if "initial_value" not in kwargs:
         raise ValueError("Initial value must be specified.")
       initial_value = kwargs["initial_value"]
@@ -199,80 +178,89 @@
       else:
         initial_value_fn = lambda: initial_value
 
-      value_list = []
       for i, d in enumerate(devices):
-        with ops.init_scope(), ops.device(d):
-          if i == 0:
-            # The initial value fn makes sure variables all initialized to
-            # same values. The first device of the chief worker will send their
-            # variable values to other workers.
-            def _overridden_initial_value_fn(device=d, index=i):  # pylint: disable=g-missing-docstring
-              with ops.device(device):
-                initial_value = initial_value_fn()
-                assert not callable(initial_value)
-                initial_value = ops.convert_to_tensor(initial_value)
-
-                assert index == 0, index
-                if self._num_workers > 1:
-                  if self._is_chief:
-                    bcast_send = collective_ops.broadcast_send(
-                        initial_value, initial_value.shape, initial_value.dtype,
-                        group_size, group_key, collective_instance_key)
-                    with ops.control_dependencies([bcast_send]):
-                      return array_ops.identity(initial_value)
-                  else:
-                    return collective_ops.broadcast_recv(
-                        initial_value.shape, initial_value.dtype, group_size,
-                        group_key, collective_instance_key)
-                return initial_value
-          else:
+        with ops.device(d):
+          if i > 0:
             # Give replicas meaningful distinct names:
-            var0name = index[devices[0]].name.split(":")[0]
+            var0name = value_list[0].name.split(":")[0]
             # We append a / to variable names created on replicas with id > 0 to
             # ensure that we ignore the name scope and instead use the given
             # name as the absolute name of the variable.
             kwargs["name"] = "%s/replica_%d/" % (var0name, i)
 
-            # Variables on non-first replica get initial values from the
-            # variables created on the first device of each worker.
-            def _overridden_initial_value_fn(device=d, index=i):
-              assert index > 0
-              with ops.device(device):
-                if context.executing_eagerly():
-                  return array_ops.identity(value_list[0].value())
-                else:
-                  return array_ops.identity(value_list[0].initial_value)
+          # The initial value fn makes sure variables all initialized to
+          # same values. The first device of the chief worker will send their
+          # variable values to other devices and other workers.
+          def _overridden_initial_value_fn(device=d, index=i):  # pylint: disable=g-missing-docstring
+            with ops.device(device):
+              initial_value = initial_value_fn()
+              assert not callable(initial_value)
+              initial_value = ops.convert_to_tensor(initial_value)
+
+              if self._is_chief and index == 0:
+                bcast_send = collective_ops.broadcast_send(
+                    initial_value, initial_value.shape, initial_value.dtype,
+                    group_size, group_key, collective_instance_key)
+                with ops.control_dependencies([bcast_send]):
+                  return array_ops.identity(initial_value)
+              else:
+                return collective_ops.broadcast_recv(
+                    initial_value.shape, initial_value.dtype, group_size,
+                    group_key, collective_instance_key)
 
           kwargs["initial_value"] = _overridden_initial_value_fn
+
           with context.context().device_policy(context.DEVICE_PLACEMENT_SILENT):
-            # Don't record operations (e.g. other variable reads) during
-            # variable creation.
-            with tape.stop_recording():
-              v = next_creator(*args, **kwargs)
+            v = next_creator(*args, **kwargs)
 
           if i == 0:
             actual_var_name = v.name.split(":")[0]
             assert unique_var_name == actual_var_name, "%r vs %r" % (
                 unique_var_name, actual_var_name)
           assert not isinstance(v, values.DistributedVariable)
-          index[d] = v
-      return index
+          value_list.append(v)
+      return value_list
 
     # pylint: disable=protected-access
     return mirrored_strategy._create_mirrored_variable(
-        devices, _real_mirrored_creator, *args, **kwargs)
-
-  def distribute_dataset(self, dataset_fn):
+        self._container_strategy(), device_map, logical_device,
+        _real_mirrored_creator, *args, **kwargs)
+
+  def _distribute_dataset(self, dataset_fn):
     """Distributes the dataset to each local GPU."""
     # TODO(yuefengz): shard the dataset.
-    return values.PerDeviceDataset(
-        self._call_dataset_fn(dataset_fn), self._devices, True)
-
-  def configure(self,
-                session_config=None,
-                cluster_spec=None,
-                task_type=None,
-                task_id=None):
+    worker_index = 0
+    return input_lib.PerReplicaDataset(
+        self._call_dataset_fn(dataset_fn), self._input_workers, worker_index,
+        prefetch_on_device=True)
+
+  def _make_dataset_iterator(self, dataset):
+    return input_lib.DatasetIterator(dataset, self._input_workers,
+                                     self._num_replicas_in_sync)
+
+  def _make_input_fn_iterator(
+      self,
+      input_fn,
+      replication_mode=distribute_lib.InputReplicationMode.PER_WORKER):
+    """Distributes the dataset to each local GPU."""
+    if self._cluster_spec is None:
+      input_pipeline_id = 0
+    else:
+      input_pipeline_id = multi_worker_util.id_in_cluster(
+          self._cluster_spec, self._task_type, self._task_id)
+    input_context = distribute_lib.InputContext(
+        num_input_pipelines=self._num_workers,
+        input_pipeline_id=input_pipeline_id,
+        num_replicas_in_sync=self._num_replicas_in_sync)
+
+    return input_lib.InputFunctionIterator(
+        input_fn, self._input_workers, [input_context])
+
+  def _configure(self,
+                 session_config=None,
+                 cluster_spec=None,
+                 task_type=None,
+                 task_id=None):
     """Configures the object.
 
     Args:
@@ -291,14 +279,18 @@
       # already been initialized with a `cluster_spec`.
       self._initialize_multi_worker(self._num_gpus_per_worker, cluster_spec,
                                     task_type, task_id)
-
-    if not session_config:
-      return
-
+      assert isinstance(self._get_cross_device_ops(),
+                        cross_device_ops_lib.CollectiveAllReduce)
+
+    if session_config:
+      session_config.CopyFrom(self._update_config_proto(session_config))
+
+  def _update_config_proto(self, config_proto):
+    updated_config = copy.deepcopy(config_proto)
     # Enable the scoped allocator optimization for CollectiveOps.  This
     # optimization converts many small all-reduces into fewer larger
     # all-reduces.
-    rewrite_options = session_config.graph_options.rewrite_options
+    rewrite_options = updated_config.graph_options.rewrite_options
     rewrite_options.scoped_allocator_optimization = (
         rewriter_config_pb2.RewriterConfig.ON)
     # We turn on ScopedAllocator only for CollectiveReduce op, i.e. enable_op =
@@ -308,7 +300,7 @@
     rewrite_options.scoped_allocator_opts.enable_op.append("CollectiveReduce")
 
     if not self._cluster_spec:
-      return
+      return updated_config
 
     assert self._task_type
     assert self._task_id is not None
@@ -316,26 +308,28 @@
     # Collective group leader is needed for collective ops to coordinate
     # workers.
     if "chief" in self._cluster_spec.jobs:
-      session_config.experimental.collective_group_leader = (
+      updated_config.experimental.collective_group_leader = (
           "/job:chief/replica:0/task:0")
     else:
       if "worker" not in self._cluster_spec.jobs:
         raise ValueError(
             "You must have `chief` or `worker` jobs in the `cluster_spec`.")
-      session_config.experimental.collective_group_leader = (
+      updated_config.experimental.collective_group_leader = (
           "/job:worker/replica:0/task:0")
 
     # The device filters prevent communication between workers.
-    del session_config.device_filters[:]
-    session_config.device_filters.append(
+    del updated_config.device_filters[:]
+    updated_config.device_filters.append(
         "/job:%s/task:%d" % (self._task_type, self._task_id))
 
-  @property
-  def between_graph(self):
+    return updated_config
+
+  @property
+  def experimental_between_graph(self):
     return True
 
   @property
-  def should_init(self):
+  def experimental_should_init(self):
     return True
 
   @property
@@ -347,23 +341,10 @@
     return self._is_chief
 
   @property
-<<<<<<< HEAD
-  def num_replicas_in_sync(self):
-    return len(self._devices) * self._num_workers
-=======
   def _num_replicas_in_sync(self):
     return len(self.worker_devices) * self._num_workers
 
   # TODO(priyag): Delete this once all strategies use global batch size.
   @property
   def _global_batch_size(self):
-    """`make_dataset_iterator` and `make_numpy_iterator` use global batch size.
-
-    `distribute_dataset` and `make_input_fn_iterator` assume per-replica
-    batching.
-
-    Returns:
-      Boolean.
-    """
-    return True
->>>>>>> ca2d0b65
+    return False
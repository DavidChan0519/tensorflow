--- conflicted
+++ resolved
@@ -22,6 +22,7 @@
 from tensorflow.python.keras import layers as keras_layers
 from tensorflow.python.layers import base
 from tensorflow.python.ops import init_ops
+from tensorflow.python.util import deprecation
 from tensorflow.python.util.tf_export import tf_export
 
 
@@ -114,12 +115,9 @@
         name=name, **kwargs)
 
 
-<<<<<<< HEAD
-=======
 @deprecation.deprecated(
     date=None,
-    instructions='Use tf.keras.layers.Conv1D instead.')
->>>>>>> ca2d0b65
+    instructions='Use keras.layers.conv1d instead.')
 @tf_export(v1=['layers.conv1d'])
 def conv1d(inputs,
            filters,
@@ -316,12 +314,9 @@
         name=name, **kwargs)
 
 
-<<<<<<< HEAD
-=======
 @deprecation.deprecated(
     date=None,
-    instructions='Use tf.keras.layers.Conv2D instead.')
->>>>>>> ca2d0b65
+    instructions='Use keras.layers.conv2d instead.')
 @tf_export(v1=['layers.conv2d'])
 def conv2d(inputs,
            filters,
@@ -526,12 +521,9 @@
         name=name, **kwargs)
 
 
-<<<<<<< HEAD
-=======
 @deprecation.deprecated(
     date=None,
-    instructions='Use tf.keras.layers.Conv3D instead.')
->>>>>>> ca2d0b65
+    instructions='Use keras.layers.conv3d instead.')
 @tf_export(v1=['layers.conv3d'])
 def conv3d(inputs,
            filters,
@@ -859,12 +851,9 @@
         **kwargs)
 
 
-<<<<<<< HEAD
-=======
 @deprecation.deprecated(
     date=None,
-    instructions='Use tf.keras.layers.SeparableConv1D instead.')
->>>>>>> ca2d0b65
+    instructions='Use keras.layers.separable_conv1d instead.')
 @tf_export(v1=['layers.separable_conv1d'])
 def separable_conv1d(inputs,
                      filters,
@@ -982,12 +971,9 @@
   return layer.apply(inputs)
 
 
-<<<<<<< HEAD
-=======
 @deprecation.deprecated(
     date=None,
-    instructions='Use tf.keras.layers.SeparableConv2D instead.')
->>>>>>> ca2d0b65
+    instructions='Use keras.layers.separable_conv2d instead.')
 @tf_export(v1=['layers.separable_conv2d'])
 def separable_conv2d(inputs,
                      filters,
@@ -1195,12 +1181,9 @@
         **kwargs)
 
 
-<<<<<<< HEAD
-=======
 @deprecation.deprecated(
     date=None,
-    instructions='Use tf.keras.layers.Conv2DTranspose instead.')
->>>>>>> ca2d0b65
+    instructions='Use keras.layers.conv2d_transpose instead.')
 @tf_export(v1=['layers.conv2d_transpose'])
 def conv2d_transpose(inputs,
                      filters,
@@ -1378,12 +1361,9 @@
         **kwargs)
 
 
-<<<<<<< HEAD
-=======
 @deprecation.deprecated(
     date=None,
-    instructions='Use tf.keras.layers.Conv3DTranspose instead.')
->>>>>>> ca2d0b65
+    instructions='Use keras.layers.conv3d_transpose instead.')
 @tf_export(v1=['layers.conv3d_transpose'])
 def conv3d_transpose(inputs,
                      filters,

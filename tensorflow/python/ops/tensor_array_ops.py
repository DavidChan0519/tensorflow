--- conflicted
+++ resolved
@@ -30,7 +30,10 @@
 from tensorflow.python.framework import tensor_shape
 from tensorflow.python.framework import tensor_util
 from tensorflow.python.ops import array_ops
+from tensorflow.python.ops import control_flow_util
+from tensorflow.python.ops import gen_control_flow_ops
 from tensorflow.python.ops import gen_data_flow_ops
+from tensorflow.python.ops import list_ops
 from tensorflow.python.ops import math_ops
 from tensorflow.python.util import tf_should_use
 from tensorflow.python.util.tf_export import tf_export
@@ -402,8 +405,6 @@
     return gen_data_flow_ops.tensor_array_close_v3(
         handle=self._handle, name=name)
 
-<<<<<<< HEAD
-=======
 
 class _GraphTensorArrayV2(object):
   """Graph-mode implementation of TensorArray backed by TensorLists.
@@ -651,7 +652,6 @@
     """See TensorArray."""
     return gen_control_flow_ops.no_op(name=name)
 
->>>>>>> ca2d0b65
 # pylint: enable=protected-access
 
 
@@ -847,7 +847,8 @@
     if self._tensor_array:
       for ix in range(len(self._tensor_array)):
         self._maybe_zero(ix)
-    return array_ops.stack(self._tensor_array, name=name)
+    return ops.convert_to_tensor(
+        self._tensor_array, name=name, dtype=self._dtype)
 
   def gather(self, indices, name=None):
     """See TensorArray."""
@@ -997,8 +998,10 @@
     if context.executing_eagerly():
       implementation = _EagerTensorArray
     else:
-      implementation = _GraphTensorArray
-
+      if control_flow_util.EnableControlFlowV2(ops.get_default_graph()):
+        implementation = _GraphTensorArrayV2
+      else:
+        implementation = _GraphTensorArray
     self._implementation = implementation(
         dtype,
         size=size,
@@ -1027,7 +1030,7 @@
   @property
   def handle(self):
     """The reference to the TensorArray."""
-    return self._implementation._handle
+    return self._implementation.handle
 
   @property
   def _dynamic_size(self):
@@ -1216,8 +1219,6 @@
     """Close the current TensorArray."""
     return self._implementation.close(name=name)
 
-<<<<<<< HEAD
-=======
 
 def build_ta_with_new_flow(old_ta, flow):
   """Builds a TensorArray with a new `flow` tensor."""
@@ -1232,5 +1233,4 @@
   ta._element_shape = old_ta._element_shape
   return ta
 
->>>>>>> ca2d0b65
 # pylint: enable=protected-access
# Copyright 2018 The TensorFlow Authors. All Rights Reserved.
#
# Licensed under the Apache License, Version 2.0 (the "License");
# you may not use this file except in compliance with the License.
# You may obtain a copy of the License at
#
#     http://www.apache.org/licenses/LICENSE-2.0
#
# Unless required by applicable law or agreed to in writing, software
# distributed under the License is distributed on an "AS IS" BASIS,
# WITHOUT WARRANTIES OR CONDITIONS OF ANY KIND, either express or implied.
# See the License for the specific language governing permissions and
# limitations under the License.
# ==============================================================================
# pylint: disable=unidiomatic-typecheck
"""Prototype decorator for defining graph functions with eager semantics."""

from __future__ import absolute_import
from __future__ import division
from __future__ import print_function

import functools
import weakref

from tensorflow.python.eager import context
from tensorflow.python.eager import function as function_lib
from tensorflow.python.eager import lift_to_graph
<<<<<<< HEAD
=======
from tensorflow.python.eager import tape
from tensorflow.python.framework import func_graph as func_graph_module
>>>>>>> e6dbfa17
from tensorflow.python.framework import ops
from tensorflow.python.ops import control_flow_ops
from tensorflow.python.ops import math_ops
from tensorflow.python.ops import resource_variable_ops
from tensorflow.python.ops import variable_scope
from tensorflow.python.training.checkpointable import base as checkpointable
from tensorflow.python.util import tf_decorator
from tensorflow.python.util.tf_export import tf_export


class UnliftedInitializerVariable(resource_variable_ops.ResourceVariable):
  """Variable which does not lift its initializer out of function context.

  Instances of this variable, when created, build a graph which runs their
  initializer inside a tf.cond(is_initialized) block.

  This can only be created inside a defun called from (eventually) eager
  mode. That is, non-function-building graphs are not supported.
  """

  def __init__(self,  # pylint: disable=super-init-not-called
               initial_value=None,
               trainable=None,
               caching_device=None,
               name=None,
               dtype=None,
               constraint=None,
               add_initializers_to=None,
               lifted_initializer_graph=None,
               lifted_all_initializers=None,
               lifted_placeholders=None,
               **unused_kwargs):
    """Creates a variable.

    Args:
      initial_value: A `Tensor`, or Python object convertible to a `Tensor`,
        which is the initial value for the Variable. The initial value must have
        a shape specified unless `validate_shape` is set to False. Can also be a
        callable with no argument that returns the initial value when called.
        (Note that initializer functions from init_ops.py must first be bound
         to a shape before being used here.)
      trainable: If `True`, GradientTapes automatically watch uses of this
        Variable.
      caching_device: Optional device string or function describing where the
        Variable should be cached for reading.  Defaults to the Variable's
        device.  If not `None`, caches on another device.  Typical use is to
        cache on the device where the Ops using the Variable reside, to
        deduplicate copying through `Switch` and other conditional statements.
      name: Optional name for the variable. Defaults to `'Variable'` and gets
        uniquified automatically.
      dtype: If set, initial_value will be converted to the given type.
        If None, either the datatype will be kept (if initial_value is
       a Tensor) or float32 will be used (if it is a Python object convertible
       to a Tensor).
      constraint: An optional projection function to be applied to the variable
        after being updated by an `Optimizer` (e.g. used to implement norm
        constraints or value constraints for layer weights). The function must
        take as input the unprojected Tensor representing the value of the
        variable and return the Tensor for the projected value
        (which must have the same shape). Constraints are not safe to
        use when doing asynchronous distributed training.
      add_initializers_to: if not None and not in legacy graph mode, the
        initializer tensor will be added to this map instead of adding the
        assignment to the function.
      lifted_initializer_graph: FuncGraph to try to lift initializers to.
      lifted_all_initializers: list with one boolean element, which will be
        set to False if we cannot lift this initializer to the above graph.
      lifted_placeholders: placeholders for resource handles lifted out of
        this graph.

    Raises:
      ValueError: If the initial value is not specified, or does not have a
        shape and `validate_shape` is `True`.
      RuntimeError: If called outside of a function definition.
    """
    if context.executing_eagerly():
      # If we've been init_scope()d out of the function definition nothing to do
      # here; we can't really do the capturing or conditional logic.
      resource_variable_ops.ResourceVariable.__init__(
          self, initial_value=initial_value, trainable=trainable,
          caching_device=caching_device, name=name, dtype=dtype,
          constraint=constraint)
      return
    with ops.init_scope():
      self._in_graph_mode = not context.executing_eagerly()
    if initial_value is None:
      raise ValueError("initial_value must be specified.")
    init_from_fn = callable(initial_value)

    if constraint is not None and not callable(constraint):
      raise ValueError("The `constraint` argument must be a callable.")

    if isinstance(initial_value, checkpointable.CheckpointInitialValue):
      self._maybe_initialize_checkpointable()
      self._update_uid = initial_value.checkpoint_position.restore_uid
      initial_value = initial_value.wrapped_value

    if trainable is None:
      trainable = True
    self._trainable = trainable
    self._save_slice_info = None
    self._initial_value = None
    self._initializer_op = None
    self._is_initialized_op = None
    self._graph_element = None
    self._cached_value = None
    # Store the graph key so optimizers know how to only retrieve variables from
    # this graph. Guaranteed to be the same as the eager graph_key.
    self._graph_key = ops.get_default_graph()._graph_key  # pylint: disable=protected-access
    with ops.name_scope(name, "Variable", []
                        if init_from_fn else [initial_value]) as name:
      # pylint: disable=protected-access
      with ops.init_scope():
        handle_name = ops._name_from_scope_name(name)
        unique_id = "%s_%d" % (handle_name, ops.uid())
        shared_name = context.shared_name(unique_id)
      with ops.name_scope("Initializer"), ops.device(None):
        initial_value = ops.convert_to_tensor(
            initial_value() if init_from_fn else initial_value,
            name="initial_value", dtype=dtype)
      with ops.init_scope():
        self._handle = resource_variable_ops.eager_safe_variable_handle(
            shape=initial_value.get_shape(),
            dtype=initial_value.dtype.base_dtype,
            shared_name=shared_name,
            name=name,
            graph_mode=self._in_graph_mode)
      self._shape = initial_value.shape
      self._unique_id = unique_id
      self._handle_name = handle_name + ":0"
      self._dtype = initial_value.dtype.base_dtype
      self._constraint = constraint
      assert initial_value is not None
      if self._in_graph_mode:
        with ops.init_scope():
          outer_graph = ops.get_default_graph()
        lifted_initializer = lift_to_graph.lift_to_graph(
            initial_value, outer_graph)[initial_value]
        with ops.init_scope():
          self._initial_value = lifted_initializer
          with ops.name_scope("IsInitialized"):
            self._is_initialized_op = (
                resource_variable_ops.var_is_initialized_op(self._handle))
          if initial_value is not None:
            with ops.name_scope("Assign") as n, ops.colocate_with(self._handle):
              self._initializer_op = resource_variable_ops.assign_variable_op(
                  self._handle, lifted_initializer, name=n)
              assign = self._initializer_op
          with ops.name_scope("Read"), ops.colocate_with(self._handle):
            # Manually assign reads to the handle's device to avoid log
            # messages.
            with ops.device(self._handle.device):
              value = self._read_variable_op()
            self._graph_element = value
          ops.add_to_collection(ops.GraphKeys.GLOBAL_VARIABLES, self)
      else:
        if add_initializers_to is not None:
          add_initializers_to[self] = initial_value
          assign = None
        else:
          def assign_fn():
            with ops.name_scope("Assign") as n, ops.colocate_with(self._handle):
              resource_variable_ops.assign_variable_op(
                  self._handle,
                  initial_value,
                  name=n)
              # Returning values to keep tf.cond happy.
            return ops.convert_to_tensor(1)
          def not_assign_fn():
            return ops.convert_to_tensor(0)
          # Note: this cond is always guaranteed to run because we're inside a
          # defun which will insert automatic control dependencies.
          assign = control_flow_ops.cond(
              resource_variable_ops.var_is_initialized_op(self._handle),
              not_assign_fn, assign_fn)
      if lifted_initializer_graph is not None and assign is not None:
        try:
          handle_placeholder = ops.convert_to_tensor(self._handle)
          op_map = lift_to_graph.lift_to_graph(
              assign, lifted_initializer_graph,
              sources=[handle_placeholder])
          lifted_placeholders.append((self._handle, op_map[handle_placeholder]))
        except ValueError:
          lifted_all_initializers[0] = False

    # After the handle has been created, set up a way to clean it up when
    # executing eagerly. We'll hold the only reference to the deleter, so that
    # when this object is garbage collected the deleter will be too. This
    # means ResourceVariables can be part of reference cycles without those
    # cycles being uncollectable.
    if not self._in_graph_mode:
      self._handle_deleter = resource_variable_ops.EagerResourceDeleter(
          handle=self._handle, handle_device=self._handle.device)
    self._cached_shape_as_list = None


<<<<<<< HEAD
class PolymorphicFunction(object):
=======
class FunctionDeleter(object):

  def __init__(self, func_graph):
    self.func_graph = func_graph

  def __del__(self):
    try:
      func_graph_module.dismantle_func_graph(self.func_graph)
    except:  # pylint: disable=bare-except
      # Note: bare except here because this can be noisy at shutdown time.
      pass


class Function(object):
>>>>>>> e6dbfa17
  """Wrapper class for the graph functions defined for a Python function.

  See the documentation for `tf.function` for more information on the semantics
  of defined functions.

  PolymorphicFunction is thread-compatible.
  """

  def __init__(self,
               python_function,
               name,
               input_signature=None,
               autograph=True,
               experimental_autograph_options=None):
    """Initializes a polymorphic function.

    Args:
      python_function: the function to be wrapped.
      name: the name given to it.
      input_signature: a possibly nested sequence of `TensorSpec` objects
        specifying the input signature of this function. If `None`, a separate
        function is instantiated for each inferred input signature.
      autograph: whether `python_function` should be converted to graph mode.
        See https://www.tensorflow.org/guide/autograph for more information.
      experimental_autograph_options: optional tuple of
        tensorflow.autograph.Feature values. Allows enabling additional
        conversion options when autograph is set to True.

    Raises:
      ValueError: if `input_signature` is not None and the `python_function`'s
        argspec has keyword arguments.
    """
    self._python_function = python_function
    self._input_signature = input_signature
    # TODO(vbardiovsky): Both _stateful_fn and _stateless_fn are populating the
    # same FunctionSpec. Consider removing it from both and passing in instead.
    self._function_spec = function_lib.FunctionSpec.from_function_and_signature(
        python_function, input_signature)
    self._autograph = autograph
    self._experimental_autograph_options = experimental_autograph_options
    if self._experimental_autograph_options is not None:
      raise NotImplementedError()
    self._created_variables = None
    self._stateful_fn = None
    self._stateless_fn = None
    self._descriptor_cache = weakref.WeakKeyDictionary()
    self._name = name

  def _defun_with_scope(self, scope):
    """Creates a defun wrapped inside a variable creator scope."""

    weak_wrapped_fn = None
    def wrapped_fn(*args, **kwds):
      with variable_scope.variable_creator_scope(scope):
        # __wrapped__ allows AutoGraph to swap in a converted function. We give
        # the function a weak reference to itself to avoid a reference cycle.
        return weak_wrapped_fn().__wrapped__(*args, **kwds)
    weak_wrapped_fn = weakref.ref(wrapped_fn)

    # TODO(mdan): Pipe self._experimental_autograph_options through.
    return function_lib.defun(
        tf_decorator.make_decorator(self._python_function, wrapped_fn),
        input_signature=self._input_signature,
        autograph=self._autograph)

  def _canonicalize_function_inputs(self, args, kwds):
    """Canonicalize the inputs to the Python function."""
    if self._input_signature is None or args or kwds:
      return self._function_spec.canonicalize_function_inputs(*args, **kwds)  # pylint: disable=protected-access
    # If an input signature is defined, we may need to fetch a concrete function
    # without any inputs specified. In this case args and kwds should be ignored
    # but running _canonicalize_function_inputs would raise an exception.
    return (), {}

  def _initialize(self, args, kwds, add_initializers_to=None):
    """Initializes, on the first call.

    Creates two polymorphic functions, one that will allow creation of variables
    and one that won't.

    Additionally runs a trace for the polymorphic function that allows creation
    of variables.

    Args:
      args: Arguments to the underlying python callable.
      kwds: Keyword arguments to the python callable.
      add_initializers_to: Where to collect variable initializers, if not None.
    """

    created_variables = []
    lifted_initializer_graph = func_graph_module.FuncGraph("initializer")
    lifted_all_initializers = [True]
    lifted_placeholders = []

    def variable_capturing_scope(unused_next_creator, **kwds):
      """Creates UnliftedInitializerVariables and saves references to them."""
      v = UnliftedInitializerVariable(
          add_initializers_to=add_initializers_to,
          lifted_initializer_graph=lifted_initializer_graph,
          lifted_all_initializers=lifted_all_initializers,
          lifted_placeholders=lifted_placeholders, **kwds)
      created_variables.append(weakref.ref(v))
      return v

    self._created_variables = created_variables
    self._stateful_fn = self._defun_with_scope(variable_capturing_scope)
    self._stateful_fn._name = self._name  # pylint: disable=protected-access
    # Force the definition of the function for these arguments
    self._lifted_initializer_graph = lifted_initializer_graph
    self._graph_deleter = FunctionDeleter(self._lifted_initializer_graph)
    self._lifted_placeholders = lifted_placeholders
    self._concrete_stateful_fn = (
        self._stateful_fn._get_concrete_function_internal_garbage_collected(  # pylint: disable=protected-access
            *args, **kwds))
    self._lifted_all_initializers = lifted_all_initializers[0]

    def invalid_creator_scope(*unused_args, **unused_kwds):
      """Disables variable creation."""
      raise ValueError(
          "tf.function-decorated function tried to create "
          "variables on non-first call.")

    self._stateless_fn = self._defun_with_scope(invalid_creator_scope)
    self._stateless_fn._name = self._name  # pylint: disable=protected-access

  def __call__(self, *args, **kwds):
    """Calls the graph function."""
    if self._created_variables:
      # In this case we have created variables on the first call, so we run the
      # defunned version which is guaranteed to never create variables.
      return self._stateless_fn(*args, **kwds)  # pylint: disable=not-callable
    elif self._stateful_fn is not None:
      # In this case we have not created variables on the first call. So we can
      # run the first trace but we should fail if variables are created.
      results = self._stateful_fn(*args, **kwds)
      if self._created_variables:
        raise ValueError("Creating variables on a non-first call to a function"
                         " decorated with tf.function.")
      return results

    # This is the first call of __call__, so we have to initialize.
    self._initialize(args, kwds)
    if self._lifted_all_initializers and self._lifted_placeholders:
      with ops.init_scope():
        handles, placeholders = zip(*self._lifted_placeholders)
        if context.executing_eagerly():
          lifted_fn = function_lib._EagerDefinedFunction(  # pylint: disable=protected-access
              "initializer" + str(ops.uid()),
              self._lifted_initializer_graph,
              placeholders, [], {})
          with tape.stop_recording():
            lifted_fn.call(context.context(), list(handles))
      return self._stateless_fn(*args, **kwds)
    canon_args, canon_kwds = self._canonicalize_function_inputs(args, kwds)

    if not self._created_variables:
      # If we did not create any variables the trace we have is good enough.
      return self._concrete_stateful_fn._filtered_call(canon_args, canon_kwds)  # pylint: disable=protected-access

    def fn_with_cond(*inner_args, **inner_kwds):
      """Conditionally runs initialization if it's needed."""
      condition = True
      for wr in self._created_variables:
        variable = wr()
        if variable is None:
          raise ValueError(
              "A tf.Variable created inside your tf.function has been"
              " garbage-collected. Your code needs to keep Python references"
              " to variables created inside `tf.function`s.\n"
              "\n"
              "A common way to raise this error is to create and return a"
              " variable only referenced inside your function:\n"
              "\n"
              "@tf.function\n"
              "def f():\n"
              "  v = tf.Variable(1.0)\n"
              "  return v\n"
              "\n"
              "v = f()  # Crashes with this error message!\n"
              "\n"
              "The reason this crashes is that @tf.function annotated"
              " function returns a **`tf.Tensor`** with the **value** of the"
              " variable when the function is called rather than the"
              " variable instance itself. As such there is no code holding a"
              " reference to the `v` created inside the function and Python"
              " garbage collects it.\n"
              "\n"
              "The simplest way to fix this issue is to create variables"
              " outside the function and capture them:\n"
              "\n"
              "v = tf.Variable(1.0)\n"
              "\n"
              "@tf.function\n"
              "def f():\n"
              "  return v\n"
              "\n"
              "f()  # <tf.Tensor: ... numpy=1.>\n"
              "v.assign_add(1.)\n"
              "f()  # <tf.Tensor: ... numpy=2.>")
        condition = math_ops.logical_and(
            condition, resource_variable_ops.var_is_initialized_op(
                variable.handle))
      # We want to call stateless_fn if possible because it avoids recomputing
      # potentially expensive initializers.
      return control_flow_ops.cond(
          condition,
          lambda: self._stateless_fn(*inner_args, **inner_kwds),
          functools.partial(self._concrete_stateful_fn._filtered_call,  # pylint: disable=protected-access
                            inner_args, inner_kwds))

    return function_lib.defun(fn_with_cond)(*canon_args, **canon_kwds)

  @property
  def python_function(self):
    """The python function wrapped in this tf.function."""
    return self._python_function

  @property
  def input_signature(self):
    return self._input_signature

  @property
  def function_spec(self):
    return self._function_spec

  def get_initialization_function(self, *args, **kwargs):
    """Returns a `Function` object which initializes this function's variables.

    Requires that this function hasn't been accessed yet through either calling
    it or calling get_concrete_function. Fails if we cannot build an initializer
    function which does not depend on the concrete values of the inputs to this
    function.

    Args:
      *args: arguments to the underlying python callable.
      **kwargs: keyword arguments to the python callable.

    Returns:
      A `Function` object which initializes the variables of this function.

    Raises:
      RuntimeError: if called after the variables have been initialized.
    """
    if self._stateful_fn is not None:
      raise RuntimeError(
          "get_initialization_function cannot be called after the function "
          "has been used")
    # Here we trace the function, collect the initializers, and attempt to
    # extract them and run them eagerly. Fail only if we cannot do so.
    initializer_map = {}
    self._initialize(args, kwargs, add_initializers_to=initializer_map)

    # Note: using defun here avoids an infinite recursion.
    @function_lib.defun
    def initialize_variables():
      for v, init in initializer_map.items():
        v.assign(lift_to_graph.lift_to_graph(
            init, ops.get_default_graph())[init])

    return initialize_variables.get_concrete_function()

  @property
  def _cached_input_signatures(self):
    """All input signatures used to call this PolymorphicFunction."""
    seen = set()
    # Preserves signature ordering rather than returning a set() so that we
    # don't need to re-sort signatures later to work around Python 2's set
    # nondeterminism.
    # pylint: disable=protected-access
    concrete_functions = []
    if self._stateful_fn:
      concrete_functions.extend(self._stateful_fn._function_cache.values())
    if self._stateless_fn:
      concrete_functions.extend(self._stateless_fn._function_cache.values())
    for concrete_function in concrete_functions:
      signature = concrete_function._python_call_signature
      if signature not in seen:
        yield signature
        seen.add(signature)
    # pylint: enable=protected-access

  def get_concrete_function(self, *args, **kwargs):
    """Returns a `Function` object specialized to inputs and execution context.

    If this `PolymorphicFunction` was created with an `input_signature`, `args`
    and `kwargs` may be omitted. With an input signature there is only one
    concrete function associated with this `PolymorphicFunction`.

    If there is no fixed `input_signature` associated with this
    `PolymorphicFunction`, positional and keyword arguments to
    `get_concrete_function` follow the same rules as input signature
    specification, with `tf.TensorSpec` objects describing `tf.Tensor`s which
    will be passed to the concrete function.

    Each `tf.Tensor` argument to the concrete function must have a unique name,
    either because it is the only one associated with a named argument of the
    Python function or because an explicit `name=` was passed to its
    `tf.TensorSpec` object. These names become the argument names for the
    concrete function.

    Arguments to the concrete function may always be specified as keyword
    arguments, naming the Tensor input. Positional arguments may be used instead
    when each preceding argument to the Python function is a Tensor.

    ```python
    @tf.function
    def f(x):
      return x

    f_concrete = f.get_concrete_function(tf.TensorSpec([], tf.float64))
    f_concrete(tf.constant(1.))
    f_concrete(x=tf.constant(1.))
    ```

    Nested structures containing Tensors may be specified when retrieving
    concrete functions. Structures with multiple Tensors are expanded into
    multiple arguments of the concrete function. Since multiple concrete
    function arguments are associated with one argument to the original
    function, these Tensors must be named explicitly. Tensors in nested
    structures may not be passed using positional arguments when calling the
    concrete function.

    ```python
    f_concrete2 = f.get_concrete_function(
        (tf.TensorSpec(None, tf.float64, name="first"),
         tf.TensorSpec([], tf.float32, name="second")))
    # Keyword arguments are required when identifying Tensors in nested
    # structures.
    f_concrete2(first=tf.constant([1.]), second=tf.constant(0.))
    ```

    Functions with fixed input signatures have only one concrete function
    associated with them, which can be retrieved without specifying any
    arguments. As before Tensors must have unique names, either inferred from
    the argument names in the original Python function or specified
    explicitly.

    ```python
    @tf.function(input_signature=(tf.TensorSpec(None, tf.float32)))
    def f_sig(y):
      return y

    f_sig_concrete = f.get_concrete_function()
    f_sig_concrete(tf.constant(1.))
    f_sig_concrete(y=tf.constant(1.))
    ```

    Args:
      *args: inputs to specialize on.
      **kwargs: inputs to specialize on.

    Returns:
      A TensorFlow function which takes exactly one `tf.Tensor` per argument.

    Raises:
      ValueError: if this object has not yet been called on concrete values.
    """
    assert context.executing_eagerly()
    if self._stateful_fn is None:
      self.get_initialization_function(*args, **kwargs)()

    if self._created_variables:
      # In this case we have created variables on the first call, so we run the
      # defunned version which is guaranteed to never create variables.
      return self._stateless_fn.get_concrete_function(*args, **kwargs)
    elif self._stateful_fn is not None:
      # In this case we have not created variables on the first call. So we can
      # run the first trace but we should fail if variables are created.
      concrete = self._stateful_fn.get_concrete_function(*args, **kwargs)
      if self._created_variables:
        raise ValueError("Creating variables on a non-first call to a function"
                         " decorated with tf.function.")
      return concrete

  def __get__(self, instance, owner):
    """Makes it possible to defun instance methods."""
    del owner
    # `instance` here is the instance that this `PolymorphicFunction` was
    # accessed through; e.g., for
    #
    #   class Foo(object):
    #
    #     @function.defun
    #     def bar(self):
    #       ...
    #
    #   foo = Foo()
    #   foo.bar()  # `foo.bar` is a `PolymorphicFunction` instance
    #
    # then `instance` will be `foo` (and `owner` will be `Foo`).  We create a
    # new instance of PolymorphicFunction here to allow different instances each
    # to create variables once, thereby allowing methods to be decorated with
    # tf.function. Keeps a cache to avoid retracing the function every time the
    # descriptor is accessed.
    if instance not in self._descriptor_cache:
      if instance is None:
        return self
      self._descriptor_cache[instance] = (
          function_lib.class_method_to_instance_method(self, instance))
    return self._descriptor_cache[instance]


# In TensorFlow 1.x, exported as tf.contrib.eager.function
@tf_export("function", v1=[])
def function(func=None,
             input_signature=None,
             autograph=True,
             experimental_autograph_options=None):
  """Creates a callable TensorFlow graph from a Python function.

  `function` constructs a callable that executes a TensorFlow graph
  (`tf.Graph`) created by tracing the TensorFlow operations in `func`.
  This allows the TensorFlow runtime to apply optimizations and exploit
  parallelism in the computation defined by `func`.

  _Example Usage_

  ```python
  def f(x, y):
    return tf.reduce_mean(tf.multiply(x ** 2, 3) + y)

  g = tf.function(f)

  x = tf.constant([[2.0, 3.0]])
  y = tf.constant([[3.0, -2.0]])

  # `f` and `g` will return the same value, but `g` will be executed as a
  # TensorFlow graph.
  assert f(x, y).numpy() == g(x, y).numpy()

  # Tensors and tf.Variables used by the Python function are captured in the
  # graph.
  @tf.function
  def h():
    return f(x, y)

  assert (h().numpy() == f(x, y).numpy()).all()

  # Data-dependent control flow is also captured in the graph. Supported
  # control flow statements include `if`, `for`, `break`, `continue`, `return`.
  @tf.function
  def g(x):
    if tf.reduce_sum(x) > 0:
      return x * x
    else:
      return -x // 2

  # print and TensorFlow side effects are supported, but exercise caution when
  # using Python side effects like mutating objects, saving to files, etc.
  l = []

  @tf.function
  def g(x):
    for i in x:
      print(i)                              # Works
      tf.assign(v, i)                       # Works
      tf.py_func(lambda i: l.append(i))(i)  # Works
      l.append(i)                           # Caution! Doesn't work.
  ```

  _Referencing `tf.Variable`s_

  The Python function `func` may reference stateful objects (such as
  `tf.Variable`).
  These are captured as implicit inputs to the callable returned by `function`.
  For example:

  ```python
  c = tf.Variable(0)

  @tf.function
  def f(x):
    c.assign_add(1)
    return x + tf.to_float(c)

  assert int(c) == 0
  assert f(1.0) == 2.0
  assert int(c) == 1
  assert f(1.0) == 3.0
  assert int(c) == 2
  ```

  `function` can be applied to methods of an object. For example:

  ```python
  class Dense(object):
    def __init__(self):
      self.W = tf.Variable(tf.glorot_uniform_initializer()((10, 10)))
      self.b = tf.Variable(tf.zeros(10))

    @tf.function
    def compute(self, x):
      return tf.matmul(x, self.W) + self.b

  d1 = Dense()
  d2 = Dense()
  x = tf.random_uniform((10, 10))
  # d1 and d2 are using distinct variables
  assert not (d1.compute(x).numpy() == d2.compute(x).numpy()).all()
  ```

  _Usage with `tf.keras`_

  The `call` methods of a `tf.keras.Model` subclass can be decorated with
  `function` in order to apply graph execution optimizations on it.
  For example:

  ```python
  class MyModel(tf.keras.Model):
    def __init__(self, keep_probability=0.2):
      super(MyModel, self).__init__()
      self.dense1 = tf.keras.layers.Dense(4)
      self.dense2 = tf.keras.layers.Dense(5)
      self.keep_probability = keep_probability

    @tf.function
    def call(self, inputs, training=True):
      y = self.dense2(self.dense1(inputs))
      if training:
        return tf.nn.dropout(y, self.keep_probability)
      else:
        return y

  model = MyModel()
  model(x, training=True)  # executes a graph, with dropout
  model(x, training=False) # executes a graph, without dropout
  ```

  _Input Signatures_

  `function` instantiates a separate graph for every unique set of input
  shapes and datatypes. For example, the following code snippet will result
  in three distinct graphs being traced, as each input has a different
  shape.

  ```python
  @tf.function
  def f(x): return tf.add(x, 1.)

  scalar = tf.constant(1.0)
  vector = tf.constant([1.0, 1.0])
  matrix = tf.constant([[3.0]])

  f(scalar)
  f(vector)
  f(matrix)
  ```

  An "input signature" can be optionally provided to `function` to control
  the graphs traced. The input signature specifies the shape and type of each
  `Tensor` argument to the function using a `tf.TensorSpec` object. For example,
  the following code snippet ensures that a single graph is created where the
  input `Tensor` is required to be a floating point tensor with no restrictions
  on shape.

  ```python
  @tf.function(input_signature=[tf.TensorSpec(shape=None, dtype=tf.float32)])
  def f(x): return tf.add(x, 1.)
  ```

  When an `input_signature` is specified, the callable will only accept `Tensor`
  (or NumPy `ndarray`) objects as arguments.

  _Tracing and staging_

  When `autograph` is `True`, all Python code that depends on `Tensor` values is
  staged into a TensorFlow graph. When `autograph` is `False`, the function is
  traced and control flow is not allowed to depend on data.

  Note that `function` only stages TensorFlow operations, all Python code that
  `func` executes and does not depend on data will shape the _construction_ of
  the graph.
  For example, consider the following:

  ```python
  import numpy as np

  def add_noise():
    return tf.eye(5) + np.random.randn(5, 5)

  traced = tf.function(add_noise)
  ```

  `add_noise()` will return a different output every time it is invoked.
  However, `add_noise` will return the same value every time it is called,
  since a particular random value generated by the `np.random.randn` call will
  be inserted in the traced/staged TensorFlow graph as a constant. In this
  particular example, replacing `np.random.randn(5, 5)` with
  `tf.random_normal((5, 5))` will result in the same behavior for `add_noise()`
  and `traced()`.

  _Python Side-Effects_

  A corollary of the previous discussion on tracing is the following: If a
  Python function `func` has Python side-effects, then executing `func` multiple
  times may not be semantically equivalent to executing `F = tf.function(func)`
  multiple times; this difference is due to the fact that `function` only
  captures the subgraph of TensorFlow operations that is constructed when `func`
  is invoked to trace a graph.

  The same is true if code with Python side effects is used inside control flow,
  such as a loop. If your code uses side effects that are not intended to
  control graph construction, wrap them inside `tf.py_func`.

  Args:
    func: function to be compiled. If `func` is None, returns a decorator that
      can be invoked with a single argument - `func`. The end result is
      equivalent to providing all the arguments up front. In other words,
      `tf.function(input_signature=...)(func)` is equivalent to
      `tf.function(func, input_signature=...)`. The former can be used to
      decorate Python functions, for example:
        @tf.function(input_signature=...)
        def foo(...): ...
    input_signature: A possibly nested sequence of `tf.TensorSpec` objects
      specifying the shapes and dtypes of the Tensors that will be supplied to
      this function. If `None`, a separate function is instantiated for each
      inferred input signature.  If input_signature is specified, every input to
      `func` must be a `Tensor`, and `func` cannot accept `**kwargs`.
    autograph: Whether autograph should be applied on `func` before tracing a
      graph. This allows for dynamic control flow (Python if's, loops etc.)
      in the traced graph. See https://www.tensorflow.org/guide/autograph for
        more information.
    experimental_autograph_options: Experimental knobs (in the form of a tuple
      of tensorflow.autograph.Feature values) to control behavior when
      autograph=True.

  Returns:
     If `func` is not None, returns a callable that will execute the compiled
     function (and return zero or more `tf.Tensor` objects).
     If `func` is None, returns a decorator that, when invoked with a single
     `func` argument, returns a callable equivalent to the case above.

  Raises:
    TypeError: If `input_signature` is neither `None` nor a sequence of
      `TensorSpec` objects.
  """
  if input_signature is not None:
    function_lib.validate_signature(input_signature)

  def decorated(inner_function):
    try:
      name = inner_function.__name__
    except AttributeError:
      name = "function"
    return tf_decorator.make_decorator(
        inner_function,
        PolymorphicFunction(
            inner_function,
            name,
            input_signature=input_signature,
            autograph=autograph,
            experimental_autograph_options=experimental_autograph_options))

  # This code path is for the `foo = tf.function(foo, ...)` use case
  if func is not None:
    return decorated(func)

  # This code path is for the
  #
  # @tf.function(...)
  # def foo(...):
  #    ...
  #
  # use case, which is equivalent to `foo = tf.function(...)(foo)`
  return decorated<|MERGE_RESOLUTION|>--- conflicted
+++ resolved
@@ -25,17 +25,16 @@
 from tensorflow.python.eager import context
 from tensorflow.python.eager import function as function_lib
 from tensorflow.python.eager import lift_to_graph
-<<<<<<< HEAD
-=======
 from tensorflow.python.eager import tape
 from tensorflow.python.framework import func_graph as func_graph_module
->>>>>>> e6dbfa17
 from tensorflow.python.framework import ops
 from tensorflow.python.ops import control_flow_ops
 from tensorflow.python.ops import math_ops
 from tensorflow.python.ops import resource_variable_ops
 from tensorflow.python.ops import variable_scope
+from tensorflow.python.platform import tf_logging as logging
 from tensorflow.python.training.checkpointable import base as checkpointable
+from tensorflow.python.util import nest
 from tensorflow.python.util import tf_decorator
 from tensorflow.python.util.tf_export import tf_export
 
@@ -226,9 +225,6 @@
     self._cached_shape_as_list = None
 
 
-<<<<<<< HEAD
-class PolymorphicFunction(object):
-=======
 class FunctionDeleter(object):
 
   def __init__(self, func_graph):
@@ -243,13 +239,12 @@
 
 
 class Function(object):
->>>>>>> e6dbfa17
   """Wrapper class for the graph functions defined for a Python function.
 
   See the documentation for `tf.function` for more information on the semantics
   of defined functions.
 
-  PolymorphicFunction is thread-compatible.
+  `Function` is thread-compatible.
   """
 
   def __init__(self,
@@ -258,7 +253,7 @@
                input_signature=None,
                autograph=True,
                experimental_autograph_options=None):
-    """Initializes a polymorphic function.
+    """Initializes a `Function`.
 
     Args:
       python_function: the function to be wrapped.
@@ -321,10 +316,10 @@
   def _initialize(self, args, kwds, add_initializers_to=None):
     """Initializes, on the first call.
 
-    Creates two polymorphic functions, one that will allow creation of variables
+    Creates two `Function`s, one that will allow creation of variables
     and one that won't.
 
-    Additionally runs a trace for the polymorphic function that allows creation
+    Additionally runs a trace for the `Function` that allows creation
     of variables.
 
     Args:
@@ -470,7 +465,7 @@
     return self._function_spec
 
   def get_initialization_function(self, *args, **kwargs):
-    """Returns a `Function` object which initializes this function's variables.
+    """Returns a `ConcreteFunction` which initializes this function's variables.
 
     Requires that this function hasn't been accessed yet through either calling
     it or calling get_concrete_function. Fails if we cannot build an initializer
@@ -482,7 +477,8 @@
       **kwargs: keyword arguments to the python callable.
 
     Returns:
-      A `Function` object which initializes the variables of this function.
+      A `ConcreteFunction` object which initializes the variables of this
+      function.
 
     Raises:
       RuntimeError: if called after the variables have been initialized.
@@ -505,38 +501,55 @@
 
     return initialize_variables.get_concrete_function()
 
-  @property
-  def _cached_input_signatures(self):
-    """All input signatures used to call this PolymorphicFunction."""
-    seen = set()
-    # Preserves signature ordering rather than returning a set() so that we
-    # don't need to re-sort signatures later to work around Python 2's set
-    # nondeterminism.
+  def _list_all_concrete_functions_for_serialization(self):
+    """Returns all concrete functions for serialization.
+
+    Returns:
+      A list of instances of `Function`.
+    """
+    if self._input_signature is not None:
+      self.get_concrete_function()
+    concrete_functions = []
     # pylint: disable=protected-access
-    concrete_functions = []
     if self._stateful_fn:
       concrete_functions.extend(self._stateful_fn._function_cache.values())
     if self._stateless_fn:
       concrete_functions.extend(self._stateless_fn._function_cache.values())
+    # pylint: enable=protected-access
+    deduplicated_concrete_functions = list()
+    seen_signatures = list()
+    # We are using a list so that:
+    #  - the returned collection is deterministic, and
+    #  - we can use a custom equality operator (is_same_structure).
+    # This is run only at serialization time on likely very small inputs so we
+    # are not concerned about O(n^2) runtime.
     for concrete_function in concrete_functions:
-      signature = concrete_function._python_call_signature
-      if signature not in seen:
-        yield signature
-        seen.add(signature)
-    # pylint: enable=protected-access
+      signature, _ = concrete_function.structured_input_signature
+      flattened = nest.flatten(signature)
+      if any(
+          isinstance(arg, func_graph_module.UnknownArgument)
+          for arg in flattened):
+        logging.info("Unsupported signature for serialization: %s.", signature)
+        continue
+      equal_to_signature = functools.partial(
+          function_lib.is_same_structure, signature, check_values=True)
+      if not any(equal_to_signature(s) for s in seen_signatures):
+        deduplicated_concrete_functions.append(concrete_function)
+        seen_signatures.append(signature)
+    return deduplicated_concrete_functions
 
   def get_concrete_function(self, *args, **kwargs):
-    """Returns a `Function` object specialized to inputs and execution context.
-
-    If this `PolymorphicFunction` was created with an `input_signature`, `args`
-    and `kwargs` may be omitted. With an input signature there is only one
-    concrete function associated with this `PolymorphicFunction`.
+    """Returns a `ConcreteFunction` specialized to inputs and execution context.
+
+    If this `Function` was created with an `input_signature`, `args` and
+    `kwargs` may be omitted. With an input signature there is only one
+    concrete function associated with this `Function`.
 
     If there is no fixed `input_signature` associated with this
-    `PolymorphicFunction`, positional and keyword arguments to
-    `get_concrete_function` follow the same rules as input signature
-    specification, with `tf.TensorSpec` objects describing `tf.Tensor`s which
-    will be passed to the concrete function.
+    `Function`, positional and keyword arguments to `get_concrete_function`
+    follow the same rules as input signature specification, with `tf.TensorSpec`
+    objects describing `tf.Tensor`s which will be passed to the concrete
+    function.
 
     Each `tf.Tensor` argument to the concrete function must have a unique name,
     either because it is the only one associated with a named argument of the
@@ -621,8 +634,8 @@
   def __get__(self, instance, owner):
     """Makes it possible to defun instance methods."""
     del owner
-    # `instance` here is the instance that this `PolymorphicFunction` was
-    # accessed through; e.g., for
+    # `instance` here is the instance that this `Function` was accessed through
+    # e.g., for
     #
     #   class Foo(object):
     #
@@ -631,10 +644,10 @@
     #       ...
     #
     #   foo = Foo()
-    #   foo.bar()  # `foo.bar` is a `PolymorphicFunction` instance
+    #   foo.bar()  # `foo.bar` is a `Function` instance
     #
     # then `instance` will be `foo` (and `owner` will be `Foo`).  We create a
-    # new instance of PolymorphicFunction here to allow different instances each
+    # new instance of `Function` here to allow different instances each
     # to create variables once, thereby allowing methods to be decorated with
     # tf.function. Keeps a cache to avoid retracing the function every time the
     # descriptor is accessed.
@@ -828,7 +841,7 @@
   ```
 
   `add_noise()` will return a different output every time it is invoked.
-  However, `add_noise` will return the same value every time it is called,
+  However, `traced()` will return the same value every time it is called,
   since a particular random value generated by the `np.random.randn` call will
   be inserted in the traced/staged TensorFlow graph as a constant. In this
   particular example, replacing `np.random.randn(5, 5)` with
@@ -890,7 +903,7 @@
       name = "function"
     return tf_decorator.make_decorator(
         inner_function,
-        PolymorphicFunction(
+        Function(
             inner_function,
             name,
             input_signature=input_signature,

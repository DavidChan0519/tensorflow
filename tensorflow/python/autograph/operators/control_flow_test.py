# Copyright 2017 The TensorFlow Authors. All Rights Reserved.
#
# Licensed under the Apache License, Version 2.0 (the "License");
# you may not use this file except in compliance with the License.
# You may obtain a copy of the License at
#
#     http://www.apache.org/licenses/LICENSE-2.0
#
# Unless required by applicable law or agreed to in writing, software
# distributed under the License is distributed on an "AS IS" BASIS,
# WITHOUT WARRANTIES OR CONDITIONS OF ANY KIND, either express or implied.
# See the License for the specific language governing permissions and
# limitations under the License.
# ==============================================================================
"""Tests for control_flow module."""

from __future__ import absolute_import
from __future__ import division
from __future__ import print_function

from tensorflow.python.autograph.operators import control_flow
from tensorflow.python.data.ops import dataset_ops
from tensorflow.python.framework import constant_op
from tensorflow.python.framework import dtypes
from tensorflow.python.ops import math_ops
from tensorflow.python.platform import test


class ForLoopTest(test.TestCase):

  def test_tensor(self):
    s = control_flow.for_stmt(
        constant_op.constant([1, 2, 3, 4]),
        extra_test=lambda s: True,
        body=lambda i, s: (s + i,),
        init_state=(0,))
<<<<<<< HEAD
    with self.cached_session() as sess:
      self.assertEqual((10,), sess.run(s))
=======
    with self.cached_session():
      self.assertEqual((10,), self.evaluate(s))
>>>>>>> ca2d0b65

  def test_python(self):
    s = control_flow.for_stmt(
        range(5),
        extra_test=lambda s: True,
        body=lambda i, s: (s + i,),
        init_state=(0,))
    self.assertEqual(10, s)

  def test_dataset(self):
    to_int32 = lambda i: math_ops.cast(i, dtypes.int32)
    s = control_flow.for_stmt(
        dataset_ops.Dataset.range(5).map(to_int32),
        extra_test=lambda s: True,
        body=lambda i, s: (s + i,),
        init_state=(0,))
<<<<<<< HEAD
    with self.cached_session() as sess:
      self.assertEqual((10,), sess.run(s))
=======
    with self.cached_session():
      self.assertEqual((10,), self.evaluate(s))
>>>>>>> ca2d0b65


class WhileLoopTest(test.TestCase):

  def test_tensor(self):
    n = constant_op.constant(5)
    results = control_flow.while_stmt(
        test=lambda i, sum: i < n,
        body=lambda i, sum: (i + 1, sum + i,),
        init_state=(0, 0),
        extra_deps=(n,))
<<<<<<< HEAD
    with self.cached_session() as sess:
      self.assertEqual((5, 10), sess.run(results))
=======
    with self.cached_session():
      self.assertEqual((5, 10), self.evaluate(results))
>>>>>>> ca2d0b65

  @test_util.run_deprecated_v1
  def test_tensor_dict_state(self):
    n = 5
    init_state = {'i': constant_op.constant(0), 'sum': constant_op.constant(0)}
    results = control_flow.while_stmt(
        test=lambda s: s['i'] < n,
        body=lambda s: ({'i': s['i'] + 1, 'sum': s['sum'] + s['i']},),
        init_state=(init_state,),
        extra_deps=())
    with self.cached_session():
      self.assertEqual(({'i': 5, 'sum': 10},), self.evaluate(results))

  def test_python(self):
    n = 5
    results = control_flow.while_stmt(
        test=lambda i, sum: i < n,
        body=lambda i, sum: (i + 1, sum + i),
        init_state=(0, 0),
        extra_deps=(n,))
    self.assertEqual((5, 10), results)


class IfStmtTest(test.TestCase):

  def single_return_if_stmt(self, cond):
    return control_flow.if_stmt(cond=cond, body=lambda: 1, orelse=lambda: -1)

  def multi_return_if_stmt(self, cond):
    return control_flow.if_stmt(
        cond=cond, body=lambda: (1, 2), orelse=lambda: (-1, -2))

  def test_tensor(self):
    with self.cached_session():
      t = self.single_return_if_stmt(constant_op.constant(True))
      self.assertEqual(1, sess.run(t))
      t = self.single_return_if_stmt(constant_op.constant(False))
      self.assertEqual(-1, sess.run(t))

  def test_python(self):
    self.assertEqual(1, self.single_return_if_stmt(True))
    self.assertEqual(-1, self.single_return_if_stmt(False))

  def test_tensor_multiple_returns(self):
    with self.cached_session():
      t = self.multi_return_if_stmt(constant_op.constant(True))
      self.assertAllEqual([1, 2], sess.run(t))
      t = self.multi_return_if_stmt(constant_op.constant(False))
      self.assertAllEqual([-1, -2], sess.run(t))

  def test_python_multiple_returns(self):
    self.assertEqual((1, 2), self.multi_return_if_stmt(True))
    self.assertEqual((-1, -2), self.multi_return_if_stmt(False))


if __name__ == '__main__':
  test.main()<|MERGE_RESOLUTION|>--- conflicted
+++ resolved
@@ -22,25 +22,22 @@
 from tensorflow.python.data.ops import dataset_ops
 from tensorflow.python.framework import constant_op
 from tensorflow.python.framework import dtypes
+from tensorflow.python.framework import test_util
 from tensorflow.python.ops import math_ops
 from tensorflow.python.platform import test
 
 
 class ForLoopTest(test.TestCase):
 
+  @test_util.run_deprecated_v1
   def test_tensor(self):
     s = control_flow.for_stmt(
         constant_op.constant([1, 2, 3, 4]),
         extra_test=lambda s: True,
         body=lambda i, s: (s + i,),
         init_state=(0,))
-<<<<<<< HEAD
-    with self.cached_session() as sess:
-      self.assertEqual((10,), sess.run(s))
-=======
     with self.cached_session():
       self.assertEqual((10,), self.evaluate(s))
->>>>>>> ca2d0b65
 
   def test_python(self):
     s = control_flow.for_stmt(
@@ -50,6 +47,7 @@
         init_state=(0,))
     self.assertEqual(10, s)
 
+  @test_util.run_deprecated_v1
   def test_dataset(self):
     to_int32 = lambda i: math_ops.cast(i, dtypes.int32)
     s = control_flow.for_stmt(
@@ -57,17 +55,13 @@
         extra_test=lambda s: True,
         body=lambda i, s: (s + i,),
         init_state=(0,))
-<<<<<<< HEAD
-    with self.cached_session() as sess:
-      self.assertEqual((10,), sess.run(s))
-=======
     with self.cached_session():
       self.assertEqual((10,), self.evaluate(s))
->>>>>>> ca2d0b65
 
 
 class WhileLoopTest(test.TestCase):
 
+  @test_util.run_deprecated_v1
   def test_tensor(self):
     n = constant_op.constant(5)
     results = control_flow.while_stmt(
@@ -75,13 +69,8 @@
         body=lambda i, sum: (i + 1, sum + i,),
         init_state=(0, 0),
         extra_deps=(n,))
-<<<<<<< HEAD
-    with self.cached_session() as sess:
-      self.assertEqual((5, 10), sess.run(results))
-=======
     with self.cached_session():
       self.assertEqual((5, 10), self.evaluate(results))
->>>>>>> ca2d0b65
 
   @test_util.run_deprecated_v1
   def test_tensor_dict_state(self):
@@ -114,23 +103,25 @@
     return control_flow.if_stmt(
         cond=cond, body=lambda: (1, 2), orelse=lambda: (-1, -2))
 
+  @test_util.run_deprecated_v1
   def test_tensor(self):
     with self.cached_session():
       t = self.single_return_if_stmt(constant_op.constant(True))
-      self.assertEqual(1, sess.run(t))
+      self.assertEqual(1, self.evaluate(t))
       t = self.single_return_if_stmt(constant_op.constant(False))
-      self.assertEqual(-1, sess.run(t))
+      self.assertEqual(-1, self.evaluate(t))
 
   def test_python(self):
     self.assertEqual(1, self.single_return_if_stmt(True))
     self.assertEqual(-1, self.single_return_if_stmt(False))
 
+  @test_util.run_deprecated_v1
   def test_tensor_multiple_returns(self):
     with self.cached_session():
       t = self.multi_return_if_stmt(constant_op.constant(True))
-      self.assertAllEqual([1, 2], sess.run(t))
+      self.assertAllEqual([1, 2], self.evaluate(t))
       t = self.multi_return_if_stmt(constant_op.constant(False))
-      self.assertAllEqual([-1, -2], sess.run(t))
+      self.assertAllEqual([-1, -2], self.evaluate(t))
 
   def test_python_multiple_returns(self):
     self.assertEqual((1, 2), self.multi_return_if_stmt(True))
